name: Flutter-CI

on:
  push:
    branches:
      - "main"
      - "develop"
      - "release/*"
    paths:
      - ".github/workflows/flutter_ci.yaml"
      - "frontend/**"
      - "!frontend/appflowy_tauri/**"

  pull_request:
    branches:
      - "main"
      - "develop"
      - "release/*"
    paths:
      - ".github/workflows/flutter_ci.yaml"
      - "frontend/**"
      - "!frontend/appflowy_tauri/**"

env:
  CARGO_TERM_COLOR: always
  FLUTTER_VERSION: "3.10.1"
  RUST_TOOLCHAIN: "1.70"

concurrency:
  group: ${{ github.workflow }}-${{ github.event.pull_request.number || github.ref }}
  cancel-in-progress: true

jobs:
  prepare:
    if: github.event.pull_request.draft != true
    strategy:
      fail-fast: false
      matrix:
        os: [ubuntu-latest, macos-latest, windows-latest]
        include:
          - os: ubuntu-latest
            flutter_profile: development-linux-x86_64
            target: x86_64-unknown-linux-gnu
          - os: macos-latest
            flutter_profile: development-mac-x86_64
            target: x86_64-apple-darwin
          - os: windows-latest
            flutter_profile: development-windows-x86
            target: x86_64-pc-windows-msvc
    runs-on: ${{ matrix.os }}

    steps:
      - name: Checkout source code
        uses: actions/checkout@v2

      - name: Install Rust toolchain
        id: rust_toolchain
        uses: actions-rs/toolchain@v1
        with:
          toolchain: ${{ env.RUST_TOOLCHAIN }}
          target: ${{ matrix.target }}
          override: true
          profile: minimal

      - name: Install flutter
        id: flutter
        uses: subosito/flutter-action@v2
        with:
          channel: "stable"
          flutter-version: ${{ env.FLUTTER_VERSION }}
          cache: true

      - uses: Swatinem/rust-cache@v2
        with:
          prefix-key: ${{ matrix.os }}
          workspaces: |
            frontend/rust-lib
          cache-all-crates: true

      - uses: taiki-e/install-action@v2
        with:
          tool: cargo-make@0.36.0,duckscript_cli

      - name: Install prerequisites
        working-directory: frontend
        run: |
          if [ "$RUNNER_OS" == "Linux" ]; then
            sudo wget -qO /etc/apt/trusted.gpg.d/dart_linux_signing_key.asc https://dl-ssl.google.com/linux/linux_signing_key.pub
            sudo wget -qO /etc/apt/sources.list.d/dart_stable.list https://storage.googleapis.com/download.dartlang.org/linux/debian/dart_stable.list
            sudo apt-get update
<<<<<<< HEAD
            sudo apt-get install -y dart curl build-essential libssl-dev clang cmake ninja-build pkg-config libgtk-3-dev keybinder-3.0
=======
            sudo apt-get install -y dart curl build-essential libssl-dev clang cmake ninja-build pkg-config libgtk-3-dev
            sudo apt-get install keybinder-3.0 libnotify-dev
>>>>>>> 92523321
          elif [ "$RUNNER_OS" == "Windows" ]; then
            vcpkg integrate install
          elif [ "$RUNNER_OS" == "macOS" ]; then
            echo 'do nothing'
          fi
          cargo make appflowy-flutter-deps-tools
        shell: bash

      - name: Build AppFlowy
        working-directory: frontend
        run: |
          cargo make --profile ${{ matrix.flutter_profile }} appflowy-core-dev &&\
          cargo make code_generation

      - name: Compress appflowy_flutter
        run: tar -czf appflowy_flutter.tar.gz frontend/appflowy_flutter

      - uses: actions/upload-artifact@v3
        with:
          name: ${{ github.run_id }}-${{ matrix.os }}
          path: appflowy_flutter.tar.gz

  unit_test:
    needs: [prepare]
    if: github.event.pull_request.draft != true
    strategy:
      fail-fast: false
      matrix:
        os: [ubuntu-latest, macos-latest, windows-latest]
        include:
          - os: ubuntu-latest
            flutter_profile: development-linux-x86_64
            target: x86_64-unknown-linux-gnu
          - os: macos-latest
            flutter_profile: development-mac-x86_64
            target: x86_64-apple-darwin
          - os: windows-latest
            flutter_profile: development-windows-x86
            target: x86_64-pc-windows-msvc
    runs-on: ${{ matrix.os }}

    steps:
      - name: Checkout source code
        uses: actions/checkout@v2

      - name: Install Rust toolchain
        id: rust_toolchain
        uses: actions-rs/toolchain@v1
        with:
          toolchain: ${{ env.RUST_TOOLCHAIN }}
          target: ${{ matrix.target }}
          override: true
          profile: minimal

      - name: Install flutter
        id: flutter
        uses: subosito/flutter-action@v2
        with:
          channel: "stable"
          flutter-version: ${{ env.FLUTTER_VERSION }}
          cache: true

      - uses: Swatinem/rust-cache@v2
        with:
          prefix-key: ${{ matrix.os }}
          workspaces: |
            frontend/rust-lib
          cache-all-crates: true

      - uses: taiki-e/install-action@v2
        with:
          tool: cargo-make@0.36.0,duckscript_cli

      - name: Install prerequisites
        working-directory: frontend
        run: |
          if [ "$RUNNER_OS" == "macOS" ]; then
            cargo make appflowy-flutter-deps-tools
          fi
        shell: bash

      - uses: actions/download-artifact@v3
        with:
          name: ${{ github.run_id }}-${{ matrix.os }}

      - name: Uncompress appflowy_flutter
        run: tar -xf appflowy_flutter.tar.gz

      - name: Flutter Analyzer
        working-directory: frontend/appflowy_flutter
        run: |
          flutter analyze .

      - name: Run Flutter unit tests
        working-directory: frontend
        run: |
          if [ "$RUNNER_OS" == "macOS" ]; then
            cargo make dart_unit_test
          else
            cargo make dart_unit_test_no_build
          fi
        shell: bash

      - name: Upload coverage to Codecov
        uses: Wandalen/wretry.action@v1.0.36
        with:
          action: codecov/codecov-action@v3
          with: |
            name: appflowy
            flags: appflowy_flutter_unit_test
            fail_ci_if_error: true
            verbose: true
            os: ${{ matrix.os }}
            token: ${{ secrets.CODECOV_TOKEN }}
          attempt_limit: 20
          attempt_delay: 10000

  integration_test:
    needs: [prepare]
    if: github.event.pull_request.draft != true
    strategy:
      fail-fast: false
      matrix:
        os: [ubuntu-latest,windows-latest]
        include:
          - os: ubuntu-latest
            flutter_profile: development-linux-x86_64
            target: x86_64-unknown-linux-gnu
          - os: windows-latest
            flutter_profile: development-windows-x86
            target: x86_64-pc-windows-msvc
    runs-on: ${{ matrix.os }}

    steps:
      - name: Checkout source code
        uses: actions/checkout@v2

      - name: Install Rust toolchain
        id: rust_toolchain
        uses: actions-rs/toolchain@v1
        with:
          toolchain: ${{ env.RUST_TOOLCHAIN }}
          target: ${{ matrix.target }}
          override: true
          profile: minimal

      - name: Install flutter
        id: flutter
        uses: subosito/flutter-action@v2
        with:
          channel: "stable"
          flutter-version: ${{ env.FLUTTER_VERSION }}
          cache: true

      - uses: taiki-e/install-action@v2
        with:
          tool: cargo-make@0.36.0

      - name: Install prerequisites
        working-directory: frontend
        run: |
          if [ "$RUNNER_OS" == "Linux" ]; then
            sudo wget -qO /etc/apt/trusted.gpg.d/dart_linux_signing_key.asc https://dl-ssl.google.com/linux/linux_signing_key.pub
            sudo wget -qO /etc/apt/sources.list.d/dart_stable.list https://storage.googleapis.com/download.dartlang.org/linux/debian/dart_stable.list
            sudo apt-get update
            sudo apt-get install -y dart curl build-essential libssl-dev clang cmake ninja-build pkg-config libgtk-3-dev keybinder-3.0
          fi
        shell: bash

      - name: Enable Flutter Desktop
        run: |
          if [ "$RUNNER_OS" == "Linux" ]; then
            flutter config --enable-linux-desktop
          elif [ "$RUNNER_OS" == "macOS" ]; then
            flutter config --enable-macos-desktop
          elif [ "$RUNNER_OS" == "Windows" ]; then
            git config --system core.longpaths true
            flutter config --enable-windows-desktop
          fi
        shell: bash

      - uses: actions/download-artifact@v3
        with:
          name: ${{ github.run_id }}-${{ matrix.os }}

      - name: Uncompress appflowy_flutter
        run: tar -xf appflowy_flutter.tar.gz

      - name: Run Flutter integration tests
        working-directory: frontend/appflowy_flutter
        run: |
          if [ "$RUNNER_OS" == "Linux" ]; then
            export DISPLAY=:99
            sudo Xvfb -ac :99 -screen 0 1280x1024x24 > /dev/null 2>&1 &
            sudo apt-get install network-manager
            flutter test integration_test/runner.dart -d Linux --coverage
          elif [ "$RUNNER_OS" == "macOS" ]; then
            flutter test integration_test/runner.dart -d macOS --coverage
          elif [ "$RUNNER_OS" == "Windows" ]; then
            flutter test integration_test/runner.dart -d Windows --coverage
          fi
        shell: bash

      - name: Upload coverage to Codecov
        uses: Wandalen/wretry.action@v1.0.36
        with:
          action: codecov/codecov-action@v3
          with: |
            name: appflowy
            flags: appflowy_flutter_integrateion_test
            fail_ci_if_error: true
            verbose: true
            os: ${{ matrix.os }}
            token: ${{ secrets.CODECOV_TOKEN }}
          attempt_limit: 20
          attempt_delay: 10000

  build:
    needs: [prepare]
    if: github.event.pull_request.draft != true
    strategy:
      fail-fast: false
      matrix:
        os: [ubuntu-latest, macos-latest, windows-latest]
        include:
          - os: ubuntu-latest
            flutter_profile: development-linux-x86_64
            target: x86_64-unknown-linux-gnu
          - os: macos-latest
            flutter_profile: development-mac-x86_64
            target: x86_64-apple-darwin
          - os: windows-latest
            flutter_profile: development-windows-x86
            target: x86_64-pc-windows-msvc
    runs-on: ${{ matrix.os }}

    steps:
      - name: Checkout source code
        uses: actions/checkout@v2

      - name: Install Rust toolchain
        id: rust_toolchain
        uses: actions-rs/toolchain@v1
        with:
          toolchain: ${{ env.RUST_TOOLCHAIN }}
          target: ${{ matrix.target }}
          override: true
          profile: minimal

      - name: Install flutter
        id: flutter
        uses: subosito/flutter-action@v2
        with:
          channel: "stable"
          flutter-version: ${{ env.FLUTTER_VERSION }}
          cache: true

      - uses: taiki-e/install-action@v2
        with:
          tool: cargo-make@0.36.0

      - name: Install prerequisites
        working-directory: frontend
        run: |
          if [ "$RUNNER_OS" == "Linux" ]; then
            sudo wget -qO /etc/apt/trusted.gpg.d/dart_linux_signing_key.asc https://dl-ssl.google.com/linux/linux_signing_key.pub
            sudo wget -qO /etc/apt/sources.list.d/dart_stable.list https://storage.googleapis.com/download.dartlang.org/linux/debian/dart_stable.list
            sudo apt-get update
            sudo apt-get install -y dart curl build-essential libssl-dev clang cmake ninja-build pkg-config libgtk-3-dev keybinder-3.0
          fi
        shell: bash

      - name: Enable Flutter Desktop
        run: |
          if [ "$RUNNER_OS" == "Linux" ]; then
            flutter config --enable-linux-desktop
          elif [ "$RUNNER_OS" == "macOS" ]; then
            flutter config --enable-macos-desktop
          elif [ "$RUNNER_OS" == "Windows" ]; then
            git config --system core.longpaths true
            flutter config --enable-windows-desktop
          fi
        shell: bash

      - uses: actions/download-artifact@v3
        with:
          name: ${{ github.run_id }}-${{ matrix.os }}

      - name: Uncompress appflowy_flutter
        run: tar -xf appflowy_flutter.tar.gz
     
      - name: Build flutter product
        working-directory: frontend
        run: |
          cargo make --profile ${{ matrix.flutter_profile }} appflowy-make-product-dev<|MERGE_RESOLUTION|>--- conflicted
+++ resolved
@@ -88,12 +88,7 @@
             sudo wget -qO /etc/apt/trusted.gpg.d/dart_linux_signing_key.asc https://dl-ssl.google.com/linux/linux_signing_key.pub
             sudo wget -qO /etc/apt/sources.list.d/dart_stable.list https://storage.googleapis.com/download.dartlang.org/linux/debian/dart_stable.list
             sudo apt-get update
-<<<<<<< HEAD
-            sudo apt-get install -y dart curl build-essential libssl-dev clang cmake ninja-build pkg-config libgtk-3-dev keybinder-3.0
-=======
-            sudo apt-get install -y dart curl build-essential libssl-dev clang cmake ninja-build pkg-config libgtk-3-dev
-            sudo apt-get install keybinder-3.0 libnotify-dev
->>>>>>> 92523321
+            sudo apt-get install -y dart curl build-essential libssl-dev clang cmake ninja-build pkg-config libgtk-3-dev keybinder-3.0 libnotify-dev
           elif [ "$RUNNER_OS" == "Windows" ]; then
             vcpkg integrate install
           elif [ "$RUNNER_OS" == "macOS" ]; then
@@ -259,7 +254,7 @@
             sudo wget -qO /etc/apt/trusted.gpg.d/dart_linux_signing_key.asc https://dl-ssl.google.com/linux/linux_signing_key.pub
             sudo wget -qO /etc/apt/sources.list.d/dart_stable.list https://storage.googleapis.com/download.dartlang.org/linux/debian/dart_stable.list
             sudo apt-get update
-            sudo apt-get install -y dart curl build-essential libssl-dev clang cmake ninja-build pkg-config libgtk-3-dev keybinder-3.0
+            sudo apt-get install -y dart curl build-essential libssl-dev clang cmake ninja-build pkg-config libgtk-3-dev keybinder-3.0 libnotify-dev
           fi
         shell: bash
 
@@ -362,7 +357,7 @@
             sudo wget -qO /etc/apt/trusted.gpg.d/dart_linux_signing_key.asc https://dl-ssl.google.com/linux/linux_signing_key.pub
             sudo wget -qO /etc/apt/sources.list.d/dart_stable.list https://storage.googleapis.com/download.dartlang.org/linux/debian/dart_stable.list
             sudo apt-get update
-            sudo apt-get install -y dart curl build-essential libssl-dev clang cmake ninja-build pkg-config libgtk-3-dev keybinder-3.0
+            sudo apt-get install -y dart curl build-essential libssl-dev clang cmake ninja-build pkg-config libgtk-3-dev keybinder-3.0 libnotify-dev
           fi
         shell: bash
 
@@ -384,7 +379,7 @@
 
       - name: Uncompress appflowy_flutter
         run: tar -xf appflowy_flutter.tar.gz
-     
+
       - name: Build flutter product
         working-directory: frontend
         run: |
