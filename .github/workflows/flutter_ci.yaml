name: Flutter-CI

on:
  push:
    branches:
      - "main"
      - "develop"
      - "release/*"
    paths:
      - ".github/workflows/flutter_ci.yaml"
      - "frontend/**"
      - "!frontend/appflowy_tauri/**"

  pull_request:
    branches:
      - "main"
      - "develop"
      - "release/*"
    paths:
      - ".github/workflows/flutter_ci.yaml"
      - "frontend/**"
      - "!frontend/appflowy_tauri/**"

env:
  CARGO_TERM_COLOR: always
  FLUTTER_VERSION: "3.13.9"
  RUST_TOOLCHAIN: "1.70"
  CARGO_MAKE_VERSION: "0.36.6"

concurrency:
  group: ${{ github.workflow }}-${{ github.event.pull_request.number || github.ref }}
  cancel-in-progress: true

jobs:
  prepare:
    if: github.event.pull_request.draft != true
    strategy:
      fail-fast: false
      matrix:
        os: [ubuntu-latest, macos-latest, windows-latest]
        include:
          - os: ubuntu-latest
            flutter_profile: development-linux-x86_64
            target: x86_64-unknown-linux-gnu
          - os: macos-latest
            flutter_profile: development-mac-x86_64
            target: x86_64-apple-darwin
          - os: windows-latest
            flutter_profile: development-windows-x86
            target: x86_64-pc-windows-msvc
    runs-on: ${{ matrix.os }}

    steps:
      # the following step is required to avoid running out of space
      - name: Maximize build space
        if: matrix.os == 'ubuntu-latest'
        run: |
          sudo rm -rf /usr/share/dotnet
          sudo rm -rf /opt/ghc
          sudo rm -rf "/usr/local/share/boost"
          sudo rm -rf "$AGENT_TOOLSDIRECTORY"

      - name: Checkout source code
        uses: actions/checkout@v2

      - name: Install Rust toolchain
        id: rust_toolchain
        uses: actions-rs/toolchain@v1
        with:
          toolchain: ${{ env.RUST_TOOLCHAIN }}
          target: ${{ matrix.target }}
          override: true
          profile: minimal

      - name: Install flutter
        id: flutter
        uses: subosito/flutter-action@v2
        with:
          channel: "stable"
          flutter-version: ${{ env.FLUTTER_VERSION }}

      - uses: Swatinem/rust-cache@v2
        with:
          prefix-key: ${{ matrix.os }}
          workspaces: |
            frontend/rust-lib
          cache-all-crates: true

      - uses: taiki-e/install-action@v2
        with:
          tool: cargo-make@${{ env.CARGO_MAKE_VERSION }}, duckscript_cli

      - name: Install prerequisites
        working-directory: frontend
        run: |
          if [ "$RUNNER_OS" == "Linux" ]; then
            sudo wget -qO /etc/apt/trusted.gpg.d/dart_linux_signing_key.asc https://dl-ssl.google.com/linux/linux_signing_key.pub
            sudo wget -qO /etc/apt/sources.list.d/dart_stable.list https://storage.googleapis.com/download.dartlang.org/linux/debian/dart_stable.list
            sudo apt-get update
            sudo apt-get install -y dart curl build-essential libssl-dev clang cmake ninja-build pkg-config libgtk-3-dev keybinder-3.0 libnotify-dev
          elif [ "$RUNNER_OS" == "Windows" ]; then
            vcpkg integrate install
          elif [ "$RUNNER_OS" == "macOS" ]; then
            echo 'do nothing'
          fi
          cargo make appflowy-flutter-deps-tools
        shell: bash

      - name: Build AppFlowy
        working-directory: frontend
<<<<<<< HEAD
        run: |
          if [ "$RUNNER_OS" != "Windows" ]; then
            USE_STATIC_LIB=1 cargo make --profile ${{ matrix.flutter_profile }} appflowy-core-dev
          else
            cargo make --profile ${{ matrix.flutter_profile }} appflowy-core-dev
          fi
        shell: bash
=======
        run: cargo make --profile ${{ matrix.flutter_profile }} appflowy-core-dev
>>>>>>> 7fb1b4f4

      - name: Run code generation
        working-directory: frontend
        run: cargo make code_generation

      - name: Flutter Analyzer
        working-directory: frontend/appflowy_flutter
        run: flutter analyze .

      - name: Compress appflowy_flutter
        run: tar -czf appflowy_flutter.tar.gz frontend/appflowy_flutter

      - uses: actions/upload-artifact@v3
        with:
          name: ${{ github.run_id }}-${{ matrix.os }}
          path: appflowy_flutter.tar.gz

  unit_test:
    needs: [prepare]
    if: github.event.pull_request.draft != true
    strategy:
      fail-fast: false
      matrix:
        os: [ubuntu-latest]
        include:
          - os: ubuntu-latest
            flutter_profile: development-linux-x86_64
            target: x86_64-unknown-linux-gnu
    runs-on: ${{ matrix.os }}

    steps:
      - name: Checkout source code
        uses: actions/checkout@v2

      - name: Install Rust toolchain
        id: rust_toolchain
        uses: actions-rs/toolchain@v1
        with:
          toolchain: ${{ env.RUST_TOOLCHAIN }}
          target: ${{ matrix.target }}
          override: true
          profile: minimal

      - name: Install flutter
        id: flutter
        uses: subosito/flutter-action@v2
        with:
          channel: "stable"
          flutter-version: ${{ env.FLUTTER_VERSION }}

      - uses: Swatinem/rust-cache@v2
        with:
          prefix-key: ${{ matrix.os }}
          workspaces: |
            frontend/rust-lib
          cache-all-crates: true

      - uses: taiki-e/install-action@v2
        with:
          tool: cargo-make@${{ env.CARGO_MAKE_VERSION }}, duckscript_cli

      - name: Install prerequisites
        working-directory: frontend
        run: |
          if [ "$RUNNER_OS" == "Linux" ]; then
            sudo wget -qO /etc/apt/trusted.gpg.d/dart_linux_signing_key.asc https://dl-ssl.google.com/linux/linux_signing_key.pub
            sudo wget -qO /etc/apt/sources.list.d/dart_stable.list https://storage.googleapis.com/download.dartlang.org/linux/debian/dart_stable.list
            sudo apt-get update
            sudo apt-get install -y dart curl build-essential libssl-dev clang cmake ninja-build pkg-config libgtk-3-dev keybinder-3.0 libnotify-dev
          fi
        shell: bash

      - name: Enable Flutter Desktop
        run: |
          if [ "$RUNNER_OS" == "Linux" ]; then
            flutter config --enable-linux-desktop
          elif [ "$RUNNER_OS" == "macOS" ]; then
            flutter config --enable-macos-desktop
          elif [ "$RUNNER_OS" == "Windows" ]; then
            git config --system core.longpaths true
            flutter config --enable-windows-desktop
          fi
        shell: bash

      - uses: actions/download-artifact@v3
        with:
          name: ${{ github.run_id }}-${{ matrix.os }}

      - name: Uncompress appflowy_flutter
        run: tar -xf appflowy_flutter.tar.gz

      - name: Run flutter pub get
        working-directory: frontend
        run: cargo make pub_get

      - name: Run Flutter unit tests
        working-directory: frontend
        run: |
          if [ "$RUNNER_OS" == "macOS" ]; then
            cargo make dart_unit_test
          elif [ "$RUNNER_OS" == "Linux" ]; then
            cargo make dart_unit_test_no_build
          elif [ "$RUNNER_OS" == "Windows" ]; then
            cargo make dart_unit_test_no_build
          fi
        shell: bash

      - name: Upload coverage to Codecov
        uses: Wandalen/wretry.action@v1.0.36
        with:
          action: codecov/codecov-action@v3
          with: |
            name: appflowy
            flags: appflowy_flutter_unit_test
            fail_ci_if_error: true
            verbose: true
            os: ${{ matrix.os }}
            token: ${{ secrets.CODECOV_TOKEN }}
          attempt_limit: 20
          attempt_delay: 10000

  integration_test:
    needs: [prepare]
    if: github.event.pull_request.draft != true
    strategy:
      fail-fast: false
      matrix:
        os: [ubuntu-latest, windows-latest]
        include:
          - os: ubuntu-latest
            flutter_profile: development-linux-x86_64
            target: x86_64-unknown-linux-gnu
          - os: windows-latest
            flutter_profile: development-windows-x86
            target: x86_64-pc-windows-msvc
    runs-on: ${{ matrix.os }}

    steps:
      - name: Checkout source code
        uses: actions/checkout@v2

      - name: Install Rust toolchain
        id: rust_toolchain
        uses: actions-rs/toolchain@v1
        with:
          toolchain: ${{ env.RUST_TOOLCHAIN }}
          target: ${{ matrix.target }}
          override: true
          profile: minimal

      - name: Install flutter
        id: flutter
        uses: subosito/flutter-action@v2
        with:
          channel: "stable"
          flutter-version: ${{ env.FLUTTER_VERSION }}

      - uses: taiki-e/install-action@v2
        with:
          tool: cargo-make@${{ env.CARGO_MAKE_VERSION }}

      - name: Install prerequisites
        working-directory: frontend
        run: |
          if [ "$RUNNER_OS" == "Linux" ]; then
            sudo wget -qO /etc/apt/trusted.gpg.d/dart_linux_signing_key.asc https://dl-ssl.google.com/linux/linux_signing_key.pub
            sudo wget -qO /etc/apt/sources.list.d/dart_stable.list https://storage.googleapis.com/download.dartlang.org/linux/debian/dart_stable.list
            sudo apt-get update
            sudo apt-get install -y dart curl build-essential libssl-dev clang cmake ninja-build pkg-config libgtk-3-dev keybinder-3.0 libnotify-dev
          fi
        shell: bash

      - name: Enable Flutter Desktop
        run: |
          if [ "$RUNNER_OS" == "Linux" ]; then
            flutter config --enable-linux-desktop
          elif [ "$RUNNER_OS" == "macOS" ]; then
            flutter config --enable-macos-desktop
          elif [ "$RUNNER_OS" == "Windows" ]; then
            git config --system core.longpaths true
            flutter config --enable-windows-desktop
          fi
        shell: bash

      - uses: actions/download-artifact@v3
        with:
          name: ${{ github.run_id }}-${{ matrix.os }}

      - name: Uncompress appflowy_flutter
        run: tar -xf appflowy_flutter.tar.gz

#      - name: Create .env.cloud.test file in flowy-server
#        working-directory: frontend/appflowy_flutter
#        run: |
#          touch .env.cloud.test
#          echo SUPABASE_URL=${{ secrets.SUPABASE_URL }} >> .env.cloud.test
#          echo SUPABASE_ANON_KEY=${{ secrets.SUPABASE_ANON_KEY }} >> .env.cloud.test
#          echo APPFLOWY_CLOUD_URL=${{ secrets.APPFLOWY_CLOUD_URL }} >> .env.cloud.test

      - name: Run flutter pub get
        working-directory: frontend
        run: cargo make pub_get

      - name: Run Flutter integration tests
        working-directory: frontend/appflowy_flutter
        run: |
          if [ "$RUNNER_OS" == "Linux" ]; then
            export DISPLAY=:99
            sudo Xvfb -ac :99 -screen 0 1280x1024x24 > /dev/null 2>&1 &
            sudo apt-get install network-manager
            flutter test integration_test/runner.dart -d Linux --coverage
          elif [ "$RUNNER_OS" == "macOS" ]; then
            flutter test integration_test/runner.dart -d macOS --coverage
          elif [ "$RUNNER_OS" == "Windows" ]; then
            flutter test integration_test/runner.dart -d Windows --coverage
          fi
        shell: bash

      - name: Upload coverage to Codecov
        uses: Wandalen/wretry.action@v1.0.36
        with:
          action: codecov/codecov-action@v3
          with: |
            name: appflowy
            flags: appflowy_flutter_integrateion_test
            fail_ci_if_error: true
            verbose: true
            os: ${{ matrix.os }}
            token: ${{ secrets.CODECOV_TOKEN }}
          attempt_limit: 20
          attempt_delay: 10000

  build:
    needs: [prepare]
    if: github.event.pull_request.draft != true
    strategy:
      fail-fast: false
      matrix:
        os: [ubuntu-latest, macos-latest, windows-latest]
        include:
          - os: ubuntu-latest
            flutter_profile: development-linux-x86_64
            target: x86_64-unknown-linux-gnu
          - os: macos-latest
            flutter_profile: development-mac-x86_64
            target: x86_64-apple-darwin
          - os: windows-latest
            flutter_profile: development-windows-x86
            target: x86_64-pc-windows-msvc
    runs-on: ${{ matrix.os }}

    steps:
      - name: Checkout source code
        uses: actions/checkout@v2

      - name: Install Rust toolchain
        id: rust_toolchain
        uses: actions-rs/toolchain@v1
        with:
          toolchain: ${{ env.RUST_TOOLCHAIN }}
          target: ${{ matrix.target }}
          override: true
          profile: minimal

      - name: Install flutter
        id: flutter
        uses: subosito/flutter-action@v2
        with:
          channel: "stable"
          flutter-version: ${{ env.FLUTTER_VERSION }}

      - uses: taiki-e/install-action@v2
        with:
          tool: cargo-make@${{ env.CARGO_MAKE_VERSION }}

      - name: Install prerequisites
        working-directory: frontend
        run: |
          if [ "$RUNNER_OS" == "Linux" ]; then
            sudo wget -qO /etc/apt/trusted.gpg.d/dart_linux_signing_key.asc https://dl-ssl.google.com/linux/linux_signing_key.pub
            sudo wget -qO /etc/apt/sources.list.d/dart_stable.list https://storage.googleapis.com/download.dartlang.org/linux/debian/dart_stable.list
            sudo apt-get update
            sudo apt-get install -y dart curl build-essential libssl-dev clang cmake ninja-build pkg-config libgtk-3-dev keybinder-3.0 libnotify-dev
          fi
        shell: bash

      - name: Enable Flutter Desktop
        run: |
          if [ "$RUNNER_OS" == "Linux" ]; then
            flutter config --enable-linux-desktop
          elif [ "$RUNNER_OS" == "macOS" ]; then
            flutter config --enable-macos-desktop
          elif [ "$RUNNER_OS" == "Windows" ]; then
            git config --system core.longpaths true
            flutter config --enable-windows-desktop
          fi
        shell: bash

      - uses: actions/download-artifact@v3
        with:
          name: ${{ github.run_id }}-${{ matrix.os }}

      - name: Uncompress appflowy_flutter
        run: tar -xf appflowy_flutter.tar.gz

      - name: Build flutter product
        working-directory: frontend
        run: |
          cargo make --profile ${{ matrix.flutter_profile }} appflowy-make-product-dev<|MERGE_RESOLUTION|>--- conflicted
+++ resolved
@@ -108,7 +108,6 @@
 
       - name: Build AppFlowy
         working-directory: frontend
-<<<<<<< HEAD
         run: |
           if [ "$RUNNER_OS" != "Windows" ]; then
             USE_STATIC_LIB=1 cargo make --profile ${{ matrix.flutter_profile }} appflowy-core-dev
@@ -116,9 +115,8 @@
             cargo make --profile ${{ matrix.flutter_profile }} appflowy-core-dev
           fi
         shell: bash
-=======
-        run: cargo make --profile ${{ matrix.flutter_profile }} appflowy-core-dev
->>>>>>> 7fb1b4f4
+        run: |
+          cargo make --profile ${{ matrix.flutter_profile }} appflowy-core-dev
 
       - name: Run code generation
         working-directory: frontend
