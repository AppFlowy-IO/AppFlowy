use crate::{
    services::kv::{KVStore, KeyValue},
    util::serde_ext::parse_from_bytes,
};
use anyhow::Context;
use backend_service::errors::{internal_error, ServerError};
use bytes::Bytes;
<<<<<<< HEAD
use flowy_collaboration::protobuf::{
    CreateDocParams,
    DocumentId,
    DocumentInfo,
<<<<<<< HEAD
<<<<<<< HEAD
    RepeatedRevision,
    ResetDocumentParams,
    Revision,
=======
    RepeatedRevision as RepeatedRevisionPB,
    ResetDocumentParams,
    Revision as RevisionPB,
>>>>>>> upstream/main
=======
    RepeatedRevision as RepeatedRevisionPB,
    ResetDocumentParams,
    Revision as RevisionPB,
>>>>>>> upstream/main
};
use lib_ot::{core::OperationTransformable, rich_text::RichTextDelta};
use protobuf::Message;

<<<<<<< HEAD
<<<<<<< HEAD
=======
use flowy_collaboration::sync::ServerDocumentManager;
>>>>>>> upstream/main
=======
use flowy_collaboration::sync::ServerDocumentManager;
>>>>>>> upstream/main
=======
use flowy_collaboration::{
    protobuf::{
        CreateDocParams,
        DocumentId,
        DocumentInfo,
        RepeatedRevision as RepeatedRevisionPB,
        ResetDocumentParams,
        Revision as RevisionPB,
    },
    sync::ServerDocumentManager,
};
use lib_ot::{core::OperationTransformable, rich_text::RichTextDelta};
use protobuf::Message;
>>>>>>> 2a134bcb
use std::sync::Arc;
use uuid::Uuid;

#[tracing::instrument(level = "debug", skip(kv_store, params), err)]
pub(crate) async fn create_document(
    kv_store: &Arc<DocumentKVPersistence>,
    mut params: CreateDocParams,
) -> Result<(), ServerError> {
    let revisions = params.take_revisions().take_items();
    let _ = kv_store.batch_set_revision(revisions.into()).await?;
    Ok(())
}

#[tracing::instrument(level = "debug", skip(kv_store), err)]
pub async fn read_document(
    kv_store: &Arc<DocumentKVPersistence>,
    params: DocumentId,
) -> Result<DocumentInfo, ServerError> {
    let _ = Uuid::parse_str(&params.doc_id).context("Parse document id to uuid failed")?;
    let revisions = kv_store.batch_get_revisions(&params.doc_id, None).await?;
    make_doc_from_revisions(&params.doc_id, revisions)
}

<<<<<<< HEAD
<<<<<<< HEAD
#[tracing::instrument(level = "debug", skip(kv_store, params), fields(delta), err)]
pub async fn reset_document(
    kv_store: &Arc<DocumentKVPersistence>,
    mut params: ResetDocumentParams,
) -> Result<(), ServerError> {
    let revisions = params.take_revisions().take_items();
    let doc_id = params.take_doc_id();
    kv_store
        .transaction(|mut transaction| {
            Box::pin(async move {
                let _ = transaction.batch_delete_key_start_with(&doc_id).await?;
                let items = revisions_to_key_value_items(revisions.into())?;
                let _ = transaction.batch_set(items).await?;
                Ok(())
            })
        })
        .await
=======
=======
>>>>>>> upstream/main
#[tracing::instrument(level = "debug", skip(document_manager, params), fields(delta), err)]
pub async fn reset_document(
    document_manager: &Arc<ServerDocumentManager>,
    mut params: ResetDocumentParams,
) -> Result<(), ServerError> {
    let repeated_revision = params.take_revisions();
    if repeated_revision.get_items().is_empty() {
        return Err(ServerError::payload_none().context("Revisions should not be empty when reset the document"));
    }
    let doc_id = params.doc_id.clone();
    let _ = document_manager
        .handle_document_reset(&doc_id, repeated_revision)
        .await
        .map_err(internal_error)?;
    Ok(())
<<<<<<< HEAD
>>>>>>> upstream/main
=======
>>>>>>> upstream/main
}

#[tracing::instrument(level = "debug", skip(kv_store), err)]
pub(crate) async fn delete_document(kv_store: &Arc<DocumentKVPersistence>, doc_id: Uuid) -> Result<(), ServerError> {
    let _ = kv_store.batch_delete_revisions(&doc_id.to_string(), None).await?;
    Ok(())
}

pub struct DocumentKVPersistence {
    inner: Arc<KVStore>,
}

impl std::ops::Deref for DocumentKVPersistence {
    type Target = Arc<KVStore>;

    fn deref(&self) -> &Self::Target { &self.inner }
}

impl std::ops::DerefMut for DocumentKVPersistence {
    fn deref_mut(&mut self) -> &mut Self::Target { &mut self.inner }
}

impl DocumentKVPersistence {
    pub(crate) fn new(kv_store: Arc<KVStore>) -> Self { DocumentKVPersistence { inner: kv_store } }

<<<<<<< HEAD
<<<<<<< HEAD
    pub(crate) async fn batch_set_revision(&self, revisions: Vec<Revision>) -> Result<(), ServerError> {
=======
    pub(crate) async fn batch_set_revision(&self, revisions: Vec<RevisionPB>) -> Result<(), ServerError> {
>>>>>>> upstream/main
=======
    pub(crate) async fn batch_set_revision(&self, revisions: Vec<RevisionPB>) -> Result<(), ServerError> {
>>>>>>> upstream/main
        let items = revisions_to_key_value_items(revisions)?;
        self.inner
            .transaction(|mut t| Box::pin(async move { t.batch_set(items).await }))
            .await
    }

<<<<<<< HEAD
<<<<<<< HEAD
    pub(crate) async fn get_doc_revisions(&self, doc_id: &str) -> Result<RepeatedRevision, ServerError> {
=======
    pub(crate) async fn get_doc_revisions(&self, doc_id: &str) -> Result<RepeatedRevisionPB, ServerError> {
>>>>>>> upstream/main
=======
    pub(crate) async fn get_doc_revisions(&self, doc_id: &str) -> Result<RepeatedRevisionPB, ServerError> {
>>>>>>> upstream/main
        let doc_id = doc_id.to_owned();
        let items = self
            .inner
            .transaction(|mut t| Box::pin(async move { t.batch_get_start_with(&doc_id).await }))
            .await?;
        Ok(key_value_items_to_revisions(items))
    }

    pub(crate) async fn batch_get_revisions<T: Into<Option<Vec<i64>>>>(
        &self,
        doc_id: &str,
        rev_ids: T,
<<<<<<< HEAD
<<<<<<< HEAD
    ) -> Result<RepeatedRevision, ServerError> {
=======
    ) -> Result<RepeatedRevisionPB, ServerError> {
>>>>>>> upstream/main
=======
    ) -> Result<RepeatedRevisionPB, ServerError> {
>>>>>>> upstream/main
        let rev_ids = rev_ids.into();
        let items = match rev_ids {
            None => {
                let doc_id = doc_id.to_owned();
                self.inner
                    .transaction(|mut t| Box::pin(async move { t.batch_get_start_with(&doc_id).await }))
                    .await?
            },
            Some(rev_ids) => {
                let keys = rev_ids
                    .into_iter()
                    .map(|rev_id| make_revision_key(doc_id, rev_id))
                    .collect::<Vec<String>>();

                self.inner
                    .transaction(|mut t| Box::pin(async move { t.batch_get(keys).await }))
                    .await?
            },
        };

        Ok(key_value_items_to_revisions(items))
    }

    pub(crate) async fn batch_delete_revisions<T: Into<Option<Vec<i64>>>>(
        &self,
        doc_id: &str,
        rev_ids: T,
    ) -> Result<(), ServerError> {
        match rev_ids.into() {
            None => {
                let doc_id = doc_id.to_owned();
                self.inner
                    .transaction(|mut t| Box::pin(async move { t.batch_delete_key_start_with(&doc_id).await }))
                    .await
            },
            Some(rev_ids) => {
                let keys = rev_ids
                    .into_iter()
                    .map(|rev_id| make_revision_key(doc_id, rev_id))
                    .collect::<Vec<String>>();

                self.inner
                    .transaction(|mut t| Box::pin(async move { t.batch_delete(keys).await }))
                    .await
            },
        }
    }
}

#[inline]
<<<<<<< HEAD
<<<<<<< HEAD
fn revisions_to_key_value_items(revisions: Vec<Revision>) -> Result<Vec<KeyValue>, ServerError> {
=======
pub fn revisions_to_key_value_items(revisions: Vec<RevisionPB>) -> Result<Vec<KeyValue>, ServerError> {
>>>>>>> upstream/main
=======
pub fn revisions_to_key_value_items(revisions: Vec<RevisionPB>) -> Result<Vec<KeyValue>, ServerError> {
>>>>>>> upstream/main
    let mut items = vec![];
    for revision in revisions {
        let key = make_revision_key(&revision.doc_id, revision.rev_id);

        if revision.delta_data.is_empty() {
<<<<<<< HEAD
<<<<<<< HEAD
            return Err(ServerError::internal().context("The delta_data of Revision should not be empty"));
=======
            return Err(ServerError::internal().context("The delta_data of RevisionPB should not be empty"));
>>>>>>> upstream/main
=======
            return Err(ServerError::internal().context("The delta_data of RevisionPB should not be empty"));
>>>>>>> upstream/main
        }

        let value = Bytes::from(revision.write_to_bytes().unwrap());
        items.push(KeyValue { key, value });
    }
    Ok(items)
}

#[inline]
<<<<<<< HEAD
<<<<<<< HEAD
fn key_value_items_to_revisions(items: Vec<KeyValue>) -> RepeatedRevision {
    let mut revisions = items
        .into_iter()
        .filter_map(|kv| parse_from_bytes::<Revision>(&kv.value).ok())
        .collect::<Vec<Revision>>();

    revisions.sort_by(|a, b| a.rev_id.cmp(&b.rev_id));
    let mut repeated_revision = RepeatedRevision::new();
=======
=======
>>>>>>> upstream/main
fn key_value_items_to_revisions(items: Vec<KeyValue>) -> RepeatedRevisionPB {
    let mut revisions = items
        .into_iter()
        .filter_map(|kv| parse_from_bytes::<RevisionPB>(&kv.value).ok())
        .collect::<Vec<RevisionPB>>();

    revisions.sort_by(|a, b| a.rev_id.cmp(&b.rev_id));
    let mut repeated_revision = RepeatedRevisionPB::new();
<<<<<<< HEAD
>>>>>>> upstream/main
=======
>>>>>>> upstream/main
    repeated_revision.set_items(revisions.into());
    repeated_revision
}

#[inline]
fn make_revision_key(doc_id: &str, rev_id: i64) -> String { format!("{}:{}", doc_id, rev_id) }

#[inline]
<<<<<<< HEAD
<<<<<<< HEAD
fn make_doc_from_revisions(doc_id: &str, mut revisions: RepeatedRevision) -> Result<DocumentInfo, ServerError> {
=======
fn make_doc_from_revisions(doc_id: &str, mut revisions: RepeatedRevisionPB) -> Result<DocumentInfo, ServerError> {
>>>>>>> upstream/main
=======
fn make_doc_from_revisions(doc_id: &str, mut revisions: RepeatedRevisionPB) -> Result<DocumentInfo, ServerError> {
>>>>>>> upstream/main
    let revisions = revisions.take_items();
    if revisions.is_empty() {
        return Err(ServerError::record_not_found().context(format!("{} not exist", doc_id)));
    }

    let mut document_delta = RichTextDelta::new();
    let mut base_rev_id = 0;
    let mut rev_id = 0;
<<<<<<< HEAD
<<<<<<< HEAD
    // TODO: generate delta from revision should be wrapped into function.
=======
    // TODO: replace with make_delta_from_revisions
>>>>>>> upstream/main
=======
    // TODO: replace with make_delta_from_revisions
>>>>>>> upstream/main
    for revision in revisions {
        base_rev_id = revision.base_rev_id;
        rev_id = revision.rev_id;

        if revision.delta_data.is_empty() {
            tracing::warn!("revision delta_data is empty");
        }

        let delta = RichTextDelta::from_bytes(revision.delta_data).map_err(internal_error)?;
        document_delta = document_delta.compose(&delta).map_err(internal_error)?;
    }

    let text = document_delta.to_json();
    let mut document_info = DocumentInfo::new();
    document_info.set_doc_id(doc_id.to_owned());
    document_info.set_text(text);
    document_info.set_base_rev_id(base_rev_id);
    document_info.set_rev_id(rev_id);
    Ok(document_info)
}<|MERGE_RESOLUTION|>--- conflicted
+++ resolved
@@ -5,39 +5,6 @@
 use anyhow::Context;
 use backend_service::errors::{internal_error, ServerError};
 use bytes::Bytes;
-<<<<<<< HEAD
-use flowy_collaboration::protobuf::{
-    CreateDocParams,
-    DocumentId,
-    DocumentInfo,
-<<<<<<< HEAD
-<<<<<<< HEAD
-    RepeatedRevision,
-    ResetDocumentParams,
-    Revision,
-=======
-    RepeatedRevision as RepeatedRevisionPB,
-    ResetDocumentParams,
-    Revision as RevisionPB,
->>>>>>> upstream/main
-=======
-    RepeatedRevision as RepeatedRevisionPB,
-    ResetDocumentParams,
-    Revision as RevisionPB,
->>>>>>> upstream/main
-};
-use lib_ot::{core::OperationTransformable, rich_text::RichTextDelta};
-use protobuf::Message;
-
-<<<<<<< HEAD
-<<<<<<< HEAD
-=======
-use flowy_collaboration::sync::ServerDocumentManager;
->>>>>>> upstream/main
-=======
-use flowy_collaboration::sync::ServerDocumentManager;
->>>>>>> upstream/main
-=======
 use flowy_collaboration::{
     protobuf::{
         CreateDocParams,
@@ -51,7 +18,6 @@
 };
 use lib_ot::{core::OperationTransformable, rich_text::RichTextDelta};
 use protobuf::Message;
->>>>>>> 2a134bcb
 use std::sync::Arc;
 use uuid::Uuid;
 
@@ -75,28 +41,6 @@
     make_doc_from_revisions(&params.doc_id, revisions)
 }
 
-<<<<<<< HEAD
-<<<<<<< HEAD
-#[tracing::instrument(level = "debug", skip(kv_store, params), fields(delta), err)]
-pub async fn reset_document(
-    kv_store: &Arc<DocumentKVPersistence>,
-    mut params: ResetDocumentParams,
-) -> Result<(), ServerError> {
-    let revisions = params.take_revisions().take_items();
-    let doc_id = params.take_doc_id();
-    kv_store
-        .transaction(|mut transaction| {
-            Box::pin(async move {
-                let _ = transaction.batch_delete_key_start_with(&doc_id).await?;
-                let items = revisions_to_key_value_items(revisions.into())?;
-                let _ = transaction.batch_set(items).await?;
-                Ok(())
-            })
-        })
-        .await
-=======
-=======
->>>>>>> upstream/main
 #[tracing::instrument(level = "debug", skip(document_manager, params), fields(delta), err)]
 pub async fn reset_document(
     document_manager: &Arc<ServerDocumentManager>,
@@ -112,10 +56,6 @@
         .await
         .map_err(internal_error)?;
     Ok(())
-<<<<<<< HEAD
->>>>>>> upstream/main
-=======
->>>>>>> upstream/main
 }
 
 #[tracing::instrument(level = "debug", skip(kv_store), err)]
@@ -141,30 +81,14 @@
 impl DocumentKVPersistence {
     pub(crate) fn new(kv_store: Arc<KVStore>) -> Self { DocumentKVPersistence { inner: kv_store } }
 
-<<<<<<< HEAD
-<<<<<<< HEAD
-    pub(crate) async fn batch_set_revision(&self, revisions: Vec<Revision>) -> Result<(), ServerError> {
-=======
     pub(crate) async fn batch_set_revision(&self, revisions: Vec<RevisionPB>) -> Result<(), ServerError> {
->>>>>>> upstream/main
-=======
-    pub(crate) async fn batch_set_revision(&self, revisions: Vec<RevisionPB>) -> Result<(), ServerError> {
->>>>>>> upstream/main
         let items = revisions_to_key_value_items(revisions)?;
         self.inner
             .transaction(|mut t| Box::pin(async move { t.batch_set(items).await }))
             .await
     }
 
-<<<<<<< HEAD
-<<<<<<< HEAD
-    pub(crate) async fn get_doc_revisions(&self, doc_id: &str) -> Result<RepeatedRevision, ServerError> {
-=======
     pub(crate) async fn get_doc_revisions(&self, doc_id: &str) -> Result<RepeatedRevisionPB, ServerError> {
->>>>>>> upstream/main
-=======
-    pub(crate) async fn get_doc_revisions(&self, doc_id: &str) -> Result<RepeatedRevisionPB, ServerError> {
->>>>>>> upstream/main
         let doc_id = doc_id.to_owned();
         let items = self
             .inner
@@ -177,15 +101,7 @@
         &self,
         doc_id: &str,
         rev_ids: T,
-<<<<<<< HEAD
-<<<<<<< HEAD
-    ) -> Result<RepeatedRevision, ServerError> {
-=======
     ) -> Result<RepeatedRevisionPB, ServerError> {
->>>>>>> upstream/main
-=======
-    ) -> Result<RepeatedRevisionPB, ServerError> {
->>>>>>> upstream/main
         let rev_ids = rev_ids.into();
         let items = match rev_ids {
             None => {
@@ -236,29 +152,13 @@
 }
 
 #[inline]
-<<<<<<< HEAD
-<<<<<<< HEAD
-fn revisions_to_key_value_items(revisions: Vec<Revision>) -> Result<Vec<KeyValue>, ServerError> {
-=======
 pub fn revisions_to_key_value_items(revisions: Vec<RevisionPB>) -> Result<Vec<KeyValue>, ServerError> {
->>>>>>> upstream/main
-=======
-pub fn revisions_to_key_value_items(revisions: Vec<RevisionPB>) -> Result<Vec<KeyValue>, ServerError> {
->>>>>>> upstream/main
     let mut items = vec![];
     for revision in revisions {
         let key = make_revision_key(&revision.doc_id, revision.rev_id);
 
         if revision.delta_data.is_empty() {
-<<<<<<< HEAD
-<<<<<<< HEAD
-            return Err(ServerError::internal().context("The delta_data of Revision should not be empty"));
-=======
             return Err(ServerError::internal().context("The delta_data of RevisionPB should not be empty"));
->>>>>>> upstream/main
-=======
-            return Err(ServerError::internal().context("The delta_data of RevisionPB should not be empty"));
->>>>>>> upstream/main
         }
 
         let value = Bytes::from(revision.write_to_bytes().unwrap());
@@ -268,19 +168,6 @@
 }
 
 #[inline]
-<<<<<<< HEAD
-<<<<<<< HEAD
-fn key_value_items_to_revisions(items: Vec<KeyValue>) -> RepeatedRevision {
-    let mut revisions = items
-        .into_iter()
-        .filter_map(|kv| parse_from_bytes::<Revision>(&kv.value).ok())
-        .collect::<Vec<Revision>>();
-
-    revisions.sort_by(|a, b| a.rev_id.cmp(&b.rev_id));
-    let mut repeated_revision = RepeatedRevision::new();
-=======
-=======
->>>>>>> upstream/main
 fn key_value_items_to_revisions(items: Vec<KeyValue>) -> RepeatedRevisionPB {
     let mut revisions = items
         .into_iter()
@@ -289,10 +176,6 @@
 
     revisions.sort_by(|a, b| a.rev_id.cmp(&b.rev_id));
     let mut repeated_revision = RepeatedRevisionPB::new();
-<<<<<<< HEAD
->>>>>>> upstream/main
-=======
->>>>>>> upstream/main
     repeated_revision.set_items(revisions.into());
     repeated_revision
 }
@@ -301,15 +184,7 @@
 fn make_revision_key(doc_id: &str, rev_id: i64) -> String { format!("{}:{}", doc_id, rev_id) }
 
 #[inline]
-<<<<<<< HEAD
-<<<<<<< HEAD
-fn make_doc_from_revisions(doc_id: &str, mut revisions: RepeatedRevision) -> Result<DocumentInfo, ServerError> {
-=======
 fn make_doc_from_revisions(doc_id: &str, mut revisions: RepeatedRevisionPB) -> Result<DocumentInfo, ServerError> {
->>>>>>> upstream/main
-=======
-fn make_doc_from_revisions(doc_id: &str, mut revisions: RepeatedRevisionPB) -> Result<DocumentInfo, ServerError> {
->>>>>>> upstream/main
     let revisions = revisions.take_items();
     if revisions.is_empty() {
         return Err(ServerError::record_not_found().context(format!("{} not exist", doc_id)));
@@ -318,15 +193,7 @@
     let mut document_delta = RichTextDelta::new();
     let mut base_rev_id = 0;
     let mut rev_id = 0;
-<<<<<<< HEAD
-<<<<<<< HEAD
-    // TODO: generate delta from revision should be wrapped into function.
-=======
     // TODO: replace with make_delta_from_revisions
->>>>>>> upstream/main
-=======
-    // TODO: replace with make_delta_from_revisions
->>>>>>> upstream/main
     for revision in revisions {
         base_rev_id = revision.base_rev_id;
         rev_id = revision.rev_id;
