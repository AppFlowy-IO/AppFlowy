--- conflicted
+++ resolved
@@ -186,8 +186,6 @@
 BUILD_ARCHS = "arm64"
 CRATE_TYPE = "staticlib"
 
-<<<<<<< HEAD
-=======
 [env.production-ios-arm64]
 BUILD_FLAG = "release"
 TARGET_OS = "ios"
@@ -196,7 +194,6 @@
 BUILD_ARCHS = "arm64"
 CRATE_TYPE = "staticlib"
 
->>>>>>> 6c3d7d20
 [env.development-android]
 BUILD_FLAG = "debug"
 TARGET_OS = "android"
