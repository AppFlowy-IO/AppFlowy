{
  "appName": "AppFlowy",
  "defaultUsername": "Me",
  "welcomeText": "Welcome to @:appName",
  "githubStarText": "Star on GitHub",
  "subscribeNewsletterText": "Subscribe to Newsletter",
  "letsGoButtonText": "Quick Start",
  "title": "Title",
  "signUp": {
    "buttonText": "Sign Up",
    "title": "Sign Up to @:appName",
    "getStartedText": "Get Started",
    "emptyPasswordError": "Password can't be empty",
    "repeatPasswordEmptyError": "Repeat password can't be empty",
    "unmatchedPasswordError": "Repeat password is not the same as password",
    "alreadyHaveAnAccount": "Already have an account?",
    "emailHint": "Email",
    "passwordHint": "Password",
    "repeatPasswordHint": "Repeat password"
  },
  "signIn": {
    "loginTitle": "Login to @:appName",
    "loginButtonText": "Login",
    "buttonText": "Sign In",
    "forgotPassword": "Forgot Password?",
    "emailHint": "Email",
    "passwordHint": "Password",
    "dontHaveAnAccount": "Don't have an account?",
    "repeatPasswordEmptyError": "Repeat password can't be empty",
    "unmatchedPasswordError": "Repeat password is not the same as password"
  },
  "workspace": {
    "create": "Create workspace",
    "hint": "workspace",
    "notFoundError": "Workspace not found"
  },
  "shareAction": {
    "buttonText": "Share",
    "workInProgress": "Coming soon",
    "markdown": "Markdown",
    "copyLink": "Copy Link"
  },
  "moreAction": {
    "small": "small",
    "medium": "medium",
    "large": "large",
    "fontSize": "Font Size"
  },
  "disclosureAction": {
    "rename": "Rename",
    "delete": "Delete",
    "duplicate": "Duplicate"
  },
  "blankPageTitle": "Blank page",
  "newPageText": "New page",
  "trash": {
    "text": "Trash",
    "restoreAll": "Restore All",
    "deleteAll": "Delete All",
    "pageHeader": {
      "fileName": "File name",
      "lastModified": "Last Modified",
      "created": "Created"
    }
  },
  "deletePagePrompt": {
    "text": "This page is in Trash",
    "restore": "Restore page",
    "deletePermanent": "Delete permanently"
  },
  "dialogCreatePageNameHint": "Page name",
  "questionBubble": {
    "whatsNew": "What's new?",
    "help": "Help & Support",
    "debug": {
      "name": "Debug Info",
      "success": "Copied debug info to clipboard!",
      "fail": "Unable to copy debug info to clipboard"
    }
  },
  "menuAppHeader": {
    "addPageTooltip": "Quickly add a page inside",
    "defaultNewPageName": "Untitled",
    "renameDialog": "Rename"
  },
  "toolbar": {
    "undo": "Undo",
    "redo": "Redo",
    "bold": "Bold",
    "italic": "Italic",
    "underline": "Underline",
    "strike": "Strikethrough",
    "numList": "Numbered List",
    "bulletList": "Bulleted List",
    "checkList": "Check List",
    "inlineCode": "Inline Code",
    "quote": "Quote Block",
    "header": "Header",
    "highlight": "Highlight",
    "color": "Color"
  },
  "tooltip": {
    "lightMode": "Switch to Light mode",
    "darkMode": "Switch to Dark mode",
    "openAsPage": "Open as a Page",
    "addNewRow": "Add a new row",
    "openMenu": "Click to open menu",
    "viewDataBase": "View database",
    "referencePage": "This {name} is referenced"
  },
  "sideBar": {
    "closeSidebar": "Close side bar",
    "openSidebar": "Open side bar"
  },
  "notifications": {
    "export": {
      "markdown": "Exported Note To Markdown",
      "path": "Documents/flowy"
    }
  },
  "contactsPage": {
    "title": "Contacts",
    "whatsHappening": "What's happening this week?",
    "addContact": "Add Contact",
    "editContact": "Edit Contact"
  },
  "button": {
    "OK": "OK",
    "Cancel": "Cancel",
    "signIn": "Sign In",
    "signOut": "Sign Out",
    "complete": "Complete",
    "save": "Save"
  },
  "label": {
    "welcome": "Welcome!",
    "firstName": "First Name",
    "middleName": "Middle Name",
    "lastName": "Last Name",
    "stepX": "Step {X}"
  },
  "oAuth": {
    "err": {
      "failedTitle": "Unable to connect to your account.",
      "failedMsg": "Please make sure you've completed the sign-in process in your browser."
    },
    "google": {
      "title": "GOOGLE SIGN-IN",
      "instruction1": "In order to import your Google Contacts, you'll need to authorize this application using your web browser.",
      "instruction2": "Copy this code to your clipboard by clicking the icon or selecting the text:",
      "instruction3": "Navigate to the following link in your web browser, and enter the above code:",
      "instruction4": "Press the button below when you've completed signup:"
    }
  },
  "settings": {
    "title": "Settings",
    "menu": {
      "appearance": "Appearance",
      "language": "Language",
      "user": "User",
      "files": "Files",
      "open": "Open Settings"
    },
    "appearance": {
      "themeMode": {
        "label": "Theme Mode",
        "light": "Light Mode",
        "dark": "Dark Mode",
        "system": "Adapt to System"
      },
      "theme": "Theme"
    },
    "files": {
      "defaultLocation": "Where your data is stored now",
      "doubleTapToCopy": "Double tap to copy the path",
      "restoreLocation": "Restore to AppFlowy default path",
      "customizeLocation": "Open another folder",
      "restartApp": "Please restart app for the changes to take effect.",
      "exportDatabase": "Export database",
      "selectFiles": "Select the files that need to be export",
      "createNewFolder": "Create a new folder",
      "createNewFolderDesc": "Tell us where you want to store your data ...",
      "open": "Open",
      "openFolder": "Open an existing folder",
      "openFolderDesc": "Read and write it to your existing AppFlowy folder ...",
      "folderHintText": "folder name",
      "location": "Creating a new folder",
      "locationDesc": "Pick a name for your AppFlowy data folder",
      "browser": "Browse",
      "create": "Create",
      "folderPath": "Path to store your folder",
      "locationCannotBeEmpty": "Path cannot be empty"
    }
  },
  "grid": {
    "settings": {
      "filter": "Filter",
      "sort": "Sort",
      "sortBy": "Sort by",
      "Properties": "Properties",
      "group": "Group",
      "addFilter": "Add Filter",
      "deleteFilter": "Delete filter",
      "filterBy": "Filter by...",
      "typeAValue": "Type a value..."
    },
    "textFilter": {
      "contains": "Contains",
      "doesNotContain": "Does not contain",
      "endsWith": "Ends with",
      "startWith": "Starts with",
      "is": "Is",
      "isNot": "Is not",
      "isEmpty": "Is empty",
      "isNotEmpty": "Is not empty",
      "choicechipPrefix": {
        "isNot": "Not",
        "startWith": "Starts with",
        "endWith": "Ends with",
        "isEmpty": "is empty",
        "isNotEmpty": "is not empty"
      }
    },
    "checkboxFilter": {
      "isChecked": "Checked",
      "isUnchecked": "Unchecked",
      "choicechipPrefix": {
        "is": "is"
      }
    },
    "checklistFilter": {
      "isComplete": "is complete",
      "isIncomplted": "is incomplete"
    },
    "singleSelectOptionFilter": {
      "is": "Is",
      "isNot": "Is not",
      "isEmpty": "Is empty",
      "isNotEmpty": "Is not empty"
    },
    "multiSelectOptionFilter": {
      "contains": "Contains",
      "doesNotContain": "Does not contain",
      "isEmpty": "Is empty",
      "isNotEmpty": "Is not empty"
    },
    "field": {
      "hide": "Hide",
      "insertLeft": "Insert Left",
      "insertRight": "Insert Right",
      "duplicate": "Duplicate",
      "delete": "Delete",
      "textFieldName": "Text",
      "checkboxFieldName": "Checkbox",
      "dateFieldName": "Date",
      "numberFieldName": "Numbers",
      "singleSelectFieldName": "Select",
      "multiSelectFieldName": "Multiselect",
      "urlFieldName": "URL",
      "checklistFieldName": "Checklist",
      "numberFormat": "Number format",
      "dateFormat": "Date format",
      "includeTime": "Include time",
      "dateFormatFriendly": "Month Day,Year",
      "dateFormatISO": "Year-Month-Day",
      "dateFormatLocal": "Month/Day/Year",
      "dateFormatUS": "Year/Month/Day",
      "timeFormat": "Time format",
      "invalidTimeFormat": "Invalid format",
      "timeFormatTwelveHour": "12 hour",
      "timeFormatTwentyFourHour": "24 hour",
      "addSelectOption": "Add an option",
      "optionTitle": "Options",
      "addOption": "Add option",
      "editProperty": "Edit property",
      "newColumn": "New column",
      "deleteFieldPromptMessage": "Are you sure? This property will be deleted"
    },
    "sort": {
      "ascending": "Ascending",
      "descending": "Descending",
      "deleteSort": "Delete sort",
      "addSort": "Add sort"
    },
    "row": {
      "duplicate": "Duplicate",
      "delete": "Delete",
      "textPlaceholder": "Empty",
      "copyProperty": "Copied property to clipboard",
      "count": "Count",
      "newRow": "New row"
    },
    "selectOption": {
      "create": "Create",
      "purpleColor": "Purple",
      "pinkColor": "Pink",
      "lightPinkColor": "Light Pink",
      "orangeColor": "Orange",
      "yellowColor": "Yellow",
      "limeColor": "Lime",
      "greenColor": "Green",
      "aquaColor": "Aqua",
      "blueColor": "Blue",
      "deleteTag": "Delete tag",
      "colorPanelTitle": "Colors",
      "panelTitle": "Select an option or create one",
      "searchOption": "Search for an option"
    },
    "checklist": {
      "panelTitle": "Add an item"
    },
    "menuName": "Grid"
  },
  "document": {
    "menuName": "Document",
    "date": {
      "timeHintTextInTwelveHour": "01:00 PM",
      "timeHintTextInTwentyFourHour": "13:00"
    },
    "slashMenu": {
      "board": {
<<<<<<< HEAD
        "selectABoardToLinkTo": "Select a board to link to"
      }
=======
        "selectABoardToLinkTo": "Select a Board to link to"
      },
      "grid": {
        "selectAGridToLinkTo": "Select a Grid to link to"
      }
    },
    "plugins": {
      "referencedBoard": "Referenced Board",
      "referencedGrid": "Referenced Grid"
>>>>>>> 72768a2f
    }
  },
  "board": {
    "column": {
      "create_new_card": "New"
    },
    "menuName": "Board"
  },
  "calendar": {
    "menuName": "Calendar",
    "navigation": {
      "today": "Today",
      "jumpToday": "Jump to Today",
      "previousMonth": "Previous Month",
      "nextMonth": "Next Month"
    }
  }
}<|MERGE_RESOLUTION|>--- conflicted
+++ resolved
@@ -319,10 +319,6 @@
     },
     "slashMenu": {
       "board": {
-<<<<<<< HEAD
-        "selectABoardToLinkTo": "Select a board to link to"
-      }
-=======
         "selectABoardToLinkTo": "Select a Board to link to"
       },
       "grid": {
@@ -332,7 +328,6 @@
     "plugins": {
       "referencedBoard": "Referenced Board",
       "referencedGrid": "Referenced Grid"
->>>>>>> 72768a2f
     }
   },
   "board": {
