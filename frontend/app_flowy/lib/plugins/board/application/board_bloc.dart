--- conflicted
+++ resolved
@@ -195,41 +195,11 @@
 
     boardController.addGroups(groups
         .where((group) => fieldController.getField(group.fieldId) != null)
-<<<<<<< HEAD
-        .map((group) {
-      return AppFlowyGroupData(
-        id: group.groupId,
-        name: group.desc,
-        items: _buildGroupItems(group),
-        customData: GroupData(
-          group: group,
-          fieldInfo: fieldController.getField(group.fieldId)!,
-        ),
-      );
-    }).toList();
-    boardController.addGroups(groups);
-
-    for (final group in groupsData) {
-      final delegate = GroupControllerDelegateImpl(
-        controller: boardController,
-        fieldController: fieldController,
-        onNewColumnItem: (groupId, row, index) {
-          add(BoardEvent.didCreateRow(group, row, index));
-        },
-      );
-      final controller = GroupController(
-        databaseId: state.databaseId,
-        group: group,
-        delegate: delegate,
-      );
-      controller.startListening();
-=======
         .map((group) => initializeGroupData(group))
         .toList());
 
     for (final group in groups) {
       final controller = initializeGroupController(group);
->>>>>>> 72768a2f
       groupControllers[controller.group.groupId] = (controller);
     }
   }
