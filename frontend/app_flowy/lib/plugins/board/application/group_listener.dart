import 'dart:typed_data';

import 'package:app_flowy/core/grid_notification.dart';
import 'package:flowy_infra/notifier.dart';
import 'package:appflowy_backend/protobuf/flowy-error/errors.pb.dart';
import 'package:appflowy_backend/protobuf/flowy-database/notification.pb.dart';
import 'package:appflowy_backend/protobuf/flowy-database/group.pb.dart';
import 'package:dartz/dartz.dart';
import 'package:appflowy_backend/protobuf/flowy-database/group_changeset.pb.dart';

typedef UpdateGroupNotifiedValue = Either<GroupRowsNotificationPB, FlowyError>;

class GroupListener {
  final GroupPB group;
  PublishNotifier<UpdateGroupNotifiedValue>? _groupNotifier = PublishNotifier();
  DatabaseNotificationListener? _listener;
  GroupListener(this.group);

  void start({
    required void Function(UpdateGroupNotifiedValue) onGroupChanged,
  }) {
    _groupNotifier?.addPublishListener(onGroupChanged);
    _listener = DatabaseNotificationListener(
      objectId: group.groupId,
      handler: _handler,
    );
  }

  void _handler(
    DatabaseNotification ty,
    Either<Uint8List, FlowyError> result,
  ) {
    switch (ty) {
<<<<<<< HEAD
      case DatabaseNotification.DidUpdateGroup:
=======
      case DatabaseNotification.DidUpdateGroupRow:
>>>>>>> 72768a2f
        result.fold(
          (payload) => _groupNotifier?.value =
              left(GroupRowsNotificationPB.fromBuffer(payload)),
          (error) => _groupNotifier?.value = right(error),
        );
        break;
      default:
        break;
    }
  }

  Future<void> stop() async {
    await _listener?.stop();
    _groupNotifier?.dispose();
    _groupNotifier = null;
  }
}<|MERGE_RESOLUTION|>--- conflicted
+++ resolved
@@ -31,11 +31,7 @@
     Either<Uint8List, FlowyError> result,
   ) {
     switch (ty) {
-<<<<<<< HEAD
-      case DatabaseNotification.DidUpdateGroup:
-=======
       case DatabaseNotification.DidUpdateGroupRow:
->>>>>>> 72768a2f
         result.fold(
           (payload) => _groupNotifier?.value =
               left(GroupRowsNotificationPB.fromBuffer(payload)),
