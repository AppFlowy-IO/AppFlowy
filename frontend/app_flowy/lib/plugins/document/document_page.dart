--- conflicted
+++ resolved
@@ -1,10 +1,7 @@
 import 'package:app_flowy/plugins/document/presentation/plugins/board/board_menu_item.dart';
 import 'package:app_flowy/plugins/document/presentation/plugins/board/board_node_widget.dart';
-<<<<<<< HEAD
-=======
 import 'package:app_flowy/plugins/document/presentation/plugins/grid/grid_menu_item.dart';
 import 'package:app_flowy/plugins/document/presentation/plugins/grid/grid_node_widget.dart';
->>>>>>> 72768a2f
 import 'package:appflowy_backend/protobuf/flowy-folder/view.pb.dart';
 import 'package:appflowy_editor/appflowy_editor.dart';
 import 'package:appflowy_editor_plugins/appflowy_editor_plugins.dart';
@@ -116,11 +113,8 @@
         kCodeBlockType: CodeBlockNodeWidgetBuilder(),
         // Board
         kBoardType: BoardNodeWidgetBuilder(),
-<<<<<<< HEAD
-=======
         // Grid
         kGridType: GridNodeWidgetBuilder(),
->>>>>>> 72768a2f
         // Card
         kCalloutType: CalloutNodeWidgetBuilder(),
       },
@@ -143,13 +137,10 @@
         emojiMenuItem,
         // Board
         boardMenuItem,
-<<<<<<< HEAD
-=======
         // Grid
         gridMenuItem,
         // Callout
         calloutMenuItem,
->>>>>>> 72768a2f
       ],
       themeData: theme.copyWith(extensions: [
         ...theme.extensions.values,
