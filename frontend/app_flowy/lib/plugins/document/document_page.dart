--- conflicted
+++ resolved
@@ -1,8 +1,5 @@
-<<<<<<< HEAD
 import 'package:app_flowy/plugins/document/presentation/plugins/board/board_menu_item.dart';
 import 'package:app_flowy/plugins/document/presentation/plugins/board/board_node_widget.dart';
-=======
->>>>>>> 000569a8
 import 'package:appflowy_backend/protobuf/flowy-folder/view.pb.dart';
 import 'package:appflowy_editor/appflowy_editor.dart';
 import 'package:appflowy_editor_plugins/appflowy_editor_plugins.dart';
@@ -112,13 +109,10 @@
         kMathEquationType: MathEquationNodeWidgetBuidler(),
         // Code Block
         kCodeBlockType: CodeBlockNodeWidgetBuilder(),
-<<<<<<< HEAD
         // Board
         kBoardType: BoardNodeWidgetBuilder(),
-=======
         // Card
         kCalloutType: CalloutNodeWidgetBuilder(),
->>>>>>> 000569a8
       },
       shortcutEvents: [
         // Divider
