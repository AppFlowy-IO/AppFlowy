--- conflicted
+++ resolved
@@ -1,12 +1,9 @@
-<<<<<<< HEAD
 import 'package:app_flowy/plugins/document/presentation/plugins/local_image_node_widget.dart';
-=======
 import 'package:app_flowy/plugins/document/presentation/plugins/board/board_menu_item.dart';
 import 'package:app_flowy/plugins/document/presentation/plugins/board/board_node_widget.dart';
 import 'package:app_flowy/plugins/document/presentation/plugins/grid/grid_menu_item.dart';
 import 'package:app_flowy/plugins/document/presentation/plugins/grid/grid_node_widget.dart';
 import 'package:appflowy_backend/protobuf/flowy-folder/view.pb.dart';
->>>>>>> d0957495
 import 'package:appflowy_editor/appflowy_editor.dart';
 import 'package:appflowy_editor_plugins/appflowy_editor_plugins.dart';
 import 'package:flowy_infra_ui/widget/error_page.dart';
@@ -122,16 +119,13 @@
         kMathEquationType: MathEquationNodeWidgetBuidler(),
         // Code Block
         kCodeBlockType: CodeBlockNodeWidgetBuilder(),
-<<<<<<< HEAD
-        kLocalImage: LocalImageNodeWidgetBuilder(directory)
-=======
         // Board
         kBoardType: BoardNodeWidgetBuilder(),
         // Grid
         kGridType: GridNodeWidgetBuilder(),
         // Card
         kCalloutType: CalloutNodeWidgetBuilder(),
->>>>>>> d0957495
+        kLocalImage: LocalImageNodeWidgetBuilder(directory)
       },
       shortcutEvents: [
         // Divider
