import 'package:app_flowy/plugins/document/presentation/plugins/local_image_node_widget.dart';
import 'package:app_flowy/plugins/document/presentation/plugins/board/board_menu_item.dart';
import 'package:app_flowy/plugins/document/presentation/plugins/board/board_node_widget.dart';
import 'package:app_flowy/plugins/document/presentation/plugins/grid/grid_menu_item.dart';
import 'package:app_flowy/plugins/document/presentation/plugins/grid/grid_node_widget.dart';
import 'package:app_flowy/plugins/document/presentation/plugins/openai/widgets/auto_completion_node_widget.dart';
import 'package:app_flowy/plugins/document/presentation/plugins/openai/widgets/auto_completion_plugins.dart';
import 'package:appflowy_backend/protobuf/flowy-folder/view.pb.dart';
import 'package:appflowy_editor/appflowy_editor.dart';
import 'package:appflowy_editor_plugins/appflowy_editor_plugins.dart';
import 'package:flowy_infra_ui/widget/error_page.dart';
import 'package:flutter/material.dart';
import 'package:flutter_bloc/flutter_bloc.dart';
import 'package:intl/intl.dart';

import '../../startup/startup.dart';
import 'application/doc_bloc.dart';
import 'editor_styles.dart';
import 'presentation/banner.dart';
import 'package:get_it/get_it.dart';
import '../../workspace/application/settings/settings_location_cubit.dart';
import 'dart:io';

class DocumentPage extends StatefulWidget {
  final VoidCallback onDeleted;
  final ViewPB view;

  DocumentPage({
    required this.view,
    required this.onDeleted,
    Key? key,
  }) : super(key: ValueKey(view.id));

  @override
  State<DocumentPage> createState() => _DocumentPageState();
}

class _DocumentPageState extends State<DocumentPage> {
  late DocumentBloc documentBloc;

  final directory = getIt<SettingsLocationCubit>()
      .fetchLocation()
      .then((value) => Directory(value));

  @override
  void initState() {
    // The appflowy editor use Intl as localization, set the default language as fallback.
    Intl.defaultLocale = 'en_US';
    documentBloc = getIt<DocumentBloc>(param1: super.widget.view)
      ..add(const DocumentEvent.initial());
    super.initState();
  }

  @override
  void dispose() {
    documentBloc.close();
    super.dispose();
  }

  @override
  Widget build(BuildContext context) {
    return MultiBlocProvider(
      providers: [
        BlocProvider<DocumentBloc>.value(value: documentBloc),
      ],
      child:
          BlocBuilder<DocumentBloc, DocumentState>(builder: (context, state) {
        return state.loadingState.map(
          loading: (_) => SizedBox.expand(
            child: Container(color: Colors.transparent),
          ),
          finish: (result) => result.successOrFail.fold(
            (_) {
              if (state.forceClose) {
                widget.onDeleted();
                return const SizedBox();
              } else if (documentBloc.editorState == null) {
                return const SizedBox();
              } else {
                return _renderDocument(context, state);
              }
            },
            (err) => FlowyErrorPage(err.toString()),
          ),
        );
      }),
    );
  }

  Widget _renderDocument(BuildContext context, DocumentState state) {
    return Column(
      children: [
        if (state.isDeleted) _renderBanner(context),
        // AppFlowy Editor
        const _AppFlowyEditorPage(),
      ],
    );
  }

  Widget _renderBanner(BuildContext context) {
    return DocumentBanner(
      onRestore: () =>
          context.read<DocumentBloc>().add(const DocumentEvent.restorePage()),
      onDelete: () => context
          .read<DocumentBloc>()
          .add(const DocumentEvent.deletePermanently()),
    );
  }
}

class _AppFlowyEditorPage extends StatefulWidget {
  const _AppFlowyEditorPage({
    Key? key,
  }) : super(key: key);

  @override
  State<_AppFlowyEditorPage> createState() => _AppFlowyEditorPageState();
}

class _AppFlowyEditorPageState extends State<_AppFlowyEditorPage> {
  late DocumentBloc documentBloc;
  late EditorState editorState;
  String? get openAIKey => documentBloc.state.userProfilePB?.openaiKey;

  @override
  void initState() {
    super.initState();
    documentBloc = context.read<DocumentBloc>();
    editorState = documentBloc.editorState ?? EditorState.empty();
  }

  @override
  Widget build(BuildContext context) {
    final theme = Theme.of(context);
    final editor = AppFlowyEditor(
      editorState: editorState,
      autoFocus: editorState.document.isEmpty,
      customBuilders: {
        // Divider
        kDividerType: DividerWidgetBuilder(),
        // Math Equation
        kMathEquationType: MathEquationNodeWidgetBuidler(),
        // Code Block
        kCodeBlockType: CodeBlockNodeWidgetBuilder(),
        // Board
        kBoardType: BoardNodeWidgetBuilder(),
        // Grid
        kGridType: GridNodeWidgetBuilder(),
        // Card
        kCalloutType: CalloutNodeWidgetBuilder(),
<<<<<<< HEAD
        kLocalImage: LocalImageNodeWidgetBuilder(imageFolder: directory)
=======
        // Auto Generator,
        kAutoCompletionInputType: AutoCompletionInputBuilder(),
>>>>>>> 6877607c
      },
      shortcutEvents: [
        // Divider
        insertDividerEvent,
        // Code Block
        enterInCodeBlock,
        ignoreKeysInCodeBlock,
        pasteInCodeBlock,
      ],
      selectionMenuItems: [
        // Divider
        dividerMenuItem,
        // Math Equation
        mathEquationMenuItem,
        // Code Block
        codeBlockMenuItem,
        // Emoji
        emojiMenuItem,
        // Board
        boardMenuItem,
        // Grid
        gridMenuItem,
        // Callout
        calloutMenuItem,
        // AI
        // enable open ai features if needed.
        if (openAIKey != null && openAIKey!.isNotEmpty) ...[
          autoGeneratorMenuItem,
        ]
      ],
      themeData: theme.copyWith(extensions: [
        ...theme.extensions.values,
        customEditorTheme(context),
        ...customPluginTheme(context),
      ]),
    );
    return Expanded(
      child: Center(
        child: Container(
          constraints: const BoxConstraints(
            maxWidth: double.infinity,
          ),
          child: editor,
        ),
      ),
    );
  }

  @override
  void dispose() {
    _clearTemporaryNodes();
    super.dispose();
  }

  Future<void> _clearTemporaryNodes() async {
    final document = editorState.document;
    if (document.root.children.isEmpty) {
      return;
    }
    final temporaryNodeTypes = [
      kAutoCompletionInputType,
    ];
    final iterator = NodeIterator(
      document: document,
      startNode: document.root.children.first,
    );
    final transaction = editorState.transaction;
    while (iterator.moveNext()) {
      final node = iterator.current;
      if (temporaryNodeTypes.contains(node.type)) {
        transaction.deleteNode(node);
      }
    }
    if (transaction.operations.isNotEmpty) {
      await editorState.apply(transaction, withUpdateCursor: false);
    }
  }
}<|MERGE_RESOLUTION|>--- conflicted
+++ resolved
@@ -37,6 +37,7 @@
 
 class _DocumentPageState extends State<DocumentPage> {
   late DocumentBloc documentBloc;
+  final FocusNode _focusNode = FocusNode();
 
   final directory = getIt<SettingsLocationCubit>()
       .fetchLocation()
@@ -148,12 +149,9 @@
         kGridType: GridNodeWidgetBuilder(),
         // Card
         kCalloutType: CalloutNodeWidgetBuilder(),
-<<<<<<< HEAD
-        kLocalImage: LocalImageNodeWidgetBuilder(imageFolder: directory)
-=======
         // Auto Generator,
         kAutoCompletionInputType: AutoCompletionInputBuilder(),
->>>>>>> 6877607c
+        kLocalImage: LocalImageNodeWidgetBuilder(imageFolder: directory)
       },
       shortcutEvents: [
         // Divider
