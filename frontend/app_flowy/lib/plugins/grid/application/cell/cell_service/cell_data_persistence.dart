part of 'cell_service.dart';

/// Save the cell data to disk
/// You can extend this class to do custom operations. For example, the DateCellDataPersistence.
abstract class GridCellDataPersistence<D> {
  Future<Option<FlowyError>> save(D data);
}

class TextCellDataPersistence implements GridCellDataPersistence<String> {
  final GridCellIdentifier cellId;

  TextCellDataPersistence({
    required this.cellId,
  });
  final CellService _cellService = CellService();

  @override
  Future<Option<FlowyError>> save(String data) async {
    final fut = _cellService.updateCell(cellId: cellId, data: data);

    return fut.then((result) {
      return result.fold(
        (l) => none(),
        (err) => Some(err),
      );
    });
  }
}

@freezed
class CalendarData with _$CalendarData {
  const factory CalendarData({required DateTime date, String? time}) =
      _CalendarData;
}

class DateCellDataPersistence implements GridCellDataPersistence<CalendarData> {
  final GridCellIdentifier cellId;
  DateCellDataPersistence({
    required this.cellId,
  });

  @override
  Future<Option<FlowyError>> save(CalendarData data) {
    var payload = DateChangesetPB.create()..cellPath = _makeCellPath(cellId);

    final date = (data.date.millisecondsSinceEpoch ~/ 1000).toString();
    payload.date = date;
    payload.isUtc = data.date.isUtc;

    if (data.time != null) {
      payload.time = data.time!;
    }

    return DatabaseEventUpdateDateCell(payload).send().then((result) {
      return result.fold(
        (l) => none(),
        (err) => Some(err),
      );
    });
  }
}

<<<<<<< HEAD
CellPathPB _makeCellPath(GridCellIdentifier cellId) {
  return CellPathPB.create()
=======
CellIdPB _makeCellPath(GridCellIdentifier cellId) {
  return CellIdPB.create()
>>>>>>> 72768a2f
    ..databaseId = cellId.databaseId
    ..fieldId = cellId.fieldId
    ..rowId = cellId.rowId;
}<|MERGE_RESOLUTION|>--- conflicted
+++ resolved
@@ -60,13 +60,8 @@
   }
 }
 
-<<<<<<< HEAD
-CellPathPB _makeCellPath(GridCellIdentifier cellId) {
-  return CellPathPB.create()
-=======
 CellIdPB _makeCellPath(GridCellIdentifier cellId) {
   return CellIdPB.create()
->>>>>>> 72768a2f
     ..databaseId = cellId.databaseId
     ..fieldId = cellId.fieldId
     ..rowId = cellId.rowId;
