--- conflicted
+++ resolved
@@ -45,11 +45,7 @@
   Future<Either<CellPB, FlowyError>> getCell({
     required GridCellIdentifier cellId,
   }) {
-<<<<<<< HEAD
-    final payload = CellPathPB.create()
-=======
     final payload = CellIdPB.create()
->>>>>>> 72768a2f
       ..databaseId = cellId.databaseId
       ..fieldId = cellId.fieldId
       ..rowId = cellId.rowId;
