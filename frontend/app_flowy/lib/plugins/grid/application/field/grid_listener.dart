import 'package:app_flowy/core/grid_notification.dart';
import 'package:dartz/dartz.dart';
import 'package:appflowy_backend/protobuf/flowy-error/errors.pb.dart';
import 'package:appflowy_backend/protobuf/flowy-database/notification.pb.dart';
import 'package:flowy_infra/notifier.dart';
import 'dart:async';
import 'dart:typed_data';
import 'package:appflowy_backend/protobuf/flowy-database/field_entities.pb.dart';

typedef UpdateFieldNotifiedValue = Either<DatabaseFieldChangesetPB, FlowyError>;

class DatabaseFieldsListener {
  final String databaseId;
  PublishNotifier<UpdateFieldNotifiedValue>? updateFieldsNotifier =
      PublishNotifier();
  DatabaseNotificationListener? _listener;
  DatabaseFieldsListener({required this.databaseId});

  void start(
      {required void Function(UpdateFieldNotifiedValue) onFieldsChanged}) {
    updateFieldsNotifier?.addPublishListener(onFieldsChanged);
    _listener = DatabaseNotificationListener(
      objectId: databaseId,
      handler: _handler,
    );
  }

  void _handler(DatabaseNotification ty, Either<Uint8List, FlowyError> result) {
    switch (ty) {
<<<<<<< HEAD
      case DatabaseNotification.DidUpdateDatabaseFields:
=======
      case DatabaseNotification.DidUpdateFields:
>>>>>>> 72768a2f
        result.fold(
          (payload) => updateFieldsNotifier?.value =
              left(DatabaseFieldChangesetPB.fromBuffer(payload)),
          (error) => updateFieldsNotifier?.value = right(error),
        );
        break;
      default:
        break;
    }
  }

  Future<void> stop() async {
    await _listener?.stop();
    updateFieldsNotifier?.dispose();
    updateFieldsNotifier = null;
  }
}<|MERGE_RESOLUTION|>--- conflicted
+++ resolved
@@ -27,11 +27,7 @@
 
   void _handler(DatabaseNotification ty, Either<Uint8List, FlowyError> result) {
     switch (ty) {
-<<<<<<< HEAD
-      case DatabaseNotification.DidUpdateDatabaseFields:
-=======
       case DatabaseNotification.DidUpdateFields:
->>>>>>> 72768a2f
         result.fold(
           (payload) => updateFieldsNotifier?.value =
               left(DatabaseFieldChangesetPB.fromBuffer(payload)),
