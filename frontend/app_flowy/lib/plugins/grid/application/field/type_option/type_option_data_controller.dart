--- conflicted
+++ resolved
@@ -27,11 +27,7 @@
     FieldInfo? fieldInfo,
   }) {
     if (fieldInfo != null) {
-<<<<<<< HEAD
-      _data = TypeOptionPB.create()
-=======
       _typeOptiondata = TypeOptionPB.create()
->>>>>>> 72768a2f
         ..databaseId = databaseId
         ..field_2 = fieldInfo.field;
     }
