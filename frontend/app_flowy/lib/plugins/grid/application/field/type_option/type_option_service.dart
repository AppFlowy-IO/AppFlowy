--- conflicted
+++ resolved
@@ -21,10 +21,6 @@
       ..databaseId = databaseId
       ..fieldId = fieldId;
 
-<<<<<<< HEAD
-    return DatabaseEventNewSelectOption(payload).send();
-=======
     return DatabaseEventCreateSelectOption(payload).send();
->>>>>>> 72768a2f
   }
 }