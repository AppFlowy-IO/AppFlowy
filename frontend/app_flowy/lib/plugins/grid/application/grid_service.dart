import 'package:dartz/dartz.dart';
import 'package:appflowy_backend/dispatch/dispatch.dart';
import 'package:appflowy_backend/protobuf/flowy-error/errors.pb.dart';
import 'package:appflowy_backend/protobuf/flowy-folder/view.pb.dart';
import 'package:appflowy_backend/protobuf/flowy-database/field_entities.pb.dart';
import 'package:appflowy_backend/protobuf/flowy-database/grid_entities.pb.dart';
import 'package:appflowy_backend/protobuf/flowy-database/group.pb.dart';
import 'package:appflowy_backend/protobuf/flowy-database/row_entities.pb.dart';

class DatabaseFFIService {
  final String databaseId;
  DatabaseFFIService({
    required this.databaseId,
  });

  Future<Either<DatabasePB, FlowyError>> openGrid() async {
    await FolderEventSetLatestView(ViewIdPB(value: databaseId)).send();

    final payload = DatabaseIdPB(value: databaseId);
    return DatabaseEventGetDatabase(payload).send();
  }

  Future<Either<RowPB, FlowyError>> createRow({Option<String>? startRowId}) {
<<<<<<< HEAD
    var payload = CreateTableRowPayloadPB.create()..databaseId = databaseId;
    startRowId?.fold(() => null, (id) => payload.startRowId = id);
    return DatabaseEventCreateTableRow(payload).send();
=======
    var payload = CreateRowPayloadPB.create()..databaseId = databaseId;
    startRowId?.fold(() => null, (id) => payload.startRowId = id);
    return DatabaseEventCreateRow(payload).send();
>>>>>>> 72768a2f
  }

  Future<Either<RowPB, FlowyError>> createBoardCard(
    String groupId,
    String? startRowId,
  ) {
    CreateBoardCardPayloadPB payload = CreateBoardCardPayloadPB.create()
      ..databaseId = databaseId
      ..groupId = groupId;

    if (startRowId != null) {
      payload.startRowId = startRowId;
    }

    return DatabaseEventCreateBoardCard(payload).send();
  }

  Future<Either<List<FieldPB>, FlowyError>> getFields(
      {List<FieldIdPB>? fieldIds}) {
    var payload = GetFieldPayloadPB.create()..databaseId = databaseId;

    if (fieldIds != null) {
      payload.fieldIds = RepeatedFieldIdPB(items: fieldIds);
    }
    return DatabaseEventGetFields(payload).send().then((result) {
      return result.fold((l) => left(l.items), (r) => right(r));
    });
  }

  Future<Either<Unit, FlowyError>> closeGrid() {
    final request = ViewIdPB(value: databaseId);
    return FolderEventCloseView(request).send();
  }

  Future<Either<RepeatedGroupPB, FlowyError>> loadGroups() {
    final payload = DatabaseIdPB(value: databaseId);
    return DatabaseEventGetGroup(payload).send();
  }
}<|MERGE_RESOLUTION|>--- conflicted
+++ resolved
@@ -21,15 +21,9 @@
   }
 
   Future<Either<RowPB, FlowyError>> createRow({Option<String>? startRowId}) {
-<<<<<<< HEAD
-    var payload = CreateTableRowPayloadPB.create()..databaseId = databaseId;
-    startRowId?.fold(() => null, (id) => payload.startRowId = id);
-    return DatabaseEventCreateTableRow(payload).send();
-=======
     var payload = CreateRowPayloadPB.create()..databaseId = databaseId;
     startRowId?.fold(() => null, (id) => payload.startRowId = id);
     return DatabaseEventCreateRow(payload).send();
->>>>>>> 72768a2f
   }
 
   Future<Either<RowPB, FlowyError>> createBoardCard(
