import 'package:dartz/dartz.dart';
import 'package:appflowy_backend/dispatch/dispatch.dart';
import 'package:appflowy_backend/protobuf/flowy-error/errors.pb.dart';
import 'package:appflowy_backend/protobuf/flowy-database/grid_entities.pb.dart';
import 'package:appflowy_backend/protobuf/flowy-database/group_changeset.pb.dart';
import 'package:appflowy_backend/protobuf/flowy-database/row_entities.pb.dart';

class RowFFIService {
  final String databaseId;

  RowFFIService({
    required this.databaseId,
  });

  Future<Either<RowPB, FlowyError>> createRow(String rowId) {
<<<<<<< HEAD
    final payload = CreateTableRowPayloadPB.create()
      ..databaseId = databaseId
      ..startRowId = rowId;

    return DatabaseEventCreateTableRow(payload).send();
=======
    final payload = CreateRowPayloadPB.create()
      ..databaseId = databaseId
      ..startRowId = rowId;

    return DatabaseEventCreateRow(payload).send();
>>>>>>> 72768a2f
  }

  Future<Either<OptionalRowPB, FlowyError>> getRow(String rowId) {
    final payload = RowIdPB.create()
      ..databaseId = databaseId
      ..rowId = rowId;

    return DatabaseEventGetRow(payload).send();
  }

  Future<Either<Unit, FlowyError>> deleteRow(String rowId) {
    final payload = RowIdPB.create()
      ..databaseId = databaseId
      ..rowId = rowId;

    return DatabaseEventDeleteRow(payload).send();
  }

  Future<Either<Unit, FlowyError>> duplicateRow(String rowId) {
    final payload = RowIdPB.create()
      ..databaseId = databaseId
      ..rowId = rowId;

    return DatabaseEventDuplicateRow(payload).send();
  }
}

class MoveRowFFIService {
  final String viewId;

  MoveRowFFIService({
    required this.viewId,
  });

  Future<Either<Unit, FlowyError>> moveRow({
    required String fromRowId,
    required String toRowId,
  }) {
    var payload = MoveRowPayloadPB.create()
      ..viewId = viewId
      ..fromRowId = fromRowId
      ..toRowId = toRowId;

    return DatabaseEventMoveRow(payload).send();
  }

  Future<Either<Unit, FlowyError>> moveGroupRow({
    required String fromRowId,
    required String toGroupId,
    required String? toRowId,
  }) {
    var payload = MoveGroupRowPayloadPB.create()
      ..viewId = viewId
      ..fromRowId = fromRowId
      ..toGroupId = toGroupId;

    if (toRowId != null) {
      payload.toRowId = toRowId;
    }

    return DatabaseEventMoveGroupRow(payload).send();
  }

  Future<Either<Unit, FlowyError>> moveGroup({
    required String fromGroupId,
    required String toGroupId,
  }) {
    final payload = MoveGroupPayloadPB.create()
      ..viewId = viewId
      ..fromGroupId = fromGroupId
      ..toGroupId = toGroupId;

    return DatabaseEventMoveGroup(payload).send();
  }
}<|MERGE_RESOLUTION|>--- conflicted
+++ resolved
@@ -13,19 +13,11 @@
   });
 
   Future<Either<RowPB, FlowyError>> createRow(String rowId) {
-<<<<<<< HEAD
-    final payload = CreateTableRowPayloadPB.create()
-      ..databaseId = databaseId
-      ..startRowId = rowId;
-
-    return DatabaseEventCreateTableRow(payload).send();
-=======
     final payload = CreateRowPayloadPB.create()
       ..databaseId = databaseId
       ..startRowId = rowId;
 
     return DatabaseEventCreateRow(payload).send();
->>>>>>> 72768a2f
   }
 
   Future<Either<OptionalRowPB, FlowyError>> getRow(String rowId) {
