import 'dart:async';
import 'dart:typed_data';
import 'package:app_flowy/core/grid_notification.dart';
import 'package:appflowy_backend/protobuf/flowy-database/sort_entities.pb.dart';
import 'package:dartz/dartz.dart';
import 'package:flowy_infra/notifier.dart';
import 'package:appflowy_backend/protobuf/flowy-error/errors.pb.dart';
import 'package:appflowy_backend/protobuf/flowy-database/notification.pb.dart';
import 'package:appflowy_backend/protobuf/flowy-database/view_entities.pb.dart';

typedef GridRowsVisibilityNotifierValue
    = Either<ViewRowsVisibilityChangesetPB, FlowyError>;

typedef GridViewRowsNotifierValue = Either<ViewRowsChangesetPB, FlowyError>;
typedef GridViewReorderAllRowsNotifierValue = Either<List<String>, FlowyError>;
typedef GridViewSingleRowNotifierValue = Either<ReorderSingleRowPB, FlowyError>;

class GridViewListener {
  final String viewId;
  PublishNotifier<GridViewRowsNotifierValue>? _rowsNotifier = PublishNotifier();
  PublishNotifier<GridViewReorderAllRowsNotifierValue>? _reorderAllRows =
      PublishNotifier();
  PublishNotifier<GridViewSingleRowNotifierValue>? _reorderSingleRow =
      PublishNotifier();
  PublishNotifier<GridRowsVisibilityNotifierValue>? _rowsVisibility =
      PublishNotifier();

  DatabaseNotificationListener? _listener;
  GridViewListener({required this.viewId});

  void start({
    required void Function(GridViewRowsNotifierValue) onRowsChanged,
    required void Function(GridViewReorderAllRowsNotifierValue)
        onReorderAllRows,
    required void Function(GridViewSingleRowNotifierValue) onReorderSingleRow,
    required void Function(GridRowsVisibilityNotifierValue)
        onRowsVisibilityChanged,
  }) {
    if (_listener != null) {
      _listener?.stop();
    }

    _listener = DatabaseNotificationListener(
      objectId: viewId,
      handler: _handler,
    );

    _rowsNotifier?.addPublishListener(onRowsChanged);
    _rowsVisibility?.addPublishListener(onRowsVisibilityChanged);
    _reorderAllRows?.addPublishListener(onReorderAllRows);
    _reorderSingleRow?.addPublishListener(onReorderSingleRow);
  }

  void _handler(DatabaseNotification ty, Either<Uint8List, FlowyError> result) {
    switch (ty) {
<<<<<<< HEAD
      case DatabaseNotification.DidUpdateDatabaseViewRowsVisibility:
=======
      case DatabaseNotification.DidUpdateViewRowsVisibility:
>>>>>>> 72768a2f
        result.fold(
          (payload) => _rowsVisibility?.value =
              left(ViewRowsVisibilityChangesetPB.fromBuffer(payload)),
          (error) => _rowsVisibility?.value = right(error),
        );
        break;
<<<<<<< HEAD
      case DatabaseNotification.DidUpdateDatabaseViewRows:
=======
      case DatabaseNotification.DidUpdateViewRows:
>>>>>>> 72768a2f
        result.fold(
          (payload) => _rowsNotifier?.value =
              left(ViewRowsChangesetPB.fromBuffer(payload)),
          (error) => _rowsNotifier?.value = right(error),
        );
        break;
      case DatabaseNotification.DidReorderRows:
        result.fold(
          (payload) => _reorderAllRows?.value =
              left(ReorderAllRowsPB.fromBuffer(payload).rowOrders),
          (error) => _reorderAllRows?.value = right(error),
        );
        break;
      case DatabaseNotification.DidReorderSingleRow:
        result.fold(
          (payload) => _reorderSingleRow?.value =
              left(ReorderSingleRowPB.fromBuffer(payload)),
          (error) => _reorderSingleRow?.value = right(error),
        );
        break;
      default:
        break;
    }
  }

  Future<void> stop() async {
    await _listener?.stop();
    _rowsVisibility?.dispose();
    _rowsVisibility = null;

    _rowsNotifier?.dispose();
    _rowsNotifier = null;

    _reorderAllRows?.dispose();
    _reorderAllRows = null;

    _reorderSingleRow?.dispose();
    _reorderSingleRow = null;
  }
}<|MERGE_RESOLUTION|>--- conflicted
+++ resolved
@@ -53,22 +53,14 @@
 
   void _handler(DatabaseNotification ty, Either<Uint8List, FlowyError> result) {
     switch (ty) {
-<<<<<<< HEAD
-      case DatabaseNotification.DidUpdateDatabaseViewRowsVisibility:
-=======
       case DatabaseNotification.DidUpdateViewRowsVisibility:
->>>>>>> 72768a2f
         result.fold(
           (payload) => _rowsVisibility?.value =
               left(ViewRowsVisibilityChangesetPB.fromBuffer(payload)),
           (error) => _rowsVisibility?.value = right(error),
         );
         break;
-<<<<<<< HEAD
-      case DatabaseNotification.DidUpdateDatabaseViewRows:
-=======
       case DatabaseNotification.DidUpdateViewRows:
->>>>>>> 72768a2f
         result.fold(
           (payload) => _rowsNotifier?.value =
               left(ViewRowsChangesetPB.fromBuffer(payload)),
