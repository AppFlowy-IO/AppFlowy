--- conflicted
+++ resolved
@@ -194,9 +194,8 @@
               Provider.of<RegionStateNotifier>(context, listen: false),
           accessoryBuilder: (buildContext) {
             final builder = child.accessoryBuilder;
-<<<<<<< HEAD
             List<GridCellAccessoryBuilder> accessories = [];
-            if (cellId.field.isPrimary) {
+            if (cellId.fieldContext.isPrimary) {
               accessories.add(
                 GridCellAccessoryBuilder(
                   builder: (key) => PrimaryCellAccessory(
@@ -206,14 +205,6 @@
                   ),
                 ),
               );
-=======
-            List<GridCellAccessory> accessories = [];
-            if (cellId.fieldContext.isPrimary) {
-              accessories.add(PrimaryCellAccessory(
-                onTapCallback: onExpand,
-                isCellEditing: buildContext.isCellEditing,
-              ));
->>>>>>> 60c8ec13
             }
 
             if (builder != null) {
