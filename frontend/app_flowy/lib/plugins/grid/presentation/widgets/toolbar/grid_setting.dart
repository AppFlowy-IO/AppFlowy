import 'package:app_flowy/plugins/grid/application/setting/setting_bloc.dart';
import 'package:appflowy_popover/popover.dart';
import 'package:easy_localization/easy_localization.dart';
import 'package:flowy_infra/image.dart';
import 'package:flowy_infra/theme.dart';
import 'package:flowy_infra_ui/flowy_infra_ui.dart';
import 'package:flowy_infra_ui/style_widget/button.dart';
import 'package:flowy_infra_ui/style_widget/scrolling/styled_list.dart';
import 'package:flowy_infra_ui/style_widget/text.dart';
import 'package:flowy_infra_ui/widget/spacing.dart';
import 'package:flutter/material.dart';
import 'package:flutter_bloc/flutter_bloc.dart';

import 'package:app_flowy/generated/locale_keys.g.dart';
import '../../../application/field/field_cache.dart';
import '../../layout/sizes.dart';
import 'grid_property.dart';

class GridSettingContext {
  final String gridId;
  final GridFieldCache fieldCache;

  GridSettingContext({
    required this.gridId,
    required this.fieldCache,
  });
}

class GridSettingList extends StatelessWidget {
  final GridSettingContext settingContext;
  final Function(GridSettingAction, GridSettingContext) onAction;
  const GridSettingList(
      {required this.settingContext, required this.onAction, Key? key})
      : super(key: key);

<<<<<<< HEAD
=======
  static void show(BuildContext context, GridSettingContext settingContext) {
    final list = GridSettingList(
      settingContext: settingContext,
      onAction: (action, settingContext) {
        switch (action) {
          case GridSettingAction.filter:
            break;
          case GridSettingAction.sortBy:
            break;
          case GridSettingAction.properties:
            GridPropertyList(
                    gridId: settingContext.gridId,
                    fieldCache: settingContext.fieldCache)
                .show(context);
            break;
        }
      },
    );

    FlowyOverlay.of(context).insertWithAnchor(
      widget: OverlayContainer(
        constraints: BoxConstraints.loose(const Size(140, 400)),
        child: list,
      ),
      identifier: list.identifier(),
      anchorContext: context,
      anchorDirection: AnchorDirection.bottomRight,
      style: FlowyOverlayStyle(blur: false),
    );
  }

>>>>>>> 69e3aed6
  @override
  Widget build(BuildContext context) {
    return BlocProvider(
      create: (context) => GridSettingBloc(gridId: settingContext.gridId),
      child: BlocListener<GridSettingBloc, GridSettingState>(
        listenWhen: (previous, current) =>
            previous.selectedAction != current.selectedAction,
        listener: (context, state) {
          state.selectedAction.foldLeft(null, (_, action) {
            FlowyOverlay.of(context).remove(identifier());
            onAction(action, settingContext);
          });
        },
        child: BlocBuilder<GridSettingBloc, GridSettingState>(
          builder: (context, state) {
            return _renderList();
          },
        ),
      ),
    );
  }

  String identifier() {
    return toString();
  }

  Widget _renderList() {
    final cells =
        GridSettingAction.values.where((value) => value.enable()).map((action) {
      return _SettingItem(action: action);
    }).toList();

    return SizedBox(
      width: 140,
      child: ListView.separated(
        shrinkWrap: true,
        controller: ScrollController(),
        itemCount: cells.length,
        separatorBuilder: (context, index) {
          return VSpace(GridSize.typeOptionSeparatorHeight);
        },
        physics: StyledScrollPhysics(),
        itemBuilder: (BuildContext context, int index) {
          return cells[index];
        },
      ),
    );
  }
}

class _SettingItem extends StatelessWidget {
  final GridSettingAction action;

  const _SettingItem({
    required this.action,
    Key? key,
  }) : super(key: key);

  @override
  Widget build(BuildContext context) {
    final theme = context.watch<AppTheme>();
    final isSelected = context
        .read<GridSettingBloc>()
        .state
        .selectedAction
        .foldLeft(false, (_, selectedAction) => selectedAction == action);

    return SizedBox(
      height: GridSize.typeOptionItemHeight,
      child: FlowyButton(
        isSelected: isSelected,
        text: FlowyText.medium(action.title(),
            fontSize: 12, color: action.enable() ? null : theme.shader4),
        hoverColor: theme.hover,
        onTap: () {
          context
              .read<GridSettingBloc>()
              .add(GridSettingEvent.performAction(action));
        },
        leftIcon: svgWidget(action.iconName(), color: theme.iconColor),
      ),
    );
  }
}

extension _GridSettingExtension on GridSettingAction {
  String iconName() {
    switch (this) {
      case GridSettingAction.filter:
        return 'grid/setting/filter';
      case GridSettingAction.sortBy:
        return 'grid/setting/sort';
      case GridSettingAction.properties:
        return 'grid/setting/properties';
    }
  }

  String title() {
    switch (this) {
      case GridSettingAction.filter:
        return LocaleKeys.grid_settings_filter.tr();
      case GridSettingAction.sortBy:
        return LocaleKeys.grid_settings_sortBy.tr();
      case GridSettingAction.properties:
        return LocaleKeys.grid_settings_Properties.tr();
    }
  }

  bool enable() {
    switch (this) {
      case GridSettingAction.properties:
        return true;
      default:
        return false;
    }
  }
}<|MERGE_RESOLUTION|>--- conflicted
+++ resolved
@@ -1,5 +1,4 @@
 import 'package:app_flowy/plugins/grid/application/setting/setting_bloc.dart';
-import 'package:appflowy_popover/popover.dart';
 import 'package:easy_localization/easy_localization.dart';
 import 'package:flowy_infra/image.dart';
 import 'package:flowy_infra/theme.dart';
@@ -33,40 +32,6 @@
       {required this.settingContext, required this.onAction, Key? key})
       : super(key: key);
 
-<<<<<<< HEAD
-=======
-  static void show(BuildContext context, GridSettingContext settingContext) {
-    final list = GridSettingList(
-      settingContext: settingContext,
-      onAction: (action, settingContext) {
-        switch (action) {
-          case GridSettingAction.filter:
-            break;
-          case GridSettingAction.sortBy:
-            break;
-          case GridSettingAction.properties:
-            GridPropertyList(
-                    gridId: settingContext.gridId,
-                    fieldCache: settingContext.fieldCache)
-                .show(context);
-            break;
-        }
-      },
-    );
-
-    FlowyOverlay.of(context).insertWithAnchor(
-      widget: OverlayContainer(
-        constraints: BoxConstraints.loose(const Size(140, 400)),
-        child: list,
-      ),
-      identifier: list.identifier(),
-      anchorContext: context,
-      anchorDirection: AnchorDirection.bottomRight,
-      style: FlowyOverlayStyle(blur: false),
-    );
-  }
-
->>>>>>> 69e3aed6
   @override
   Widget build(BuildContext context) {
     return BlocProvider(
