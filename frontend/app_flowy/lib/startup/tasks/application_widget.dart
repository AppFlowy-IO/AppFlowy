import 'package:app_flowy/startup/startup.dart';
import 'package:app_flowy/workspace/presentation/theme/theme_model.dart';
import 'package:easy_localization/easy_localization.dart';
import 'package:flowy_infra/theme.dart';
import 'package:flowy_infra_ui/flowy_infra_ui.dart';
import 'package:flutter/material.dart';
import 'package:provider/provider.dart';
import 'package:window_size/window_size.dart';
import 'package:app_flowy/startup/launcher.dart';
import 'package:bloc/bloc.dart';
import 'package:flowy_log/flowy_log.dart';

class AppWidgetTask extends LaunchTask {
  @override
  LaunchTaskType get type => LaunchTaskType.appLauncher;

  @override
  Future<void> initialize(LaunchContext context) {
    final widget = context.getIt<EntryPoint>().create();
    final app = ApplicationWidget(child: widget);
    Bloc.observer = ApplicationBlocObserver();

    runApp(
      EasyLocalization(
          supportedLocales: const [Locale('en'), Locale('zh_CN'), Locale('it_IT')],
          path: 'assets/translations',
          fallbackLocale: const Locale('en'),
          child: app),
    );

    return Future(() => {});
  }
}

class ApplicationWidget extends StatelessWidget {
  final Widget child;
  const ApplicationWidget({
    Key? key,
    required this.child,
  }) : super(key: key);

  @override
  Widget build(BuildContext context) => ChangeNotifierProvider(
      create: (context) => ThemeModel(),
      builder: (context, _) {
        const ratio = 1.73;
        const minWidth = 800.0;
        setWindowMinSize(const Size(minWidth, minWidth / ratio));

<<<<<<< HEAD
    var _dark = ThemeType.dark;
    var _light = ThemeType.light;
    final theme = AppTheme.fromType(ThemeType.light);
    theme.isDark = true;
    return Provider.value(
      value: theme,
      child: MaterialApp(
        builder: overlayManagerBuilder(),
        debugShowCheckedModeBanner: false,
        theme: theme.themeData,
        localizationsDelegates: context.localizationDelegates,
        supportedLocales: context.supportedLocales,
        locale: context.locale,
        navigatorKey: AppGlobals.rootNavKey,
        home: child,
      ),
    );
  }
=======
        ThemeType themeType = context.select<ThemeModel, ThemeType>((value) => value.theme);
        AppTheme theme = AppTheme.fromType(themeType);

        return Provider.value(
          value: theme,
          child: MaterialApp(
            builder: overlayManagerBuilder(),
            debugShowCheckedModeBanner: false,
            theme: theme.themeData,
            localizationsDelegates: context.localizationDelegates,
            supportedLocales: context.supportedLocales,
            locale: context.locale,
            navigatorKey: AppGlobals.rootNavKey,
            home: child,
          ),
        );
      });
>>>>>>> dd5d745c
}

class AppGlobals {
  static GlobalKey<NavigatorState> rootNavKey = GlobalKey();
  static NavigatorState get nav => rootNavKey.currentState!;
}

class ApplicationBlocObserver extends BlocObserver {
  @override
  // ignore: unnecessary_overrides
  void onTransition(Bloc bloc, Transition transition) {
    // Log.debug("[current]: ${transition.currentState} \n\n[next]: ${transition.nextState}");
    //Log.debug("${transition.nextState}");
    super.onTransition(bloc, transition);
  }

  @override
  void onError(BlocBase bloc, Object error, StackTrace stackTrace) {
    Log.debug(error);
    super.onError(bloc, error, stackTrace);
  }

  @override
  void onEvent(Bloc bloc, Object? event) {
    Log.debug("$event");
    super.onEvent(bloc, event);
  }
}<|MERGE_RESOLUTION|>--- conflicted
+++ resolved
@@ -47,26 +47,6 @@
         const minWidth = 800.0;
         setWindowMinSize(const Size(minWidth, minWidth / ratio));
 
-<<<<<<< HEAD
-    var _dark = ThemeType.dark;
-    var _light = ThemeType.light;
-    final theme = AppTheme.fromType(ThemeType.light);
-    theme.isDark = true;
-    return Provider.value(
-      value: theme,
-      child: MaterialApp(
-        builder: overlayManagerBuilder(),
-        debugShowCheckedModeBanner: false,
-        theme: theme.themeData,
-        localizationsDelegates: context.localizationDelegates,
-        supportedLocales: context.supportedLocales,
-        locale: context.locale,
-        navigatorKey: AppGlobals.rootNavKey,
-        home: child,
-      ),
-    );
-  }
-=======
         ThemeType themeType = context.select<ThemeModel, ThemeType>((value) => value.theme);
         AppTheme theme = AppTheme.fromType(themeType);
 
@@ -84,7 +64,6 @@
           ),
         );
       });
->>>>>>> dd5d745c
 }
 
 class AppGlobals {
