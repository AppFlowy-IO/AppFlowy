--- conflicted
+++ resolved
@@ -1,200 +1,3 @@
-<<<<<<< HEAD
-// import 'package:app_flowy/startup/startup.dart';
-// import 'package:app_flowy/user/application/sign_in_bloc.dart';
-// import 'package:app_flowy/user/domain/i_auth.dart';
-// import 'package:app_flowy/user/presentation/widgets/background.dart';
-// import 'package:easy_localization/easy_localization.dart';
-// import 'package:flowy_infra_ui/widget/rounded_input_field.dart';
-// import 'package:flowy_infra_ui/widget/spacing.dart';
-// import 'package:flowy_infra_ui/style_widget/snap_bar.dart';
-// import 'package:flowy_sdk/protobuf/flowy-error/errors.pb.dart';
-// import 'package:flowy_sdk/protobuf/flowy-user-data-model/protobuf.dart' show UserProfile;
-// import 'package:flutter/material.dart';
-// import 'package:flutter_bloc/flutter_bloc.dart';
-// import 'package:dartz/dartz.dart';
-// import 'package:flowy_infra/image.dart';
-// import 'package:app_flowy/generated/locale_keys.g.dart';
-
-// class SignInScreen extends StatelessWidget {
-//   final IAuthRouter router;
-//   const SignInScreen({Key? key, required this.router}) : super(key: key);
-
-//   @override
-//   Widget build(BuildContext context) {
-//     return BlocProvider(
-//       create: (context) => getIt<SignInBloc>(),
-//       child: BlocListener<SignInBloc, SignInState>(
-//         listener: (context, state) {
-//           state.successOrFail.fold(
-//             () => null,
-//             (result) => _handleSuccessOrFail(result, context),
-//           );
-//         },
-//         child: Scaffold(
-//           body: _SignInForm(router: router),
-//         ),
-//       ),
-//     );
-//   }
-
-//   void _handleSuccessOrFail(Either<UserProfile, FlowyError> result, BuildContext context) {
-//     result.fold(
-//       (user) => router.pushWelcomeScreen(context, user),
-//       (error) => showSnapBar(context, error.msg),
-//     );
-//   }
-// }
-
-// class _SignInForm extends StatelessWidget {
-//   final IAuthRouter router;
-//   const _SignInForm({
-//     Key? key,
-//     required this.router,
-//   }) : super(key: key);
-
-//   @override
-//   Widget build(BuildContext context) {
-//     return Align(
-//       alignment: Alignment.center,
-//       child: AuthFormContainer(
-//         children: [
-//           FlowyLogoTitle(
-//             title: LocaleKeys.signIn_loginTitle.tr(),
-//             logoSize: const Size(60, 60),
-//           ),
-//           const VSpace(30),
-//           const _EmailTextField(),
-//           const _PasswordTextField(),
-//           _ForgetPasswordButton(router: router),
-//           const VSpace(30),
-//           const _LoginButton(),
-//           const VSpace(10),
-//           _SignUpPrompt(router: router),
-//           if (context.read<SignInBloc>().state.isSubmitting) ...[
-//             const SizedBox(height: 8),
-//             const LinearProgressIndicator(value: null),
-//           ]
-//         ],
-//       ),
-//     );
-//   }
-// }
-
-// class _SignUpPrompt extends StatelessWidget {
-//   const _SignUpPrompt({
-//     Key? key,
-//     required this.router,
-//   }) : super(key: key);
-
-//   final IAuthRouter router;
-
-//   @override
-//   Widget build(BuildContext context) {
-//     return Row(
-//       children: [
-//         Text(LocaleKeys.signIn_dontHaveAnAccount.tr()),
-//         TextButton(
-//           style: TextButton.styleFrom(
-//             textStyle: const TextStyle(fontSize: 12),
-//           ),
-//           onPressed: () => router.pushSignUpScreen(context),
-//           child: Text(LocaleKeys.signUp_buttonText.tr()),
-//         ),
-//       ],
-//       mainAxisAlignment: MainAxisAlignment.center,
-//     );
-//   }
-// }
-
-// class _LoginButton extends StatelessWidget {
-//   const _LoginButton({
-//     Key? key,
-//   }) : super(key: key);
-
-//   @override
-//   Widget build(BuildContext context) {
-//     // return RoundedTextButton(
-//     //   title: LocaleKeys.signIn_loginButtonText.tr(),
-//     //   height: 48,
-//     //   borderRadius: Corners.s10Border,
-//     //   color: theme.main1,
-//     //   onPressed: () {
-//     //     context.read<SignInBloc>().add(const SignInEvent.signedInWithUserEmailAndPassword());
-//     //   },
-//     // );
-//     // FIXME: Will be checked in the future.
-//     return TextButton(
-//       onPressed: () => context.read<SignInBloc>().add(const SignInEvent.signedInWithUserEmailAndPassword()),
-//       child: Text(LocaleKeys.signIn_loginButtonText.tr()),
-//     );
-//   }
-// }
-
-// class _ForgetPasswordButton extends StatelessWidget {
-//   const _ForgetPasswordButton({
-//     Key? key,
-//     required this.router,
-//   }) : super(key: key);
-
-//   final IAuthRouter router;
-
-//   @override
-//   Widget build(BuildContext context) {
-//     return TextButton(
-//       style: TextButton.styleFrom(
-//         textStyle: const TextStyle(fontSize: 12),
-//       ),
-//       onPressed: () => router.pushForgetPasswordScreen(context),
-//       child: Text(LocaleKeys.signIn_forgotPassword.tr()),
-//     );
-//   }
-// }
-
-// class _PasswordTextField extends StatelessWidget {
-//   const _PasswordTextField({
-//     Key? key,
-//   }) : super(key: key);
-
-//   @override
-//   Widget build(BuildContext context) {
-//     return BlocBuilder<SignInBloc, SignInState>(
-//       buildWhen: (previous, current) => previous.passwordError != current.passwordError,
-//       builder: (context, state) {
-//         return RoundedInputField(
-//           obscureText: true,
-//           style: const TextStyle(fontSize: 14, fontWeight: FontWeight.w500),
-//           obscureIcon: svg("home/hide"),
-//           obscureHideIcon: svg("home/show"),
-//           hintText: LocaleKeys.signIn_passwordHint.tr(),
-//           errorText: context.read<SignInBloc>().state.passwordError.fold(() => "", (error) => error),
-//           onChanged: (value) => context.read<SignInBloc>().add(SignInEvent.passwordChanged(value)),
-//         );
-//       },
-//     );
-//   }
-// }
-
-// class _EmailTextField extends StatelessWidget {
-//   const _EmailTextField({
-//     Key? key,
-//   }) : super(key: key);
-
-//   @override
-//   Widget build(BuildContext context) {
-//     return BlocBuilder<SignInBloc, SignInState>(
-//       buildWhen: (previous, current) => previous.emailError != current.emailError,
-//       builder: (context, state) {
-//         return RoundedInputField(
-//           hintText: LocaleKeys.signIn_emailHint.tr(),
-//           style: const TextStyle(fontSize: 14, fontWeight: FontWeight.w500),
-//           errorText: context.read<SignInBloc>().state.emailError.fold(() => "", (error) => error),
-//           onChanged: (value) => context.read<SignInBloc>().add(SignInEvent.emailChanged(value)),
-//         );
-//       },
-//     );
-//   }
-// }
-=======
 import 'package:app_flowy/startup/startup.dart';
 import 'package:app_flowy/user/application/sign_in_bloc.dart';
 import 'package:app_flowy/user/infrastructure/router.dart';
@@ -292,7 +95,8 @@
     final theme = context.watch<AppTheme>();
     return Row(
       children: [
-        Text(LocaleKeys.signIn_dontHaveAnAccount.tr(), style: TextStyle(color: theme.shader3, fontSize: 12)),
+        Text(LocaleKeys.signIn_dontHaveAnAccount.tr(),
+            style: TextStyle(color: theme.shader3, fontSize: 12)),
         TextButton(
           style: TextButton.styleFrom(
             textStyle: const TextStyle(fontSize: 12),
@@ -373,7 +177,8 @@
           normalBorderColor: theme.shader4,
           highlightBorderColor: theme.red,
           cursorColor: theme.main1,
-          errorText: context.read<SignInBloc>().state.passwordError.fold(() => "", (error) => error),
+          errorText:
+              context.read<SignInBloc>().state.passwordError.fold(() => "", (error) => error),
           onChanged: (value) => context.read<SignInBloc>().add(SignInEvent.passwordChanged(value)),
         );
       },
@@ -404,5 +209,4 @@
       },
     );
   }
-}
->>>>>>> 0a9fb53e
+}