<<<<<<< HEAD
import 'package:app_flowy/user/infrastructure/repos/user_setting_repo.dart';
=======
import 'package:app_flowy/user/application/user_settings_service.dart';
import 'package:equatable/equatable.dart';
import 'package:flowy_infra/theme.dart';
>>>>>>> 0e8ac482
import 'package:flowy_sdk/log.dart';
import 'package:flowy_sdk/protobuf/flowy-user-data-model/user_setting.pb.dart';
import 'package:flutter/material.dart';
import 'package:easy_localization/easy_localization.dart';
import 'package:async/async.dart';
import 'package:flutter_bloc/flutter_bloc.dart';
import 'package:freezed_annotation/freezed_annotation.dart';

import '../../common/theme/theme.dart';

part 'appearance.freezed.dart';

<<<<<<< HEAD
class AppearanceSettingsCubit extends Cubit<AppearanceSettingsState> {
  AppearanceSettingsCubit(this.settings)
      : super(AppearanceSettingsState(
          theme: FlowyTheme.fromName(settings.theme),
          locale: Locale(settings.locale.languageCode, settings.locale.countryCode),
        ));
=======
  Future<void> save() async {
    _saveOperation?.cancel;
    _saveOperation = CancelableOperation.fromFuture(
      Future.delayed(const Duration(seconds: 1), () async {
        await UserSettingsService().setAppearanceSettings(setting);
      }),
    );
  }
>>>>>>> 0e8ac482

  AppearanceSettings settings;
  CancelableOperation? _saveOperation;

  void swapTheme() {
    final _newTheme = FlowyTheme(state.theme.isDark ? DefaultThemes.light : DefaultThemes.dark);
    emit(state.copyWith(theme: _newTheme));
    settings.theme = state.theme.theme.name;
    _save();
  }

  void setLocale(BuildContext context, Locale newLocale) {
    if (state.locale != newLocale) {
      if (!context.supportedLocales.contains(newLocale)) {
        Log.warn("Unsupported locale: $newLocale");
        newLocale = const Locale('en');
        Log.debug("Fallback to locale: $newLocale");
      }

      context.setLocale(newLocale);
      emit(state.copyWith(locale: newLocale));
      settings.locale.languageCode = state.locale.languageCode;
      settings.locale.countryCode = state.locale.countryCode ?? "";
      _save();
    }
  }

  void loadLocale(BuildContext context) {
    if (settings.resetAsDefault) {
      settings.resetAsDefault = false;
      _save();

      setLocale(context, context.deviceLocale);
    }
  }

  Future<void> _save() async {
    _saveOperation?.cancel;
    _saveOperation = CancelableOperation.fromFuture(
      Future.delayed(const Duration(seconds: 1), () async {
        await UserSettingReppsitory().setAppearanceSettings(settings);
      }),
    );
  }
}

@freezed
class AppearanceSettingsState with _$AppearanceSettingsState {
  const factory AppearanceSettingsState({
    required FlowyTheme theme,
    required Locale locale,
  }) = _AppearanceSettingsState;
}<|MERGE_RESOLUTION|>--- conflicted
+++ resolved
@@ -1,10 +1,4 @@
-<<<<<<< HEAD
-import 'package:app_flowy/user/infrastructure/repos/user_setting_repo.dart';
-=======
 import 'package:app_flowy/user/application/user_settings_service.dart';
-import 'package:equatable/equatable.dart';
-import 'package:flowy_infra/theme.dart';
->>>>>>> 0e8ac482
 import 'package:flowy_sdk/log.dart';
 import 'package:flowy_sdk/protobuf/flowy-user-data-model/user_setting.pb.dart';
 import 'package:flutter/material.dart';
@@ -17,23 +11,12 @@
 
 part 'appearance.freezed.dart';
 
-<<<<<<< HEAD
 class AppearanceSettingsCubit extends Cubit<AppearanceSettingsState> {
   AppearanceSettingsCubit(this.settings)
       : super(AppearanceSettingsState(
           theme: FlowyTheme.fromName(settings.theme),
           locale: Locale(settings.locale.languageCode, settings.locale.countryCode),
         ));
-=======
-  Future<void> save() async {
-    _saveOperation?.cancel;
-    _saveOperation = CancelableOperation.fromFuture(
-      Future.delayed(const Duration(seconds: 1), () async {
-        await UserSettingsService().setAppearanceSettings(setting);
-      }),
-    );
-  }
->>>>>>> 0e8ac482
 
   AppearanceSettings settings;
   CancelableOperation? _saveOperation;
@@ -74,7 +57,7 @@
     _saveOperation?.cancel;
     _saveOperation = CancelableOperation.fromFuture(
       Future.delayed(const Duration(seconds: 1), () async {
-        await UserSettingReppsitory().setAppearanceSettings(settings);
+        await UserSettingsService().setAppearanceSettings(settings);
       }),
     );
   }
