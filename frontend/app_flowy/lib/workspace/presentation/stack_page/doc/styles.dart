--- conflicted
+++ resolved
@@ -64,11 +64,7 @@
         color: Theme.of(context).colorScheme.secondary,
         decoration: TextDecoration.underline,
       ),
-<<<<<<< HEAD
       color: Theme.of(context).textTheme.bodyText1!.color,
-=======
-      color: theme.textColor,
->>>>>>> 0a9fb53e
       placeHolder: DefaultTextBlockStyle(
           defaultTextStyle.style.copyWith(
             fontSize: 20,
@@ -78,18 +74,15 @@
           const Tuple2(0, 0),
           const Tuple2(0, 0),
           null),
-      lists: DefaultListBlockStyle(baseStyle, baseSpacing, const Tuple2(0, 6), null, StyleWidgetBuilder.checkbox()),
+      lists: DefaultListBlockStyle(
+          baseStyle, baseSpacing, const Tuple2(0, 6), null, StyleWidgetBuilder.checkbox()),
       quote: DefaultTextBlockStyle(
           TextStyle(color: baseStyle.color!.withOpacity(0.6)),
           baseSpacing,
           const Tuple2(6, 2),
           BoxDecoration(
             border: Border(
-<<<<<<< HEAD
               left: BorderSide(width: 4, color: Theme.of(context).primaryColor),
-=======
-              left: BorderSide(width: 4, color: theme.shader5),
->>>>>>> 0a9fb53e
             ),
           )),
       code: DefaultTextBlockStyle(
