import 'package:easy_localization/easy_localization.dart';
import 'package:flowy_infra/size.dart';
import 'package:flowy_infra_ui/style_widget/text.dart';
import 'package:flowy_infra_ui/widget/buttons/base_styled_button.dart';
import 'package:flowy_infra_ui/widget/spacing.dart';
import 'package:flutter/material.dart';
import 'package:app_flowy/generated/locale_keys.g.dart';

class DocumentBanner extends StatelessWidget {
  final void Function() onRestore;
  final void Function() onDelete;
  const DocumentBanner({required this.onRestore, required this.onDelete, Key? key}) : super(key: key);

  @override
  Widget build(BuildContext context) {
<<<<<<< HEAD
    // [[Row]] CrossAxisAlignment vs mainAxisAlignment
    // https://stackoverflow.com/questions/53850149/flutter-crossaxisalignment-vs-mainaxisalignment
    return ConstrainedBox(
      constraints: const BoxConstraints(minHeight: 60),
      child: Container(
        color: Theme.of(context).primaryColor,
        child: Row(
          children: [
            FlowyText.medium(LocaleKeys.deletePagePrompt_text.tr(), color: Colors.white),
            const HSpace(20),
            BaseStyledButton(
                minWidth: 160,
                minHeight: 40,
                contentPadding: EdgeInsets.zero,
                bgColor: Colors.transparent,
                hoverColor: Theme.of(context).hoverColor,
                downColor: Theme.of(context).primaryColor,
                outlineColor: Colors.white,
                borderRadius: Corners.s8Border,
                child: FlowyText.medium(LocaleKeys.deletePagePrompt_restore.tr(), color: Colors.white, fontSize: 14),
                onPressed: onRestore),
            const HSpace(20),
            BaseStyledButton(
                minWidth: 220,
                minHeight: 40,
                contentPadding: EdgeInsets.zero,
                bgColor: Colors.transparent,
                hoverColor: Theme.of(context).hoverColor,
                downColor: Theme.of(context).primaryColor,
                outlineColor: Colors.white,
                borderRadius: Corners.s8Border,
                child: FlowyText.medium(LocaleKeys.deletePagePrompt_deletePermanent.tr(),
                    color: Colors.white, fontSize: 14),
                onPressed: onDelete),
          ],
          crossAxisAlignment: CrossAxisAlignment.center,
          mainAxisAlignment: MainAxisAlignment.center,
=======
    final theme = context.watch<AppTheme>();
    return ConstrainedBox(
      constraints: const BoxConstraints(minHeight: 60),
      child: Container(
        width: double.infinity,
        color: theme.main1,
        child: FittedBox(
          alignment: Alignment.center,
          fit: BoxFit.scaleDown,
          child: Row(
            children: [
              FlowyText.medium(LocaleKeys.deletePagePrompt_text.tr(), color: Colors.white),
              const HSpace(20),
              BaseStyledButton(
                  minWidth: 160,
                  minHeight: 40,
                  contentPadding: EdgeInsets.zero,
                  bgColor: Colors.transparent,
                  hoverColor: theme.main2,
                  downColor: theme.main1,
                  outlineColor: Colors.white,
                  borderRadius: Corners.s8Border,
                  child: FlowyText.medium(LocaleKeys.deletePagePrompt_restore.tr(), color: Colors.white, fontSize: 14),
                  onPressed: onRestore),
              const HSpace(20),
              BaseStyledButton(
                  minWidth: 220,
                  minHeight: 40,
                  contentPadding: EdgeInsets.zero,
                  bgColor: Colors.transparent,
                  hoverColor: theme.main2,
                  downColor: theme.main1,
                  outlineColor: Colors.white,
                  borderRadius: Corners.s8Border,
                  child: FlowyText.medium(LocaleKeys.deletePagePrompt_deletePermanent.tr(),
                      color: Colors.white, fontSize: 14),
                  onPressed: onDelete),
            ],
          ),
>>>>>>> 0a9fb53e
        ),
      ),
    );
  }
}<|MERGE_RESOLUTION|>--- conflicted
+++ resolved
@@ -9,55 +9,16 @@
 class DocumentBanner extends StatelessWidget {
   final void Function() onRestore;
   final void Function() onDelete;
-  const DocumentBanner({required this.onRestore, required this.onDelete, Key? key}) : super(key: key);
+  const DocumentBanner({required this.onRestore, required this.onDelete, Key? key})
+      : super(key: key);
 
   @override
   Widget build(BuildContext context) {
-<<<<<<< HEAD
-    // [[Row]] CrossAxisAlignment vs mainAxisAlignment
-    // https://stackoverflow.com/questions/53850149/flutter-crossaxisalignment-vs-mainaxisalignment
-    return ConstrainedBox(
-      constraints: const BoxConstraints(minHeight: 60),
-      child: Container(
-        color: Theme.of(context).primaryColor,
-        child: Row(
-          children: [
-            FlowyText.medium(LocaleKeys.deletePagePrompt_text.tr(), color: Colors.white),
-            const HSpace(20),
-            BaseStyledButton(
-                minWidth: 160,
-                minHeight: 40,
-                contentPadding: EdgeInsets.zero,
-                bgColor: Colors.transparent,
-                hoverColor: Theme.of(context).hoverColor,
-                downColor: Theme.of(context).primaryColor,
-                outlineColor: Colors.white,
-                borderRadius: Corners.s8Border,
-                child: FlowyText.medium(LocaleKeys.deletePagePrompt_restore.tr(), color: Colors.white, fontSize: 14),
-                onPressed: onRestore),
-            const HSpace(20),
-            BaseStyledButton(
-                minWidth: 220,
-                minHeight: 40,
-                contentPadding: EdgeInsets.zero,
-                bgColor: Colors.transparent,
-                hoverColor: Theme.of(context).hoverColor,
-                downColor: Theme.of(context).primaryColor,
-                outlineColor: Colors.white,
-                borderRadius: Corners.s8Border,
-                child: FlowyText.medium(LocaleKeys.deletePagePrompt_deletePermanent.tr(),
-                    color: Colors.white, fontSize: 14),
-                onPressed: onDelete),
-          ],
-          crossAxisAlignment: CrossAxisAlignment.center,
-          mainAxisAlignment: MainAxisAlignment.center,
-=======
-    final theme = context.watch<AppTheme>();
     return ConstrainedBox(
       constraints: const BoxConstraints(minHeight: 60),
       child: Container(
         width: double.infinity,
-        color: theme.main1,
+        color: Theme.of(context).primaryColor,
         child: FittedBox(
           alignment: Alignment.center,
           fit: BoxFit.scaleDown,
@@ -70,11 +31,12 @@
                   minHeight: 40,
                   contentPadding: EdgeInsets.zero,
                   bgColor: Colors.transparent,
-                  hoverColor: theme.main2,
-                  downColor: theme.main1,
+                  hoverColor: Theme.of(context).hoverColor,
+                  downColor: Theme.of(context).primaryColor,
                   outlineColor: Colors.white,
                   borderRadius: Corners.s8Border,
-                  child: FlowyText.medium(LocaleKeys.deletePagePrompt_restore.tr(), color: Colors.white, fontSize: 14),
+                  child: FlowyText.medium(LocaleKeys.deletePagePrompt_restore.tr(),
+                      color: Colors.white, fontSize: 14),
                   onPressed: onRestore),
               const HSpace(20),
               BaseStyledButton(
@@ -82,8 +44,8 @@
                   minHeight: 40,
                   contentPadding: EdgeInsets.zero,
                   bgColor: Colors.transparent,
-                  hoverColor: theme.main2,
-                  downColor: theme.main1,
+                  hoverColor: Theme.of(context).hoverColor,
+                  downColor: Theme.of(context).primaryColor,
                   outlineColor: Colors.white,
                   borderRadius: Corners.s8Border,
                   child: FlowyText.medium(LocaleKeys.deletePagePrompt_deletePermanent.tr(),
@@ -91,7 +53,6 @@
                   onPressed: onDelete),
             ],
           ),
->>>>>>> 0a9fb53e
         ),
       ),
     );
