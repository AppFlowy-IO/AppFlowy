--- conflicted
+++ resolved
@@ -3,15 +3,12 @@
 import 'package:flutter_quill/flutter_quill.dart';
 import 'package:flutter_quill/models/documents/style.dart';
 import 'package:flutter_quill/utils/color.dart';
-<<<<<<< HEAD
 
 import 'package:flowy_infra_ui/widget/dialog/styled_dialogs.dart';
 
 import '../../../../../../common/theme/theme.dart' show ColorSchemeExtension;
-=======
 import 'package:app_flowy/generated/locale_keys.g.dart';
 import 'package:easy_localization/easy_localization.dart';
->>>>>>> 0a9fb53e
 import 'toolbar_icon_button.dart';
 
 class FlowyColorButton extends StatefulWidget {
@@ -45,9 +42,11 @@
   void _didChangeEditingValue() {
     setState(() {
       _isToggledColor = _getIsToggledColor(widget.controller.getSelectionStyle().attributes);
-      _isToggledBackground = _getIsToggledBackground(widget.controller.getSelectionStyle().attributes);
+      _isToggledBackground =
+          _getIsToggledBackground(widget.controller.getSelectionStyle().attributes);
       _isWhite = _isToggledColor && _selectionStyle.attributes['color']!.value == '#ffffff';
-      _isWhitebackground = _isToggledBackground && _selectionStyle.attributes['background']!.value == '#ffffff';
+      _isWhitebackground =
+          _isToggledBackground && _selectionStyle.attributes['background']!.value == '#ffffff';
     });
   }
 
@@ -57,7 +56,8 @@
     _isToggledColor = _getIsToggledColor(_selectionStyle.attributes);
     _isToggledBackground = _getIsToggledBackground(_selectionStyle.attributes);
     _isWhite = _isToggledColor && _selectionStyle.attributes['color']!.value == '#ffffff';
-    _isWhitebackground = _isToggledBackground && _selectionStyle.attributes['background']!.value == '#ffffff';
+    _isWhitebackground =
+        _isToggledBackground && _selectionStyle.attributes['background']!.value == '#ffffff';
     widget.controller.addListener(_didChangeEditingValue);
   }
 
@@ -78,7 +78,8 @@
       _isToggledColor = _getIsToggledColor(_selectionStyle.attributes);
       _isToggledBackground = _getIsToggledBackground(_selectionStyle.attributes);
       _isWhite = _isToggledColor && _selectionStyle.attributes['color']!.value == '#ffffff';
-      _isWhitebackground = _isToggledBackground && _selectionStyle.attributes['background']!.value == '#ffffff';
+      _isWhitebackground =
+          _isToggledBackground && _selectionStyle.attributes['background']!.value == '#ffffff';
     }
   }
 
@@ -119,7 +120,8 @@
       hex = hex.substring(2);
     }
     hex = '#$hex';
-    widget.controller.formatSelection(widget.background ? BackgroundAttribute(hex) : ColorAttribute(hex));
+    widget.controller
+        .formatSelection(widget.background ? BackgroundAttribute(hex) : ColorAttribute(hex));
     Navigator.of(context).pop();
   }
 
