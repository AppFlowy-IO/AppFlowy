--- conflicted
+++ resolved
@@ -1,11 +1,6 @@
 import 'package:flowy_infra/image.dart';
 import 'package:flowy_infra_ui/style_widget/icon_button.dart';
 import 'package:flutter/material.dart';
-<<<<<<< HEAD
-=======
-import 'package:flowy_infra/theme.dart';
-import 'package:provider/provider.dart';
->>>>>>> 0a9fb53e
 
 const double defaultIconSize = 18;
 
@@ -31,16 +26,10 @@
       iconPadding: const EdgeInsets.symmetric(horizontal: 4, vertical: 4),
       onPressed: onPressed,
       width: width,
-<<<<<<< HEAD
-      icon: svg(iconName, color: Theme.of(context).iconTheme.color),
+      icon: svg(iconName,
+          color: isToggled ? Theme.of(context).iconTheme.color : Theme.of(context).disabledColor),
       fillColor: isToggled == true ? Theme.of(context).primaryColor : Colors.transparent,
-      hoverColor: isToggled == true ? Theme.of(context).primaryColor : Theme.of(context).hoverColor,
-=======
-      icon: isToggled == true ? svg(iconName, color: Colors.white) : svg(iconName),
-      fillColor: isToggled == true ? theme.main1 : theme.shader6,
-      hoverColor: isToggled == true ? theme.main1 : theme.shader5,
->>>>>>> 0a9fb53e
-      tooltipText: tooltipText,
+      hoverColor: isToggled == true ? Colors.transparent : Theme.of(context).hoverColor,
     );
   }
 }