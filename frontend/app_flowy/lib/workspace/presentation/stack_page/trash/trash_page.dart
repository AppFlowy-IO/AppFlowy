import 'package:app_flowy/startup/startup.dart';
import 'package:app_flowy/workspace/application/trash/trash_bloc.dart';
import 'package:app_flowy/workspace/domain/page_stack/page_stack.dart';
import 'package:app_flowy/workspace/presentation/stack_page/trash/widget/sizes.dart';
import 'package:app_flowy/workspace/presentation/stack_page/trash/widget/trash_cell.dart';
import 'package:easy_localization/easy_localization.dart';
import 'package:flowy_infra/image.dart';
import 'package:flowy_infra_ui/style_widget/scrolling/styled_list.dart';
import 'package:flowy_infra_ui/style_widget/scrolling/styled_scroll_bar.dart';
import 'package:flowy_infra_ui/style_widget/scrolling/styled_scrollview.dart';
import 'package:flowy_infra_ui/style_widget/text.dart';
import 'package:flowy_infra_ui/style_widget/button.dart';
import 'package:flowy_infra_ui/widget/spacing.dart';
import 'package:flutter/material.dart';
import 'package:flutter_bloc/flutter_bloc.dart';
import 'package:styled_widget/styled_widget.dart';
import 'package:app_flowy/generated/locale_keys.g.dart';

import 'widget/trash_header.dart';

class TrashStackContext extends HomeStackContext {
  final ValueNotifier<bool> _isUpdated = ValueNotifier<bool>(false);

  @override
  String get identifier => "TrashStackContext";

  @override
  Widget get leftBarItem => FlowyText.medium(LocaleKeys.trash_text.tr(), fontSize: 12);

  @override
  Widget? get rightBarItem => null;

  @override
  HomeStackType get type => HomeStackType.trash;

  @override
  Widget buildWidget() {
    return const TrashStackPage(key: ValueKey('TrashStackPage'));
  }

  @override
  List<NavigationItem> get navigationItems => [this];

  @override
  ValueNotifier<bool> get isUpdated => _isUpdated;

  @override
  void dispose() {}
}

class TrashStackPage extends StatefulWidget {
  const TrashStackPage({Key? key}) : super(key: key);

  @override
  State<TrashStackPage> createState() => _TrashStackPageState();
}

class _TrashStackPageState extends State<TrashStackPage> {
  final ScrollController _scrollController = ScrollController();
  @override
  Widget build(BuildContext context) {
    const horizontalPadding = 80.0;
    return BlocProvider(
      create: (context) => getIt<TrashBloc>()..add(const TrashEvent.initial()),
      child: BlocBuilder<TrashBloc, TrashState>(
        builder: (context, state) {
          return SizedBox.expand(
            child: Column(
              children: [
                _renderTopBar(context, state),
                const VSpace(32),
                _renderTrashList(context, state),
              ],
              mainAxisAlignment: MainAxisAlignment.start,
            ).padding(horizontal: horizontalPadding, vertical: 48),
          );
        },
      ),
    );
  }

  Widget _renderTrashList(BuildContext context, TrashState state) {
    const barSize = 6.0;
    return Expanded(
      child: ScrollbarListStack(
        axis: Axis.vertical,
        controller: _scrollController,
        scrollbarPadding: EdgeInsets.only(top: TrashSizes.headerHeight),
        barSize: barSize,
        child: StyledSingleChildScrollView(
          controller: ScrollController(),
          barSize: barSize,
          axis: Axis.horizontal,
          child: SizedBox(
            width: TrashSizes.totalWidth,
            child: ScrollConfiguration(
              behavior: const ScrollBehavior().copyWith(scrollbars: false),
              child: CustomScrollView(
                shrinkWrap: true,
                physics: StyledScrollPhysics(),
                controller: _scrollController,
                slivers: [
                  _renderListHeader(context, state),
                  _renderListBody(context, state),
                ],
              ),
            ),
          ),
        ),
      ),
    );
  }

  Widget _renderTopBar(BuildContext context, TrashState state) {
    return SizedBox(
      height: 36,
      child: Row(
        children: [
          FlowyText.semibold(LocaleKeys.trash_text.tr()),
          const Spacer(),
          SizedBox.fromSize(
            size: const Size(102, 30),
            child: FlowyButton(
              text: FlowyText.medium(LocaleKeys.trash_restoreAll.tr(), fontSize: 12),
<<<<<<< HEAD
              icon: svg('editor/restore'),
=======
              icon: svg('editor/restore', color: theme.iconColor),
              hoverColor: theme.hover,
>>>>>>> 0a9fb53e
              onTap: () => context.read<TrashBloc>().add(const TrashEvent.restoreAll()),
            ),
          ),
          const HSpace(6),
          SizedBox.fromSize(
            size: const Size(102, 30),
            child: FlowyButton(
              text: FlowyText.medium(LocaleKeys.trash_deleteAll.tr(), fontSize: 12),
<<<<<<< HEAD
              icon: svg('editor/delete'),
=======
              icon: svg('editor/delete', color: theme.iconColor),
              hoverColor: theme.hover,
>>>>>>> 0a9fb53e
              onTap: () => context.read<TrashBloc>().add(const TrashEvent.deleteAll()),
            ),
          )
        ],
      ),
    );
  }

  Widget _renderListHeader(BuildContext context, TrashState state) {
    return SliverPersistentHeader(
      delegate: TrashHeaderDelegate(),
      floating: true,
      pinned: true,
    );
  }

  Widget _renderListBody(BuildContext context, TrashState state) {
    return SliverList(
      delegate: SliverChildBuilderDelegate(
        (BuildContext context, int index) {
          final object = state.objects[index];
          return SizedBox(
            height: 42,
            child: TrashCell(
              object: object,
              onRestore: () {
                context.read<TrashBloc>().add(TrashEvent.putback(object.id));
              },
              onDelete: () => context.read<TrashBloc>().add(TrashEvent.delete(object)),
            ),
          );
        },
        childCount: state.objects.length,
        addAutomaticKeepAlives: false,
      ),
    );
  }
}
// class TrashScrollbar extends ScrollBehavior {
//   @override
//   Widget buildScrollbar(BuildContext context, Widget child, ScrollableDetails details) {
//     return ScrollbarListStack(
//       controller: details.controller,
//       axis: Axis.vertical,
//       barSize: 6,
//       child: child,
//     );
//   }
// }<|MERGE_RESOLUTION|>--- conflicted
+++ resolved
@@ -122,12 +122,8 @@
             size: const Size(102, 30),
             child: FlowyButton(
               text: FlowyText.medium(LocaleKeys.trash_restoreAll.tr(), fontSize: 12),
-<<<<<<< HEAD
-              icon: svg('editor/restore'),
-=======
-              icon: svg('editor/restore', color: theme.iconColor),
-              hoverColor: theme.hover,
->>>>>>> 0a9fb53e
+              icon: svg('editor/restore', color: Theme.of(context).iconTheme.color),
+              hoverColor: Theme.of(context).hoverColor,
               onTap: () => context.read<TrashBloc>().add(const TrashEvent.restoreAll()),
             ),
           ),
@@ -136,12 +132,8 @@
             size: const Size(102, 30),
             child: FlowyButton(
               text: FlowyText.medium(LocaleKeys.trash_deleteAll.tr(), fontSize: 12),
-<<<<<<< HEAD
-              icon: svg('editor/delete'),
-=======
-              icon: svg('editor/delete', color: theme.iconColor),
-              hoverColor: theme.hover,
->>>>>>> 0a9fb53e
+              icon: svg('editor/delete', color: Theme.of(context).iconTheme.color),
+              hoverColor: Theme.of(context).hoverColor,
               onTap: () => context.read<TrashBloc>().add(const TrashEvent.deleteAll()),
             ),
           )
