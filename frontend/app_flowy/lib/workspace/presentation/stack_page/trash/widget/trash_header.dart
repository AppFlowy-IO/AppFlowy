--- conflicted
+++ resolved
@@ -61,11 +61,7 @@
     });
 
     return Container(
-<<<<<<< HEAD
-      color: theme.shader7,
-=======
       color: theme.bg1,
->>>>>>> bda68405
       child: Row(
         crossAxisAlignment: CrossAxisAlignment.stretch,
         children: [
