--- conflicted
+++ resolved
@@ -5,12 +5,7 @@
 import 'package:flowy_infra_ui/widget/buttons/secondary_button.dart';
 import 'package:flowy_infra_ui/widget/spacing.dart';
 import 'package:flutter/material.dart';
-<<<<<<< HEAD
-import 'package:app_flowy/startup/tasks/application_widget.dart';
-=======
-import 'package:provider/provider.dart';
 import 'package:app_flowy/startup/tasks/app_widget.dart';
->>>>>>> 0a9fb53e
 import 'package:flowy_infra/size.dart';
 import 'package:flowy_infra_ui/style_widget/text_input.dart';
 import 'package:flowy_infra_ui/widget/dialog/styled_dialogs.dart';
@@ -185,7 +180,12 @@
   final double? minHeight;
 
   const OkCancelButton(
-      {Key? key, this.onOkPressed, this.onCancelPressed, this.okTitle, this.cancelTitle, this.minHeight})
+      {Key? key,
+      this.onOkPressed,
+      this.onCancelPressed,
+      this.okTitle,
+      this.cancelTitle,
+      this.minHeight})
       : super(key: key);
 
   @override
