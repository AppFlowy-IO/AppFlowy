--- conflicted
+++ resolved
@@ -30,18 +30,15 @@
 
   Widget _render(BuildContext context) {
     return Row(children: [
-<<<<<<< HEAD
-      SizedBox(width: 16, height: 16, child: svg("home/trash", color: Theme.of(context).iconTheme.color!)),
-=======
-      ChangeNotifierProvider.value(
-        value: Provider.of<AppearanceSettingModel>(context, listen: true),
-        child: Selector<AppearanceSettingModel, AppTheme>(
-          selector: (ctx, notifier) => notifier.theme,
-          builder: (ctx, theme, child) =>
-              SizedBox(width: 16, height: 16, child: svg("home/trash", color: theme.iconColor)),
-        ),
-      ),
->>>>>>> 0a9fb53e
+      // SizedBox(width: 16, height: 16, child: svg("home/trash", color: Theme.of(context).iconTheme.color!)),
+      // ChangeNotifierProvider.value(
+      //   value: Provider.of<AppearanceSettingModel>(context, listen: true),
+      //   child: Selector<AppearanceSettingModel, AppTheme>(
+      //     selector: (ctx, notifier) => notifier.theme,
+      //     builder: (ctx, theme, child) =>
+      //         SizedBox(width: 16, height: 16, child: svg("home/trash", color: theme.iconColor)),
+      //   ),
+      // ),
       const HSpace(6),
       ChangeNotifierProvider.value(
         value: Provider.of<AppearanceSettingModel>(context, listen: true),
