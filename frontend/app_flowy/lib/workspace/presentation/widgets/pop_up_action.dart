import 'package:flowy_infra/theme.dart';
import 'package:flowy_infra_ui/flowy_infra_ui.dart';
import 'package:flowy_infra_ui/style_widget/hover.dart';
import 'package:flowy_infra_ui/style_widget/text.dart';
import 'package:flowy_infra_ui/widget/spacing.dart';
import 'package:flutter/material.dart';
import 'package:provider/provider.dart';
import 'package:styled_widget/styled_widget.dart';
import 'package:dartz/dartz.dart' as dartz;

abstract class ActionList<T extends ActionItem> {
  var colors = Colors.black;

  List<T> get items;

  String get identifier => toString();

  double get maxWidth => 162;

  double get itemHeight => ActionListSizes.itemHeight;

  ListOverlayFooter? get footer => null;

  void Function(dartz.Option<T>) get selectCallback;

  FlowyOverlayDelegate? get delegate;

  void show(
    BuildContext buildContext,
    BuildContext anchorContext, {
    AnchorDirection anchorDirection = AnchorDirection.bottomRight,
    Offset? anchorOffset,
  }) {
    final widgets = items
        .map(
          (action) => ActionCell<T>(
            action: action,
            color: colors,
            itemHeight: itemHeight,
            onSelected: (action) {
              FlowyOverlay.of(buildContext).remove(identifier);
              selectCallback(dartz.some(action));
            },
          ),
        )
        .toList();

    ListOverlay.showWithAnchor(
      buildContext,
      identifier: identifier,
      itemCount: widgets.length,
      itemBuilder: (context, index) => widgets[index],
      anchorContext: anchorContext,
      anchorDirection: anchorDirection,
      width: maxWidth,
      height: widgets.length * (itemHeight + ActionListSizes.padding * 2),
      delegate: delegate,
      anchorOffset: anchorOffset,
      footer: footer,
    );
  }
}

abstract class ActionItem {
  Widget? get icon;
  String get name;
}

class ActionListSizes {
  static double itemHPadding = 10;
  static double itemHeight = 20;
  static double padding = 6;
}

class ActionCell<T extends ActionItem> extends StatelessWidget {
  final T action;
  final Function(T) onSelected;
  final double itemHeight;
  final color;
  const ActionCell({
    Key? key,
    required this.action,
    required this.onSelected,
    required this.itemHeight,
    required this.color,
    // required this.color,
  }) : super(key: key);

  @override
  Widget build(BuildContext context) {
    final theme = context.watch<AppTheme>();

    return FlowyHover(
<<<<<<< HEAD
      config: HoverDisplayConfig(hoverColor: theme.main2, borderColor: theme.main1),
=======
      config: HoverDisplayConfig(hoverColor: theme.hover, borderColor: theme.shader2),
>>>>>>> bda68405
      builder: (context, onHover) {
        return GestureDetector(
          behavior: HitTestBehavior.opaque,
          onTap: () => onSelected(action),
          child: SizedBox(
            height: itemHeight,
            child: Row(
              crossAxisAlignment: CrossAxisAlignment.center,
              children: [
                if (action.icon != null) action.icon!,
                HSpace(ActionListSizes.itemHPadding),
                FlowyText.medium(action.name, fontSize: 12, color: Colors.black),
              ],
            ),
          ).padding(
            horizontal: ActionListSizes.padding,
            vertical: ActionListSizes.padding,
          ),
        );
      },
    );
  }
}<|MERGE_RESOLUTION|>--- conflicted
+++ resolved
@@ -9,8 +9,6 @@
 import 'package:dartz/dartz.dart' as dartz;
 
 abstract class ActionList<T extends ActionItem> {
-  var colors = Colors.black;
-
   List<T> get items;
 
   String get identifier => toString();
@@ -35,7 +33,6 @@
         .map(
           (action) => ActionCell<T>(
             action: action,
-            color: colors,
             itemHeight: itemHeight,
             onSelected: (action) {
               FlowyOverlay.of(buildContext).remove(identifier);
@@ -76,14 +73,11 @@
   final T action;
   final Function(T) onSelected;
   final double itemHeight;
-  final color;
   const ActionCell({
     Key? key,
     required this.action,
     required this.onSelected,
     required this.itemHeight,
-    required this.color,
-    // required this.color,
   }) : super(key: key);
 
   @override
@@ -91,11 +85,7 @@
     final theme = context.watch<AppTheme>();
 
     return FlowyHover(
-<<<<<<< HEAD
-      config: HoverDisplayConfig(hoverColor: theme.main2, borderColor: theme.main1),
-=======
       config: HoverDisplayConfig(hoverColor: theme.hover, borderColor: theme.shader2),
->>>>>>> bda68405
       builder: (context, onHover) {
         return GestureDetector(
           behavior: HitTestBehavior.opaque,
@@ -107,7 +97,10 @@
               children: [
                 if (action.icon != null) action.icon!,
                 HSpace(ActionListSizes.itemHPadding),
-                FlowyText.medium(action.name, fontSize: 12, color: Colors.black),
+                FlowyText.medium(
+                  action.name,
+                  fontSize: 12,
+                ),
               ],
             ),
           ).padding(
