import 'package:appflowy_board/appflowy_board.dart';
import 'package:flutter/material.dart';

class MultiBoardListExample extends StatefulWidget {
  const MultiBoardListExample({Key? key}) : super(key: key);

  @override
  State<MultiBoardListExample> createState() => _MultiBoardListExampleState();
}

class _MultiBoardListExampleState extends State<MultiBoardListExample> {
  final AFBoardDataController boardDataController = AFBoardDataController(
    onMoveColumn: (fromColumnId, fromIndex, toColumnId, toIndex) {
      debugPrint('Move column from $fromIndex to $toIndex');
    },
    onMoveColumnItem: (columnId, fromIndex, toIndex) {
      debugPrint('Move $columnId:$fromIndex to $columnId:$toIndex');
    },
    onMoveColumnItemToColumn: (fromColumnId, fromIndex, toColumnId, toIndex) {
      debugPrint('Move $fromColumnId:$fromIndex to $toColumnId:$toIndex');
    },
  );

  @override
  void initState() {
    List<AFColumnItem> a = [
      TextItem("Card 1"),
      TextItem("Card 2"),
      RichTextItem(title: "Card 3", subtitle: 'Aug 1, 2020 4:05 PM'),
      TextItem("Card 4"),
      TextItem("Card 5"),
      TextItem("Card 6"),
      RichTextItem(title: "Card 7", subtitle: 'Aug 1, 2020 4:05 PM'),
      RichTextItem(title: "Card 8", subtitle: 'Aug 1, 2020 4:05 PM'),
      TextItem("Card 9"),
    ];
<<<<<<< HEAD
    final column1 = AFBoardColumnData(id: "To Do", items: a);
    final column2 = AFBoardColumnData(id: "In Progress", items: <AFColumnItem>[
      RichTextItem(title: "Card 10", subtitle: 'Aug 1, 2020 4:05 PM'),
      TextItem("Card 11"),
    ]);
=======
    final column1 = AFBoardColumnData(id: "To Do", name: "To Do", items: a);
    final column2 = AFBoardColumnData(
      id: "In Progress",
      name: "In Progress",
      items: <AFColumnItem>[
        RichTextItem(title: "Card 10", subtitle: 'Aug 1, 2020 4:05 PM'),
        TextItem("Card 11"),
      ],
    );
>>>>>>> 7b551277

    final column3 =
        AFBoardColumnData(id: "Done", name: "Done", items: <AFColumnItem>[]);

    boardDataController.addColumn(column1);
    boardDataController.addColumn(column2);
    boardDataController.addColumn(column3);

    super.initState();
  }

  @override
  Widget build(BuildContext context) {
    final config = AFBoardConfig(
      columnBackgroundColor: HexColor.fromHex('#F7F8FC'),
    );
    return Container(
      color: Colors.white,
      child: Padding(
        padding: const EdgeInsets.symmetric(vertical: 30, horizontal: 20),
        child: AFBoard(
          dataController: boardDataController,
          footBuilder: (context, columnData) {
            return AppFlowyColumnFooter(
              icon: const Icon(Icons.add, size: 20),
              title: const Text('New'),
              height: 50,
              margin: config.columnItemPadding,
            );
          },
          headerBuilder: (context, headerData) {
            return AppFlowyColumnHeader(
              icon: const Icon(Icons.lightbulb_circle),
              title: SizedBox(
                width: 60,
                child: TextField(
                  controller: TextEditingController()
                    ..text = headerData.columnName,
                  onSubmitted: (val) {
                    boardDataController
                        .getColumnController(headerData.columnId)!
                        .updateColumnName(val);
                  },
                ),
              ),
              addIcon: const Icon(Icons.add, size: 20),
              moreIcon: const Icon(Icons.more_horiz, size: 20),
              height: 50,
              margin: config.columnItemPadding,
            );
          },
          cardBuilder: (context, column, columnItem) {
            return AppFlowyColumnItemCard(
              key: ObjectKey(columnItem),
              child: _buildCard(columnItem),
            );
          },
          columnConstraints: const BoxConstraints.tightFor(width: 240),
          config: AFBoardConfig(
            columnBackgroundColor: HexColor.fromHex('#F7F8FC'),
          ),
        ),
      ),
    );
  }

  Widget _buildCard(AFColumnItem item) {
    if (item is TextItem) {
      return Align(
        alignment: Alignment.centerLeft,
        child: Padding(
<<<<<<< HEAD
          padding: const EdgeInsets.symmetric(horizontal: 20, vertical: 40),
=======
          padding: const EdgeInsets.symmetric(horizontal: 20, vertical: 60),
>>>>>>> 7b551277
          child: Text(item.s),
        ),
      );
    }

    if (item is RichTextItem) {
      return Align(
        alignment: Alignment.centerLeft,
        child: Padding(
          padding: const EdgeInsets.symmetric(horizontal: 20, vertical: 60),
          child: Column(
            crossAxisAlignment: CrossAxisAlignment.start,
            children: [
              Text(
                item.title,
                style: const TextStyle(fontSize: 14),
                textAlign: TextAlign.left,
              ),
              const SizedBox(height: 10),
              Text(
                item.subtitle,
                style: const TextStyle(fontSize: 12, color: Colors.grey),
              )
            ],
          ),
        ),
      );
    }

    throw UnimplementedError();
  }
}

class TextItem extends AFColumnItem {
  final String s;

  TextItem(this.s);

  @override
  String get id => s;
}

class RichTextItem extends AFColumnItem {
  final String title;
  final String subtitle;

  RichTextItem({required this.title, required this.subtitle});

  @override
  String get id => title;
}

extension HexColor on Color {
  static Color fromHex(String hexString) {
    final buffer = StringBuffer();
    if (hexString.length == 6 || hexString.length == 7) buffer.write('ff');
    buffer.write(hexString.replaceFirst('#', ''));
    return Color(int.parse(buffer.toString(), radix: 16));
  }
}<|MERGE_RESOLUTION|>--- conflicted
+++ resolved
@@ -34,23 +34,12 @@
       RichTextItem(title: "Card 8", subtitle: 'Aug 1, 2020 4:05 PM'),
       TextItem("Card 9"),
     ];
-<<<<<<< HEAD
+
     final column1 = AFBoardColumnData(id: "To Do", items: a);
     final column2 = AFBoardColumnData(id: "In Progress", items: <AFColumnItem>[
       RichTextItem(title: "Card 10", subtitle: 'Aug 1, 2020 4:05 PM'),
       TextItem("Card 11"),
     ]);
-=======
-    final column1 = AFBoardColumnData(id: "To Do", name: "To Do", items: a);
-    final column2 = AFBoardColumnData(
-      id: "In Progress",
-      name: "In Progress",
-      items: <AFColumnItem>[
-        RichTextItem(title: "Card 10", subtitle: 'Aug 1, 2020 4:05 PM'),
-        TextItem("Card 11"),
-      ],
-    );
->>>>>>> 7b551277
 
     final column3 =
         AFBoardColumnData(id: "Done", name: "Done", items: <AFColumnItem>[]);
@@ -122,11 +111,7 @@
       return Align(
         alignment: Alignment.centerLeft,
         child: Padding(
-<<<<<<< HEAD
           padding: const EdgeInsets.symmetric(horizontal: 20, vertical: 40),
-=======
-          padding: const EdgeInsets.symmetric(horizontal: 20, vertical: 60),
->>>>>>> 7b551277
           child: Text(item.s),
         ),
       );
