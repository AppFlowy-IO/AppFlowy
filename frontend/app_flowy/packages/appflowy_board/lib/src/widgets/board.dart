--- conflicted
+++ resolved
@@ -217,11 +217,7 @@
               final boardColumn = AFBoardColumnWidget(
                 margin: _marginFromIndex(columnIndex),
                 itemMargin: widget.config.columnItemPadding,
-<<<<<<< HEAD
                 headerBuilder: widget.headerBuilder,
-=======
-                headerBuilder: _buildHeader,
->>>>>>> 7b551277
                 footBuilder: widget.footBuilder,
                 cardBuilder: widget.cardBuilder,
                 dataSource: dataSource,
@@ -234,10 +230,7 @@
 
               // columnKeys
               //     .removeWhere((element) => element.columnId == columnData.id);
-<<<<<<< HEAD
-
-=======
->>>>>>> 7b551277
+
               // columnKeys.add(
               //   ColumnKey(
               //     columnId: columnData.id,
