// GENERATED CODE - DO NOT MODIFY BY HAND
import 'package:flutter/material.dart';
import 'package:intl/intl.dart';
import 'intl/messages_all.dart';

// **************************************************************************
// Generator: Flutter Intl IDE plugin
// Made by Localizely
// **************************************************************************

// ignore_for_file: non_constant_identifier_names, lines_longer_than_80_chars
// ignore_for_file: join_return_with_assignment, prefer_final_in_for_each
// ignore_for_file: avoid_redundant_argument_values, avoid_escaping_inner_quotes

class AppFlowyEditorLocalizations {
  AppFlowyEditorLocalizations();

  static AppFlowyEditorLocalizations? _current;

  static AppFlowyEditorLocalizations get current {
    assert(_current != null,
        'No instance of AppFlowyEditorLocalizations was loaded. Try to initialize the AppFlowyEditorLocalizations delegate before accessing AppFlowyEditorLocalizations.current.');
    return _current!;
  }

  static const AppLocalizationDelegate delegate = AppLocalizationDelegate();

  static Future<AppFlowyEditorLocalizations> load(Locale locale) {
    final name = (locale.countryCode?.isEmpty ?? false)
        ? locale.languageCode
        : locale.toString();
    final localeName = Intl.canonicalizedLocale(name);
    return initializeMessages(localeName).then((_) {
      Intl.defaultLocale = localeName;
      final instance = AppFlowyEditorLocalizations();
      AppFlowyEditorLocalizations._current = instance;

      return instance;
    });
  }

  static AppFlowyEditorLocalizations of(BuildContext context) {
    final instance = AppFlowyEditorLocalizations.maybeOf(context);
    assert(instance != null,
        'No instance of AppFlowyEditorLocalizations present in the widget tree. Did you add AppFlowyEditorLocalizations.delegate in localizationsDelegates?');
    return instance!;
  }

  static AppFlowyEditorLocalizations? maybeOf(BuildContext context) {
    return Localizations.of<AppFlowyEditorLocalizations>(
        context, AppFlowyEditorLocalizations);
  }

  /// `Bold`
  String get bold {
    return Intl.message(
      'Bold',
      name: 'bold',
      desc: '',
      args: [],
    );
  }

  /// `Bulleted List`
  String get bulletedList {
    return Intl.message(
      'Bulleted List',
      name: 'bulletedList',
      desc: '',
      args: [],
    );
  }

  /// `Checkbox`
  String get checkbox {
    return Intl.message(
      'Checkbox',
      name: 'checkbox',
      desc: '',
      args: [],
    );
  }

  /// `Embed Code`
  String get embedCode {
    return Intl.message(
      'Embed Code',
      name: 'embedCode',
      desc: '',
      args: [],
    );
  }

  /// `H1`
  String get heading1 {
    return Intl.message(
      'H1',
      name: 'heading1',
      desc: '',
      args: [],
    );
  }

  /// `H2`
  String get heading2 {
    return Intl.message(
      'H2',
      name: 'heading2',
      desc: '',
      args: [],
    );
  }

  /// `H3`
  String get heading3 {
    return Intl.message(
      'H3',
      name: 'heading3',
      desc: '',
      args: [],
    );
  }

  /// `Highlight`
  String get highlight {
    return Intl.message(
      'Highlight',
      name: 'highlight',
      desc: '',
      args: [],
    );
  }

<<<<<<< HEAD
  /// `Emoji`
  String get emoji {
    return Intl.message(
      'Emoji',
      name: 'emoji',
      desc: '',
      args: [],
    );
  }

  /// `Pick Emoji`
  String get pickEmoji {
    return Intl.message(
      'Pick Emoji',
      name: 'pickEmoji',
      desc: '',
      args: [],
    );
  }

=======
>>>>>>> 3932d066
  /// `Image`
  String get image {
    return Intl.message(
      'Image',
      name: 'image',
      desc: '',
      args: [],
    );
  }

  /// `Italic`
  String get italic {
    return Intl.message(
      'Italic',
      name: 'italic',
      desc: '',
      args: [],
    );
  }

  /// `Link`
  String get link {
    return Intl.message(
      'Link',
      name: 'link',
      desc: '',
      args: [],
    );
  }

  /// `Numbered List`
  String get numberedList {
    return Intl.message(
      'Numbered List',
      name: 'numberedList',
      desc: '',
      args: [],
    );
  }

  /// `Quote`
  String get quote {
    return Intl.message(
      'Quote',
      name: 'quote',
      desc: '',
      args: [],
    );
  }

  /// `Strikethrough`
  String get strikethrough {
    return Intl.message(
      'Strikethrough',
      name: 'strikethrough',
      desc: '',
      args: [],
    );
  }

  /// `Text`
  String get text {
    return Intl.message(
      'Text',
      name: 'text',
      desc: '',
      args: [],
    );
  }

  /// `Underline`
  String get underline {
    return Intl.message(
      'Underline',
      name: 'underline',
      desc: '',
      args: [],
    );
  }
}

class AppLocalizationDelegate
    extends LocalizationsDelegate<AppFlowyEditorLocalizations> {
  const AppLocalizationDelegate();

  List<Locale> get supportedLocales {
    return const <Locale>[
      Locale.fromSubtags(languageCode: 'en'),
      Locale.fromSubtags(languageCode: 'bn', countryCode: 'BN'),
      Locale.fromSubtags(languageCode: 'ca'),
      Locale.fromSubtags(languageCode: 'cs', countryCode: 'CZ'),
      Locale.fromSubtags(languageCode: 'de', countryCode: 'DE'),
      Locale.fromSubtags(languageCode: 'es', countryCode: 'VE'),
      Locale.fromSubtags(languageCode: 'fr', countryCode: 'CA'),
      Locale.fromSubtags(languageCode: 'fr', countryCode: 'FR'),
      Locale.fromSubtags(languageCode: 'hi', countryCode: 'IN'),
      Locale.fromSubtags(languageCode: 'hu', countryCode: 'HU'),
      Locale.fromSubtags(languageCode: 'id', countryCode: 'ID'),
      Locale.fromSubtags(languageCode: 'it', countryCode: 'IT'),
      Locale.fromSubtags(languageCode: 'ja', countryCode: 'JP'),
      Locale.fromSubtags(languageCode: 'ml', countryCode: 'IN'),
      Locale.fromSubtags(languageCode: 'nl', countryCode: 'NL'),
      Locale.fromSubtags(languageCode: 'pl', countryCode: 'PL'),
      Locale.fromSubtags(languageCode: 'pt', countryCode: 'BR'),
      Locale.fromSubtags(languageCode: 'pt', countryCode: 'PT'),
      Locale.fromSubtags(languageCode: 'ru', countryCode: 'RU'),
      Locale.fromSubtags(languageCode: 'tr', countryCode: 'TR'),
      Locale.fromSubtags(languageCode: 'zh', countryCode: 'CN'),
      Locale.fromSubtags(languageCode: 'zh', countryCode: 'TW'),
    ];
  }

  @override
  bool isSupported(Locale locale) => _isSupported(locale);
  @override
  Future<AppFlowyEditorLocalizations> load(Locale locale) =>
      AppFlowyEditorLocalizations.load(locale);
  @override
  bool shouldReload(AppLocalizationDelegate old) => false;

  bool _isSupported(Locale locale) {
    for (var supportedLocale in supportedLocales) {
      if (supportedLocale.languageCode == locale.languageCode) {
        return true;
      }
    }
    return false;
  }
}<|MERGE_RESOLUTION|>--- conflicted
+++ resolved
@@ -131,7 +131,6 @@
     );
   }
 
-<<<<<<< HEAD
   /// `Emoji`
   String get emoji {
     return Intl.message(
@@ -142,18 +141,6 @@
     );
   }
 
-  /// `Pick Emoji`
-  String get pickEmoji {
-    return Intl.message(
-      'Pick Emoji',
-      name: 'pickEmoji',
-      desc: '',
-      args: [],
-    );
-  }
-
-=======
->>>>>>> 3932d066
   /// `Image`
   String get image {
     return Intl.message(
