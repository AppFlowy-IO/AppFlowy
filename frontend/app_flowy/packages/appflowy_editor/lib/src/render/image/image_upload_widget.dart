--- conflicted
+++ resolved
@@ -87,10 +87,6 @@
 
   final _textEditingController = TextEditingController();
   final _focusNode = FocusNode();
-<<<<<<< HEAD
-=======
-
->>>>>>> 56192185
   @override
   void initState() {
     super.initState();
@@ -327,7 +323,6 @@
         'type': type,
       },
     );
-    print(imageNode);
     final transaction = this.transaction;
     transaction.insertNode(
       selection.start.path,
