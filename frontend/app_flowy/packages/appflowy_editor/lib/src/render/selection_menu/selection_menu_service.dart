import 'package:flutter/material.dart';

import '../../core/legacy/built_in_attribute_keys.dart';
import '../../editor_state.dart';
import '../../infra/flowy_svg.dart';
import '../../l10n/l10n.dart';
import '../../service/default_text_operations/format_rich_text_style.dart';
import '../image/image_upload_widget.dart';
import 'selection_menu_widget.dart';

abstract class SelectionMenuService {
  Offset get topLeft;
  Offset get offset;
  Alignment get alignment;

  void show();
  void dismiss();
}

class SelectionMenu implements SelectionMenuService {
  SelectionMenu({
    required this.context,
    required this.editorState,
  });

  final BuildContext context;
  final EditorState editorState;

  OverlayEntry? _selectionMenuEntry;
  bool _selectionUpdateByInner = false;
  Offset? _topLeft;
  Offset _offset = Offset.zero;
  Alignment _alignment = Alignment.topLeft;

  @override
  void dismiss() {
    if (_selectionMenuEntry != null) {
      editorState.service.keyboardService?.enable();
      editorState.service.scrollService?.enable();
    }

    _selectionMenuEntry?.remove();
    _selectionMenuEntry = null;

    // workaround: SelectionService has been released after hot reload.
    final isSelectionDisposed =
        editorState.service.selectionServiceKey.currentState == null;
    if (!isSelectionDisposed) {
      final selectionService = editorState.service.selectionService;
      selectionService.currentSelection.removeListener(_onSelectionChange);
    }
  }

  @override
  void show() {
    dismiss();

    final selectionService = editorState.service.selectionService;
    final selectionRects = selectionService.selectionRects;
    if (selectionRects.isEmpty) {
      return;
    }
    // Workaround: We can customize the padding through the [EditorStyle],
    //  but the coordinates of overlay are not properly converted currently.
    //  Just subtract the padding here as a result.
    const menuHeight = 200.0;
    const menuOffset = Offset(0, 10);
    final editorOffset =
        editorState.renderBox?.localToGlobal(Offset.zero) ?? Offset.zero;
    final editorHeight = editorState.renderBox!.size.height;

    // show below defualt
    var showBelow = true;
    _alignment = Alignment.bottomLeft;
    final bottomRight = selectionRects.first.bottomRight;
    final topRight = selectionRects.first.topRight;
    var offset = bottomRight + menuOffset;
    // overflow
    if (offset.dy + menuHeight >= editorOffset.dy + editorHeight) {
      // show above
      offset = topRight - menuOffset;
      showBelow = false;
      _alignment = Alignment.topLeft;
    }
    _topLeft = offset;
    _offset = Offset(offset.dx,
        showBelow ? offset.dy : MediaQuery.of(context).size.height - offset.dy);

    _selectionMenuEntry = OverlayEntry(builder: (context) {
      return Positioned(
        top: showBelow ? _offset.dy : null,
        bottom: showBelow ? null : _offset.dy,
        left: offset.dx,
        child: SelectionMenuWidget(
          items: [
            ..._defaultSelectionMenuItems,
            ...editorState.selectionMenuItems,
          ],
          maxItemInRow: 5,
          editorState: editorState,
          menuService: this,
          onExit: () {
            dismiss();
          },
          onSelectionUpdate: () {
            _selectionUpdateByInner = true;
          },
        ),
      );
    });

    Overlay.of(context)?.insert(_selectionMenuEntry!);

<<<<<<< HEAD
    editorState.service.keyboardService?.disable(showCursor: true,);
=======
    editorState.service.keyboardService?.disable(showCursor: true);
>>>>>>> 243a781b
    editorState.service.scrollService?.disable();
    selectionService.currentSelection.addListener(_onSelectionChange);
  }

  @override
  Offset get topLeft {
    return _topLeft ?? Offset.zero;
  }

  @override
  Alignment get alignment {
    return _alignment;
  }

  @override
  Offset get offset {
    return _offset;
  }

  void _onSelectionChange() {
    // workaround: SelectionService has been released after hot reload.
    final isSelectionDisposed =
        editorState.service.selectionServiceKey.currentState == null;
    if (!isSelectionDisposed) {
      final selectionService = editorState.service.selectionService;
      if (selectionService.currentSelection.value == null) {
        return;
      }
    }

    if (_selectionUpdateByInner) {
      _selectionUpdateByInner = false;
      return;
    }

    dismiss();
  }
}

@visibleForTesting
List<SelectionMenuItem> get defaultSelectionMenuItems =>
    _defaultSelectionMenuItems;
final List<SelectionMenuItem> _defaultSelectionMenuItems = [
  SelectionMenuItem(
    name: () => AppFlowyEditorLocalizations.current.text,
    icon: (editorState, onSelected) =>
        _selectionMenuIcon('text', editorState, onSelected),
    keywords: ['text'],
    handler: (editorState, _, __) {
      insertTextNodeAfterSelection(editorState, {});
    },
  ),
  SelectionMenuItem(
    name: () => AppFlowyEditorLocalizations.current.heading1,
    icon: (editorState, onSelected) =>
        _selectionMenuIcon('h1', editorState, onSelected),
    keywords: ['heading 1, h1'],
    handler: (editorState, _, __) {
      insertHeadingAfterSelection(editorState, BuiltInAttributeKey.h1);
    },
  ),
  SelectionMenuItem(
    name: () => AppFlowyEditorLocalizations.current.heading2,
    icon: (editorState, onSelected) =>
        _selectionMenuIcon('h2', editorState, onSelected),
    keywords: ['heading 2, h2'],
    handler: (editorState, _, __) {
      insertHeadingAfterSelection(editorState, BuiltInAttributeKey.h2);
    },
  ),
  SelectionMenuItem(
    name: () => AppFlowyEditorLocalizations.current.heading3,
    icon: (editorState, onSelected) =>
        _selectionMenuIcon('h3', editorState, onSelected),
    keywords: ['heading 3, h3'],
    handler: (editorState, _, __) {
      insertHeadingAfterSelection(editorState, BuiltInAttributeKey.h3);
    },
  ),
  SelectionMenuItem(
    name: () => AppFlowyEditorLocalizations.current.image,
    icon: (editorState, onSelected) =>
        _selectionMenuIcon('image', editorState, onSelected),
    keywords: ['image'],
    handler: showImageUploadMenu,
  ),
  SelectionMenuItem(
    name: () => AppFlowyEditorLocalizations.current.bulletedList,
    icon: (editorState, onSelected) =>
        _selectionMenuIcon('bulleted_list', editorState, onSelected),
    keywords: ['bulleted list', 'list', 'unordered list'],
    handler: (editorState, _, __) {
      insertBulletedListAfterSelection(editorState);
    },
  ),
  SelectionMenuItem(
    name: () => AppFlowyEditorLocalizations.current.numberedList,
    icon: (editorState, onSelected) =>
        _selectionMenuIcon('number', editorState, onSelected),
    keywords: ['numbered list', 'list', 'ordered list'],
    handler: (editorState, _, __) {
      insertNumberedListAfterSelection(editorState);
    },
  ),
  SelectionMenuItem(
    name: () => AppFlowyEditorLocalizations.current.checkbox,
    icon: (editorState, onSelected) =>
        _selectionMenuIcon('checkbox', editorState, onSelected),
    keywords: ['todo list', 'list', 'checkbox list'],
    handler: (editorState, _, __) {
      insertCheckboxAfterSelection(editorState);
    },
  ),
  SelectionMenuItem(
    name: () => AppFlowyEditorLocalizations.current.quote,
    icon: (editorState, onSelected) =>
        _selectionMenuIcon('quote', editorState, onSelected),
    keywords: ['quote', 'refer'],
    handler: (editorState, _, __) {
      insertQuoteAfterSelection(editorState);
    },
  ),
];

Widget _selectionMenuIcon(
    String name, EditorState editorState, bool onSelected) {
  return FlowySvg(
    name: 'selection_menu/$name',
    color: onSelected
        ? editorState.editorStyle.selectionMenuItemSelectedIconColor
        : editorState.editorStyle.selectionMenuItemIconColor,
    width: 18.0,
    height: 18.0,
  );
}<|MERGE_RESOLUTION|>--- conflicted
+++ resolved
@@ -111,11 +111,7 @@
 
     Overlay.of(context)?.insert(_selectionMenuEntry!);
 
-<<<<<<< HEAD
-    editorState.service.keyboardService?.disable(showCursor: true,);
-=======
     editorState.service.keyboardService?.disable(showCursor: true);
->>>>>>> 243a781b
     editorState.service.scrollService?.disable();
     selectionService.currentSelection.addListener(_onSelectionChange);
   }
