--- conflicted
+++ resolved
@@ -218,9 +218,8 @@
     final imgText = match?.group(1);
     final imgUrl = match?.group(2);
 
-<<<<<<< HEAD
     // Delete the text and replace it with the image pointed to by the URL
-    editorState.transaction
+    final transaction = editorState.transaction
       ..deleteText(textNode, firstExclamation, text.length)
       ..insertNode(
           textNode.path,
@@ -231,37 +230,39 @@
               BuiltInAttributeKey.href: imgUrl,
             }
           }));
-    editorState.commit();
+    editorState.apply(transaction);
   } else if (lnkRegEx.firstMatch(text) != null) {
     // Extract the text and the URL of the link
     final match = lnkRegEx.firstMatch(text);
     final linkText = match?.group(1);
     final linkUrl = match?.group(2);
-=======
-  // Delete the initial opening bracket,
-  // update the href attribute of the text surrounded by [ ] to the url,
-  // delete everything after the text,
-  // and update the cursor position.
-  final transaction = editorState.transaction
-    ..deleteText(textNode, firstOpeningBracket, 1)
-    ..formatText(
-      textNode,
-      firstOpeningBracket,
-      firstClosingBracket - firstOpeningBracket - 1,
-      {
-        BuiltInAttributeKey.href: linkUrl,
-      },
-    )
-    ..deleteText(textNode, firstClosingBracket - 1,
-        selection.end.offset - firstClosingBracket)
-    ..afterSelection = Selection.collapsed(
-      Position(
-        path: textNode.path,
-        offset: firstOpeningBracket + linkText!.length,
-      ),
-    );
-  editorState.apply(transaction);
-
+
+    // Delete the initial opening bracket,
+    // update the href attribute of the text surrounded by [ ] to the url,
+    // delete everything after the text,
+    // and update the cursor position.
+    final transaction = editorState.transaction
+      ..deleteText(textNode, firstOpeningBracket, 1)
+      ..formatText(
+        textNode,
+        firstOpeningBracket,
+        firstClosingBracket - firstOpeningBracket - 1,
+        {
+          BuiltInAttributeKey.href: linkUrl,
+        },
+      )
+      ..deleteText(textNode, firstClosingBracket - 1,
+          selection.end.offset - firstClosingBracket)
+      ..afterSelection = Selection.collapsed(
+        Position(
+          path: textNode.path,
+          offset: firstOpeningBracket + linkText!.length,
+        ),
+      );
+    editorState.apply(transaction);
+  } else {
+    return KeyEventResult.ignored;
+  }
   return KeyEventResult.handled;
 };
 
@@ -391,33 +392,4 @@
       ),
     );
   editorState.apply(transaction);
->>>>>>> f53c2567
-
-    // Delete the initial opening bracket,
-    // update the href attribute of the text surrounded by [ ] to the url,
-    // delete everything after the text,
-    // and update the cursor position.
-    editorState.transaction
-      ..deleteText(textNode, firstOpeningBracket, 1)
-      ..formatText(
-        textNode,
-        firstOpeningBracket,
-        firstClosingBracket - firstOpeningBracket - 1,
-        {
-          BuiltInAttributeKey.href: linkUrl,
-        },
-      )
-      ..deleteText(textNode, firstClosingBracket - 1,
-          selection.end.offset - firstClosingBracket)
-      ..afterSelection = Selection.collapsed(
-        Position(
-          path: textNode.path,
-          offset: firstOpeningBracket + linkText!.length,
-        ),
-      );
-    editorState.commit();
-  } else {
-    return KeyEventResult.ignored;
-  }
-  return KeyEventResult.handled;
 };