--- conflicted
+++ resolved
@@ -44,11 +44,7 @@
   }
 
   final textNode = textNodes.first;
-<<<<<<< HEAD
-  final text = textNode.toRawString().substring(0, selection.end.offset);
-=======
   final text = textNode.toPlainText().substring(0, selection.end.offset);
->>>>>>> 0bc0a72d
 
   final numberMatch = _numberRegex.firstMatch(text);
 
