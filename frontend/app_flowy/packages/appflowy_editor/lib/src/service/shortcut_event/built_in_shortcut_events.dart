// List<>

import 'package:appflowy_editor/src/service/internal_key_event_handlers/arrow_keys_handler.dart';
import 'package:appflowy_editor/src/service/internal_key_event_handlers/backspace_handler.dart';
import 'package:appflowy_editor/src/service/internal_key_event_handlers/copy_paste_handler.dart';
import 'package:appflowy_editor/src/service/internal_key_event_handlers/enter_without_shift_in_text_node_handler.dart';
import 'package:appflowy_editor/src/service/internal_key_event_handlers/markdown_syntax_to_styled_text.dart';
import 'package:appflowy_editor/src/service/internal_key_event_handlers/page_up_down_handler.dart';
import 'package:appflowy_editor/src/service/internal_key_event_handlers/redo_undo_handler.dart';
import 'package:appflowy_editor/src/service/internal_key_event_handlers/select_all_handler.dart';
import 'package:appflowy_editor/src/service/internal_key_event_handlers/slash_handler.dart';
import 'package:appflowy_editor/src/service/internal_key_event_handlers/format_style_handler.dart';
import 'package:appflowy_editor/src/service/internal_key_event_handlers/space_on_web_handler.dart';
import 'package:appflowy_editor/src/service/internal_key_event_handlers/tab_handler.dart';
import 'package:appflowy_editor/src/service/internal_key_event_handlers/whitespace_handler.dart';
import 'package:appflowy_editor/src/service/shortcut_event/shortcut_event.dart';
import 'package:flutter/foundation.dart';

//
List<ShortcutEvent> builtInShortcutEvents = [
  ShortcutEvent(
    key: 'Move cursor up',
    command: 'arrow up',
    handler: cursorUp,
  ),
  ShortcutEvent(
    key: 'Move cursor down',
    command: 'arrow down',
    handler: cursorDown,
  ),
  ShortcutEvent(
    key: 'Move cursor left',
    command: 'arrow left',
    handler: cursorLeft,
  ),
  ShortcutEvent(
    key: 'Move cursor right',
    command: 'arrow right',
    handler: cursorRight,
  ),
  ShortcutEvent(
    key: 'Cursor up select',
    command: 'shift+arrow up',
    handler: cursorUpSelect,
  ),
  ShortcutEvent(
    key: 'Cursor down select',
    command: 'shift+arrow down',
    handler: cursorDownSelect,
  ),
  ShortcutEvent(
    key: 'Cursor left select',
    command: 'shift+arrow left',
    handler: cursorLeftSelect,
  ),
  ShortcutEvent(
    key: 'Cursor right select',
    command: 'shift+arrow right',
    handler: cursorRightSelect,
  ),
  ShortcutEvent(
    key: 'Move cursor top',
    command: 'meta+arrow up',
    windowsCommand: 'ctrl+arrow up',
    linuxCommand: 'ctrl+arrow up',
    handler: cursorTop,
  ),
  ShortcutEvent(
    key: 'Move cursor bottom',
    command: 'meta+arrow down',
    windowsCommand: 'ctrl+arrow down',
    linuxCommand: 'ctrl+arrow down',
    handler: cursorBottom,
  ),
  ShortcutEvent(
    key: 'Move cursor begin',
    command: 'meta+arrow left',
    windowsCommand: 'ctrl+arrow left',
    linuxCommand: 'ctrl+arrow left',
    handler: cursorBegin,
  ),
  ShortcutEvent(
    key: 'Move cursor end',
    command: 'meta+arrow right',
    windowsCommand: 'ctrl+arrow right',
    linuxCommand: 'ctrl+arrow right',
    handler: cursorEnd,
  ),
  ShortcutEvent(
    key: 'Cursor top select',
    command: 'meta+shift+arrow up',
    windowsCommand: 'ctrl+shift+arrow up',
    linuxCommand: 'ctrl+shift+arrow up',
    handler: cursorTopSelect,
  ),
  ShortcutEvent(
    key: 'Cursor bottom select',
    command: 'meta+shift+arrow down',
    windowsCommand: 'ctrl+shift+arrow down',
    linuxCommand: 'ctrl+shift+arrow down',
    handler: cursorBottomSelect,
  ),
  ShortcutEvent(
    key: 'Cursor begin select',
    command: 'meta+shift+arrow left',
    windowsCommand: 'ctrl+shift+arrow left',
    linuxCommand: 'ctrl+shift+arrow left',
    handler: cursorBeginSelect,
  ),
  ShortcutEvent(
    key: 'Cursor end select',
    command: 'meta+shift+arrow right',
    windowsCommand: 'ctrl+shift+arrow right',
    linuxCommand: 'ctrl+shift+arrow right',
    handler: cursorEndSelect,
  ),
  ShortcutEvent(
    key: 'Redo',
    command: 'meta+shift+z',
    windowsCommand: 'ctrl+shift+z',
    linuxCommand: 'ctrl+shift+z',
    handler: redoEventHandler,
  ),
  ShortcutEvent(
    key: 'Undo',
    command: 'meta+z',
    windowsCommand: 'ctrl+z',
    linuxCommand: 'ctrl+z',
    handler: undoEventHandler,
  ),
  ShortcutEvent(
    key: 'Format bold',
    command: 'meta+b',
    windowsCommand: 'ctrl+b',
    linuxCommand: 'ctrl+b',
    handler: formatBoldEventHandler,
  ),
  ShortcutEvent(
    key: 'Format italic',
    command: 'meta+i',
    windowsCommand: 'ctrl+i',
    linuxCommand: 'ctrl+i',
    handler: formatItalicEventHandler,
  ),
  ShortcutEvent(
    key: 'Format underline',
    command: 'meta+u',
    windowsCommand: 'ctrl+u',
    linuxCommand: 'ctrl+u',
    handler: formatUnderlineEventHandler,
  ),
  ShortcutEvent(
    key: 'Format strikethrough',
    command: 'meta+shift+s',
    windowsCommand: 'ctrl+shift+s',
    linuxCommand: 'ctrl+shift+s',
    handler: formatStrikethroughEventHandler,
  ),
  ShortcutEvent(
    key: 'Format highlight',
    command: 'meta+shift+h',
    windowsCommand: 'ctrl+shift+h',
    linuxCommand: 'ctrl+shift+h',
    handler: formatHighlightEventHandler,
  ),
  ShortcutEvent(
    key: 'Format embed code',
    command: 'meta+e',
    windowsCommand: 'ctrl+e',
    linuxCommand: 'ctrl+e',
    handler: formatEmbedCodeEventHandler,
  ),
  ShortcutEvent(
    key: 'Format link',
    command: 'meta+k',
    windowsCommand: 'ctrl+k',
    linuxCommand: 'ctrl+k',
    handler: formatLinkEventHandler,
  ),
  ShortcutEvent(
    key: 'Copy',
    command: 'meta+c',
    windowsCommand: 'ctrl+c',
    linuxCommand: 'ctrl+c',
    handler: copyEventHandler,
  ),
  ShortcutEvent(
    key: 'Paste',
    command: 'meta+v',
    windowsCommand: 'ctrl+v',
    linuxCommand: 'ctrl+v',
    handler: pasteEventHandler,
  ),
  ShortcutEvent(
    key: 'Cut',
    command: 'meta+x',
    windowsCommand: 'ctrl+x',
    linuxCommand: 'ctrl+x',
    handler: cutEventHandler,
  ),
  ShortcutEvent(
    key: 'Home',
    command: 'home',
    handler: cursorBegin,
  ),
  ShortcutEvent(
    key: 'End',
    command: 'end',
    handler: cursorEnd,
  ),

  // TODO: split the keys.
  ShortcutEvent(
    key: 'Delete Text',
    command: 'delete,backspace',
    handler: deleteTextHandler,
  ),
  ShortcutEvent(
    key: 'selection menu',
    command: 'slash',
    handler: slashShortcutHandler,
  ),
  ShortcutEvent(
    key: 'enter',
    command: 'enter',
    handler: enterWithoutShiftInTextNodesHandler,
  ),
  ShortcutEvent(
    key: 'markdown',
    command: 'space',
    handler: whiteSpaceHandler,
  ),
  ShortcutEvent(
    key: 'select all',
    command: 'meta+a',
    windowsCommand: 'ctrl+a',
    linuxCommand: 'ctrl+a',
    handler: selectAllHandler,
  ),
  ShortcutEvent(
    key: 'Page up',
    command: 'page up',
    handler: pageUpHandler,
  ),
  ShortcutEvent(
    key: 'Page down',
    command: 'page down',
    handler: pageDownHandler,
  ),
  ShortcutEvent(
    key: 'Tab',
    command: 'tab',
    handler: tabHandler,
  ),
  ShortcutEvent(
    key: 'Backquote to code',
    command: 'backquote',
    handler: backquoteToCodeHandler,
  ),
  ShortcutEvent(
<<<<<<< HEAD
    key: 'Double tilde to strikethrough',
    command: 'shift+tilde',
    handler: doubleTildeToStrikethrough,
=======
    key: 'Markdown link to link',
    command: 'shift+parenthesis right',
    handler: markdownLinkToLinkHandler,
>>>>>>> d7d67292
  ),
  // https://github.com/flutter/flutter/issues/104944
  // Workaround: Using space editing on the web platform often results in errors,
  //  so adding a shortcut event to handle the space input instead of using the
  //  `input_service`.
  if (kIsWeb)
    ShortcutEvent(
      key: 'Space on the Web',
      command: 'space',
      handler: spaceOnWebHandler,
    ),
];<|MERGE_RESOLUTION|>--- conflicted
+++ resolved
@@ -258,15 +258,14 @@
     handler: backquoteToCodeHandler,
   ),
   ShortcutEvent(
-<<<<<<< HEAD
     key: 'Double tilde to strikethrough',
     command: 'shift+tilde',
     handler: doubleTildeToStrikethrough,
-=======
+  ),
+  ShortcutEvent(
     key: 'Markdown link to link',
     command: 'shift+parenthesis right',
     handler: markdownLinkToLinkHandler,
->>>>>>> d7d67292
   ),
   // https://github.com/flutter/flutter/issues/104944
   // Workaround: Using space editing on the web platform often results in errors,
