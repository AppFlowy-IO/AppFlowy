--- conflicted
+++ resolved
@@ -211,11 +211,7 @@
       await editor.pressLogicKey(LogicalKeyboardKey.space);
       expect(textNode.subtype, BuiltInAttributeKey.checkbox);
       expect(textNode.attributes.check, true);
-<<<<<<< HEAD
-      expect(textNode.toRawString(), insertedText);
-=======
       expect(textNode.toPlainText(), insertedText);
->>>>>>> 0bc0a72d
     });
   });
 }