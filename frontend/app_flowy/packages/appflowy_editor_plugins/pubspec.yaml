name: appflowy_editor_plugins
description: A new Flutter package project.
version: 0.0.1
homepage: https://github.com/AppFlowy-IO/AppFlowy

publish_to: none

environment:
  sdk: ">=2.18.0 <3.0.0"
  flutter: ">=3.3.0"

dependencies:
  flutter:
    sdk: flutter
  appflowy_editor:
    path: ../appflowy_editor
  flowy_infra: 
    path: ../flowy_infra
  flowy_infra_ui:
    path: ../flowy_infra_ui
  appflowy_popover: 
    path: ../appflowy_popover
  flutter_math_fork: ^0.6.3+1
  highlight: ^0.7.0
  shared_preferences: ^2.0.15
  flutter_svg: ^1.1.1+1
<<<<<<< HEAD
=======
  provider: ^6.0.3
>>>>>>> 72768a2f

dev_dependencies:
  flutter_test:
    sdk: flutter
  flutter_lints: ^2.0.0

# For information on the generic Dart part of this file, see the
# following page: https://dart.dev/tools/pub/pubspec

# The following section is specific to Flutter packages.
flutter:

  # To add assets to your package, add an assets section, like this:
  assets:
    - assets/images/
  #   - images/a_dot_ham.jpeg
  #
  # For details regarding assets in packages, see
  # https://flutter.dev/assets-and-images/#from-packages
  #
  # An image asset can refer to one or more resolution-specific "variants", see
  # https://flutter.dev/assets-and-images/#resolution-aware

  # To add custom fonts to your package, add a fonts section here,
  # in this "flutter" section. Each entry in this list should have a
  # "family" key with the font family name, and a "fonts" key with a
  # list giving the asset and other descriptors for the font. For
  # example:
  # fonts:
  #   - family: Schyler
  #     fonts:
  #       - asset: fonts/Schyler-Regular.ttf
  #       - asset: fonts/Schyler-Italic.ttf
  #         style: italic
  #   - family: Trajan Pro
  #     fonts:
  #       - asset: fonts/TrajanPro.ttf
  #       - asset: fonts/TrajanPro_Bold.ttf
  #         weight: 700
  #
  # For details regarding fonts in packages, see
  # https://flutter.dev/custom-fonts/#from-packages<|MERGE_RESOLUTION|>--- conflicted
+++ resolved
@@ -24,10 +24,7 @@
   highlight: ^0.7.0
   shared_preferences: ^2.0.15
   flutter_svg: ^1.1.1+1
-<<<<<<< HEAD
-=======
   provider: ^6.0.3
->>>>>>> 72768a2f
 
 dev_dependencies:
   flutter_test:
