--- conflicted
+++ resolved
@@ -97,8 +97,8 @@
     final localOffset = _renderParagraph.globalToLocal(offset);
     final textPosition = _renderParagraph.getPositionForOffset(localOffset);
     final textRange = _renderParagraph.getWordBoundary(textPosition);
-    final start = Position(path: _textNode.path, offset: textRange.start);
-    final end = Position(path: _textNode.path, offset: textRange.end);
+    final start = Position(path: widget.textNode.path, offset: textRange.start);
+    final end = Position(path: widget.textNode.path, offset: textRange.end);
     return Selection(start: start, end: end);
   }
 
@@ -165,119 +165,11 @@
     );
   }
 
-<<<<<<< HEAD
-=======
-  Widget _buildSingleRichText(BuildContext context) {
-    return SizedBox(
-      width:
-          MediaQuery.of(context).size.width - 20, // FIXME: use the const value
-      child: RichText(key: _textKey, text: _decorateTextSpanWithGlobalStyle),
-    );
-  }
-
-  Widget _buildTodoListRichText(BuildContext context) {
-    final name = _textNode.attributes.todo ? 'check' : 'uncheck';
-    return Row(
-      crossAxisAlignment: CrossAxisAlignment.start,
-      children: [
-        GestureDetector(
-          child: FlowySvg(
-            key: _decorationKey,
-            name: name,
-          ),
-          onTap: () => TransactionBuilder(_editorState)
-            ..updateNode(_textNode, {
-              'todo': !_textNode.attributes.todo,
-            })
-            ..commit(),
-        ),
-        _buildRichText(context),
-      ],
-    );
-  }
-
-  Widget _buildBulletedListRichText(BuildContext context) {
-    return Row(
-      crossAxisAlignment: CrossAxisAlignment.center,
-      children: [
-        FlowySvg(
-          key: _decorationKey,
-          name: 'point',
-        ),
-        _buildRichText(context),
-      ],
-    );
-  }
-
-  Widget _buildNumberListRichText(BuildContext context) {
-    return Row(
-      crossAxisAlignment: CrossAxisAlignment.center,
-      children: [
-        FlowySvg(
-          key: _decorationKey,
-          number: _textNode.attributes.number,
-        ),
-        _buildRichText(context),
-      ],
-    );
-  }
-
-  Widget _buildQuotedRichText(BuildContext context) {
-    return Row(
-      crossAxisAlignment: CrossAxisAlignment.start,
-      children: [
-        FlowySvg(
-          key: _decorationKey,
-          name: 'quote',
-        ),
-        _buildRichText(context),
-      ],
-    );
-  }
-
-  Widget _buildHeadingRichText(BuildContext context) {
-    // TODO: customize
-    return Column(
-      children: [
-        const Padding(padding: EdgeInsets.only(top: 5)),
-        _buildRichText(context),
-        const Padding(padding: EdgeInsets.only(top: 5)),
-      ],
-    );
-  }
-
-  Rect frontWidgetRect() {
-    // FIXME: find a more elegant way to solve this situation.
-    final renderBox = _decorationKey.currentContext
-        ?.findRenderObject()
-        ?.unwrapOrNull<RenderBox>();
-    if (renderBox != null) {
-      return renderBox.localToGlobal(Offset.zero) & renderBox.size;
-    }
-    return Rect.zero;
-  }
-
+  @override
   Offset localToGlobal(Offset offset) {
     return _renderParagraph.localToGlobal(offset);
   }
 
-  TextSpan get _decorateTextSpanWithGlobalStyle => TextSpan(
-        children: _textSpan.children
-            ?.whereType<TextSpan>()
-            .map(
-              (span) => TextSpan(
-                text: span.text,
-                style: span.style?.copyWith(
-                  fontSize: _textNode.attributes.fontSize,
-                  color: _textNode.attributes.quoteColor,
-                ),
-                recognizer: span.recognizer,
-              ),
-            )
-            .toList(),
-      );
-
->>>>>>> c050d6db
   TextSpan get _textSpan => TextSpan(
       children: widget.textNode.delta.operations
           .whereType<TextInsert>()
