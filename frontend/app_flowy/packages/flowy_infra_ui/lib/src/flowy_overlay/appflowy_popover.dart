import 'package:appflowy_popover/appflowy_popover.dart';
import 'package:flutter/material.dart';

import 'package:flowy_infra_ui/style_widget/decoration.dart';

class AppFlowyPopover extends StatelessWidget {
  final Widget child;
  final PopoverController? controller;
  final Widget Function(BuildContext context) popupBuilder;
  final PopoverDirection direction;
  final int triggerActions;
  final BoxConstraints constraints;
  final void Function()? onClose;
  final PopoverMutex? mutex;
  final Offset? offset;
  final bool asBarrier;
  final EdgeInsets margin;
  final EdgeInsets windowPadding;

  const AppFlowyPopover({
    Key? key,
    required this.child,
    required this.popupBuilder,
    this.direction = PopoverDirection.rightWithTopAligned,
    this.onClose,
    this.constraints = const BoxConstraints(maxWidth: 240, maxHeight: 600),
    this.mutex,
    this.triggerActions = PopoverTriggerFlags.click,
    this.offset,
    this.controller,
    this.asBarrier = false,
    this.margin = const EdgeInsets.all(6),
    this.windowPadding = const EdgeInsets.all(8.0),
  }) : super(key: key);

  @override
  Widget build(BuildContext context) {
    return Popover(
      controller: controller,
      onClose: onClose,
      direction: direction,
      mutex: mutex,
      asBarrier: asBarrier,
      triggerActions: triggerActions,
      windowPadding: windowPadding,
      popupBuilder: (context) {
        final child = popupBuilder(context);
<<<<<<< HEAD
        debugPrint("Show popover: $child");
=======
        debugPrint("show popover: $child");
>>>>>>> 92baa573
        return _PopoverContainer(
          constraints: constraints,
          margin: margin,
          child: child,
        );
      },
      child: child,
    );
  }
}

class _PopoverContainer extends StatelessWidget {
  final Widget child;
  final BoxConstraints constraints;
  final EdgeInsets margin;
  const _PopoverContainer({
    required this.child,
    required this.margin,
    required this.constraints,
    Key? key,
  }) : super(key: key);

  @override
  Widget build(BuildContext context) {
    final decoration = FlowyDecoration.decoration(
      Theme.of(context).colorScheme.surface,
      Theme.of(context).colorScheme.shadow.withOpacity(0.15),
    );

    return Material(
      type: MaterialType.transparency,
      child: Container(
        padding: margin,
        decoration: decoration,
        constraints: constraints,
        child: child,
      ),
    );
  }
}<|MERGE_RESOLUTION|>--- conflicted
+++ resolved
@@ -45,11 +45,7 @@
       windowPadding: windowPadding,
       popupBuilder: (context) {
         final child = popupBuilder(context);
-<<<<<<< HEAD
         debugPrint("Show popover: $child");
-=======
-        debugPrint("show popover: $child");
->>>>>>> 92baa573
         return _PopoverContainer(
           constraints: constraints,
           margin: margin,
