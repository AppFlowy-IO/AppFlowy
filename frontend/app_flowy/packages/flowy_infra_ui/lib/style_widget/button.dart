--- conflicted
+++ resolved
@@ -93,7 +93,6 @@
   final Widget? heading;
   final Color? hoverColor;
   final Color? fillColor;
-  final Color? textColor;
   final BorderRadius? radius;
   final MainAxisAlignment mainAxisAlignment;
   final String? tooltip;
@@ -111,7 +110,6 @@
     this.padding = const EdgeInsets.symmetric(horizontal: 8, vertical: 6),
     this.hoverColor,
     this.fillColor,
-    this.textColor,
     this.heading,
     this.radius,
     this.mainAxisAlignment = MainAxisAlignment.start,
@@ -129,7 +127,6 @@
     children.add(
       FlowyText(
         text,
-        color: textColor,
         overflow: overflow,
         fontWeight: fontWeight,
         fontSize: fontSize,
@@ -151,15 +148,8 @@
       visualDensity: VisualDensity.compact,
       hoverElevation: 0,
       highlightElevation: 0,
-<<<<<<< HEAD
-      shape: RoundedRectangleBorder(
-        borderRadius: radius ?? BorderRadius.circular(2),
-      ),
-      fillColor: fillColor,
-=======
       shape: RoundedRectangleBorder(borderRadius: radius ?? Corners.s6Border),
       fillColor: fillColor ?? Theme.of(context).colorScheme.secondaryContainer,
->>>>>>> 462daee9
       hoverColor: hoverColor ?? Theme.of(context).colorScheme.secondary,
       focusColor: Colors.transparent,
       splashColor: Colors.transparent,
