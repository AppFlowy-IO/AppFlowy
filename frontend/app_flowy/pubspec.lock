--- conflicted
+++ resolved
@@ -21,9 +21,6 @@
       name: animations
       url: "https://pub.flutter-io.cn"
     source: hosted
-<<<<<<< HEAD
-    version: "2.0.7"
-=======
     version: "2.0.3"
   appflowy_backend:
     dependency: "direct main"
@@ -32,7 +29,6 @@
       relative: true
     source: path
     version: "0.0.1"
->>>>>>> 834152df
   appflowy_board:
     dependency: "direct main"
     description:
@@ -158,9 +154,6 @@
       name: built_value
       url: "https://pub.flutter-io.cn"
     source: hosted
-<<<<<<< HEAD
-    version: "8.4.2"
-=======
     version: "8.3.2"
   calendar_view:
     dependency: "direct main"
@@ -169,7 +162,6 @@
       url: "https://pub.dartlang.org"
     source: hosted
     version: "1.0.1"
->>>>>>> 834152df
   characters:
     dependency: transitive
     description:
