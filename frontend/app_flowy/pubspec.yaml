name: app_flowy
description: A new Flutter project.

# The following line prevents the package from being accidentally published to
# pub.dev using `flutter pub publish`. This is preferred for private packages.
publish_to: "none" # Remove this line if you wish to publish to pub.dev

# The following defines the version and build number for your application.
# A version number is three numbers separated by dots, like 1.2.43
# followed by an optional build number separated by a +.
# Both the version and the builder number may be overridden in flutter
# build by specifying --build-name and --build-number, respectively.
# In Android, build-name is used as versionName while build-number used as versionCode.
# Read more about Android versioning at https://developer.android.com/studio/publish/versioning
# In iOS, build-name is used as CFBundleShortVersionString while build-number used as CFBundleVersion.
# Read more about iOS versioning at
# https://developer.apple.com/library/archive/documentation/General/Reference/InfoPlistKeyReference/Articles/CoreFoundationKeys.html
version: 1.0.0+1

environment:
  sdk: ">=2.15.0-116.0.dev <3.0.0"

# Dependencies specify other packages that your package needs in order to work.
# To automatically upgrade your package dependencies to the latest versions
# consider running `flutter pub upgrade --major-versions`. Alternatively,
# dependencies can be manually updated by changing the version numbers below to
# the latest version available on pub.dev. To see which dependencies have newer
# versions available, run `flutter pub outdated`.
dependencies:
  flutter:
    sdk: flutter
  flutter_localizations:
    sdk: flutter
  flowy_sdk:
    path: packages/flowy_sdk
  flowy_infra_ui:
    path: packages/flowy_infra_ui
  flowy_infra:
    path: packages/flowy_infra
  flutter_quill:
    git:
      url: https://github.com/appflowy/flutter-quill.git
      ref: dbc309f5e382963fa0122409a0aaf8e1417d51c1

  #  third party packages
  intl: ^0.17.0
  time: "^2.0.0"
  equatable: "^2.0.3"
  freezed_annotation:
  get_it: "^7.1.3"
  flutter_bloc: "^8.0.1"
  provider: ^6.0.1
  path_provider: ^2.0.1
  window_size:
    git:
      url: https://github.com/google/flutter-desktop-embedding.git
      path: plugins/window_size
      ref: e48abe7c3e9ebfe0b81622167c5201d4e783bb81
  sized_context: ^1.0.0+1
  styled_widget: "^0.3.1"
  expandable: ^5.0.1
  flutter_svg: ^0.22.0
  flutter_colorpicker: ^0.6.0
  package_info_plus: ^1.3.0
  url_launcher: ^6.0.2
  # file_picker: ^4.2.1
  clipboard: ^0.1.3
  connectivity_plus: 2.2.0
  easy_localization: ^3.0.0
  textfield_tags: ^2.0.0
  # The following adds the Cupertino Icons font to your application.
  # Use with the CupertinoIcons class for iOS style icons.
  cupertino_icons: ^1.0.2
  device_info_plus: ^3.2.1
  fluttertoast: ^8.0.8
<<<<<<< HEAD
  reorderables: ^0.4.3
=======
  table_calendar: ^3.0.5
  reorderables:
  linked_scroll_controller: ^0.2.0
>>>>>>> b9135d26

dev_dependencies:
  flutter_lints: ^1.0.0
  flutter_test:
    sdk: flutter
  build_runner:
  freezed:
  bloc_test: ^9.0.2

  # The "flutter_lints" package below contains a set of recommended lints to
  # encourage good coding practices. The lint set provided by the package is
  # activated in the `analysis_options.yaml` file located at the root of your
  # package. See that file for information about deactivating specific lint
  # rules and activating additional ones.

# For information on the generic Dart part of this file, see the
# following page: https://dart.dev/tools/pub/pubspec

# The following section is specific to Flutter.
flutter:
  # Automatic code generation for l10n and i18n
  generate: true

  # The following line ensures that the Material Icons font is
  # included with your application, so that you can use the icons in
  # the material Icons class.
  uses-material-design: true

  fonts:
    - family: FlowyIconData
      fonts:
        - asset: assets/fonts/FlowyIconData.ttf

  # To add assets to your application, add an assets section, like this:
  assets:
    - assets/images/
    - assets/images/home/
    - assets/images/editor/
    - assets/images/grid/
    - assets/images/grid/field/
    - assets/images/grid/setting/
    - assets/translations/
  #   - images/a_dot_ham.jpeg

  # An image asset can refer to one or more resolution-specific "variants", see
  # https://flutter.dev/assets-and-images/#resolution-aware.

  # For details regarding adding assets from package dependencies, see
  # https://flutter.dev/assets-and-images/#from-packages

  # To add custom fonts to your application, add a fonts section here,
  # in this "flutter" section. Each entry in this list should have a
  # "family" key with the font family name, and a "fonts" key with a
  # list giving the asset and other descriptors for the font. For
  # example:
  # fonts:
  #   - family: Schyler
  #     fonts:
  #       - asset: fonts/Schyler-Regular.ttf
  #       - asset: fonts/Schyler-Italic.ttf
  #         style: italic
  #   - family: Trajan Pro
  #     fonts:
  #       - asset: fonts/TrajanPro.ttf
  #       - asset: fonts/TrajanPro_Bold.ttf
  #         weight: 700
  #
  # For details regarding fonts from package dependencies,
  # see https://flutter.dev/custom-fonts/#from-packages<|MERGE_RESOLUTION|>--- conflicted
+++ resolved
@@ -73,13 +73,9 @@
   cupertino_icons: ^1.0.2
   device_info_plus: ^3.2.1
   fluttertoast: ^8.0.8
-<<<<<<< HEAD
-  reorderables: ^0.4.3
-=======
   table_calendar: ^3.0.5
   reorderables:
   linked_scroll_controller: ^0.2.0
->>>>>>> b9135d26
 
 dev_dependencies:
   flutter_lints: ^1.0.0
