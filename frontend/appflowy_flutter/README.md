--- conflicted
+++ resolved
@@ -32,11 +32,7 @@
 
 ### What OS should I use for development?
 
-<<<<<<< HEAD
-We support all OS for Development i.e. Linux, macOS and Windows. We have detailed documentation on how to setup `AppFlowy_Flutter` on your local system for each operating system:
-=======
 We support all OS for Development i.e. Linux, MacOS and Windows. We have detailed documentation on how to setup `AppFlowy_Flutter` on your local system for each operating system:
->>>>>>> 4bca4e5b
 
 - [Build from Source Guide](../../doc/BUILD_FROM_SOURCE.md) - Comprehensive setup instructions for all platforms
 - [Android-specific Guide](android/README.md) - Detailed Android build instructions including Windows support
