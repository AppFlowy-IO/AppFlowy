import 'package:appflowy_editor/appflowy_editor.dart';
import 'package:flutter/material.dart';
import 'package:flutter/services.dart';
import 'package:flutter_test/flutter_test.dart';
import 'package:integration_test/integration_test.dart';
import 'package:universal_platform/universal_platform.dart';

import '../../shared/constants.dart';
import '../../shared/util.dart';

const _testDocumentName = 'Test Document';

void main() {
  IntegrationTestWidgetsFlutterBinding.ensureInitialized();

  group('document title:', () {
    testWidgets('create a new document and edit title', (tester) async {
      await tester.initializeAppFlowy();
      await tester.tapAnonymousSignInButton();

      // create a new document
      await tester.createNewPageWithNameUnderParent();

      final title = tester.editor.findDocumentTitle('');
      expect(title, findsOneWidget);

      // input name
      await tester.enterText(title, _testDocumentName);
      await tester.pumpAndSettle();

      final newTitle = tester.editor.findDocumentTitle(_testDocumentName);
      expect(newTitle, findsOneWidget);

      // press enter to create a new line
      await tester.simulateKeyEvent(LogicalKeyboardKey.enter);
      await tester.pumpAndSettle();

      const firstLine = 'First line of text';
      await tester.ime.insertText(firstLine);
      await tester.pumpAndSettle();

      final firstLineText = find.text(firstLine, findRichText: true);
      expect(firstLineText, findsOneWidget);

      // press cmd/ctrl+left to move the cursor to the start of the line
      if (UniversalPlatform.isMacOS) {
        await tester.simulateKeyEvent(
          LogicalKeyboardKey.arrowLeft,
          isMetaPressed: true,
        );
      } else {
        await tester.simulateKeyEvent(LogicalKeyboardKey.home);
      }
      await tester.pumpAndSettle();

      // press arrow left to delete the first line
      await tester.simulateKeyEvent(LogicalKeyboardKey.arrowLeft);
      await tester.pumpAndSettle();

      // check if the title is on focus
      final titleOnFocus = tester.editor.findDocumentTitle(_testDocumentName);
      final titleWidget = tester.widget<TextField>(titleOnFocus);
      expect(titleWidget.focusNode?.hasFocus, isTrue);

      // press the right arrow key to move the cursor to the first line
      await tester.simulateKeyEvent(LogicalKeyboardKey.arrowRight);

      // check if the title is not on focus
      expect(titleWidget.focusNode?.hasFocus, isFalse);

      final editorState = tester.editor.getCurrentEditorState();
      expect(editorState.selection, Selection.collapsed(Position(path: [0])));

      // press the backspace key to go to the title
      await tester.simulateKeyEvent(LogicalKeyboardKey.backspace);

      expect(editorState.selection, null);
      expect(titleWidget.focusNode?.hasFocus, isTrue);
    });

    testWidgets('check if the title is saved', (tester) async {
      await tester.initializeAppFlowy();
      await tester.tapAnonymousSignInButton();

      // create a new document
      await tester.createNewPageWithNameUnderParent();

      final title = tester.editor.findDocumentTitle('');
      expect(title, findsOneWidget);

      // input name
      await tester.enterText(title, _testDocumentName);
      await tester.pumpAndSettle();

      if (UniversalPlatform.isLinux) {
        // wait for the name to be saved
        await tester.wait(250);
      }

      // go to the get started page
      await tester.tapButton(
        tester.findPageName(Constants.gettingStartedPageName),
      );

      // go back to the  page
      await tester.tapButton(tester.findPageName(_testDocumentName));

      // check if the title is saved
      final testDocumentTitle = tester.editor.findDocumentTitle(
        _testDocumentName,
      );
      expect(testDocumentTitle, findsOneWidget);
    });

    testWidgets('arrow up from first line moves focus to title',
        (tester) async {
      await tester.initializeAppFlowy();
      await tester.tapAnonymousSignInButton();

      await tester.createNewPageWithNameUnderParent();

      final title = tester.editor.findDocumentTitle('');
      await tester.enterText(title, _testDocumentName);
      await tester.pumpAndSettle();

      await tester.simulateKeyEvent(LogicalKeyboardKey.enter);
      await tester.ime.insertText('First line of text');
      await tester.pumpAndSettle();

      await tester.simulateKeyEvent(LogicalKeyboardKey.home);

      // press the arrow upload
      await tester.simulateKeyEvent(LogicalKeyboardKey.arrowUp);

      final titleWidget = tester.widget<TextField>(
        tester.editor.findDocumentTitle(_testDocumentName),
      );
      expect(titleWidget.focusNode?.hasFocus, isTrue);

      final editorState = tester.editor.getCurrentEditorState();
      expect(editorState.selection, null);
    });

    testWidgets(
        'backspace at start of first line moves focus to title and deletes empty paragraph',
        (tester) async {
      await tester.initializeAppFlowy();
      await tester.tapAnonymousSignInButton();

      await tester.createNewPageWithNameUnderParent();

      final title = tester.editor.findDocumentTitle('');
      await tester.enterText(title, _testDocumentName);
      await tester.pumpAndSettle();

      await tester.simulateKeyEvent(LogicalKeyboardKey.enter);

      final editorState = tester.editor.getCurrentEditorState();
      expect(editorState.document.root.children.length, equals(2));

      await tester.simulateKeyEvent(LogicalKeyboardKey.backspace);

      final titleWidget = tester.widget<TextField>(
        tester.editor.findDocumentTitle(_testDocumentName),
      );
      expect(titleWidget.focusNode?.hasFocus, isTrue);

      // at least one empty paragraph node is created
      expect(editorState.document.root.children.length, equals(1));
    });

    testWidgets('arrow right from end of title moves focus to first line',
        (tester) async {
      await tester.initializeAppFlowy();
      await tester.tapAnonymousSignInButton();

      await tester.createNewPageWithNameUnderParent();

      final title = tester.editor.findDocumentTitle('');
      await tester.enterText(title, _testDocumentName);
      await tester.pumpAndSettle();

      await tester.simulateKeyEvent(LogicalKeyboardKey.enter);
      await tester.ime.insertText('First line of text');

      await tester.tapButton(
        tester.editor.findDocumentTitle(_testDocumentName),
      );
      await tester.simulateKeyEvent(LogicalKeyboardKey.end);
      await tester.simulateKeyEvent(LogicalKeyboardKey.arrowRight);

      final editorState = tester.editor.getCurrentEditorState();
      expect(
        editorState.selection,
        Selection.collapsed(
          Position(path: [0]),
        ),
      );
    });

    testWidgets('change the title via sidebar, check the title is updated',
        (tester) async {
      await tester.initializeAppFlowy();
      await tester.tapAnonymousSignInButton();

      await tester.createNewPageWithNameUnderParent();

      final title = tester.editor.findDocumentTitle('');
      expect(title, findsOneWidget);

      await tester.hoverOnPageName(
        '',
        onHover: () async {
          await tester.renamePage(_testDocumentName);
          await tester.pumpAndSettle();
        },
      );
      await tester.pumpAndSettle();

      final newTitle = tester.editor.findDocumentTitle(_testDocumentName);
      expect(newTitle, findsOneWidget);
    });

<<<<<<< HEAD
    testWidgets('execute undo and redo in title', (tester) async {
=======
    testWidgets('press arrow down key in title, check if the cursor flashes',
        (tester) async {
>>>>>>> 567ba7d9
      await tester.initializeAppFlowy();
      await tester.tapAnonymousSignInButton();

      await tester.createNewPageWithNameUnderParent();

      final title = tester.editor.findDocumentTitle('');
      await tester.enterText(title, _testDocumentName);
<<<<<<< HEAD
      // press a random key to make the undo stack not empty
      await tester.simulateKeyEvent(LogicalKeyboardKey.keyA);
      await tester.pumpAndSettle();

      // undo
      await tester.simulateKeyEvent(
        LogicalKeyboardKey.keyZ,
        isControlPressed: !UniversalPlatform.isMacOS,
        isMetaPressed: UniversalPlatform.isMacOS,
      );
      // wait for the undo to be applied
      await tester.pumpAndSettle(Durations.long1);

      // expect the title is empty
      expect(
        tester
            .widget<TextField>(
              tester.editor.findDocumentTitle(''),
            )
            .controller
            ?.text,
        '',
      );

      // redo
      if (UniversalPlatform.isMacOS) {
        await tester.simulateKeyEvent(
          LogicalKeyboardKey.keyZ,
          isMetaPressed: true,
          isShiftPressed: true,
        );
      } else {
        await tester.simulateKeyEvent(
          LogicalKeyboardKey.keyY,
          isControlPressed: true,
        );
      }
      await tester.pumpAndSettle(Durations.short1);

      expect(
        tester
            .widget<TextField>(
              tester.editor.findDocumentTitle(_testDocumentName),
            )
            .controller
            ?.text,
        _testDocumentName,
      );
    });

    testWidgets('escape key should exit the editing mode', (tester) async {
      await tester.initializeAppFlowy();
      await tester.tapAnonymousSignInButton();

      await tester.createNewPageWithNameUnderParent();

      final title = tester.editor.findDocumentTitle('');
      await tester.enterText(title, _testDocumentName);
      await tester.pumpAndSettle();

      await tester.simulateKeyEvent(LogicalKeyboardKey.escape);
      await tester.pumpAndSettle();

      expect(
        tester
            .widget<TextField>(
              tester.editor.findDocumentTitle(_testDocumentName),
            )
            .focusNode
            ?.hasFocus,
        isFalse,
=======
      await tester.pumpAndSettle();

      await tester.simulateKeyEvent(LogicalKeyboardKey.enter);
      const inputText = 'Hello World';
      await tester.ime.insertText(inputText);

      await tester.tapButton(
        tester.editor.findDocumentTitle(_testDocumentName),
      );
      await tester.simulateKeyEvent(LogicalKeyboardKey.arrowDown);
      final editorState = tester.editor.getCurrentEditorState();
      expect(
        editorState.selection,
        Selection.collapsed(
          Position(path: [0], offset: inputText.length),
        ),
>>>>>>> 567ba7d9
      );
    });
  });
}<|MERGE_RESOLUTION|>--- conflicted
+++ resolved
@@ -221,20 +221,14 @@
       expect(newTitle, findsOneWidget);
     });
 
-<<<<<<< HEAD
     testWidgets('execute undo and redo in title', (tester) async {
-=======
-    testWidgets('press arrow down key in title, check if the cursor flashes',
-        (tester) async {
->>>>>>> 567ba7d9
-      await tester.initializeAppFlowy();
-      await tester.tapAnonymousSignInButton();
-
-      await tester.createNewPageWithNameUnderParent();
-
-      final title = tester.editor.findDocumentTitle('');
-      await tester.enterText(title, _testDocumentName);
-<<<<<<< HEAD
+      await tester.initializeAppFlowy();
+      await tester.tapAnonymousSignInButton();
+
+      await tester.createNewPageWithNameUnderParent();
+
+      final title = tester.editor.findDocumentTitle('');
+      await tester.enterText(title, _testDocumentName);
       // press a random key to make the undo stack not empty
       await tester.simulateKeyEvent(LogicalKeyboardKey.keyA);
       await tester.pumpAndSettle();
@@ -306,7 +300,18 @@
             .focusNode
             ?.hasFocus,
         isFalse,
-=======
+      );
+    });
+
+    testWidgets('press arrow down key in title, check if the cursor flashes',
+        (tester) async {
+      await tester.initializeAppFlowy();
+      await tester.tapAnonymousSignInButton();
+
+      await tester.createNewPageWithNameUnderParent();
+
+      final title = tester.editor.findDocumentTitle('');
+      await tester.enterText(title, _testDocumentName);
       await tester.pumpAndSettle();
 
       await tester.simulateKeyEvent(LogicalKeyboardKey.enter);
@@ -323,7 +328,6 @@
         Selection.collapsed(
           Position(path: [0], offset: inputText.length),
         ),
->>>>>>> 567ba7d9
       );
     });
   });
