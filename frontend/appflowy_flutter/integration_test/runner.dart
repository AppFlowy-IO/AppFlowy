--- conflicted
+++ resolved
@@ -2,37 +2,8 @@
 
 import 'package:integration_test/integration_test.dart';
 
-<<<<<<< HEAD
-import 'appearance_settings_test.dart' as appearance_test_runner;
-import 'board/board_test_runner.dart' as board_test_runner;
-import 'command_palette/command_palette_test_runner.dart'
-    as command_palette_test_runner;
-import 'database/database_calendar_test.dart' as database_calendar_test;
-import 'database/database_cell_test.dart' as database_cell_test;
-import 'database/database_field_settings_test.dart'
-    as database_field_settings_test;
-import 'database/database_field_test.dart' as database_field_test;
-import 'database/database_filter_test.dart' as database_filter_test;
-import 'database/database_row_page_test.dart' as database_row_page_test;
-import 'database/database_row_test.dart' as database_row_test;
-import 'database/database_setting_test.dart' as database_setting_test;
-import 'database/database_share_test.dart' as database_share_test;
-import 'database/database_sort_test.dart' as database_sort_test;
-import 'database/database_view_test.dart' as database_view_test;
-import 'document/document_test_runner.dart' as document_test_runner;
-import 'emoji_shortcut_test.dart' as emoji_shortcut_test;
-import 'empty_test.dart' as first_test;
-import 'hotkeys_test.dart' as hotkeys_test;
-import 'import_files_test.dart' as import_files_test;
-import 'settings/settings_runner.dart' as settings_test_runner;
-import 'share_markdown_test.dart' as share_markdown_test;
-import 'sidebar/sidebar_test_runner.dart' as sidebar_test_runner;
-import 'switch_folder_test.dart' as switch_folder_test;
-import 'tabs_test.dart' as tabs_test;
-=======
 import 'desktop_runner.dart';
 import 'mobile_runner.dart';
->>>>>>> 3b0d8228
 
 /// The main task runner for all integration tests in AppFlowy.
 ///
@@ -43,57 +14,6 @@
 /// as the test target.
 Future<void> main() async {
   IntegrationTestWidgetsFlutterBinding.ensureInitialized();
-<<<<<<< HEAD
-
-  // This test must be run first, otherwise the CI will fail.
-  first_test.main();
-
-  switch_folder_test.main();
-  share_markdown_test.main();
-  import_files_test.main();
-
-  // Document integration tests
-  document_test_runner.startTesting();
-
-  // Sidebar integration tests
-  sidebar_test_runner.startTesting();
-
-  // Board integration test
-  board_test_runner.startTesting();
-
-  // Database integration tests
-  database_cell_test.main();
-  database_field_test.main();
-  database_field_settings_test.main();
-  database_share_test.main();
-  database_row_page_test.main();
-  database_row_test.main();
-  database_setting_test.main();
-  database_filter_test.main();
-  database_sort_test.main();
-  database_view_test.main();
-  database_calendar_test.main();
-
-  // Tabs
-  tabs_test.main();
-
-  // Others
-  hotkeys_test.main();
-  emoji_shortcut_test.main();
-
-  // Appearance integration test
-  appearance_test_runner.main();
-
-  // User settings
-  settings_test_runner.main();
-
-  // Command Palette integration tests
-  command_palette_test_runner.startTesting();
-
-  // board_test.main();
-  // empty_document_test.main();
-  // smart_menu_test.main();
-=======
   if (Platform.isLinux || Platform.isMacOS || Platform.isWindows) {
     await runIntegrationOnDesktop();
   } else if (Platform.isIOS || Platform.isAndroid) {
@@ -101,5 +21,4 @@
   } else {
     throw Exception('Unsupported platform');
   }
->>>>>>> 3b0d8228
 }