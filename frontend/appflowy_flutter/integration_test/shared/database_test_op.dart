--- conflicted
+++ resolved
@@ -1617,13 +1617,10 @@
       return find.byType(EditableTextCell, skipOffstage: false);
     case FieldType.URL:
       return find.byType(EditableURLCell, skipOffstage: false);
-<<<<<<< HEAD
     case FieldType.Time:
       return find.byType(EditableTimeCell, skipOffstage: false);
-=======
     case FieldType.Media:
       return find.byType(EditableMediaCell, skipOffstage: false);
->>>>>>> a1793b53
     default:
       throw Exception('Unknown field type: $fieldType');
   }
