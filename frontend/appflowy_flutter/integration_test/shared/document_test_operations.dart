--- conflicted
+++ resolved
@@ -330,15 +330,11 @@
     await tester.pumpAndSettle(Durations.short1);
   }
 
-<<<<<<< HEAD
-  Finder findDocumentTitle(String title) {
+  Finder findDocumentTitle(String? title) {
     final parent = UniversalPlatform.isDesktop
         ? find.byType(CoverTitle)
         : find.byType(DocumentImmersiveCover);
 
-=======
-  Finder findDocumentTitle(String? title) {
->>>>>>> ba595144
     return find.descendant(
       of: parent,
       matching: find.byWidgetPredicate(
