import 'package:appflowy/generated/locale_keys.g.dart';
import 'package:appflowy/plugins/document/presentation/plugins/base/built_in_page_widget.dart';
import 'package:appflowy/user/presentation/folder/folder_widget.dart';
import 'package:appflowy_editor/appflowy_editor.dart';
import 'package:easy_localization/easy_localization.dart';
import 'package:flowy_infra_ui/style_widget/text_field.dart';
import 'package:flutter/services.dart';
import 'package:flutter_test/flutter_test.dart';
import 'package:integration_test/integration_test.dart';

import 'util/mock/mock_file_picker.dart';
import 'util/util.dart';

void main() {
  IntegrationTestWidgetsFlutterBinding.ensureInitialized();

  group('customize the folder path', () {
    const location = 'appflowy';

    setUp(() async {
      await TestFolder.cleanTestLocation(location);
      await TestFolder.setTestLocation(location);
    });

    tearDown(() async {
      await TestFolder.cleanTestLocation(location);
    });

    tearDownAll(() async {
      await TestFolder.cleanTestLocation(null);
    });

    testWidgets(
        'customize folder name and path when launching app in first time',
        (tester) async {
      const folderName = 'appflowy';
      await TestFolder.cleanTestLocation(folderName);

      await tester.initializeAppFlowy();

      // Click create button
      await tester.tapCreateButton();

      // Set directory
      final cfw = find.byType(CreateFolderWidget);
      expect(cfw, findsOneWidget);
      final state = tester.state(cfw) as CreateFolderWidgetState;
      final dir = await TestFolder.testLocation(null);
      state.directory = dir.path;

      // input folder name
      final ftf = find.byType(FlowyTextField);
      expect(ftf, findsOneWidget);
      await tester.enterText(ftf, 'appflowy');

      // Click create button again
      await tester.tapCreateButton();

      await tester.expectToSeeWelcomePage();

      await TestFolder.cleanTestLocation(folderName);
    });

    testWidgets('open a new folder when launching app in first time',
        (tester) async {
      const folderName = 'appflowy';
      await TestFolder.cleanTestLocation(folderName);
      await TestFolder.setTestLocation(folderName);

      await tester.initializeAppFlowy();

      // tap open button
      await mockGetDirectoryPath(folderName);
      await tester.tapOpenFolderButton();

      await tester.wait(1000);
      await tester.expectToSeeWelcomePage();

      await TestFolder.cleanTestLocation(folderName);
    });

    testWidgets('switch to B from A, then switch to A again', (tester) async {
      const String userA = 'userA';
      const String userB = 'userB';

      await TestFolder.cleanTestLocation(userA);
      await TestFolder.setTestLocation(userA);

      await tester.initializeAppFlowy();

      await tester.tapGoButton();
      await tester.expectToSeeWelcomePage();

      // switch to user B
      {
        await tester.openSettings();
        await tester.openSettingsPage(SettingsPage.user);
        await tester.enterUserName(userA);

        await tester.openSettingsPage(SettingsPage.files);
        await tester.pumpAndSettle();

        // mock the file_picker result
        await mockGetDirectoryPath(userB);
        await tester.tapCustomLocationButton();
        await tester.pumpAndSettle();
        await tester.expectToSeeWelcomePage();
      }

      // switch to the userA
      {
        await tester.openSettings();
        await tester.openSettingsPage(SettingsPage.user);
        await tester.enterUserName(userB);

        await tester.openSettingsPage(SettingsPage.files);
        await tester.pumpAndSettle();

        // mock the file_picker result
        await mockGetDirectoryPath(userA);
        await tester.tapCustomLocationButton();

        await tester.pumpAndSettle();
        await tester.expectToSeeWelcomePage();
        expect(find.textContaining(userA), findsOneWidget);
      }

      // switch to the userB again
      {
        await tester.openSettings();
        await tester.openSettingsPage(SettingsPage.files);
        await tester.pumpAndSettle();

        // mock the file_picker result
        await mockGetDirectoryPath(userB);
        await tester.tapCustomLocationButton();

        await tester.pumpAndSettle();
        await tester.expectToSeeWelcomePage();
        expect(find.textContaining(userB), findsOneWidget);
      }

      await TestFolder.cleanTestLocation(userA);
      await TestFolder.cleanTestLocation(userB);
    });

    testWidgets('reset to default location', (tester) async {
      await tester.initializeAppFlowy();

      await tester.tapGoButton();

      // home and readme document
      await tester.expectToSeeWelcomePage();

      // open settings and restore the location
      await tester.openSettings();
      await tester.openSettingsPage(SettingsPage.files);
      await tester.restoreLocation();

      expect(
        await TestFolder.defaultDevelopmentLocation(),
        await TestFolder.currentLocation(),
      );
    });

<<<<<<< HEAD
    testWidgets('/grid shortcut creates a new grid', (tester) async {
=======
    testWidgets('/board shortcut creates a new board', (tester) async {
>>>>>>> b7867bf1
      const folderName = 'appflowy';
      await TestFolder.cleanTestLocation(folderName);
      await TestFolder.setTestLocation(folderName);

      await tester.initializeAppFlowy();

      // tap open button
      await mockGetDirectoryPath(folderName);
      await tester.tapOpenFolderButton();

      await tester.wait(1000);
      await tester.expectToSeeWelcomePage();

      final binding = IntegrationTestWidgetsFlutterBinding.ensureInitialized();

      // Necessary for being able to enterText when not in debug mode
      binding.testTextInput.register();

      // Needs tab to obtain focus for the app flowy editor.
      // by default the tap appears at the center of the widget.
      final Finder editor = find.byType(AppFlowyEditor);
      await tester.tap(editor);
      await tester.pumpAndSettle();

      // tester.sendText() cannot be used since the editor
      // does not contain any EditableText widgets.
      // to interact with the app during an integration test,
      // simulate physical keyboard events.
      await simulateKeyDownEvent(LogicalKeyboardKey.enter);
      await tester.pumpAndSettle();
      await simulateKeyDownEvent(LogicalKeyboardKey.enter);
      await tester.pumpAndSettle();
      await simulateKeyDownEvent(LogicalKeyboardKey.arrowLeft);
      await tester.pumpAndSettle();
      await simulateKeyDownEvent(LogicalKeyboardKey.slash);
      await tester.pumpAndSettle();
<<<<<<< HEAD
      await simulateKeyDownEvent(LogicalKeyboardKey.keyG);
      await tester.pumpAndSettle();
      await simulateKeyDownEvent(LogicalKeyboardKey.keyR);
      await tester.pumpAndSettle();
      await simulateKeyDownEvent(LogicalKeyboardKey.keyI);
=======
      await simulateKeyDownEvent(LogicalKeyboardKey.keyB);
      await tester.pumpAndSettle();
      await simulateKeyDownEvent(LogicalKeyboardKey.keyO);
      await tester.pumpAndSettle();
      await simulateKeyDownEvent(LogicalKeyboardKey.keyA);
      await tester.pumpAndSettle();
      await simulateKeyDownEvent(LogicalKeyboardKey.keyR);
>>>>>>> b7867bf1
      await tester.pumpAndSettle();
      await simulateKeyDownEvent(LogicalKeyboardKey.keyD);
      await tester.pumpAndSettle();
      await simulateKeyDownEvent(LogicalKeyboardKey.arrowDown);
      await tester.pumpAndSettle();

      // Checks whether the options in the selection menu
<<<<<<< HEAD
      // for /grid exist.
=======
      // for /board exist.
>>>>>>> b7867bf1
      expect(find.byType(SelectionMenuItemWidget), findsAtLeastNWidgets(2));

      // Finalizes the slash command that creates the board.
      await simulateKeyDownEvent(LogicalKeyboardKey.enter);
      await tester.pumpAndSettle();

      // Checks whether new board is referenced and properly on the page.
      expect(find.byType(BuiltInPageWidget), findsOneWidget);

      // Checks whether the new board is in the side bar.
      final sidebarLabel = LocaleKeys.newPageText.tr();
      expect(find.text(sidebarLabel), findsOneWidget);
    });
  });
}<|MERGE_RESOLUTION|>--- conflicted
+++ resolved
@@ -163,11 +163,7 @@
       );
     });
 
-<<<<<<< HEAD
-    testWidgets('/grid shortcut creates a new grid', (tester) async {
-=======
     testWidgets('/board shortcut creates a new board', (tester) async {
->>>>>>> b7867bf1
       const folderName = 'appflowy';
       await TestFolder.cleanTestLocation(folderName);
       await TestFolder.setTestLocation(folderName);
@@ -204,33 +200,21 @@
       await tester.pumpAndSettle();
       await simulateKeyDownEvent(LogicalKeyboardKey.slash);
       await tester.pumpAndSettle();
-<<<<<<< HEAD
-      await simulateKeyDownEvent(LogicalKeyboardKey.keyG);
+      await simulateKeyDownEvent(LogicalKeyboardKey.keyB);
+      await tester.pumpAndSettle();
+      await simulateKeyDownEvent(LogicalKeyboardKey.keyO);
+      await tester.pumpAndSettle();
+      await simulateKeyDownEvent(LogicalKeyboardKey.keyA);
       await tester.pumpAndSettle();
       await simulateKeyDownEvent(LogicalKeyboardKey.keyR);
       await tester.pumpAndSettle();
-      await simulateKeyDownEvent(LogicalKeyboardKey.keyI);
-=======
-      await simulateKeyDownEvent(LogicalKeyboardKey.keyB);
-      await tester.pumpAndSettle();
-      await simulateKeyDownEvent(LogicalKeyboardKey.keyO);
-      await tester.pumpAndSettle();
-      await simulateKeyDownEvent(LogicalKeyboardKey.keyA);
-      await tester.pumpAndSettle();
-      await simulateKeyDownEvent(LogicalKeyboardKey.keyR);
->>>>>>> b7867bf1
-      await tester.pumpAndSettle();
       await simulateKeyDownEvent(LogicalKeyboardKey.keyD);
       await tester.pumpAndSettle();
       await simulateKeyDownEvent(LogicalKeyboardKey.arrowDown);
       await tester.pumpAndSettle();
 
       // Checks whether the options in the selection menu
-<<<<<<< HEAD
-      // for /grid exist.
-=======
       // for /board exist.
->>>>>>> b7867bf1
       expect(find.byType(SelectionMenuItemWidget), findsAtLeastNWidgets(2));
 
       // Finalizes the slash command that creates the board.
@@ -244,5 +228,69 @@
       final sidebarLabel = LocaleKeys.newPageText.tr();
       expect(find.text(sidebarLabel), findsOneWidget);
     });
+
+    testWidgets('/grid shortcut creates a new grid', (tester) async {
+      const folderName = 'appflowy';
+      await TestFolder.cleanTestLocation(folderName);
+      await TestFolder.setTestLocation(folderName);
+
+      await tester.initializeAppFlowy();
+
+      // tap open button
+      await mockGetDirectoryPath(folderName);
+      await tester.tapOpenFolderButton();
+
+      await tester.wait(1000);
+      await tester.expectToSeeWelcomePage();
+
+      final binding = IntegrationTestWidgetsFlutterBinding.ensureInitialized();
+
+      // Necessary for being able to enterText when not in debug mode
+      binding.testTextInput.register();
+
+      // Needs tab to obtain focus for the app flowy editor.
+      // by default the tap appears at the center of the widget.
+      final Finder editor = find.byType(AppFlowyEditor);
+      await tester.tap(editor);
+      await tester.pumpAndSettle();
+
+      // tester.sendText() cannot be used since the editor
+      // does not contain any EditableText widgets.
+      // to interact with the app during an integration test,
+      // simulate physical keyboard events.
+      await simulateKeyDownEvent(LogicalKeyboardKey.enter);
+      await tester.pumpAndSettle();
+      await simulateKeyDownEvent(LogicalKeyboardKey.enter);
+      await tester.pumpAndSettle();
+      await simulateKeyDownEvent(LogicalKeyboardKey.arrowLeft);
+      await tester.pumpAndSettle();
+      await simulateKeyDownEvent(LogicalKeyboardKey.slash);
+      await tester.pumpAndSettle();
+      await simulateKeyDownEvent(LogicalKeyboardKey.keyG);
+      await tester.pumpAndSettle();
+      await simulateKeyDownEvent(LogicalKeyboardKey.keyR);
+      await tester.pumpAndSettle();
+      await simulateKeyDownEvent(LogicalKeyboardKey.keyI);
+      await tester.pumpAndSettle();
+      await simulateKeyDownEvent(LogicalKeyboardKey.keyD);
+      await tester.pumpAndSettle();
+      await simulateKeyDownEvent(LogicalKeyboardKey.arrowDown);
+      await tester.pumpAndSettle();
+
+      // Checks whether the options in the selection menu
+      // for /grid exist.
+      expect(find.byType(SelectionMenuItemWidget), findsAtLeastNWidgets(2));
+
+      // Finalizes the slash command that creates the board.
+      await simulateKeyDownEvent(LogicalKeyboardKey.enter);
+      await tester.pumpAndSettle();
+
+      // Checks whether new board is referenced and properly on the page.
+      expect(find.byType(BuiltInPageWidget), findsOneWidget);
+
+      // Checks whether the new board is in the side bar.
+      final sidebarLabel = LocaleKeys.newPageText.tr();
+      expect(find.text(sidebarLabel), findsOneWidget);
+    });
   });
 }