import 'package:appflowy/generated/flowy_svgs.g.dart';
<<<<<<< HEAD
=======
import 'package:appflowy/generated/locale_keys.g.dart';
import 'package:appflowy/plugins/document/presentation/share/share_button.dart';
import 'package:appflowy/user/presentation/skip_log_in_screen.dart';
>>>>>>> f73d59fb
import 'package:appflowy/workspace/presentation/home/menu/sidebar/sidebar_new_page_button.dart';
import 'package:appflowy/workspace/presentation/home/menu/view/draggable_view_item.dart';
import 'package:appflowy/workspace/presentation/home/menu/view/view_action_type.dart';
import 'package:appflowy/workspace/presentation/home/menu/view/view_add_button.dart';
import 'package:appflowy/workspace/presentation/home/menu/view/view_more_action_button.dart';
import 'package:appflowy/workspace/presentation/settings/widgets/settings_language_view.dart';
import 'package:appflowy_backend/log.dart';
import 'package:appflowy_backend/protobuf/flowy-folder2/view.pb.dart';
import 'package:easy_localization/easy_localization.dart';
import 'package:flowy_infra_ui/widget/buttons/primary_button.dart';
import 'package:flutter/gestures.dart';
import 'package:flutter/material.dart';
import 'package:flutter/services.dart';
import 'package:flutter_test/flutter_test.dart';

import 'util.dart';

extension CommonOperations on WidgetTester {
  /// Tap the GetStart button on the launch page.
  Future<void> tapGoButton() async {
    final goButton = find.byType(GoButton);
    await tapButton(goButton);
  }

  /// Tap the + button on the home page.
  Future<void> tapAddViewButton({
    String name = gettingStarted,
  }) async {
    await hoverOnPageName(
      name,
      onHover: () async {
        final addButton = find.byType(ViewAddButton);
        await tapButton(addButton);
      },
    );
  }

  /// Tap the 'New Page' Button on the sidebar.
  Future<void> tapNewPageButton() async {
    final newPageButton = find.byType(SidebarNewPageButton);
    await tapButton(newPageButton);
  }

  /// Tap the create document button.
  ///
  /// Must call [tapAddViewButton] first.
  Future<void> tapCreateDocumentButton() async {
    await tapButtonWithName(LocaleKeys.document_menuName.tr());
  }

  /// Tap the create grid button.
  ///
  /// Must call [tapAddViewButton] first.
  Future<void> tapCreateGridButton() async {
    await tapButtonWithName(LocaleKeys.grid_menuName.tr());
  }

  /// Tap the create grid button.
  ///
  /// Must call [tapAddViewButton] first.
  Future<void> tapCreateCalendarButton() async {
    await tapButtonWithName(LocaleKeys.calendar_menuName.tr());
  }

  /// Tap the import button.
  ///
  /// Must call [tapAddViewButton] first.
  Future<void> tapImportButton() async {
    await tapButtonWithName(LocaleKeys.moreAction_import.tr());
  }

  /// Tap the import from text & markdown button.
  ///
  /// Must call [tapImportButton] first.
  Future<void> tapTextAndMarkdownButton() async {
    await tapButtonWithName(LocaleKeys.importPanel_textAndMarkdown.tr());
  }

  /// Tap the LanguageSelectorOnWelcomePage widget on the launch page.
  Future<void> tapLanguageSelectorOnWelcomePage() async {
    final languageSelector = find.byType(LanguageSelectorOnWelcomePage);
    await tapButton(languageSelector);
  }

  /// Tap languageItem on LanguageItemsListView.
  ///
  /// [scrollDelta] is the distance to scroll the ListView.
  /// Default value is 100
  ///
  /// If it is positive -> scroll down.
  ///
  /// If it is negative -> scroll up.
  Future<void> tapLanguageItem({
    required String languageCode,
    String? countryCode,
    double? scrollDelta,
  }) async {
    final languageItemsListView = find.descendant(
      of: find.byType(ListView),
      matching: find.byType(Scrollable),
    );

    final languageItem = find.byWidgetPredicate(
      (widget) =>
          widget is LanguageItem &&
          widget.locale.languageCode == languageCode &&
          widget.locale.countryCode == countryCode,
    );

    // scroll the ListView until zHCNLanguageItem shows on the screen.
    await scrollUntilVisible(
      languageItem,
      scrollDelta ?? 100,
      scrollable: languageItemsListView,
      // maxHeight of LanguageItemsListView
      maxScrolls: 400,
    );

    try {
      await tapButton(languageItem);
    } on FlutterError catch (e) {
      Log.warn('tapLanguageItem error: $e');
    }
  }

  /// Hover on the widget.
  Future<void> hoverOnWidget(
    Finder finder, {
    Offset? offset,
    Future<void> Function()? onHover,
    bool removePointer = true,
  }) async {
    try {
      final gesture = await createGesture(kind: PointerDeviceKind.mouse);
      await gesture.addPointer(location: Offset.zero);
      await pump();
      await gesture.moveTo(offset ?? getCenter(finder));
      await pumpAndSettle();
      await onHover?.call();
      await gesture.removePointer();
    } catch (err) {
      Log.error('hoverOnWidget error: $err');
    }
  }

  /// Hover on the page name.
  Future<void> hoverOnPageName(
    String name, {
    ViewLayoutPB layout = ViewLayoutPB.Document,
    Future<void> Function()? onHover,
    bool useLast = true,
  }) async {
    final pageNames = findPageName(name, layout: layout);
    if (useLast) {
      await hoverOnWidget(
        pageNames.last,
        onHover: onHover,
      );
    } else {
      await hoverOnWidget(
        pageNames.first,
        onHover: onHover,
      );
    }
  }

  /// open the page with given name.
  Future<void> openPage(
    String name, {
    ViewLayoutPB layout = ViewLayoutPB.Document,
  }) async {
    final finder = findPageName(name, layout: layout);
    expect(finder, findsOneWidget);
    await tapButton(finder);
  }

  /// Tap the ... button beside the page name.
  ///
  /// Must call [hoverOnPageName] first.
  Future<void> tapPageOptionButton() async {
    final optionButton = find.byType(ViewMoreActionButton);
    await tapButton(optionButton);
  }

  /// Tap the delete page button.
  Future<void> tapDeletePageButton() async {
    await tapPageOptionButton();
    await tapButtonWithName(ViewMoreActionType.delete.name);
  }

  /// Tap the rename page button.
  Future<void> tapRenamePageButton() async {
    await tapPageOptionButton();
    await tapButtonWithName(ViewMoreActionType.rename.name);
  }

  /// Tap the favorite page button
  Future<void> tapFavoritePageButton() async {
    await tapPageOptionButton();
    await tapButtonWithName(ViewMoreActionType.favorite.name);
  }

  /// Tap the unfavorite page button
  Future<void> tapUnfavoritePageButton() async {
    await tapPageOptionButton();
    await tapButtonWithName(ViewMoreActionType.unFavorite.name);
  }

  /// Tap the Open in a new tab button
  Future<void> tapOpenInTabButton() async {
    await tapPageOptionButton();
    await tapButtonWithName(ViewMoreActionType.openInNewTab.name);
  }

  /// Rename the page.
  Future<void> renamePage(String name) async {
    await tapRenamePageButton();
    await enterText(find.byType(TextFormField), name);
    await tapOKButton();
  }

  Future<void> tapOKButton() async {
    final okButton = find.byWidgetPredicate(
      (widget) =>
          widget is PrimaryTextButton &&
          widget.label == LocaleKeys.button_OK.tr(),
    );
    await tapButton(okButton);
  }

  /// Tap the restore button.
  ///
  /// the restore button will show after the current page is deleted.
  Future<void> tapRestoreButton() async {
    final restoreButton = find.textContaining(
      LocaleKeys.deletePagePrompt_restore.tr(),
    );
    await tapButton(restoreButton);
  }

  /// Tap the delete permanently button.
  ///
  /// the restore button will show after the current page is deleted.
  Future<void> tapDeletePermanentlyButton() async {
    final restoreButton = find.textContaining(
      LocaleKeys.deletePagePrompt_deletePermanent.tr(),
    );
    await tapButton(restoreButton);
  }

  /// Tap the share button above the document page.
  Future<void> tapShareButton() async {
    final shareButton = find.byWidgetPredicate(
      (widget) => widget is DocumentShareButton,
    );
    await tapButton(shareButton);
  }

  /// Tap the export markdown button
  ///
  /// Must call [tapShareButton] first.
  Future<void> tapMarkdownButton() async {
    final markdownButton = find.textContaining(
      LocaleKeys.shareAction_markdown.tr(),
    );
    await tapButton(markdownButton);
  }

  Future<void> createNewPageWithName({
    String? name,
    ViewLayoutPB layout = ViewLayoutPB.Document,
    String? parentName,
    bool openAfterCreated = true,
  }) async {
    // create a new page
    await tapAddViewButton(name: parentName ?? gettingStarted);
    await tapButtonWithName(layout.menuName);
    await pumpAndSettle();

    // hover on it and change it's name
    if (name != null) {
      await hoverOnPageName(
        LocaleKeys.menuAppHeader_defaultNewPageName.tr(),
        layout: layout,
        onHover: () async {
          await renamePage(name);
          await pumpAndSettle();
        },
      );
      await pumpAndSettle();
    }

    // open the page after created
    if (openAfterCreated) {
      await openPage(
        // if the name is null, use the default name
        name ?? LocaleKeys.menuAppHeader_defaultNewPageName.tr(),
        layout: layout,
      );
      await pumpAndSettle();
    }
  }

  Future<void> simulateKeyEvent(
    LogicalKeyboardKey key, {
    bool isControlPressed = false,
    bool isShiftPressed = false,
    bool isAltPressed = false,
    bool isMetaPressed = false,
  }) async {
    if (isControlPressed) {
      await simulateKeyDownEvent(LogicalKeyboardKey.control);
    }
    if (isShiftPressed) {
      await simulateKeyDownEvent(LogicalKeyboardKey.shift);
    }
    if (isAltPressed) {
      await simulateKeyDownEvent(LogicalKeyboardKey.alt);
    }
    if (isMetaPressed) {
      await simulateKeyDownEvent(LogicalKeyboardKey.meta);
    }
    await simulateKeyDownEvent(key);
    await simulateKeyUpEvent(key);
    if (isControlPressed) {
      await simulateKeyUpEvent(LogicalKeyboardKey.control);
    }
    if (isShiftPressed) {
      await simulateKeyUpEvent(LogicalKeyboardKey.shift);
    }
    if (isAltPressed) {
      await simulateKeyUpEvent(LogicalKeyboardKey.alt);
    }
    if (isMetaPressed) {
      await simulateKeyUpEvent(LogicalKeyboardKey.meta);
    }
    await pumpAndSettle();
  }

  Future<void> openAppInNewTab(String name, ViewLayoutPB layout) async {
    await hoverOnPageName(
      name,
      onHover: () async {
        await tapOpenInTabButton();
        await pumpAndSettle();
      },
    );
    await pumpAndSettle();
  }

  Future<void> favoriteViewByName(
    String name, {
    ViewLayoutPB layout = ViewLayoutPB.Document,
  }) async {
    await hoverOnPageName(
      name,
      layout: layout,
      useLast: true,
      onHover: () async {
        await tapFavoritePageButton();
        await pumpAndSettle();
      },
    );
  }

  Future<void> unfavoriteViewByName(
    String name, {
    ViewLayoutPB layout = ViewLayoutPB.Document,
  }) async {
    await hoverOnPageName(
      name,
      layout: layout,
      useLast: true,
      onHover: () async {
        await tapUnfavoritePageButton();
        await pumpAndSettle();
      },
    );
  }

  Future<void> movePageToOtherPage({
    required String name,
    required String parentName,
    required ViewLayoutPB layout,
    required ViewLayoutPB parentLayout,
    DraggableHoverPosition position = DraggableHoverPosition.center,
  }) async {
    final from = findPageName(name, layout: layout);
    final to = findPageName(parentName, layout: parentLayout);
    final gesture = await startGesture(getCenter(from));
    Offset offset = Offset.zero;
    switch (position) {
      case DraggableHoverPosition.center:
        offset = getCenter(to);
        break;
      case DraggableHoverPosition.top:
        offset = getTopLeft(to);
        break;
      case DraggableHoverPosition.bottom:
        offset = getBottomLeft(to);
        break;
      default:
    }
    await gesture.moveTo(offset, timeStamp: const Duration(milliseconds: 400));
    await gesture.up();
    await pumpAndSettle();
  }

<<<<<<< HEAD
  Future<void> expandPage(String name) async {
    final pageToggleButton = find.descendant(
      of: findPageName(name),
      matching: find.byWidgetPredicate(
        (widget) =>
            widget is FlowySvg && widget.svg == FlowySvgs.drop_menu_hide_m,
      ),
    );
    await tap(pageToggleButton);
    await pumpAndSettle(const Duration(milliseconds: 500));
=======
  // tap the button with [FlowySvgData]
  Future<void> tapButtonWithFlowySvgData(FlowySvgData svg) async {
    final button = find.byWidgetPredicate(
      (widget) => widget is FlowySvg && widget.svg.path == svg.path,
    );
    await tapButton(button);
>>>>>>> f73d59fb
  }
}

extension ViewLayoutPBTest on ViewLayoutPB {
  String get menuName {
    switch (this) {
      case ViewLayoutPB.Grid:
        return LocaleKeys.grid_menuName.tr();
      case ViewLayoutPB.Board:
        return LocaleKeys.board_menuName.tr();
      case ViewLayoutPB.Document:
        return LocaleKeys.document_menuName.tr();
      case ViewLayoutPB.Calendar:
        return LocaleKeys.calendar_menuName.tr();
      default:
        throw UnsupportedError('Unsupported layout: $this');
    }
  }

  String get referencedMenuName {
    switch (this) {
      case ViewLayoutPB.Grid:
        return LocaleKeys.document_plugins_referencedGrid.tr();
      case ViewLayoutPB.Board:
        return LocaleKeys.document_plugins_referencedBoard.tr();
      case ViewLayoutPB.Calendar:
        return LocaleKeys.document_plugins_referencedCalendar.tr();
      default:
        throw UnsupportedError('Unsupported layout: $this');
    }
  }
}<|MERGE_RESOLUTION|>--- conflicted
+++ resolved
@@ -1,10 +1,7 @@
 import 'package:appflowy/generated/flowy_svgs.g.dart';
-<<<<<<< HEAD
-=======
 import 'package:appflowy/generated/locale_keys.g.dart';
 import 'package:appflowy/plugins/document/presentation/share/share_button.dart';
 import 'package:appflowy/user/presentation/skip_log_in_screen.dart';
->>>>>>> f73d59fb
 import 'package:appflowy/workspace/presentation/home/menu/sidebar/sidebar_new_page_button.dart';
 import 'package:appflowy/workspace/presentation/home/menu/view/draggable_view_item.dart';
 import 'package:appflowy/workspace/presentation/home/menu/view/view_action_type.dart';
@@ -19,6 +16,7 @@
 import 'package:flutter/material.dart';
 import 'package:flutter/services.dart';
 import 'package:flutter_test/flutter_test.dart';
+import 'package:appflowy/generated/flowy_svgs.g.dart';
 
 import 'util.dart';
 
@@ -413,7 +411,14 @@
     await pumpAndSettle();
   }
 
-<<<<<<< HEAD
+  // tap the button with [FlowySvgData]
+  Future<void> tapButtonWithFlowySvgData(FlowySvgData svg) async {
+    final button = find.byWidgetPredicate(
+      (widget) => widget is FlowySvg && widget.svg.path == svg.path,
+    );
+    await tapButton(button);
+  }
+
   Future<void> expandPage(String name) async {
     final pageToggleButton = find.descendant(
       of: findPageName(name),
@@ -424,14 +429,6 @@
     );
     await tap(pageToggleButton);
     await pumpAndSettle(const Duration(milliseconds: 500));
-=======
-  // tap the button with [FlowySvgData]
-  Future<void> tapButtonWithFlowySvgData(FlowySvgData svg) async {
-    final button = find.byWidgetPredicate(
-      (widget) => widget is FlowySvg && widget.svg.path == svg.path,
-    );
-    await tapButton(button);
->>>>>>> f73d59fb
   }
 }
 
