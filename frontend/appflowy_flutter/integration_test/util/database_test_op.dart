--- conflicted
+++ resolved
@@ -1502,12 +1502,8 @@
     String fieldName,
   ) async {
     final field = find.byWidgetPredicate(
-<<<<<<< HEAD
-      (widget) => widget is GridPropertyCell && widget.field.name == fieldName,
-=======
-      (widget) =>
-          widget is DatabasePropertyCell && widget.fieldInfo.name == fieldName,
->>>>>>> 6c3d7d20
+      (widget) =>
+          widget is DatabasePropertyCell && widget.field.name == fieldName,
     );
     final toggleVisibilityButton =
         find.descendant(of: field, matching: find.byType(FlowyIconButton));
