--- conflicted
+++ resolved
@@ -1,15 +1,5 @@
-<<<<<<< HEAD
-import 'dart:io';
 import 'package:appflowy/startup/startup.dart';
 import 'package:flowy_infra/file_picker/file_picker_service.dart';
-
-import 'package:path/path.dart' as p;
-import '../util.dart';
-=======
-import 'package:appflowy/startup/startup.dart';
-import 'package:appflowy/util/file_picker/file_picker_service.dart';
-import 'package:file_picker/file_picker.dart' as fp;
->>>>>>> f0d5f517
 
 class MockFilePicker implements FilePickerService {
   MockFilePicker({
@@ -50,9 +40,8 @@
     bool withReadStream = false,
     bool lockParentWindow = false,
   }) {
-    final platformFiles = mockPaths
-        .map((e) => PlatformFile(path: e, name: '', size: 0))
-        .toList();
+    final platformFiles =
+        mockPaths.map((e) => PlatformFile(path: e, name: '', size: 0)).toList();
     return Future.value(
       FilePickerResult(
         platformFiles,
