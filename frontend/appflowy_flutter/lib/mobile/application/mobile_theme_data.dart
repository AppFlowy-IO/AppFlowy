// ThemeData in mobile
import 'package:flutter/material.dart';

<<<<<<< HEAD
const _primaryColor = Color(0xFF2DA2F6); //primary 100
const _onBackgroundColor = Color(0xff2F3030); // text/title color
const _onSurfaceColor = Color(0xff676666); // text/body color
const _onSecondaryColor = Color(0xFFC5C7CB); // text/body2 color

// TODO(yijing): improve theme color before release
ThemeData getMobileThemeData(Brightness brightness) {
  final mobileColorTheme = (brightness == Brightness.light)
      ? ColorScheme(
          brightness: brightness,
          primary: _primaryColor,
          onPrimary: Colors.white,
          // TODO(yijing): add color later
          secondary: Colors.white,
          onSecondary: _onSecondaryColor,
          error: const Color(0xffFB006D),
          onError: const Color(0xffFB006D),
          background: Colors.white,
          onBackground: _onBackgroundColor,
          outline: const Color(0xffBDC0C5), //caption
          outlineVariant: const Color(0xffCBD5E0).withOpacity(0.24),
          //Snack bar
          surface: Colors.white,
          onSurface: _onSurfaceColor, // text/body color
        )
      : ColorScheme(
          brightness: brightness,
          primary: _primaryColor,
          onPrimary: Colors.white,
          // TODO(yijing): add color later
          secondary: Colors.black,
          onSecondary: Colors.white,
          error: const Color(0xffFB006D),
          onError: const Color(0xffFB006D),
          background: const Color(0xff1C1C1E), // BG/Secondary color
          onBackground: Colors.white,
          outline: const Color(0xff96989C), //caption
          outlineVariant: Colors.black,
          //Snack bar
          surface: const Color(0xff2F3030),
          onSurface: const Color(0xffC5C6C7), // text/body color
        );

=======
ThemeData getMobileThemeData(
  Theme theme,
) {
  const mobileColorTheme = ColorScheme(
    brightness: Brightness.light,
    primary: Color(0xFF2DA2F6), //primary 100
    onPrimary: Colors.white,
    // TODO(yijing): add color later
    secondary: Colors.white,
    onSecondary: Colors.white,
    error: Color(0xffFB006D),
    onError: Color(0xffFB006D),
    background: Colors.white,
    onBackground: Color(0xff2F3030), // title text
    outline: Color(0xffBDC0C5), //caption
    //Snack bar
    surface: Colors.white,
    onSurface: Color(0xff2F3030), // title text
  );
>>>>>>> d51c7f38
  return ThemeData(
    // color
    primaryColor: mobileColorTheme.primary, //primary 100
    primaryColorLight: const Color(0xFF57B5F8), //primary 80
    dividerColor: mobileColorTheme.outline, //caption
    hintColor: mobileColorTheme.outline,
    disabledColor: mobileColorTheme.outline,
    scaffoldBackgroundColor: mobileColorTheme.background,
    appBarTheme: AppBarTheme(
      foregroundColor: mobileColorTheme.onBackground,
      backgroundColor: mobileColorTheme.background,
      elevation: 80,
      centerTitle: false,
      titleTextStyle: TextStyle(
        color: mobileColorTheme.onBackground,
        fontSize: 18,
        fontWeight: FontWeight.w600,
        letterSpacing: 0.05,
      ),
      shadowColor: mobileColorTheme.outlineVariant,
    ),
    radioTheme: RadioThemeData(
      fillColor: MaterialStateProperty.resolveWith((states) {
        if (states.contains(MaterialState.selected)) {
          return mobileColorTheme.primary;
        }
        return mobileColorTheme.outline;
      }),
    ),
    // button
    elevatedButtonTheme: ElevatedButtonThemeData(
      style: ButtonStyle(
        fixedSize: MaterialStateProperty.all(const Size.fromHeight(48)),
        elevation: MaterialStateProperty.all(0),
        shadowColor: MaterialStateProperty.all(null),
        backgroundColor: MaterialStateProperty.resolveWith<Color>(
          (Set<MaterialState> states) {
            if (states.contains(MaterialState.disabled)) {
              return const Color(0xFF57B5F8);
            }
            return mobileColorTheme.primary;
          },
        ),
        foregroundColor: MaterialStateProperty.all(Colors.white),
      ),
    ),
    outlinedButtonTheme: OutlinedButtonThemeData(
      style: ButtonStyle(
        foregroundColor: MaterialStateProperty.all(
          mobileColorTheme.onBackground,
        ),
        backgroundColor: MaterialStateProperty.all(Colors.white),
        shape: MaterialStateProperty.all(
          RoundedRectangleBorder(
            borderRadius: BorderRadius.circular(6),
          ),
        ),
        side: MaterialStateProperty.all(
          BorderSide(
            color: mobileColorTheme.outline,
            width: 0.5,
          ),
        ),
        padding: MaterialStateProperty.all(
          const EdgeInsets.symmetric(horizontal: 16),
        ),
        // splash color
        overlayColor: MaterialStateProperty.all(
          Colors.grey[100],
        ),
      ),
    ),
    // text
    fontFamily: 'Poppins',
    textTheme: TextTheme(
      displayLarge: const TextStyle(
        color: Color(0xFF57B5F8),
        fontSize: 32,
        fontWeight: FontWeight.w700,
        height: 1.20,
        letterSpacing: 0.16,
      ),
      displayMedium: TextStyle(
        color: mobileColorTheme.onBackground,
        fontSize: 32,
        fontWeight: FontWeight.w600,
        height: 1.20,
        letterSpacing: 0.16,
      ),
      // H1 Semi 26
      displaySmall: TextStyle(
        color: mobileColorTheme.onBackground,
        fontWeight: FontWeight.w600,
        height: 1.10,
        letterSpacing: 0.13,
      ),
      // body2 14 Regular
      bodyMedium: TextStyle(
<<<<<<< HEAD
        color: mobileColorTheme.onBackground,
=======
        color: Colors.black,
>>>>>>> d51c7f38
        fontSize: 14,
        fontWeight: FontWeight.w400,
        height: 1.20,
        letterSpacing: 0.07,
      ),
      // setting item title
      labelMedium: TextStyle(
        color: mobileColorTheme.onSurface,
        fontSize: 18,
        fontWeight: FontWeight.w500,
      ),
      // setting group title
      labelSmall: TextStyle(
        color: mobileColorTheme.onBackground,
        fontSize: 16,
        fontWeight: FontWeight.w600,
        letterSpacing: 0.05,
      ),
    ),
    inputDecorationTheme: InputDecorationTheme(
      contentPadding: const EdgeInsets.all(8),
      focusedBorder: const OutlineInputBorder(
        borderSide: BorderSide(
          width: 2,
          color: _primaryColor,
        ),
        borderRadius: BorderRadius.all(Radius.circular(6)),
      ),
      focusedErrorBorder: OutlineInputBorder(
        borderSide: BorderSide(color: mobileColorTheme.error),
        borderRadius: const BorderRadius.all(Radius.circular(6)),
      ),
      errorBorder: OutlineInputBorder(
        borderSide: BorderSide(color: mobileColorTheme.error),
        borderRadius: const BorderRadius.all(Radius.circular(6)),
      ),
      enabledBorder: OutlineInputBorder(
        borderSide: BorderSide(
          color: mobileColorTheme.outline,
        ),
        borderRadius: const BorderRadius.all(Radius.circular(6)),
      ),
    ),
    colorScheme: mobileColorTheme,
  );
}<|MERGE_RESOLUTION|>--- conflicted
+++ resolved
@@ -1,14 +1,22 @@
 // ThemeData in mobile
+import 'package:appflowy/workspace/application/settings/appearance/appearance_cubit.dart';
+import 'package:flowy_infra/colorscheme/colorscheme.dart';
+import 'package:flowy_infra/size.dart';
+import 'package:flowy_infra/theme_extension.dart';
 import 'package:flutter/material.dart';
 
-<<<<<<< HEAD
 const _primaryColor = Color(0xFF2DA2F6); //primary 100
 const _onBackgroundColor = Color(0xff2F3030); // text/title color
 const _onSurfaceColor = Color(0xff676666); // text/body color
 const _onSecondaryColor = Color(0xFFC5C7CB); // text/body2 color
 
 // TODO(yijing): improve theme color before release
-ThemeData getMobileThemeData(Brightness brightness) {
+ThemeData getMobileThemeData(
+  Brightness brightness,
+  FlowyColorScheme theme,
+  String fontFamily,
+  String monospaceFontFamily,
+) {
   final mobileColorTheme = (brightness == Brightness.light)
       ? ColorScheme(
           brightness: brightness,
@@ -45,27 +53,6 @@
           onSurface: const Color(0xffC5C6C7), // text/body color
         );
 
-=======
-ThemeData getMobileThemeData(
-  Theme theme,
-) {
-  const mobileColorTheme = ColorScheme(
-    brightness: Brightness.light,
-    primary: Color(0xFF2DA2F6), //primary 100
-    onPrimary: Colors.white,
-    // TODO(yijing): add color later
-    secondary: Colors.white,
-    onSecondary: Colors.white,
-    error: Color(0xffFB006D),
-    onError: Color(0xffFB006D),
-    background: Colors.white,
-    onBackground: Color(0xff2F3030), // title text
-    outline: Color(0xffBDC0C5), //caption
-    //Snack bar
-    surface: Colors.white,
-    onSurface: Color(0xff2F3030), // title text
-  );
->>>>>>> d51c7f38
   return ThemeData(
     // color
     primaryColor: mobileColorTheme.primary, //primary 100
@@ -164,11 +151,7 @@
       ),
       // body2 14 Regular
       bodyMedium: TextStyle(
-<<<<<<< HEAD
-        color: mobileColorTheme.onBackground,
-=======
-        color: Colors.black,
->>>>>>> d51c7f38
+        color: mobileColorTheme.onBackground,
         fontSize: 14,
         fontWeight: FontWeight.w400,
         height: 1.20,
@@ -213,5 +196,46 @@
       ),
     ),
     colorScheme: mobileColorTheme,
+    extensions: [
+      AFThemeExtension(
+        warning: theme.yellow,
+        success: theme.green,
+        tint1: theme.tint1,
+        tint2: theme.tint2,
+        tint3: theme.tint3,
+        tint4: theme.tint4,
+        tint5: theme.tint5,
+        tint6: theme.tint6,
+        tint7: theme.tint7,
+        tint8: theme.tint8,
+        tint9: theme.tint9,
+        textColor: theme.text,
+        greyHover: theme.hoverBG1,
+        greySelect: theme.bg3,
+        lightGreyHover: theme.hoverBG3,
+        toggleOffFill: theme.shader5,
+        progressBarBGColor: theme.progressBarBGColor,
+        toggleButtonBGColor: theme.toggleButtonBGColor,
+        calendarWeekendBGColor: theme.calendarWeekendBGColor,
+        gridRowCountColor: theme.gridRowCountColor,
+        code: getFontStyle(
+          fontFamily: monospaceFontFamily,
+          fontColor: theme.shader3,
+        ),
+        callout: getFontStyle(
+          fontFamily: fontFamily,
+          fontSize: FontSizes.s11,
+          fontColor: theme.shader3,
+        ),
+        calloutBGColor: theme.hoverBG3,
+        tableCellBGColor: theme.surface,
+        caption: getFontStyle(
+          fontFamily: fontFamily,
+          fontSize: FontSizes.s11,
+          fontWeight: FontWeight.w400,
+          fontColor: theme.hint,
+        ),
+      ),
+    ],
   );
 }