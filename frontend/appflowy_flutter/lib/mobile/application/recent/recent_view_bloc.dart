import 'package:appflowy/mobile/application/page_style/document_page_style_bloc.dart';
import 'package:appflowy/plugins/document/application/document_data_pb_extension.dart';
import 'package:appflowy/plugins/document/application/document_listener.dart';
import 'package:appflowy/plugins/document/application/document_service.dart';
import 'package:appflowy/plugins/document/presentation/editor_plugins/plugins.dart';
import 'package:appflowy/workspace/application/view/prelude.dart';
import 'package:appflowy/workspace/application/view/view_ext.dart';
import 'package:appflowy_backend/protobuf/flowy-folder/view.pb.dart';
import 'package:flutter_bloc/flutter_bloc.dart';
import 'package:freezed_annotation/freezed_annotation.dart';

part 'recent_view_bloc.freezed.dart';

class RecentViewBloc extends Bloc<RecentViewEvent, RecentViewState> {
  RecentViewBloc({
    required this.view,
  })  : _documentListener = DocumentListener(id: view.id),
        _viewListener = ViewListener(viewId: view.id),
        super(RecentViewState.initial()) {
    on<RecentViewEvent>(
      (event, emit) async {
        await event.when(
          initial: () async {
            _documentListener.start(
              onDocEventUpdate: (docEvent) async {
                if (state.coverTypeV2 != null) {
                  return;
                }
                final (coverType, coverValue) = await getCoverV1();
                add(
                  RecentViewEvent.updateCover(
                    coverType,
                    null,
                    coverValue,
                  ),
                );
              },
            );
            _viewListener.start(
              onViewUpdated: (view) {
                add(
                  RecentViewEvent.updateNameOrIcon(
                    view.name,
                    view.icon.value,
                  ),
                );

                if (view.extra.isNotEmpty) {
                  final cover = view.cover;
                  add(
                    RecentViewEvent.updateCover(
                      CoverType.none,
                      cover?.type,
                      cover?.value,
                    ),
                  );
                }
              },
            );
            final cover = await getCoverV2();
            if (cover != null) {
              emit(
                state.copyWith(
                  name: view.name,
                  icon: view.icon.value,
                  coverTypeV2: cover.type,
                  coverValue: cover.value,
                ),
              );
            } else {
              final (coverTypeV1, coverValue) = await getCoverV1();
              emit(
                state.copyWith(
                  name: view.name,
                  icon: view.icon.value,
                  coverTypeV1: coverTypeV1,
                  coverValue: coverValue,
                ),
              );
            }
          },
          updateNameOrIcon: (name, icon) {
            emit(
              state.copyWith(
                name: name,
                icon: icon,
              ),
            );
          },
          updateCover: (coverTypeV1, coverTypeV2, coverValue) {
            emit(
              state.copyWith(
                coverTypeV1: coverTypeV1,
                coverTypeV2: coverTypeV2,
                coverValue: coverValue,
              ),
            );
          },
        );
      },
    );
  }

  final _service = DocumentService();
  final ViewPB view;
  final DocumentListener _documentListener;
  final ViewListener _viewListener;

<<<<<<< HEAD
  Future<PageStyleCover?> getCoverV2() async {
    final cover = view.cover;
    return cover;
  }

  // for the version under 0.5.5
  Future<(CoverType, String?)> getCoverV1() async {
    final result = await _service.getDocument(viewId: view.id);
=======
  Future<(CoverType, String?)> getCover() async {
    final result = await _service.getDocument(documentId: view.id);
>>>>>>> 6d0598b1
    final document = result.fold((s) => s.toDocument(), (f) => null);
    if (document != null) {
      final coverType = CoverType.fromString(
        document.root.attributes[DocumentHeaderBlockKeys.coverType],
      );
      final coverValue = document
          .root.attributes[DocumentHeaderBlockKeys.coverDetails] as String?;
      return (coverType, coverValue);
    }
    return (CoverType.none, null);
  }

  @override
  Future<void> close() async {
    await _documentListener.stop();
    await _viewListener.stop();
    return super.close();
  }
}

@freezed
class RecentViewEvent with _$RecentViewEvent {
  const factory RecentViewEvent.initial() = Initial;
  const factory RecentViewEvent.updateCover(
    CoverType coverTypeV1, // for the version under 0.5.5, including 0.5.5
    PageStyleCoverImageType? coverTypeV2, // for the version above 0.5.5
    String? coverValue,
  ) = UpdateCover;
  const factory RecentViewEvent.updateNameOrIcon(
    String name,
    String icon,
  ) = UpdateNameOrIcon;
}

@freezed
class RecentViewState with _$RecentViewState {
  const factory RecentViewState({
    required String name,
    required String icon,
    @Default(CoverType.none) CoverType coverTypeV1,
    PageStyleCoverImageType? coverTypeV2,
    @Default(null) String? coverValue,
  }) = _RecentViewState;

  factory RecentViewState.initial() =>
      const RecentViewState(name: '', icon: '');
}<|MERGE_RESOLUTION|>--- conflicted
+++ resolved
@@ -57,7 +57,7 @@
                 }
               },
             );
-            final cover = await getCoverV2();
+            final cover = getCoverV2();
             if (cover != null) {
               emit(
                 state.copyWith(
@@ -106,19 +106,13 @@
   final DocumentListener _documentListener;
   final ViewListener _viewListener;
 
-<<<<<<< HEAD
-  Future<PageStyleCover?> getCoverV2() async {
-    final cover = view.cover;
-    return cover;
+  PageStyleCover? getCoverV2() {
+    return view.cover;
   }
 
   // for the version under 0.5.5
   Future<(CoverType, String?)> getCoverV1() async {
-    final result = await _service.getDocument(viewId: view.id);
-=======
-  Future<(CoverType, String?)> getCover() async {
     final result = await _service.getDocument(documentId: view.id);
->>>>>>> 6d0598b1
     final document = result.fold((s) => s.toDocument(), (f) => null);
     if (document != null) {
       final coverType = CoverType.fromString(
