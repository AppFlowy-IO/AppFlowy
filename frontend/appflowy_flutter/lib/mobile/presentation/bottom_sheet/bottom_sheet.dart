import 'package:appflowy/mobile/presentation/bottom_sheet/bottom_sheet_rename_widget.dart';
import 'package:appflowy/mobile/presentation/bottom_sheet/bottom_sheet_view_item_body.dart';
import 'package:appflowy/mobile/presentation/bottom_sheet/bottom_sheet_view_item_header.dart';
import 'package:appflowy/workspace/application/favorite/favorite_bloc.dart';
import 'package:appflowy/workspace/application/view/view_bloc.dart';
import 'package:appflowy_backend/protobuf/flowy-folder2/protobuf.dart';
import 'package:flowy_infra_ui/flowy_infra_ui.dart' hide WidgetBuilder;
import 'package:flutter/material.dart';
import 'package:flutter_bloc/flutter_bloc.dart';
import 'package:go_router/go_router.dart';

Future<void> showMobileBottomSheet({
  required BuildContext context,
  required WidgetBuilder builder,
}) async {
  showModalBottomSheet(
    context: context,
    isScrollControlled: true,
    enableDrag: true,
    useSafeArea: true,
    builder: builder,
  );
}

enum MobileBottomSheetType {
  view,
  rename,
}

class MobileViewItemBottomSheet extends StatefulWidget {
  const MobileViewItemBottomSheet({
    super.key,
    required this.view,
    this.defaultType = MobileBottomSheetType.view,
  });

  final ViewPB view;
  final MobileBottomSheetType defaultType;

  @override
  State<MobileViewItemBottomSheet> createState() =>
      _MobileViewItemBottomSheetState();
}

class _MobileViewItemBottomSheetState extends State<MobileViewItemBottomSheet> {
  MobileBottomSheetType type = MobileBottomSheetType.view;

  @override
  initState() {
    super.initState();

    type = widget.defaultType;
  }

  @override
  Widget build(BuildContext context) {
<<<<<<< HEAD
    return Padding(
      padding: const EdgeInsets.fromLTRB(16, 16, 16, 32),
      child: Column(
        mainAxisSize: MainAxisSize.min,
        children: [
          // header
          _buildHeader(),
          const VSpace(16),
          // body
          _buildBody(),
        ],
      ),
=======
    return Column(
      mainAxisSize: MainAxisSize.min,
      children: [
        // drag handler
        const MobileBottomSheetDragHandler(),

        // header
        _buildHeader(),
        const VSpace(8.0),
        const Divider(),

        // body
        _buildBody(),
        const VSpace(12.0),
      ],
>>>>>>> 09b4e19c
    );
  }

  Widget _buildHeader() {
    switch (type) {
      case MobileBottomSheetType.view:
      case MobileBottomSheetType.rename:
        // header
        return MobileViewItemBottomSheetHeader(
          showBackButton: type != MobileBottomSheetType.view,
          view: widget.view,
          onBack: () {
            setState(() {
              type = MobileBottomSheetType.view;
            });
          },
        );
    }
  }

  Widget _buildBody() {
    switch (type) {
      case MobileBottomSheetType.view:
        return MobileViewItemBottomSheetBody(
          isFavorite: widget.view.isFavorite,
          onAction: (action) {
            switch (action) {
              case MobileViewItemBottomSheetBodyAction.rename:
                setState(() {
                  type = MobileBottomSheetType.rename;
                });
                break;
              case MobileViewItemBottomSheetBodyAction.duplicate:
                context.pop();
                context.read<ViewBloc>().add(const ViewEvent.duplicate());
                break;
              case MobileViewItemBottomSheetBodyAction.share:
                // unimplemented
                context.pop();
                break;
              case MobileViewItemBottomSheetBodyAction.delete:
                context.pop();
                context.read<ViewBloc>().add(const ViewEvent.delete());

                break;
              case MobileViewItemBottomSheetBodyAction.addToFavorites:
              case MobileViewItemBottomSheetBodyAction.removeFromFavorites:
                context.pop();
                context
                    .read<FavoriteBloc>()
                    .add(FavoriteEvent.toggle(widget.view));
                break;
            }
          },
        );
      case MobileBottomSheetType.rename:
        return MobileBottomSheetRenameWidget(
          name: widget.view.name,
          onRename: (name) {
            if (name != widget.view.name) {
              context.read<ViewBloc>().add(ViewEvent.rename(name));
            }
            context.pop();
          },
        );
    }
  }
}<|MERGE_RESOLUTION|>--- conflicted
+++ resolved
@@ -54,7 +54,6 @@
 
   @override
   Widget build(BuildContext context) {
-<<<<<<< HEAD
     return Padding(
       padding: const EdgeInsets.fromLTRB(16, 16, 16, 32),
       child: Column(
@@ -67,23 +66,6 @@
           _buildBody(),
         ],
       ),
-=======
-    return Column(
-      mainAxisSize: MainAxisSize.min,
-      children: [
-        // drag handler
-        const MobileBottomSheetDragHandler(),
-
-        // header
-        _buildHeader(),
-        const VSpace(8.0),
-        const Divider(),
-
-        // body
-        _buildBody(),
-        const VSpace(12.0),
-      ],
->>>>>>> 09b4e19c
     );
   }
 
