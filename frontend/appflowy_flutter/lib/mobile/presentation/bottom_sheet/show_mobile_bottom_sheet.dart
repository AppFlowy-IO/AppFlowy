import 'package:appflowy/plugins/base/drag_handler.dart';
import 'package:flowy_infra/size.dart';
import 'package:flowy_infra_ui/flowy_infra_ui.dart' hide WidgetBuilder;
import 'package:flutter/material.dart';

Future<T?> showMobileBottomSheet<T>(
  BuildContext context, {
  required WidgetBuilder builder,
  ShapeBorder? shape,
  bool isDragEnabled = true,
  bool resizeToAvoidBottomInset = true,
<<<<<<< HEAD
  EdgeInsets padding = const EdgeInsets.fromLTRB(16, 16, 16, 48),
=======
  EdgeInsets padding = const EdgeInsets.fromLTRB(16, 16, 16, 32),
  bool showDragHandle = false,
  bool showHeader = false,
  bool showCloseButton = false,
  String title = '', // only works if showHeader is true
>>>>>>> b43b522d
}) async {
  assert(() {
    if (showCloseButton || title.isNotEmpty) assert(showHeader);
    return true;
  }());

  return showModalBottomSheet<T>(
    context: context,
    isScrollControlled: true,
    enableDrag: isDragEnabled,
    useSafeArea: true,
    clipBehavior: Clip.antiAlias,
    shape: shape ??
        const RoundedRectangleBorder(
          borderRadius: BorderRadius.vertical(
            top: Corners.s12Radius,
          ),
        ),
    builder: (context) {
      final List<Widget> children = [];

      if (showDragHandle) {
        children.addAll([
          const VSpace(4),
          const DragHandler(),
        ]);
      }

      if (showHeader) {
        children.addAll([
          const VSpace(4),
          Row(
            mainAxisAlignment: MainAxisAlignment.spaceBetween,
            children: [
              showCloseButton
                  ? Padding(
                      padding: EdgeInsets.only(left: padding.left),
                      child: FlowyButton(
                        useIntrinsicWidth: true,
                        text: const Icon(
                          Icons.close,
                          size: 24,
                        ),
                        margin: EdgeInsets.zero,
                        onTap: () => Navigator.of(context).pop(),
                      ),
                    )
                  : const SizedBox.shrink(),
              FlowyText(
                title,
                fontSize: 16.0,
              ),
              showCloseButton
                  ? HSpace(padding.right + 24)
                  : const SizedBox.shrink(),
            ],
          ),
          const VSpace(4),
          const Divider(),
        ]);
      }

      final child = builder(context);

      if (resizeToAvoidBottomInset) {
        children.add(
          AnimatedPadding(
            padding: padding +
                EdgeInsets.only(
                  bottom: MediaQuery.of(context).viewInsets.bottom,
                ),
            duration: Duration.zero,
            child: child,
          ),
        );
      } else {
        children.add(child);
      }

      if (children.length == 1) {
        return children.first;
      }

      return Column(
        mainAxisSize: MainAxisSize.min,
        children: children,
      );
    },
  );
}<|MERGE_RESOLUTION|>--- conflicted
+++ resolved
@@ -9,15 +9,11 @@
   ShapeBorder? shape,
   bool isDragEnabled = true,
   bool resizeToAvoidBottomInset = true,
-<<<<<<< HEAD
-  EdgeInsets padding = const EdgeInsets.fromLTRB(16, 16, 16, 48),
-=======
   EdgeInsets padding = const EdgeInsets.fromLTRB(16, 16, 16, 32),
   bool showDragHandle = false,
   bool showHeader = false,
   bool showCloseButton = false,
   String title = '', // only works if showHeader is true
->>>>>>> b43b522d
 }) async {
   assert(() {
     if (showCloseButton || title.isNotEmpty) assert(showHeader);
