--- conflicted
+++ resolved
@@ -63,24 +63,6 @@
       minChildSize: 0.4,
       snapSizes: const [0.4, 0.7, 1.0],
       builder: (_, controller) => Material(
-<<<<<<< HEAD
-        child: ColoredBox(
-          color: Theme.of(context).colorScheme.surface,
-          child: Column(
-            children: [
-              const DragHandler(),
-              _buildHeader(),
-              Expanded(
-                child: SingleChildScrollView(
-                  controller: controller,
-                  child: _DateCellEditBody(
-                    dateCellController: widget.controller,
-                  ),
-                ),
-              ),
-            ],
-          ),
-=======
         color: Theme.of(context).colorScheme.secondaryContainer,
         child: ListView(
           controller: controller,
@@ -91,10 +73,11 @@
             ),
             _buildHeader(),
             Expanded(
-              child: _buildBody(),
+              child: _DateCellEditBody(
+                dateCellController: widget.controller,
+              ),
             ),
           ],
->>>>>>> 781fbf1b
         ),
       ),
     );
