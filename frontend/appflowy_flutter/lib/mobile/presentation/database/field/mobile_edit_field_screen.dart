--- conflicted
+++ resolved
@@ -76,13 +76,8 @@
             await fieldService.updateField(name: newField.name);
           }
 
-<<<<<<< HEAD
-          if (newField.type != field.type) {
+          if (newField.type != widget.field.fieldType) {
             await fieldService.updateType(fieldType: newField.type);
-=======
-          if (newField.type != widget.field.fieldType) {
-            await fieldService.updateFieldType(fieldType: newField.type);
->>>>>>> 8105da1c
           }
 
           final data = newField.getTypeOptionData();
