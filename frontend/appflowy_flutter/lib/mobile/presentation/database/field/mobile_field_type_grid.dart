import 'package:appflowy/generated/flowy_svgs.g.dart';
import 'package:appflowy/generated/locale_keys.g.dart';
import 'package:appflowy/mobile/presentation/base/app_bar_actions.dart';
import 'package:appflowy/util/field_type_extension.dart';
import 'package:appflowy_backend/protobuf/flowy-database2/protobuf.dart';
import 'package:easy_localization/easy_localization.dart';
import 'package:flowy_infra_ui/flowy_infra_ui.dart';
import 'package:flutter/material.dart';
import 'package:go_router/go_router.dart';

import 'mobile_field_type_option_editor.dart';

const _supportedFieldTypes = [
  FieldType.RichText,
  FieldType.Number,
  FieldType.URL,
  FieldType.SingleSelect,
  FieldType.MultiSelect,
  FieldType.DateTime,
  FieldType.Checkbox,
  FieldType.Checklist,
  FieldType.LastEditedTime,
  FieldType.CreatedTime,
];

class FieldOptions extends StatelessWidget {
  const FieldOptions({
    super.key,
    required this.mode,
    required this.onSelectFieldType,
    this.scrollController,
  });

  final FieldOptionMode mode;
  final void Function(FieldType) onSelectFieldType;
  final ScrollController? scrollController;

  @override
  Widget build(BuildContext context) {
<<<<<<< HEAD
    return Column(
      children: [
        _FieldHeader(mode: mode),
        const VSpace(12.0),
        Expanded(
          child: SingleChildScrollView(
            controller: scrollController,
            child: _GridView(
              crossAxisCount: 3,
              mainAxisSpacing: 28,
              itemWidth: MediaQuery.of(context).size.width / 3,
              children: _supportedFieldTypes
                  .map(
                    (e) => _Field(
                      type: e,
                      onTap: () => onSelectFieldType(e),
                    ),
                  )
                  .toList(),
            ),
=======
    return SingleChildScrollView(
      controller: scrollController,
      child: Column(
        mainAxisSize: MainAxisSize.min,
        children: [
          _FieldHeader(mode: mode),
          const VSpace(12.0),
          _GridView(
            crossAxisCount: 3,
            mainAxisSpacing: 4,
            itemSize: const Size(82, 140),
            children: _supportedFieldTypes
                .map(
                  (e) => _Field(
                    type: e,
                    onTap: () => onSelectFieldType(e),
                  ),
                )
                .toList(),
>>>>>>> d2cc7998
          ),
        ],
      ),
    );
  }
}

class _FieldHeader extends StatelessWidget {
  const _FieldHeader({required this.mode});

  final FieldOptionMode mode;

  @override
  Widget build(BuildContext context) {
    return SizedBox(
      height: 56,
      child: Row(
        mainAxisAlignment: MainAxisAlignment.spaceBetween,
        children: [
          SizedBox(
            width: 120,
            child: AppBarCancelButton(
              onTap: () => context.pop(),
            ),
          ),
          FlowyText.medium(
            switch (mode) {
              FieldOptionMode.add => LocaleKeys.grid_field_newProperty.tr(),
              FieldOptionMode.edit => LocaleKeys.grid_field_editProperty.tr(),
            },
            fontSize: 17.0,
          ),
          const HSpace(120),
        ],
      ),
    );
  }
}

class _Field extends StatelessWidget {
  const _Field({
    required this.type,
    required this.onTap,
  });

  final FieldType type;
  final VoidCallback onTap;

  @override
  Widget build(BuildContext context) {
    return GestureDetector(
      onTap: onTap,
      child: Column(
        mainAxisAlignment: MainAxisAlignment.center,
        children: [
          FlowySvg(
            type.svgData,
            blendMode: null,
            size: const Size.square(82),
          ),
          const VSpace(6.0),
          FlowyText(
            type.i18n,
            fontSize: 15.0,
<<<<<<< HEAD
=======
            textAlign: TextAlign.center,
            maxLines: 2,
>>>>>>> d2cc7998
            overflow: TextOverflow.ellipsis,
          ),
        ],
      ),
    );
  }
}

class _GridView extends StatelessWidget {
  const _GridView({
    required this.children,
    required this.crossAxisCount,
    required this.mainAxisSpacing,
    required this.itemSize,
  });

  final List<Widget> children;
  final int crossAxisCount;
  final double mainAxisSpacing;
  final Size itemSize;

  @override
  Widget build(BuildContext context) {
    return Column(
      children: [
        for (var i = 0; i < children.length; i += crossAxisCount)
          Padding(
            padding: EdgeInsets.only(bottom: mainAxisSpacing),
            child: Row(
              mainAxisAlignment: MainAxisAlignment.spaceAround,
              crossAxisAlignment: CrossAxisAlignment.start,
              children: [
                for (var j = 0; j < crossAxisCount; j++)
                  i + j < children.length
                      ? ConstrainedBox(
<<<<<<< HEAD
                          constraints: BoxConstraints(
                            maxWidth: itemWidth,
                            minWidth: itemWidth,
                          ),
                          child: children[i + j],
                        )
                      : HSpace(itemWidth),
=======
                          constraints: BoxConstraints.tight(itemSize),
                          child: children[i + j],
                        )
                      : SizedBox.fromSize(size: itemSize),
>>>>>>> d2cc7998
              ],
            ),
          ),
      ],
    );
  }
}<|MERGE_RESOLUTION|>--- conflicted
+++ resolved
@@ -37,28 +37,6 @@
 
   @override
   Widget build(BuildContext context) {
-<<<<<<< HEAD
-    return Column(
-      children: [
-        _FieldHeader(mode: mode),
-        const VSpace(12.0),
-        Expanded(
-          child: SingleChildScrollView(
-            controller: scrollController,
-            child: _GridView(
-              crossAxisCount: 3,
-              mainAxisSpacing: 28,
-              itemWidth: MediaQuery.of(context).size.width / 3,
-              children: _supportedFieldTypes
-                  .map(
-                    (e) => _Field(
-                      type: e,
-                      onTap: () => onSelectFieldType(e),
-                    ),
-                  )
-                  .toList(),
-            ),
-=======
     return SingleChildScrollView(
       controller: scrollController,
       child: Column(
@@ -78,7 +56,6 @@
                   ),
                 )
                 .toList(),
->>>>>>> d2cc7998
           ),
         ],
       ),
@@ -143,11 +120,8 @@
           FlowyText(
             type.i18n,
             fontSize: 15.0,
-<<<<<<< HEAD
-=======
             textAlign: TextAlign.center,
             maxLines: 2,
->>>>>>> d2cc7998
             overflow: TextOverflow.ellipsis,
           ),
         ],
@@ -183,20 +157,10 @@
                 for (var j = 0; j < crossAxisCount; j++)
                   i + j < children.length
                       ? ConstrainedBox(
-<<<<<<< HEAD
-                          constraints: BoxConstraints(
-                            maxWidth: itemWidth,
-                            minWidth: itemWidth,
-                          ),
-                          child: children[i + j],
-                        )
-                      : HSpace(itemWidth),
-=======
                           constraints: BoxConstraints.tight(itemSize),
                           child: children[i + j],
                         )
                       : SizedBox.fromSize(size: itemSize),
->>>>>>> d2cc7998
               ],
             ),
           ),
