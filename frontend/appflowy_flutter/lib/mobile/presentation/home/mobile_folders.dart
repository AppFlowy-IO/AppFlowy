import 'package:appflowy/generated/locale_keys.g.dart';
import 'package:appflowy/mobile/application/mobile_router.dart';
import 'package:appflowy/mobile/presentation/home/section_folder/mobile_home_section_folder.dart';
import 'package:appflowy/workspace/application/favorite/favorite_bloc.dart';
import 'package:appflowy/workspace/application/menu/sidebar_sections_bloc.dart';
import 'package:appflowy/workspace/application/sidebar/folder/folder_bloc.dart';
import 'package:appflowy/workspace/application/user/user_workspace_bloc.dart';
import 'package:appflowy_backend/protobuf/flowy-user/protobuf.dart';
import 'package:easy_localization/easy_localization.dart';
import 'package:flowy_infra_ui/flowy_infra_ui.dart';
import 'package:flutter/material.dart';
import 'package:flutter_bloc/flutter_bloc.dart';
import 'package:flutter_slidable/flutter_slidable.dart';

// Contains Public And Private Sections
class MobileFolders extends StatelessWidget {
  const MobileFolders({
    super.key,
    required this.user,
    required this.workspaceId,
    required this.showFavorite,
  });

  final UserProfilePB user;
  final String workspaceId;
  final bool showFavorite;

  @override
  Widget build(BuildContext context) {
    return MultiBlocProvider(
      providers: [
        BlocProvider(
          create: (_) => SidebarSectionsBloc()
            ..add(
              SidebarSectionsEvent.initial(
                user,
                workspaceId,
              ),
            ),
        ),
        BlocProvider(
          create: (_) => FavoriteBloc()..add(const FavoriteEvent.initial()),
        ),
      ],
      child: BlocListener<UserWorkspaceBloc, UserWorkspaceState>(
        listener: (context, state) {
<<<<<<< HEAD
          context.read<SidebarSectionsBloc>().add(
                SidebarSectionsEvent.initial(
                  user,
                  state.currentWorkspace?.workspaceId ?? workspaceId,
                ),
              );
=======
          final lastCreatedRootView = state.lastCreatedRootView;
          if (lastCreatedRootView != null) {
            context.pushView(lastCreatedRootView);
          }
        },
        builder: (context, state) {
          final isCollaborativeWorkspace =
              context.read<UserWorkspaceBloc>().state.isCollabWorkspaceOn;
          return SlidableAutoCloseBehavior(
            child: Column(
              children: [
                ...isCollaborativeWorkspace
                    ? [
                        MobileSectionFolder(
                          title: LocaleKeys.sideBar_public.tr(),
                          categoryType: FolderCategoryType.public,
                          views: state.section.publicViews,
                        ),
                        const VSpace(8.0),
                        MobileSectionFolder(
                          title: LocaleKeys.sideBar_private.tr(),
                          categoryType: FolderCategoryType.private,
                          views: state.section.privateViews,
                        ),
                      ]
                    : [
                        MobileSectionFolder(
                          title: LocaleKeys.sideBar_personal.tr(),
                          categoryType: FolderCategoryType.public,
                          views: state.section.publicViews,
                        ),
                      ],
                const VSpace(8.0),
              ],
            ),
          );
>>>>>>> 84559afe
        },
        child: BlocConsumer<SidebarSectionsBloc, SidebarSectionsState>(
          listenWhen: (p, c) =>
              p.lastCreatedRootView?.id != c.lastCreatedRootView?.id,
          listener: (context, state) {
            final lastCreatedRootView = state.lastCreatedRootView;
            if (lastCreatedRootView != null) {
              context.pushView(lastCreatedRootView);
            }
          },
          builder: (context, state) {
            final isCollaborativeWorkspace =
                context.read<UserWorkspaceBloc>().state.isCollabWorkspaceOn;
            return SlidableAutoCloseBehavior(
              child: Column(
                children: [
                  ...isCollaborativeWorkspace
                      ? [
                          MobileSectionFolder(
                            title: LocaleKeys.sideBar_public.tr(),
                            views: state.section.publicViews,
                          ),
                          const VSpace(8.0),
                          MobileSectionFolder(
                            title: LocaleKeys.sideBar_private.tr(),
                            views: state.section.privateViews,
                          ),
                        ]
                      : [
                          MobileSectionFolder(
                            title: LocaleKeys.sideBar_personal.tr(),
                            views: state.section.publicViews,
                          ),
                        ],
                  const VSpace(8.0),
                ],
              ),
            );
          },
        ),
      ),
    );
  }
}<|MERGE_RESOLUTION|>--- conflicted
+++ resolved
@@ -44,51 +44,12 @@
       ],
       child: BlocListener<UserWorkspaceBloc, UserWorkspaceState>(
         listener: (context, state) {
-<<<<<<< HEAD
           context.read<SidebarSectionsBloc>().add(
                 SidebarSectionsEvent.initial(
                   user,
                   state.currentWorkspace?.workspaceId ?? workspaceId,
                 ),
               );
-=======
-          final lastCreatedRootView = state.lastCreatedRootView;
-          if (lastCreatedRootView != null) {
-            context.pushView(lastCreatedRootView);
-          }
-        },
-        builder: (context, state) {
-          final isCollaborativeWorkspace =
-              context.read<UserWorkspaceBloc>().state.isCollabWorkspaceOn;
-          return SlidableAutoCloseBehavior(
-            child: Column(
-              children: [
-                ...isCollaborativeWorkspace
-                    ? [
-                        MobileSectionFolder(
-                          title: LocaleKeys.sideBar_public.tr(),
-                          categoryType: FolderCategoryType.public,
-                          views: state.section.publicViews,
-                        ),
-                        const VSpace(8.0),
-                        MobileSectionFolder(
-                          title: LocaleKeys.sideBar_private.tr(),
-                          categoryType: FolderCategoryType.private,
-                          views: state.section.privateViews,
-                        ),
-                      ]
-                    : [
-                        MobileSectionFolder(
-                          title: LocaleKeys.sideBar_personal.tr(),
-                          categoryType: FolderCategoryType.public,
-                          views: state.section.publicViews,
-                        ),
-                      ],
-                const VSpace(8.0),
-              ],
-            ),
-          );
->>>>>>> 84559afe
         },
         child: BlocConsumer<SidebarSectionsBloc, SidebarSectionsState>(
           listenWhen: (p, c) =>
@@ -109,17 +70,20 @@
                       ? [
                           MobileSectionFolder(
                             title: LocaleKeys.sideBar_public.tr(),
+                            categoryType: FolderCategoryType.public,
                             views: state.section.publicViews,
                           ),
                           const VSpace(8.0),
                           MobileSectionFolder(
                             title: LocaleKeys.sideBar_private.tr(),
+                            categoryType: FolderCategoryType.private,
                             views: state.section.privateViews,
                           ),
                         ]
                       : [
                           MobileSectionFolder(
                             title: LocaleKeys.sideBar_personal.tr(),
+                            categoryType: FolderCategoryType.public,
                             views: state.section.publicViews,
                           ),
                         ],
