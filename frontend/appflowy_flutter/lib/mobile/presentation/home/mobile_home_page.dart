import 'package:appflowy/mobile/presentation/home/mobile_folders.dart';
import 'package:appflowy/mobile/presentation/home/mobile_home_page_header.dart';
import 'package:appflowy/mobile/presentation/home/mobile_home_page_recent_files.dart';
import 'package:appflowy/startup/startup.dart';
import 'package:appflowy/user/application/auth/auth_service.dart';
import 'package:appflowy/workspace/presentation/home/errors/workspace_failed_screen.dart';
import 'package:appflowy_backend/dispatch/dispatch.dart';
import 'package:appflowy_backend/protobuf/flowy-folder2/workspace.pb.dart';
import 'package:appflowy_backend/protobuf/flowy-user/protobuf.dart';
import 'package:flutter/material.dart';
import 'package:go_router/go_router.dart';

import 'mobile_home_setting_page.dart';

class MobileHomeScreen extends StatelessWidget {
  const MobileHomeScreen({super.key});

  static const routeName = "/MobileHomeScreen";

  @override
  Widget build(BuildContext context) {
    return FutureBuilder(
      future: Future.wait([
        FolderEventGetCurrentWorkspace().send(),
        getIt<AuthService>().getUser(),
      ]),
      builder: (context, snapshots) {
        if (!snapshots.hasData) {
          return const Center(child: CircularProgressIndicator.adaptive());
        }

        final workspaceSetting = snapshots.data?[0].fold(
          (workspaceSettingPB) {
            return workspaceSettingPB as WorkspaceSettingPB?;
          },
          (error) => null,
        );
        final userProfile =
            snapshots.data?[1].fold((error) => null, (userProfilePB) {
          return userProfilePB as UserProfilePB?;
        });

        // In the unlikely case either of the above is null, eg.
        // when a workspace is already open this can happen.
        if (workspaceSetting == null || userProfile == null) {
          return const WorkspaceFailedScreen();
        }

        return Scaffold(
          body: SafeArea(
            child: MobileHomePage(
              userProfile: userProfile,
              workspaceSetting: workspaceSetting,
            ),
<<<<<<< HEAD
            actions: [
              IconButton(
                onPressed: () {
                  context.push(MobileHomeSettingPage.routeName);
                },
                icon: const FlowySvg(
                  FlowySvgs.m_setting_m,
                ),
              )
            ],
            elevation: 0,
=======
>>>>>>> d51c7f38
          ),
        );
      },
    );
  }
}

class MobileHomePage extends StatelessWidget {
  const MobileHomePage({
    super.key,
    required this.userProfile,
    required this.workspaceSetting,
  });

  final UserProfilePB userProfile;
  final WorkspaceSettingPB workspaceSetting;

  @override
  Widget build(BuildContext context) {
    return Column(
      children: [
        // TODO: header + option icon button
        // Header
        Padding(
          padding: const EdgeInsets.symmetric(horizontal: 16),
          child: MobileHomePageHeader(
            userProfile: userProfile,
          ),
        ),
        const Divider(),

        // Folder
        Expanded(
          child: Scrollbar(
            child: SingleChildScrollView(
              child: Padding(
                padding: const EdgeInsets.all(8.0),
                child: Column(
                  children: [
                    // Recent files
                    const MobileHomePageRecentFilesWidget(),
                    const Divider(),

                    // Folders
                    Padding(
                      padding: const EdgeInsets.symmetric(horizontal: 16),
                      child: MobileFolders(
                        showFavorite: false,
                        user: userProfile,
                        workspaceSetting: workspaceSetting,
                      ),
                    ),
                  ],
                ),
              ),
            ),
          ),
        ),

        // TODO: Trash
      ],
    );
  }
}<|MERGE_RESOLUTION|>--- conflicted
+++ resolved
@@ -8,9 +8,6 @@
 import 'package:appflowy_backend/protobuf/flowy-folder2/workspace.pb.dart';
 import 'package:appflowy_backend/protobuf/flowy-user/protobuf.dart';
 import 'package:flutter/material.dart';
-import 'package:go_router/go_router.dart';
-
-import 'mobile_home_setting_page.dart';
 
 class MobileHomeScreen extends StatelessWidget {
   const MobileHomeScreen({super.key});
@@ -52,20 +49,6 @@
               userProfile: userProfile,
               workspaceSetting: workspaceSetting,
             ),
-<<<<<<< HEAD
-            actions: [
-              IconButton(
-                onPressed: () {
-                  context.push(MobileHomeSettingPage.routeName);
-                },
-                icon: const FlowySvg(
-                  FlowySvgs.m_setting_m,
-                ),
-              )
-            ],
-            elevation: 0,
-=======
->>>>>>> d51c7f38
           ),
         );
       },
