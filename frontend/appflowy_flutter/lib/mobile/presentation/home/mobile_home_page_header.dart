--- conflicted
+++ resolved
@@ -30,34 +30,7 @@
             constraints: const BoxConstraints(minHeight: 48),
             child: Row(
               children: [
-<<<<<<< HEAD
-                FlowyButton(
-                  useIntrinsicWidth: true,
-                  text: FlowyText(
-                    userIcon.isNotEmpty ? userIcon : '🐻',
-                    fontSize: 26,
-                  ),
-                  onTap: () async {
-                    final icon = await context.push<EmojiPickerResult>(
-                      Uri(
-                        path: MobileEmojiPickerScreen.routeName,
-                        queryParameters: {
-                          MobileEmojiPickerScreen.pageTitle: 'User icon',
-                        },
-                      ).toString(),
-                    );
-                    if (icon != null && context.mounted) {
-                      context.read<SettingsUserViewBloc>().add(
-                            SettingsUserEvent.updateUserIcon(
-                              iconUrl: icon.emoji,
-                            ),
-                          );
-                    }
-                  },
-                ),
-=======
                 _UserIcon(userIcon: userIcon),
->>>>>>> d7658063
                 const HSpace(12),
                 Expanded(
                   child: Column(
