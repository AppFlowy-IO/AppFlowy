import 'package:flutter/material.dart';

import 'package:appflowy/generated/flowy_svgs.g.dart';
import 'package:appflowy/generated/locale_keys.g.dart';
import 'package:appflowy/mobile/presentation/bottom_sheet/bottom_sheet.dart';
import 'package:appflowy/mobile/presentation/home/mobile_home_setting_page.dart';
import 'package:appflowy/mobile/presentation/home/workspaces/workspace_menu_bottom_sheet.dart';
import 'package:appflowy/plugins/base/emoji/emoji_picker_screen.dart';
import 'package:appflowy/plugins/base/icon/icon_picker.dart';
import 'package:appflowy/startup/startup.dart';
import 'package:appflowy/workspace/application/user/settings_user_bloc.dart';
import 'package:appflowy/workspace/application/user/user_workspace_bloc.dart';
import 'package:appflowy/workspace/presentation/home/menu/sidebar/workspace/_sidebar_workspace_icon.dart';
import 'package:appflowy/workspace/presentation/settings/widgets/settings_user_view.dart';
import 'package:appflowy_backend/protobuf/flowy-user/protobuf.dart';
import 'package:easy_localization/easy_localization.dart';
import 'package:flowy_infra_ui/flowy_infra_ui.dart';
import 'package:flutter_bloc/flutter_bloc.dart';
import 'package:go_router/go_router.dart';

class MobileHomePageHeader extends StatelessWidget {
  const MobileHomePageHeader({
    super.key,
    required this.userProfile,
  });

  final UserProfilePB userProfile;

  @override
  Widget build(BuildContext context) {
    return BlocProvider(
      create: (context) => getIt<SettingsUserViewBloc>(param1: userProfile)
        ..add(const SettingsUserEvent.initial()),
      child: BlocBuilder<SettingsUserViewBloc, SettingsUserState>(
        builder: (context, state) {
          final isCollaborativeWorkspace =
              context.read<UserWorkspaceBloc>().state.isCollabWorkspaceOn;
          return ConstrainedBox(
            constraints: const BoxConstraints(minHeight: 52),
            child: Row(
              mainAxisSize: MainAxisSize.min,
              children: [
                Expanded(
                  child: isCollaborativeWorkspace
                      ? _MobileWorkspace(userProfile: userProfile)
                      : _MobileUser(userProfile: userProfile),
                ),
                IconButton(
                  onPressed: () => context.push(
                    MobileHomeSettingPage.routeName,
                  ),
                  icon: const FlowySvg(FlowySvgs.m_setting_m),
                ),
              ],
            ),
          );
        },
      ),
    );
  }
}

class _MobileUser extends StatelessWidget {
  const _MobileUser({
    required this.userProfile,
  });

  final UserProfilePB userProfile;

  @override
  Widget build(BuildContext context) {
    final userIcon = userProfile.iconUrl;
    return Row(
      children: [
        _UserIcon(userIcon: userIcon),
        const HSpace(12),
        Expanded(
          child: Column(
            crossAxisAlignment: CrossAxisAlignment.start,
            children: [
              const FlowyText.medium('AppFlowy', fontSize: 18),
              const VSpace(4),
              FlowyText.regular(
                userProfile.email.isNotEmpty
                    ? userProfile.email
                    : userProfile.name,
                fontSize: 12,
                color: Theme.of(context).colorScheme.onSurface,
                overflow: TextOverflow.ellipsis,
              ),
            ],
          ),
        ),
      ],
    );
  }
}

class _MobileWorkspace extends StatelessWidget {
  const _MobileWorkspace({
    required this.userProfile,
  });

  final UserProfilePB userProfile;

  @override
  Widget build(BuildContext context) {
    return BlocBuilder<UserWorkspaceBloc, UserWorkspaceState>(
      builder: (context, state) {
        final currentWorkspace = state.currentWorkspace;
        final workspaces = state.workspaces;
        if (currentWorkspace == null || workspaces.isEmpty) {
          return const SizedBox.shrink();
        }
<<<<<<< HEAD
        return Row(
          children: [
            const HSpace(2.0),
            SizedBox.square(
              dimension: 34.0,
              child: WorkspaceIcon(
                workspace: currentWorkspace,
                iconSize: 26,
                enableEdit: false,
                onSelected: (result) => context.read<UserWorkspaceBloc>().add(
                      UserWorkspaceEvent.updateWorkspaceIcon(
                        currentWorkspace.workspaceId,
                        result.emoji,
                      ),
                    ),
=======
        return GestureDetector(
          onTap: () {
            _showSwitchWorkspacesBottomSheet(
              context,
              currentWorkspace,
              workspaces,
            );
          },
          child: Row(
            children: [
              const HSpace(2.0),
              SizedBox.square(
                dimension: 34.0,
                child: WorkspaceIcon(
                  workspace: currentWorkspace,
                  iconSize: 26,
                  enableEdit: false,
                ),
>>>>>>> dc8f632e
              ),
              const HSpace(8),
              Expanded(
                child: Column(
                  crossAxisAlignment: CrossAxisAlignment.start,
                  children: [
                    Row(
                      children: [
                        FlowyText.medium(
                          currentWorkspace.name,
                          fontSize: 16.0,
                          overflow: TextOverflow.ellipsis,
                        ),
                        const HSpace(4.0),
                        const FlowySvg(FlowySvgs.list_dropdown_s),
                      ],
                    ),
                    FlowyText.medium(
                      userProfile.email.isNotEmpty
                          ? userProfile.email
                          : userProfile.name,
                      overflow: TextOverflow.ellipsis,
                      fontSize: 12,
                      color: Theme.of(context).colorScheme.onSurface,
                    ),
                  ],
                ),
              ),
            ],
          ),
        );
      },
    );
  }

  void _showSwitchWorkspacesBottomSheet(
    BuildContext context,
    UserWorkspacePB currentWorkspace,
    List<UserWorkspacePB> workspaces,
  ) {
    showMobileBottomSheet(
      context,
      showDivider: false,
      showHeader: true,
      showDragHandle: true,
      title: LocaleKeys.workspace_menuTitle.tr(),
      builder: (_) {
        return MobileWorkspaceMenu(
          userProfile: userProfile,
          currentWorkspace: currentWorkspace,
          workspaces: workspaces,
          onWorkspaceSelected: (workspace) {
            context.pop();

            if (workspace == currentWorkspace) {
              return;
            }

            context.read<UserWorkspaceBloc>().add(
                  UserWorkspaceEvent.openWorkspace(
                    workspace.workspaceId,
                  ),
                );
          },
        );
      },
    );
  }
}

class _UserIcon extends StatelessWidget {
  const _UserIcon({
    required this.userIcon,
  });

  final String userIcon;

  @override
  Widget build(BuildContext context) {
    return FlowyButton(
      useIntrinsicWidth: true,
      text: builtInSVGIcons.contains(userIcon)
          // to be compatible with old user icon
          ? FlowySvg(
              FlowySvgData('emoji/$userIcon'),
              size: const Size.square(32),
              blendMode: null,
            )
          : FlowyText(
              userIcon.isNotEmpty ? userIcon : '🐻',
              fontSize: 26,
            ),
      onTap: () async {
        final icon = await context.push<EmojiPickerResult>(
          Uri(
            path: MobileEmojiPickerScreen.routeName,
            queryParameters: {
              MobileEmojiPickerScreen.pageTitle:
                  LocaleKeys.titleBar_userIcon.tr(),
            },
          ).toString(),
        );
        if (icon != null) {
          if (context.mounted) {
            context.read<SettingsUserViewBloc>().add(
                  SettingsUserEvent.updateUserIcon(
                    iconUrl: icon.emoji,
                  ),
                );
          }
        }
      },
    );
  }
}<|MERGE_RESOLUTION|>--- conflicted
+++ resolved
@@ -112,31 +112,12 @@
         if (currentWorkspace == null || workspaces.isEmpty) {
           return const SizedBox.shrink();
         }
-<<<<<<< HEAD
-        return Row(
-          children: [
-            const HSpace(2.0),
-            SizedBox.square(
-              dimension: 34.0,
-              child: WorkspaceIcon(
-                workspace: currentWorkspace,
-                iconSize: 26,
-                enableEdit: false,
-                onSelected: (result) => context.read<UserWorkspaceBloc>().add(
-                      UserWorkspaceEvent.updateWorkspaceIcon(
-                        currentWorkspace.workspaceId,
-                        result.emoji,
-                      ),
-                    ),
-=======
         return GestureDetector(
-          onTap: () {
-            _showSwitchWorkspacesBottomSheet(
-              context,
-              currentWorkspace,
-              workspaces,
-            );
-          },
+          onTap: () => _showSwitchWorkspacesBottomSheet(
+            context,
+            currentWorkspace,
+            workspaces,
+          ),
           child: Row(
             children: [
               const HSpace(2.0),
@@ -146,8 +127,13 @@
                   workspace: currentWorkspace,
                   iconSize: 26,
                   enableEdit: false,
-                ),
->>>>>>> dc8f632e
+                  onSelected: (result) => context.read<UserWorkspaceBloc>().add(
+                        UserWorkspaceEvent.updateWorkspaceIcon(
+                          currentWorkspace.workspaceId,
+                          result.emoji,
+                        ),
+                      ),
+                ),
               ),
               const HSpace(8),
               Expanded(
