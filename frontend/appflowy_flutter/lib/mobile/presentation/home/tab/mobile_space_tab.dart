import 'package:appflowy/generated/locale_keys.g.dart';
import 'package:appflowy/mobile/application/mobile_router.dart';
import 'package:appflowy/mobile/presentation/home/favorite_folder/favorite_space.dart';
import 'package:appflowy/mobile/presentation/home/home_space/home_space.dart';
import 'package:appflowy/mobile/presentation/home/recent_folder/recent_space.dart';
import 'package:appflowy/mobile/presentation/home/tab/_tab_bar.dart';
import 'package:appflowy/mobile/presentation/home/tab/space_order_bloc.dart';
import 'package:appflowy/mobile/presentation/presentation.dart';
import 'package:appflowy/mobile/presentation/setting/workspace/invite_members_screen.dart';
import 'package:appflowy/workspace/application/menu/sidebar_sections_bloc.dart';
import 'package:appflowy/workspace/application/sidebar/folder/folder_bloc.dart';
import 'package:appflowy/workspace/application/sidebar/space/space_bloc.dart';
import 'package:appflowy/workspace/application/user/user_workspace_bloc.dart';
import 'package:appflowy_backend/log.dart';
import 'package:appflowy_backend/protobuf/flowy-folder/view.pb.dart';
import 'package:appflowy_backend/protobuf/flowy-user/protobuf.dart';
import 'package:easy_localization/easy_localization.dart';
import 'package:flowy_infra_ui/flowy_infra_ui.dart';
import 'package:flutter/material.dart';
import 'package:flutter_bloc/flutter_bloc.dart';
import 'package:provider/provider.dart';

final ValueNotifier<int> mobileCreateNewAIChatNotifier = ValueNotifier(0);

class MobileSpaceTab extends StatefulWidget {
  const MobileSpaceTab({
    super.key,
    required this.userProfile,
  });

  final UserProfilePB userProfile;

  @override
  State<MobileSpaceTab> createState() => _MobileSpaceTabState();
}

class _MobileSpaceTabState extends State<MobileSpaceTab>
    with SingleTickerProviderStateMixin {
  TabController? tabController;

  @override
  void initState() {
    super.initState();

<<<<<<< HEAD
    mobileCreateNewPageNotifier.addListener(_createNewDocument);
    mobileCreateNewAIChatNotifier.addListener(_createNewAIChat);
=======
    mobileCreateNewPageNotifier.addListener(_createNewPage);
    mobileLeaveWorkspaceNotifier.addListener(_leaveWorkspace);
>>>>>>> 9853fbfc
  }

  @override
  void dispose() {
    tabController?.removeListener(_onTabChange);
    tabController?.dispose();
<<<<<<< HEAD
    mobileCreateNewPageNotifier.removeListener(_createNewDocument);
    mobileCreateNewAIChatNotifier.removeListener(_createNewAIChat);
=======
    mobileCreateNewPageNotifier.removeListener(_createNewPage);
    mobileLeaveWorkspaceNotifier.removeListener(_leaveWorkspace);
>>>>>>> 9853fbfc

    super.dispose();
  }

  @override
  Widget build(BuildContext context) {
    return Provider.value(
      value: widget.userProfile,
      child: MultiBlocListener(
        listeners: [
          BlocListener<SpaceBloc, SpaceState>(
            listenWhen: (p, c) =>
                p.lastCreatedPage?.id != c.lastCreatedPage?.id,
            listener: (context, state) {
              final lastCreatedPage = state.lastCreatedPage;
              if (lastCreatedPage != null) {
                context.pushView(lastCreatedPage);
              }
            },
          ),
          BlocListener<SidebarSectionsBloc, SidebarSectionsState>(
            listenWhen: (p, c) =>
                p.lastCreatedRootView?.id != c.lastCreatedRootView?.id,
            listener: (context, state) {
              final lastCreatedPage = state.lastCreatedRootView;
              if (lastCreatedPage != null) {
                context.pushView(lastCreatedPage);
              }
            },
          ),
        ],
        child: BlocBuilder<SpaceOrderBloc, SpaceOrderState>(
          builder: (context, state) {
            if (state.isLoading) {
              return const SizedBox.shrink();
            }

            _initTabController(state);

            return Column(
              crossAxisAlignment: CrossAxisAlignment.start,
              children: [
                MobileSpaceTabBar(
                  tabController: tabController!,
                  tabs: state.tabsOrder,
                  onReorder: (from, to) {
                    context.read<SpaceOrderBloc>().add(
                          SpaceOrderEvent.reorder(from, to),
                        );
                  },
                ),
                const HSpace(12.0),
                Expanded(
                  child: TabBarView(
                    controller: tabController,
                    children: _buildTabs(state),
                  ),
                ),
              ],
            );
          },
        ),
      ),
    );
  }

  void _initTabController(SpaceOrderState state) {
    if (tabController != null) {
      return;
    }
    tabController = TabController(
      length: state.tabsOrder.length,
      vsync: this,
      initialIndex: state.tabsOrder.indexOf(state.defaultTab),
    );
    tabController?.addListener(_onTabChange);
  }

  void _onTabChange() {
    if (tabController == null) {
      return;
    }
    context.read<SpaceOrderBloc>().add(
          SpaceOrderEvent.open(
            tabController!.index,
          ),
        );
  }

  List<Widget> _buildTabs(SpaceOrderState state) {
    return state.tabsOrder.map((tab) {
      switch (tab) {
        case MobileSpaceTabType.recent:
          return const MobileRecentSpace();
        case MobileSpaceTabType.spaces:
          return MobileHomeSpace(userProfile: widget.userProfile);
        case MobileSpaceTabType.favorites:
          return MobileFavoriteSpace(userProfile: widget.userProfile);
        default:
          throw Exception('Unknown tab type: $tab');
      }
    }).toList();
  }

  // quick create new page when clicking the add button in navigation bar
  void _createNewDocument() {
    _createNewPage(ViewLayoutPB.Document);
  }

  void _createNewAIChat() {
    _createNewPage(ViewLayoutPB.Chat);
  }

  void _createNewPage(ViewLayoutPB layout) {
    if (context.read<SpaceBloc>().state.spaces.isNotEmpty) {
      context.read<SpaceBloc>().add(
            SpaceEvent.createPage(
              name: LocaleKeys.menuAppHeader_defaultNewPageName.tr(),
              layout: layout,
            ),
          );
    } else if (layout == ViewLayoutPB.Document) {
      // only support create document in section
      context.read<SidebarSectionsBloc>().add(
            SidebarSectionsEvent.createRootViewInSection(
              name: LocaleKeys.menuAppHeader_defaultNewPageName.tr(),
              index: 0,
              viewSection: FolderSpaceType.public.toViewSectionPB,
            ),
          );
      context.read<FolderBloc>().add(
            const FolderEvent.expandOrUnExpand(isExpanded: true),
          );
    }
  }

  void _leaveWorkspace() {
    final workspaceId =
        context.read<UserWorkspaceBloc>().state.currentWorkspace?.workspaceId;
    if (workspaceId == null) {
      Log.error('Workspace ID is null');
      return;
    }
    context
        .read<UserWorkspaceBloc>()
        .add(UserWorkspaceEvent.leaveWorkspace(workspaceId));
  }
}<|MERGE_RESOLUTION|>--- conflicted
+++ resolved
@@ -42,26 +42,19 @@
   void initState() {
     super.initState();
 
-<<<<<<< HEAD
     mobileCreateNewPageNotifier.addListener(_createNewDocument);
     mobileCreateNewAIChatNotifier.addListener(_createNewAIChat);
-=======
-    mobileCreateNewPageNotifier.addListener(_createNewPage);
     mobileLeaveWorkspaceNotifier.addListener(_leaveWorkspace);
->>>>>>> 9853fbfc
   }
 
   @override
   void dispose() {
     tabController?.removeListener(_onTabChange);
     tabController?.dispose();
-<<<<<<< HEAD
+
     mobileCreateNewPageNotifier.removeListener(_createNewDocument);
     mobileCreateNewAIChatNotifier.removeListener(_createNewAIChat);
-=======
-    mobileCreateNewPageNotifier.removeListener(_createNewPage);
     mobileLeaveWorkspaceNotifier.removeListener(_leaveWorkspace);
->>>>>>> 9853fbfc
 
     super.dispose();
   }
