// ignore_for_file: implementation_imports

import 'dart:async';

import 'package:appflowy/util/debounce.dart';
import 'package:appflowy_backend/log.dart';
import 'package:diffutil_dart/diffutil.dart' as diffutil;
import 'package:flowy_infra_ui/widget/spacing.dart';
import 'package:flutter/material.dart';
import 'package:flutter_chat_core/flutter_chat_core.dart';
import 'package:flutter_chat_ui/src/scroll_to_bottom.dart';
import 'package:flutter_chat_ui/src/utils/message_list_diff.dart';
import 'package:provider/provider.dart';
import 'package:scrollable_positioned_list/scrollable_positioned_list.dart';

class ChatAnimatedList extends StatefulWidget {
  const ChatAnimatedList({
    super.key,
    required this.scrollController,
    required this.itemBuilder,
    this.insertAnimationDuration = const Duration(milliseconds: 250),
    this.removeAnimationDuration = const Duration(milliseconds: 250),
    this.scrollToEndAnimationDuration = const Duration(milliseconds: 250),
    this.scrollToBottomAppearanceDelay = const Duration(milliseconds: 250),
    this.bottomPadding = 8,
    this.onLoadPreviousMessages,
    this.scrollBottomPadding = 440,
  });

  final ScrollController scrollController;
  final ChatItem itemBuilder;
  final Duration insertAnimationDuration;
  final Duration removeAnimationDuration;
  final Duration scrollToEndAnimationDuration;
  final Duration scrollToBottomAppearanceDelay;
  final double? bottomPadding;
  final VoidCallback? onLoadPreviousMessages;
  final double scrollBottomPadding;

  @override
  ChatAnimatedListState createState() => ChatAnimatedListState();
}

class ChatAnimatedListState extends State<ChatAnimatedList>
    with SingleTickerProviderStateMixin {
  late final ChatController _chatController = Provider.of<ChatController>(
    context,
    listen: false,
  );
  late List<Message> _oldList;
  late StreamSubscription<ChatOperation> _operationsSubscription;

  late final AnimationController _scrollToBottomController;
  late final Animation<double> _scrollToBottomAnimation;
  Timer? _scrollToBottomShowTimer;

  final ScrollOffsetController scrollOffsetController =
      ScrollOffsetController();

  final ItemScrollController itemScrollController = ItemScrollController();

  final ScrollOffsetListener scrollOffsetListener =
      ScrollOffsetListener.create();

  final ItemPositionsListener itemPositionsListener =
      ItemPositionsListener.create();

  int _lastUserMessageIndex = 0;
  bool _isScrollingToBottom = false;

  final _loadPreviousMessagesDebounce = Debounce(
    duration: const Duration(milliseconds: 200),
  );

  int initialScrollIndex = 0;
  double initialAlignment = 1.0;
  List<Message> messages = [];

  @override
  void initState() {
    super.initState();

    // TODO: Add assert for messages having same id
    _oldList = List.from(_chatController.messages);
    _operationsSubscription = _chatController.operationsStream.listen((event) {
      setState(() {
        messages = _chatController.messages;
      });
      switch (event.type) {
        case ChatOperationType.insert:
          assert(
            event.index != null,
            'Index must be provided when inserting a message.',
          );
          assert(
            event.message != null,
            'Message must be provided when inserting a message.',
          );

          _onInserted(event.index!, event.message!);
          _oldList = List.from(_chatController.messages);
          break;
        case ChatOperationType.remove:
          assert(
            event.index != null,
            'Index must be provided when removing a message.',
          );
          assert(
            event.message != null,
            'Message must be provided when removing a message.',
          );

          _onRemoved(event.index!, event.message!);
          _oldList = List.from(_chatController.messages);
          break;
        case ChatOperationType.set:
          final newList = _chatController.messages;

          final updates = diffutil
              .calculateDiff<Message>(
                MessageListDiff(_oldList, newList),
              )
              .getUpdatesWithData();

          for (var i = updates.length - 1; i >= 0; i--) {
            _onDiffUpdate(updates.elementAt(i));
          }

          _oldList = List.from(newList);
          break;
        default:
          break;
      }
    });

    messages = _chatController.messages;

    _scrollToBottomController = AnimationController(
      vsync: this,
      duration: const Duration(milliseconds: 300),
    );

    _scrollToBottomAnimation = CurvedAnimation(
      parent: _scrollToBottomController,
      curve: Curves.easeInOut,
    );

    itemPositionsListener.itemPositions.addListener(() {
      _handleToggleScrollToBottom();
    });

    itemPositionsListener.itemPositions.addListener(() {
      _handleLoadPreviousMessages();
    });

    // A trick to avoid the first message being scrolled to the top
  }

  @override
  void dispose() {
    _scrollToBottomShowTimer?.cancel();
    _scrollToBottomController.dispose();
    _operationsSubscription.cancel();

    super.dispose();
  }

  @override
  Widget build(BuildContext context) {
    final builders = context.watch<Builders>();
    final height = MediaQuery.of(context).size.height;

<<<<<<< HEAD
=======
    // A trick to avoid the first message being scrolled to the top
>>>>>>> c79ac329
    initialScrollIndex = messages.length;
    initialAlignment = 1.0;
    if (messages.length <= 2) {
      initialScrollIndex = 0;
      initialAlignment = 0.0;
    }

    final Widget child = Stack(
      children: [
        ScrollablePositionedList.builder(
          scrollOffsetController: scrollOffsetController,
          itemScrollController: itemScrollController,
          initialScrollIndex: initialScrollIndex,
          initialAlignment: initialAlignment,
          scrollOffsetListener: scrollOffsetListener,
          itemPositionsListener: itemPositionsListener,
          physics: ClampingScrollPhysics(),
          shrinkWrap: true,
          // the extra item is a vertical padding.
          itemCount: messages.length + 1,
          itemBuilder: (context, index) {
            if (index < 0 || index > messages.length) {
              Log.error('[chat animation list] index out of range: $index');
              return const SizedBox.shrink();
<<<<<<< HEAD
            }

            if (index == messages.length) {
              return VSpace(height - 400);
            }

=======
            }

            if (index == messages.length) {
              return VSpace(height - 400);
            }

>>>>>>> c79ac329
            final message = messages[index];
            return widget.itemBuilder(
              context,
              Tween<double>(begin: 1, end: 1).animate(
                CurvedAnimation(
                  parent: _scrollToBottomController,
                  curve: Curves.easeInOut,
                ),
              ),
              message,
            );
          },
        ),
        builders.scrollToBottomBuilder?.call(
              context,
              _scrollToBottomAnimation,
              _handleScrollToBottom,
            ) ??
            ScrollToBottom(
              animation: _scrollToBottomAnimation,
              onPressed: _handleScrollToBottom,
            ),
      ],
    );

    return child;
  }

  Future<void> _scrollLastUserMessageToTop() async {
    final user = Provider.of<User>(context, listen: false);
    final lastUserMessageIndex = messages.lastIndexWhere(
      (message) => message.author.id == user.id,
    );

    if (lastUserMessageIndex == -1) {
      return;
    }

    if (_lastUserMessageIndex != lastUserMessageIndex) {
      // scroll the current message to the top
      await itemScrollController.scrollTo(
        index: lastUserMessageIndex,
        duration: const Duration(milliseconds: 300),
        curve: Curves.easeInOut,
      );
    }

    _lastUserMessageIndex = lastUserMessageIndex;
  }

  Future<void> _handleScrollToBottom() async {
    _isScrollingToBottom = true;

    _scrollToBottomShowTimer?.cancel();

    await _scrollToBottomController.reverse();

    await itemScrollController.scrollTo(
      index: messages.length + 1,
      alignment: 1.0,
      duration: const Duration(milliseconds: 300),
      curve: Curves.easeInOut,
    );

    _isScrollingToBottom = false;
  }

  void _handleToggleScrollToBottom() {
    if (_isScrollingToBottom) {
      return;
    }

    // get the max item
    final sortedItems = itemPositionsListener.itemPositions.value.toList()
      ..sort((a, b) => a.index.compareTo(b.index));
    final maxItem = sortedItems.lastOrNull;

    if (maxItem == null) {
      return;
    }

    if (maxItem.index > messages.length - 1 ||
        (maxItem.index == messages.length - 1 &&
            maxItem.itemTrailingEdge <= 1.01)) {
      _scrollToBottomShowTimer?.cancel();
      _scrollToBottomController.reverse();
      return;
    }

    _scrollToBottomShowTimer?.cancel();
    _scrollToBottomShowTimer = Timer(widget.scrollToBottomAppearanceDelay, () {
      if (mounted) {
        _scrollToBottomController.forward();
      }
    });
  }

  void _handleLoadPreviousMessages() {
    final sortedItems = itemPositionsListener.itemPositions.value.toList()
      ..sort((a, b) => a.index.compareTo(b.index));
    final minItem = sortedItems.firstOrNull;

    if (minItem == null || minItem.index > 0 || minItem.itemLeadingEdge < 0) {
      return;
    }

    _loadPreviousMessagesDebounce.call(
      () {
        widget.onLoadPreviousMessages?.call();
      },
    );
  }

  Future<void> _onInserted(final int position, final Message data) async {
    // scroll the last user message to the top if it's the last message
    if (position == _oldList.length) {
      await _scrollLastUserMessageToTop();
    }
  }

  void _onRemoved(final int position, final Message data) {}

  void _onDiffUpdate(diffutil.DataDiffUpdate<Message> update) {}
}<|MERGE_RESOLUTION|>--- conflicted
+++ resolved
@@ -169,11 +169,8 @@
   Widget build(BuildContext context) {
     final builders = context.watch<Builders>();
     final height = MediaQuery.of(context).size.height;
-
-<<<<<<< HEAD
-=======
     // A trick to avoid the first message being scrolled to the top
->>>>>>> c79ac329
+
     initialScrollIndex = messages.length;
     initialAlignment = 1.0;
     if (messages.length <= 2) {
@@ -198,21 +195,12 @@
             if (index < 0 || index > messages.length) {
               Log.error('[chat animation list] index out of range: $index');
               return const SizedBox.shrink();
-<<<<<<< HEAD
             }
 
             if (index == messages.length) {
               return VSpace(height - 400);
             }
 
-=======
-            }
-
-            if (index == messages.length) {
-              return VSpace(height - 400);
-            }
-
->>>>>>> c79ac329
             final message = messages[index];
             return widget.itemBuilder(
               context,
