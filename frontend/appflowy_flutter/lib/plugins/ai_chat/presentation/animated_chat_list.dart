--- conflicted
+++ resolved
@@ -165,11 +165,7 @@
       initialAlignment = 0.0;
     }
 
-<<<<<<< HEAD
-    return Stack(
-=======
     final Widget child = Stack(
->>>>>>> d3ce59fe
       children: [
         ScrollablePositionedList.builder(
           scrollOffsetController: scrollOffsetController,
@@ -262,16 +258,11 @@
     // get the max item
     final sortedItems = itemPositionsListener.itemPositions.value.toList()
       ..sort((a, b) => a.index.compareTo(b.index));
-<<<<<<< HEAD
-
-    final maxItem = sortedItems.last;
-=======
     final maxItem = sortedItems.lastOrNull;
 
     if (maxItem == null) {
       return;
     }
->>>>>>> d3ce59fe
 
     if (maxItem.index > _chatController.messages.length - 1 ||
         (maxItem.index == _chatController.messages.length - 1 &&
