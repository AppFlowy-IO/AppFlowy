--- conflicted
+++ resolved
@@ -1,17 +1,11 @@
-<<<<<<< HEAD
 import 'package:appflowy/plugins/ai_chat/application/chat_file_bloc.dart';
+import 'package:appflowy/plugins/ai_chat/application/chat_input_action_bloc.dart';
 import 'package:appflowy/plugins/ai_chat/application/chat_input_bloc.dart';
 import 'package:appflowy/plugins/ai_chat/presentation/chat_input_action_menu.dart';
 import 'package:appflowy/plugins/ai_chat/application/chat_input_action_control.dart';
+import 'package:appflowy/plugins/document/presentation/editor_plugins/mention/mobile_page_selector_sheet.dart';
 import 'package:appflowy/startup/startup.dart';
-=======
-import 'package:appflowy/plugins/ai_chat/application/chat_input_action_bloc.dart';
-import 'package:appflowy/plugins/ai_chat/application/chat_input_action_control.dart';
-import 'package:appflowy/plugins/ai_chat/application/chat_input_bloc.dart';
-import 'package:appflowy/plugins/ai_chat/presentation/chat_input_action_menu.dart';
-import 'package:appflowy/plugins/document/presentation/editor_plugins/mention/mobile_page_selector_sheet.dart';
 import 'package:appflowy/workspace/application/view/view_ext.dart';
->>>>>>> 7b7b9070
 import 'package:extended_text_field/extended_text_field.dart';
 import 'package:flowy_infra/file_picker/file_picker_service.dart';
 import 'package:flowy_infra/platform_extension.dart';
@@ -24,13 +18,9 @@
 import 'package:flutter_chat_ui/flutter_chat_ui.dart';
 
 import 'chat_at_button.dart';
-<<<<<<< HEAD
 import 'chat_attachment.dart';
 import 'chat_send_button.dart';
-=======
->>>>>>> 7b7b9070
 import 'chat_input_span.dart';
-import 'chat_send_button.dart';
 
 class ChatInput extends StatefulWidget {
   /// Creates [ChatInput] widget.
@@ -118,9 +108,14 @@
   Widget build(BuildContext context) {
     const buttonPadding = EdgeInsets.symmetric(horizontal: 2);
     const inputPadding = EdgeInsets.all(6);
-    const double radius = 30;
-
-<<<<<<< HEAD
+    final textPadding = isMobile
+        ? const EdgeInsets.only(left: 8.0, right: 4.0)
+        : const EdgeInsets.symmetric(horizontal: 16);
+    final borderRadius = BorderRadius.circular(isMobile ? 10 : 30);
+    final color = isMobile
+        ? Colors.transparent
+        : Theme.of(context).colorScheme.surfaceContainerHighest;
+
     return Padding(
       padding: inputPadding,
       // ignore: use_decorated_box
@@ -130,14 +125,12 @@
             color: _inputFocusNode.hasFocus
                 ? Theme.of(context).colorScheme.primary.withOpacity(0.6)
                 : Colors.transparent,
-          ), // Set your desired border color and width here
-          borderRadius: BorderRadius.circular(radius),
+          ),
+          borderRadius: borderRadius,
         ),
         child: Material(
-          borderRadius: BorderRadius.circular(radius),
-          color: isMobile
-              ? Theme.of(context).colorScheme.surfaceContainer
-              : Theme.of(context).colorScheme.surfaceContainerHighest,
+          borderRadius: borderRadius,
+          color: color,
           child: Padding(
             padding: const EdgeInsets.symmetric(horizontal: 10),
             child: Row(
@@ -146,50 +139,14 @@
                 if (PlatformExtension.isDesktop &&
                     widget.aiType == const AIType.localAI())
                   _attachmentButton(buttonPadding),
-                Expanded(child: _inputTextField(textPadding)),
-
-                // TODO(lucas): support mobile
+                Expanded(child: _inputTextField(context, textPadding)),
+
                 if (PlatformExtension.isDesktop &&
                     widget.aiType == const AIType.appflowyAI())
                   _atButton(buttonPadding),
                 _sendButton(buttonPadding),
               ],
             ),
-=======
-    final textPadding = isMobile
-        ? const EdgeInsets.only(left: 8.0, right: 4.0)
-        : const EdgeInsets.symmetric(horizontal: 16);
-    final borderRadius = BorderRadius.circular(isMobile ? 10 : 30);
-    final color = isMobile
-        ? Colors.transparent
-        : Theme.of(context).colorScheme.surfaceContainerHighest;
-    final elevation = isMobile ? 0.0 : 0.6;
-    final space = isMobile ? 8.0 : 14.0;
-
-    return Focus(
-      child: Padding(
-        padding: inputPadding,
-        child: Material(
-          borderRadius: borderRadius,
-          color: color,
-          elevation: elevation,
-          child: Row(
-            children: [
-              if (widget.onAttachmentPressed != null)
-                AttachmentButton(
-                  isLoading: widget.isAttachmentUploading ?? false,
-                  onPressed: widget.onAttachmentPressed,
-                  padding: buttonPadding,
-                ),
-              Expanded(
-                child: _inputTextField(context, textPadding),
-              ),
-              if (widget.aiType == const AIType.appflowyAI())
-                _atButton(buttonPadding),
-              _sendButton(buttonPadding),
-              HSpace(space),
-            ],
->>>>>>> 7b7b9070
           ),
         ),
       ),
@@ -392,26 +349,17 @@
   Widget _atButton(EdgeInsets buttonPadding) {
     return Padding(
       padding: buttonPadding,
-<<<<<<< HEAD
       child: SizedBox.square(
         dimension: 26,
         child: ChatInputAtButton(
           onTap: () {
             _textController.text += '@';
-            _inputFocusNode.requestFocus();
+            if (!isMobile) {
+              _inputFocusNode.requestFocus();
+            }
             _handleOnTextChange(context, _textController.text);
           },
         ),
-=======
-      child: ChatInputAtButton(
-        onTap: () {
-          _textController.text += '@';
-          if (!isMobile) {
-            _inputFocusNode.requestFocus();
-          }
-          _handleOnTextChange(context, _textController.text);
-        },
->>>>>>> 7b7b9070
       ),
     );
   }
