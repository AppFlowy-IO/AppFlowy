--- conflicted
+++ resolved
@@ -16,11 +16,8 @@
 typedef URLCellController = CellController<URLCellDataPB, String>;
 typedef RelationCellController = CellController<RelationCellDataPB, String>;
 typedef SummaryCellController = CellController<String, String>;
-<<<<<<< HEAD
 typedef TimeCellController = CellController<TimeCellDataPB, String>;
-=======
 typedef TranslateCellController = CellController<String, String>;
->>>>>>> 2d674060
 
 CellController makeCellController(
   DatabaseController databaseController,
@@ -149,23 +146,26 @@
         ),
         cellDataPersistence: TextCellDataPersistence(),
       );
-<<<<<<< HEAD
     case FieldType.Time:
       return TimeCellController(
-=======
-    case FieldType.Translate:
-      return TranslateCellController(
->>>>>>> 2d674060
         viewId: viewId,
         fieldController: fieldController,
         cellContext: cellContext,
         rowCache: rowCache,
         cellDataLoader: CellDataLoader(
-<<<<<<< HEAD
           parser: TimeCellDataParser(),
-=======
+          reloadOnFieldChange: true,
+        ),
+        cellDataPersistence: TextCellDataPersistence(),
+      );
+    case FieldType.Translate:
+      return TranslateCellController(
+        viewId: viewId,
+        fieldController: fieldController,
+        cellContext: cellContext,
+        rowCache: rowCache,
+        cellDataLoader: CellDataLoader(
           parser: StringCellDataParser(),
->>>>>>> 2d674060
           reloadOnFieldChange: true,
         ),
         cellDataPersistence: TextCellDataPersistence(),
