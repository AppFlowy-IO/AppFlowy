import 'package:appflowy_backend/protobuf/flowy-database2/row_entities.pb.dart';
import 'package:flutter/material.dart';

import '../cell/cell_cache.dart';
import '../cell/cell_controller.dart';
import 'row_cache.dart';

typedef OnRowChanged = void Function(List<CellContext>, ChangedReason);

class RowController {
  RowController({
    required this.rowMeta,
    required this.viewId,
    required RowCache rowCache,
    this.groupId,
  }) : _rowCache = rowCache;

  final RowMetaPB rowMeta;
  final String? groupId;
  final String viewId;
  final List<VoidCallback> _onRowChangedListeners = [];
  final RowCache _rowCache;

  CellMemCache get cellCache => _rowCache.cellCache;

  String get rowId => rowMeta.id;

<<<<<<< HEAD
  CellContextByFieldId loadData() {
=======
  RowController({
    required this.rowMeta,
    required this.viewId,
    required RowCache rowCache,
    this.groupId,
  }) : _rowCache = rowCache;

  List<CellContext> loadData() {
>>>>>>> 747abba8
    return _rowCache.loadCells(rowMeta);
  }

  void addListener({OnRowChanged? onRowChanged}) {
    final fn = _rowCache.addListener(
      rowId: rowMeta.id,
      onRowChanged: onRowChanged,
    );

    // Add the listener to the list so that we can remove it later.
    _onRowChangedListeners.add(fn);
  }

  void dispose() {
    for (final fn in _onRowChangedListeners) {
      _rowCache.removeRowListener(fn);
    }
  }
}<|MERGE_RESOLUTION|>--- conflicted
+++ resolved
@@ -25,20 +25,7 @@
 
   String get rowId => rowMeta.id;
 
-<<<<<<< HEAD
-  CellContextByFieldId loadData() {
-=======
-  RowController({
-    required this.rowMeta,
-    required this.viewId,
-    required RowCache rowCache,
-    this.groupId,
-  }) : _rowCache = rowCache;
-
-  List<CellContext> loadData() {
->>>>>>> 747abba8
-    return _rowCache.loadCells(rowMeta);
-  }
+  List<CellContext> loadData() => _rowCache.loadCells(rowMeta);
 
   void addListener({OnRowChanged? onRowChanged}) {
     final fn = _rowCache.addListener(
