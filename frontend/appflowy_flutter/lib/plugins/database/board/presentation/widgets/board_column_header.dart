import 'dart:ui' as ui;
import 'package:appflowy/generated/flowy_svgs.g.dart';
import 'package:appflowy/generated/locale_keys.g.dart';
import 'package:appflowy/plugins/database/board/application/board_bloc.dart';
import 'package:appflowy/plugins/database/grid/presentation/layout/sizes.dart';
import 'package:appflowy/plugins/database/grid/presentation/widgets/header/field_type_extension.dart';
import 'package:appflowy/util/text_direction.dart';
import 'package:appflowy/workspace/presentation/widgets/dialogs.dart';
import 'package:appflowy_backend/protobuf/flowy-database2/protobuf.dart';
import 'package:appflowy_board/appflowy_board.dart';
import 'package:appflowy_popover/appflowy_popover.dart';
import 'package:easy_localization/easy_localization.dart';
import 'package:flowy_infra_ui/flowy_infra_ui.dart';
import 'package:flowy_infra_ui/widget/flowy_tooltip.dart';
import 'package:flutter/material.dart';
import 'package:flutter/services.dart';
import 'package:flutter_bloc/flutter_bloc.dart';

class BoardColumnHeader extends StatefulWidget {
  const BoardColumnHeader({
    super.key,
    required this.groupData,
    required this.margin,
  });

  final AppFlowyGroupData groupData;
  final EdgeInsets margin;

  @override
  State<BoardColumnHeader> createState() => _BoardColumnHeaderState();
}

class _BoardColumnHeaderState extends State<BoardColumnHeader> {
  final FocusNode _focusNode = FocusNode();
  final FocusNode _keyboardListenerFocusNode = FocusNode();

  late final TextEditingController _controller =
      TextEditingController.fromValue(
    TextEditingValue(
      selection: TextSelection.collapsed(
        offset: widget.groupData.headerData.groupName.length,
      ),
      text: widget.groupData.headerData.groupName,
    ),
  );

  @override
  void initState() {
    super.initState();
    _focusNode.addListener(() {
      if (!_focusNode.hasFocus) {
        _saveEdit();
      }
    });
  }

  @override
  void dispose() {
    _focusNode.dispose();
    _keyboardListenerFocusNode.dispose();
    _controller.dispose();
    super.dispose();
  }

  ui.TextDirection? lastDirection;

  @override
  Widget build(BuildContext context) {
    final boardCustomData = widget.groupData.customData as GroupData;

    return BlocBuilder<BoardBloc, BoardState>(
      builder: (context, state) {
        return state.maybeMap(
          orElse: () => const SizedBox.shrink(),
          ready: (state) {
            if (state.editingHeaderId != null) {
              WidgetsBinding.instance.addPostFrameCallback((_) {
                _focusNode.requestFocus();
              });
            }

            lastDirection = getTextDirectionBaseOnContext(
              context,
              widget.groupData.headerData.groupName,
              lastDirection: lastDirection,
            );

            Widget title = Expanded(
              child: FlowyText.medium(
                widget.groupData.headerData.groupName,
                overflow: TextOverflow.ellipsis,
                textDirection: lastDirection,
              ),
            );

            if (!boardCustomData.group.isDefault &&
                boardCustomData.fieldType.canEditHeader) {
              title = Flexible(
                fit: FlexFit.tight,
                child: FlowyTooltip(
                  message: LocaleKeys.board_column_renameGroupTooltip.tr(),
                  child: MouseRegion(
                    cursor: SystemMouseCursors.click,
                    child: GestureDetector(
                      onTap: () => context.read<BoardBloc>().add(
                            BoardEvent.startEditingHeader(widget.groupData.id),
                          ),
                      child: FlowyText.medium(
                        widget.groupData.headerData.groupName,
                        overflow: TextOverflow.ellipsis,
                        textDirection: lastDirection,
                      ),
                    ),
                  ),
                ),
              );
            }

            if (state.editingHeaderId == widget.groupData.id) {
              title = _buildTextField(context);
            }

            return Padding(
              padding: widget.margin,
              child: SizedBox(
                height: 50,
                child: Row(
                  children: [
                    _buildHeaderIcon(boardCustomData),
                    title,
                    const HSpace(6),
                    _groupOptionsButton(context),
                    const HSpace(4),
                    FlowyTooltip(
                      message:
                          LocaleKeys.board_column_addToColumnTopTooltip.tr(),
                      preferBelow: false,
                      child: FlowyIconButton(
                        width: 20,
                        icon: const FlowySvg(FlowySvgs.add_s),
                        iconColorOnHover:
                            Theme.of(context).colorScheme.onSurface,
                        onPressed: () => context.read<BoardBloc>().add(
                              BoardEvent.createRow(
                                widget.groupData.id,
                                OrderObjectPositionTypePB.Start,
                                null,
                                null,
                              ),
                            ),
                      ),
                    ),
                  ],
                ),
              ),
            );
          },
        );
      },
    );
  }

  Widget _buildTextField(BuildContext context) {
<<<<<<< HEAD
    return ValueListenableBuilder(
      valueListenable: _controller,
      builder: (context, TextEditingValue value, __) {
        lastDirection = getTextDirectionBaseOnContext(
          context,
          _controller.text,
          lastDirection: lastDirection,
        );

        return Expanded(
          child: KeyboardListener(
            focusNode: FocusNode(),
            onKeyEvent: (event) {
              if ([LogicalKeyboardKey.enter, LogicalKeyboardKey.escape]
                  .contains(event.logicalKey)) {
                _saveEdit();
              }
            },
            child: TextField(
              controller: _controller,
              focusNode: _focusNode,
              onEditingComplete: _saveEdit,
              style: Theme.of(context)
                  .textTheme
                  .bodyMedium!
                  .copyWith(fontSize: 14),
              textDirection: lastDirection,
              decoration: InputDecoration(
                filled: true,
                fillColor: Theme.of(context).colorScheme.surface,
                hoverColor: Colors.transparent,
                contentPadding:
                    const EdgeInsets.symmetric(vertical: 12, horizontal: 8),
                focusedBorder: OutlineInputBorder(
                  borderSide: BorderSide(
                    color: Theme.of(context).colorScheme.primary,
                  ),
                ),
                enabledBorder: OutlineInputBorder(
                  borderSide: BorderSide(
                    color: Theme.of(context).colorScheme.primary,
                  ),
                ),
                border: OutlineInputBorder(
                  borderSide: BorderSide(
                    color: Theme.of(context).colorScheme.primary,
                  ),
                ),
                isDense: true,
=======
    return Expanded(
      child: KeyboardListener(
        focusNode: _keyboardListenerFocusNode,
        onKeyEvent: (event) {
          if ([LogicalKeyboardKey.enter, LogicalKeyboardKey.escape]
              .contains(event.logicalKey)) {
            _saveEdit();
          }
        },
        child: TextField(
          controller: _controller,
          focusNode: _focusNode,
          onEditingComplete: _saveEdit,
          style: Theme.of(context).textTheme.bodyMedium!.copyWith(fontSize: 14),
          decoration: InputDecoration(
            filled: true,
            fillColor: Theme.of(context).colorScheme.surface,
            hoverColor: Colors.transparent,
            contentPadding:
                const EdgeInsets.symmetric(vertical: 12, horizontal: 8),
            focusedBorder: OutlineInputBorder(
              borderSide: BorderSide(
                color: Theme.of(context).colorScheme.primary,
              ),
            ),
            enabledBorder: OutlineInputBorder(
              borderSide: BorderSide(
                color: Theme.of(context).colorScheme.primary,
              ),
            ),
            border: OutlineInputBorder(
              borderSide: BorderSide(
                color: Theme.of(context).colorScheme.primary,
>>>>>>> 8ca541bf
              ),
            ),
          ),
        );
      },
    );
  }

  void _saveEdit() => context
      .read<BoardBloc>()
      .add(BoardEvent.endEditingHeader(widget.groupData.id, _controller.text));

  Widget _buildHeaderIcon(GroupData customData) =>
      switch (customData.fieldType) {
        FieldType.Checkbox => FlowySvg(
            customData.asCheckboxGroup()!.isCheck
                ? FlowySvgs.check_filled_s
                : FlowySvgs.uncheck_s,
            blendMode: BlendMode.dst,
          ),
        _ => const SizedBox.shrink(),
      };

  Widget _groupOptionsButton(BuildContext context) {
    return AppFlowyPopover(
      clickHandler: PopoverClickHandler.gestureDetector,
      margin: const EdgeInsets.all(8),
      constraints: BoxConstraints.loose(const Size(168, 300)),
      direction: PopoverDirection.bottomWithLeftAligned,
      child: FlowyIconButton(
        width: 20,
        icon: const FlowySvg(FlowySvgs.details_horizontal_s),
        iconColorOnHover: Theme.of(context).colorScheme.onSurface,
      ),
      popupBuilder: (popoverContext) {
        final customGroupData = widget.groupData.customData as GroupData;
        final isDefault = customGroupData.group.isDefault;
        final menuItems = GroupOptions.values.toList();
        if (!customGroupData.fieldType.canEditHeader || isDefault) {
          menuItems.remove(GroupOptions.rename);
        }
        if (!customGroupData.fieldType.canDeleteGroup || isDefault) {
          menuItems.remove(GroupOptions.delete);
        }
        return SeparatedColumn(
          mainAxisSize: MainAxisSize.min,
          separatorBuilder: () => const VSpace(4),
          children: [
            ...menuItems.map(
              (action) => SizedBox(
                height: GridSize.popoverItemHeight,
                child: FlowyButton(
                  leftIcon: FlowySvg(action.icon),
                  text: FlowyText.medium(
                    action.text,
                    overflow: TextOverflow.ellipsis,
                  ),
                  onTap: () {
                    action.call(context, customGroupData.group);
                    PopoverContainer.of(popoverContext).close();
                  },
                ),
              ),
            ),
          ],
        );
      },
    );
  }
}

enum GroupOptions {
  rename,
  hide,
  delete;

  void call(BuildContext context, GroupPB group) {
    switch (this) {
      case rename:
        context
            .read<BoardBloc>()
            .add(BoardEvent.startEditingHeader(group.groupId));
        break;
      case hide:
        context
            .read<BoardBloc>()
            .add(BoardEvent.setGroupVisibility(group, false));
        break;
      case delete:
        NavigatorAlertDialog(
          title: LocaleKeys.board_column_deleteColumnConfirmation.tr(),
          confirm: () {
            context
                .read<BoardBloc>()
                .add(BoardEvent.deleteGroup(group.groupId));
          },
        ).show(context);
        break;
    }
  }

  FlowySvgData get icon => switch (this) {
        rename => FlowySvgs.edit_s,
        hide => FlowySvgs.hide_s,
        delete => FlowySvgs.delete_s,
      };

  String get text => switch (this) {
        rename => LocaleKeys.board_column_renameColumn.tr(),
        hide => LocaleKeys.board_column_hideColumn.tr(),
        delete => LocaleKeys.board_column_deleteColumn.tr(),
      };
}<|MERGE_RESOLUTION|>--- conflicted
+++ resolved
@@ -161,7 +161,6 @@
   }
 
   Widget _buildTextField(BuildContext context) {
-<<<<<<< HEAD
     return ValueListenableBuilder(
       valueListenable: _controller,
       builder: (context, TextEditingValue value, __) {
@@ -173,7 +172,7 @@
 
         return Expanded(
           child: KeyboardListener(
-            focusNode: FocusNode(),
+            focusNode: _keyboardListenerFocusNode,
             onKeyEvent: (event) {
               if ([LogicalKeyboardKey.enter, LogicalKeyboardKey.escape]
                   .contains(event.logicalKey)) {
@@ -200,52 +199,6 @@
                     color: Theme.of(context).colorScheme.primary,
                   ),
                 ),
-                enabledBorder: OutlineInputBorder(
-                  borderSide: BorderSide(
-                    color: Theme.of(context).colorScheme.primary,
-                  ),
-                ),
-                border: OutlineInputBorder(
-                  borderSide: BorderSide(
-                    color: Theme.of(context).colorScheme.primary,
-                  ),
-                ),
-                isDense: true,
-=======
-    return Expanded(
-      child: KeyboardListener(
-        focusNode: _keyboardListenerFocusNode,
-        onKeyEvent: (event) {
-          if ([LogicalKeyboardKey.enter, LogicalKeyboardKey.escape]
-              .contains(event.logicalKey)) {
-            _saveEdit();
-          }
-        },
-        child: TextField(
-          controller: _controller,
-          focusNode: _focusNode,
-          onEditingComplete: _saveEdit,
-          style: Theme.of(context).textTheme.bodyMedium!.copyWith(fontSize: 14),
-          decoration: InputDecoration(
-            filled: true,
-            fillColor: Theme.of(context).colorScheme.surface,
-            hoverColor: Colors.transparent,
-            contentPadding:
-                const EdgeInsets.symmetric(vertical: 12, horizontal: 8),
-            focusedBorder: OutlineInputBorder(
-              borderSide: BorderSide(
-                color: Theme.of(context).colorScheme.primary,
-              ),
-            ),
-            enabledBorder: OutlineInputBorder(
-              borderSide: BorderSide(
-                color: Theme.of(context).colorScheme.primary,
-              ),
-            ),
-            border: OutlineInputBorder(
-              borderSide: BorderSide(
-                color: Theme.of(context).colorScheme.primary,
->>>>>>> 8ca541bf
               ),
             ),
           ),
