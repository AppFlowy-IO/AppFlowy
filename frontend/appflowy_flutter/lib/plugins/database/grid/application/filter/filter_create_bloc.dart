--- conflicted
+++ resolved
@@ -147,11 +147,6 @@
       default:
         throw UnimplementedError();
     }
-<<<<<<< HEAD
-=======
-
-    return FlowyResult.success(null);
->>>>>>> 26f83976
   }
 
   @override
