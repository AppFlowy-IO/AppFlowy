--- conflicted
+++ resolved
@@ -1,63 +1,6 @@
 import 'package:appflowy_backend/protobuf/flowy-database2/field_entities.pb.dart';
 
 extension FieldTypeListExtension on FieldType {
-<<<<<<< HEAD
-  FlowySvgData icon() {
-    switch (this) {
-      case FieldType.Checkbox:
-        return FlowySvgs.checkbox_s;
-      case FieldType.DateTime:
-      case FieldType.LastEditedTime:
-      case FieldType.CreatedTime:
-        return FlowySvgs.date_s;
-      case FieldType.MultiSelect:
-        return FlowySvgs.multiselect_s;
-      case FieldType.Number:
-        return FlowySvgs.numbers_s;
-      case FieldType.RichText:
-        return FlowySvgs.text_s;
-      case FieldType.SingleSelect:
-        return FlowySvgs.status_s;
-      case FieldType.URL:
-        return FlowySvgs.attach_s;
-      case FieldType.Checklist:
-        return FlowySvgs.checklist_s;
-      case FieldType.Relation:
-        return FlowySvgs.relation_s;
-    }
-    throw UnimplementedError;
-  }
-
-  String title() {
-    switch (this) {
-      case FieldType.Checkbox:
-        return LocaleKeys.grid_field_checkboxFieldName.tr();
-      case FieldType.DateTime:
-        return LocaleKeys.grid_field_dateFieldName.tr();
-      case FieldType.LastEditedTime:
-        return LocaleKeys.grid_field_updatedAtFieldName.tr();
-      case FieldType.CreatedTime:
-        return LocaleKeys.grid_field_createdAtFieldName.tr();
-      case FieldType.MultiSelect:
-        return LocaleKeys.grid_field_multiSelectFieldName.tr();
-      case FieldType.Number:
-        return LocaleKeys.grid_field_numberFieldName.tr();
-      case FieldType.RichText:
-        return LocaleKeys.grid_field_textFieldName.tr();
-      case FieldType.SingleSelect:
-        return LocaleKeys.grid_field_singleSelectFieldName.tr();
-      case FieldType.URL:
-        return LocaleKeys.grid_field_urlFieldName.tr();
-      case FieldType.Checklist:
-        return LocaleKeys.grid_field_checklistFieldName.tr();
-      case FieldType.Relation:
-        return LocaleKeys.grid_field_relationFieldName.tr();
-    }
-    throw UnimplementedError;
-  }
-
-=======
->>>>>>> c0796e8a
   bool get canEditHeader => switch (this) {
         FieldType.MultiSelect => true,
         FieldType.SingleSelect => true,
