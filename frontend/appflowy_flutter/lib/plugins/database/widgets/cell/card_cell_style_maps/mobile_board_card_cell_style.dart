import 'package:appflowy/plugins/database/widgets/cell/card_cell_skeleton/summary_card_cell.dart';
import 'package:appflowy_backend/protobuf/flowy-database2/protobuf.dart';
import 'package:flutter/material.dart';

import '../card_cell_builder.dart';
import '../card_cell_skeleton/checkbox_card_cell.dart';
import '../card_cell_skeleton/checklist_card_cell.dart';
import '../card_cell_skeleton/date_card_cell.dart';
import '../card_cell_skeleton/number_card_cell.dart';
import '../card_cell_skeleton/relation_card_cell.dart';
import '../card_cell_skeleton/select_option_card_cell.dart';
import '../card_cell_skeleton/text_card_cell.dart';
import '../card_cell_skeleton/timestamp_card_cell.dart';
import '../card_cell_skeleton/url_card_cell.dart';

CardCellStyleMap mobileBoardCardCellStyleMap(BuildContext context) {
  const EdgeInsetsGeometry padding = EdgeInsets.all(4);
  final TextStyle textStyle = Theme.of(context).textTheme.bodyMedium!.copyWith(
        fontSize: 14,
        overflow: TextOverflow.ellipsis,
        fontWeight: FontWeight.w400,
      );

  return {
    FieldType.Checkbox: CheckboxCardCellStyle(
      padding: padding,
      iconSize: const Size.square(24),
      showFieldName: true,
      textStyle: textStyle,
    ),
    FieldType.Checklist: ChecklistCardCellStyle(
      padding: padding,
      textStyle: textStyle.copyWith(color: Theme.of(context).hintColor),
    ),
    FieldType.CreatedTime: TimestampCardCellStyle(
      padding: padding,
      textStyle: textStyle,
    ),
    FieldType.DateTime: DateCardCellStyle(
      padding: padding,
      textStyle: textStyle,
    ),
    FieldType.LastEditedTime: TimestampCardCellStyle(
      padding: padding,
      textStyle: textStyle,
    ),
    FieldType.MultiSelect: SelectOptionCardCellStyle(
      padding: padding,
      tagFontSize: 12,
      wrap: true,
      tagPadding: const EdgeInsets.symmetric(horizontal: 8, vertical: 4),
    ),
    FieldType.Number: NumberCardCellStyle(
      padding: padding,
      textStyle: textStyle,
    ),
    FieldType.RichText: TextCardCellStyle(
      padding: padding,
      textStyle: textStyle,
      titleTextStyle: Theme.of(context).textTheme.bodyMedium!.copyWith(
            overflow: TextOverflow.ellipsis,
          ),
    ),
    FieldType.SingleSelect: SelectOptionCardCellStyle(
      padding: padding,
      tagFontSize: 12,
      wrap: true,
      tagPadding: const EdgeInsets.symmetric(horizontal: 8, vertical: 4),
    ),
    FieldType.URL: URLCardCellStyle(
      padding: padding,
      textStyle: textStyle.copyWith(
        color: Theme.of(context).colorScheme.primary,
        decoration: TextDecoration.underline,
      ),
    ),
    FieldType.Relation: RelationCardCellStyle(
      padding: padding,
      textStyle: textStyle,
      wrap: true,
    ),
<<<<<<< HEAD
    FieldType.Timer: TimerCardCellStyle(
=======
    FieldType.Summary: SummaryCardCellStyle(
>>>>>>> a0ed043c
      padding: padding,
      textStyle: textStyle,
    ),
  };
}<|MERGE_RESOLUTION|>--- conflicted
+++ resolved
@@ -79,11 +79,11 @@
       textStyle: textStyle,
       wrap: true,
     ),
-<<<<<<< HEAD
+    FieldType.Summary: SummaryCardCellStyle(
+      padding: padding,
+      textStyle: textStyle,
+    ),
     FieldType.Timer: TimerCardCellStyle(
-=======
-    FieldType.Summary: SummaryCardCellStyle(
->>>>>>> a0ed043c
       padding: padding,
       textStyle: textStyle,
     ),
