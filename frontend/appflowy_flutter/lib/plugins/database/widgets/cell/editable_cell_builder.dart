import 'package:flutter/material.dart';
import 'package:flutter/widgets.dart';

import 'package:appflowy/plugins/database/application/cell/cell_controller.dart';
import 'package:appflowy/plugins/database/application/database_controller.dart';
import 'package:appflowy_backend/protobuf/flowy-database2/protobuf.dart';

import '../row/accessory/cell_accessory.dart';
import '../row/accessory/cell_shortcuts.dart';
import '../row/cells/cell_container.dart';

import 'editable_cell_skeleton/checkbox.dart';
import 'editable_cell_skeleton/checklist.dart';
import 'editable_cell_skeleton/date.dart';
import 'editable_cell_skeleton/number.dart';
import 'editable_cell_skeleton/select_option.dart';
import 'editable_cell_skeleton/text.dart';
import 'editable_cell_skeleton/timestamp.dart';
import 'editable_cell_skeleton/url.dart';

enum EditableCellStyle {
  desktopGrid,
  desktopRowDetail,
  mobileGrid,
  mobileRowDetail,
}

/// Build an editable cell widget
class EditableCellBuilder {
  EditableCellBuilder({required this.databaseController});

  final DatabaseController databaseController;

  EditableCellWidget buildStyled(
    CellContext cellContext,
    EditableCellStyle style,
  ) {
    final fieldType = databaseController.fieldController
        .getField(cellContext.fieldId)!
        .fieldType;
    final key = ValueKey(
      "${databaseController.viewId}${cellContext.fieldId}${cellContext.rowId}",
    );
    return switch (fieldType) {
      FieldType.Checkbox => EditableCheckboxCell(
          databaseController: databaseController,
          cellContext: cellContext,
          skin: IEditableCheckboxCellSkin.fromStyle(style),
          key: key,
        ),
      FieldType.Checklist => EditableChecklistCell(
          databaseController: databaseController,
          cellContext: cellContext,
          skin: IEditableChecklistCellSkin.fromStyle(style),
          key: key,
        ),
      FieldType.CreatedTime => EditableTimestampCell(
          databaseController: databaseController,
          cellContext: cellContext,
          skin: IEditableTimestampCellSkin.fromStyle(style),
          key: key,
          fieldType: FieldType.CreatedTime,
        ),
      FieldType.DateTime => EditableDateCell(
          databaseController: databaseController,
          cellContext: cellContext,
          skin: IEditableDateCellSkin.fromStyle(style),
          key: key,
        ),
      FieldType.LastEditedTime => EditableTimestampCell(
          databaseController: databaseController,
          cellContext: cellContext,
          skin: IEditableTimestampCellSkin.fromStyle(style),
          key: key,
          fieldType: FieldType.LastEditedTime,
        ),
      FieldType.MultiSelect => EditableSelectOptionCell(
          databaseController: databaseController,
          cellContext: cellContext,
          skin: IEditableSelectOptionCellSkin.fromStyle(style),
          key: key,
          fieldType: FieldType.MultiSelect,
        ),
      FieldType.Number => EditableNumberCell(
          databaseController: databaseController,
          cellContext: cellContext,
          skin: IEditableNumberCellSkin.fromStyle(style),
          key: key,
        ),
      FieldType.RichText => EditableTextCell(
          databaseController: databaseController,
          cellContext: cellContext,
          skin: IEditableTextCellSkin.fromStyle(style),
          key: key,
        ),
      FieldType.SingleSelect => EditableSelectOptionCell(
          databaseController: databaseController,
          cellContext: cellContext,
          skin: IEditableSelectOptionCellSkin.fromStyle(style),
          key: key,
          fieldType: FieldType.SingleSelect,
        ),
      FieldType.URL => EditableURLCell(
          databaseController: databaseController,
          cellContext: cellContext,
          skin: IEditableURLCellSkin.fromStyle(style),
          key: key,
        ),
      _ => throw UnimplementedError(),
    };
  }

  EditableCellWidget buildCustom(
    CellContext cellContext, {
    required EditableCellSkinMap skinMap,
  }) {
    final DatabaseController(:fieldController) = databaseController;
    final fieldType = fieldController.getField(cellContext.fieldId)!.fieldType;

    final key = ValueKey(
      "${databaseController.viewId}${cellContext.fieldId}${cellContext.rowId}",
    );
    assert(skinMap.has(fieldType));
    return switch (fieldType) {
      FieldType.Checkbox => EditableCheckboxCell(
          databaseController: databaseController,
          cellContext: cellContext,
          skin: skinMap.checkboxSkin!,
          key: key,
        ),
      FieldType.Checklist => EditableChecklistCell(
          databaseController: databaseController,
          cellContext: cellContext,
          skin: skinMap.checklistSkin!,
          key: key,
        ),
      FieldType.CreatedTime => EditableTimestampCell(
          databaseController: databaseController,
          cellContext: cellContext,
          skin: skinMap.timestampSkin!,
          key: key,
          fieldType: FieldType.CreatedTime,
        ),
      FieldType.DateTime => EditableDateCell(
          databaseController: databaseController,
          cellContext: cellContext,
          skin: skinMap.dateSkin!,
          key: key,
        ),
      FieldType.LastEditedTime => EditableTimestampCell(
          databaseController: databaseController,
          cellContext: cellContext,
          skin: skinMap.timestampSkin!,
          key: key,
          fieldType: FieldType.LastEditedTime,
        ),
      FieldType.MultiSelect => EditableSelectOptionCell(
          databaseController: databaseController,
          cellContext: cellContext,
          skin: skinMap.selectOptionSkin!,
          key: key,
          fieldType: FieldType.MultiSelect,
        ),
      FieldType.Number => EditableNumberCell(
          databaseController: databaseController,
          cellContext: cellContext,
          skin: skinMap.numberSkin!,
          key: key,
        ),
      FieldType.RichText => EditableTextCell(
          databaseController: databaseController,
          cellContext: cellContext,
          skin: skinMap.textSkin!,
          key: key,
        ),
      FieldType.SingleSelect => EditableSelectOptionCell(
          databaseController: databaseController,
          cellContext: cellContext,
          skin: skinMap.selectOptionSkin!,
          key: key,
          fieldType: FieldType.SingleSelect,
        ),
      FieldType.URL => EditableURLCell(
          databaseController: databaseController,
          cellContext: cellContext,
          skin: skinMap.urlSkin!,
          key: key,
        ),
      _ => throw UnimplementedError(),
    };
  }
}

abstract class CellEditable {
  SingleListenerChangeNotifier get requestFocus;

  CellContainerNotifier get cellContainerNotifier;
}

typedef AccessoryBuilder = List<GridCellAccessoryBuilder> Function(
  GridCellAccessoryBuildContext buildContext,
);

abstract class CellAccessory extends Widget {
  const CellAccessory({super.key});

  AccessoryBuilder? get accessoryBuilder;
}

abstract class EditableCellWidget extends StatefulWidget
    implements CellAccessory, CellEditable, CellShortcuts {
  EditableCellWidget({super.key});

  @override
  final CellContainerNotifier cellContainerNotifier = CellContainerNotifier();

  @override
  AccessoryBuilder? get accessoryBuilder => null;

  @override
  final requestFocus = SingleListenerChangeNotifier();

  @override
  final Map<CellKeyboardKey, CellKeyboardAction> shortcutHandlers = {};
}

abstract class GridCellState<T extends EditableCellWidget> extends State<T> {
  @override
  void initState() {
    super.initState();
<<<<<<< HEAD
    widget.requestFocus.setListener(requestBeginFocus);
=======
    widget.requestFocus.addListener(onRequestFocus);
>>>>>>> 88e9d63a
  }

  @override
  void didUpdateWidget(covariant T oldWidget) {
    if (oldWidget != this) {
      widget.requestFocus.addListener(onRequestFocus);
    }
    super.didUpdateWidget(oldWidget);
  }

  @override
  void dispose() {
    widget.requestFocus.dispose();
    super.dispose();
  }

  /// Subclass can override this method to request focus.
  void onRequestFocus();

  String? onCopy() => null;
}

abstract class GridEditableTextCell<T extends EditableCellWidget>
    extends GridCellState<T> {
  SingleListenerFocusNode get focusNode;

  @override
  void initState() {
    super.initState();
    widget.shortcutHandlers[CellKeyboardKey.onEnter] =
        () => focusNode.unfocus();
    _listenOnFocusNodeChanged();
  }

  @override
  void dispose() {
    widget.shortcutHandlers.clear();
    focusNode.removeAllListener();
    focusNode.dispose();
    super.dispose();
  }

  @override
  void onRequestFocus() {
    if (!focusNode.hasFocus && focusNode.canRequestFocus) {
      FocusScope.of(context).requestFocus(focusNode);
    }
  }

  void _listenOnFocusNodeChanged() {
    widget.cellContainerNotifier.isFocus = focusNode.hasFocus;
    focusNode.setListener(() {
      widget.cellContainerNotifier.isFocus = focusNode.hasFocus;
      focusChanged();
    });
  }

  Future<void> focusChanged() async {}
}

class SingleListenerChangeNotifier extends ChangeNotifier {
  VoidCallback? _listener;

  @override
  void addListener(VoidCallback listener) {
    if (_listener != null) {
      removeListener(_listener!);
    }
    _listener = listener;
    super.addListener(listener);
  }

  @override
  void dispose() {
    _listener = null;
    super.dispose();
  }

  void notify() => notifyListeners();
}

class SingleListenerFocusNode extends FocusNode {
  VoidCallback? _listener;

  void setListener(VoidCallback listener) {
    if (_listener != null) {
      removeListener(_listener!);
    }

    _listener = listener;
    super.addListener(listener);
  }

  void removeAllListener() {
    if (_listener != null) {
      removeListener(_listener!);
    }
  }
}

class EditableCellSkinMap {
  EditableCellSkinMap({
    this.checkboxSkin,
    this.checklistSkin,
    this.timestampSkin,
    this.dateSkin,
    this.selectOptionSkin,
    this.numberSkin,
    this.textSkin,
    this.urlSkin,
  });

  final IEditableCheckboxCellSkin? checkboxSkin;
  final IEditableChecklistCellSkin? checklistSkin;
  final IEditableTimestampCellSkin? timestampSkin;
  final IEditableDateCellSkin? dateSkin;
  final IEditableSelectOptionCellSkin? selectOptionSkin;
  final IEditableNumberCellSkin? numberSkin;
  final IEditableTextCellSkin? textSkin;
  final IEditableURLCellSkin? urlSkin;

  bool has(FieldType fieldType) {
    return switch (fieldType) {
      FieldType.Checkbox => checkboxSkin != null,
      FieldType.Checklist => checklistSkin != null,
      FieldType.CreatedTime ||
      FieldType.LastEditedTime =>
        timestampSkin != null,
      FieldType.DateTime => dateSkin != null,
      FieldType.MultiSelect ||
      FieldType.SingleSelect =>
        selectOptionSkin != null,
      FieldType.Number => numberSkin != null,
      FieldType.RichText => textSkin != null,
      FieldType.URL => urlSkin != null,
      _ => throw UnimplementedError(),
    };
  }
}<|MERGE_RESOLUTION|>--- conflicted
+++ resolved
@@ -228,11 +228,7 @@
   @override
   void initState() {
     super.initState();
-<<<<<<< HEAD
-    widget.requestFocus.setListener(requestBeginFocus);
-=======
     widget.requestFocus.addListener(onRequestFocus);
->>>>>>> 88e9d63a
   }
 
   @override
@@ -245,6 +241,7 @@
 
   @override
   void dispose() {
+    widget.requestFocus.removeListener(onRequestFocus);
     widget.requestFocus.dispose();
     super.dispose();
   }
