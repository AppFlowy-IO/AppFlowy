--- conflicted
+++ resolved
@@ -264,54 +264,20 @@
                   child: const FlowySvg(FlowySvgs.drag_element_s),
                 ),
                 const HSpace(8),
-<<<<<<< HEAD
                 if (widget.file.fileType == MediaFileTypePB.Image) ...[
-                  Expanded(
-                    child: _openInteractiveViewer(
-                      context,
-                      file: widget.file,
-                      child: AFImage(
-                        url: widget.file.url,
-                        uploadType: widget.file.uploadType,
-                        userProfile:
-=======
-                if (file.fileType == MediaFileTypePB.Image &&
-                    file.uploadType == MediaUploadTypePB.CloudMedia) ...[
                   Expanded(
                     child: _openInteractiveViewer(
                       context,
                       files: widget.images,
                       index: imageIndex!,
-                      child: FlowyNetworkImage(
-                        url: file.url,
-                        userProfilePB:
->>>>>>> 4888d5d5
+                      child: AFImage(
+                        url: widget.file.url,
+                        uploadType: widget.file.uploadType,
+                        userProfile:
                             context.read<MediaCellBloc>().state.userProfile,
                       ),
                     ),
                   ),
-<<<<<<< HEAD
-=======
-                ] else if (file.fileType == MediaFileTypePB.Image) ...[
-                  Expanded(
-                    child: _openInteractiveViewer(
-                      context,
-                      files: widget.images,
-                      index: imageIndex!,
-                      child: file.uploadType == MediaUploadTypePB.NetworkMedia
-                          ? Image.network(
-                              file.url,
-                              fit: BoxFit.cover,
-                              alignment: Alignment.centerLeft,
-                            )
-                          : Image.file(
-                              File(file.url),
-                              fit: BoxFit.cover,
-                              alignment: Alignment.centerLeft,
-                            ),
-                    ),
-                  ),
->>>>>>> 4888d5d5
                 ] else ...[
                   Expanded(
                     child: GestureDetector(
