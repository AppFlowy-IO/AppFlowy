--- conflicted
+++ resolved
@@ -20,11 +20,8 @@
   FieldType.LastEditedTime,
   FieldType.CreatedTime,
   FieldType.Relation,
-<<<<<<< HEAD
+  // FieldType.Summary,
   FieldType.Timer,
-=======
-  // FieldType.Summary,
->>>>>>> a0ed043c
 ];
 
 class FieldTypeList extends StatelessWidget with FlowyOverlayDelegate {
