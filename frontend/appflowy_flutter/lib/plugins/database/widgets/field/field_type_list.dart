import 'package:appflowy/generated/flowy_svgs.g.dart';
import 'package:appflowy/plugins/database/grid/presentation/layout/sizes.dart';
import 'package:appflowy/util/field_type_extension.dart';
import 'package:appflowy_backend/protobuf/flowy-database2/field_entities.pb.dart';
import 'package:appflowy_popover/appflowy_popover.dart';
import 'package:flowy_infra_ui/flowy_infra_ui.dart';
import 'package:flutter/material.dart';

typedef SelectFieldCallback = void Function(FieldType);

const List<FieldType> _supportedFieldTypes = [
  FieldType.RichText,
  FieldType.Number,
  FieldType.SingleSelect,
  FieldType.MultiSelect,
  FieldType.DateTime,
  FieldType.Checkbox,
  FieldType.Checklist,
  FieldType.URL,
  FieldType.LastEditedTime,
  FieldType.CreatedTime,
  FieldType.Relation,
<<<<<<< HEAD
  // FieldType.Summary,
  FieldType.Timer,
=======
  FieldType.Summary,
>>>>>>> 759998ca
];

class FieldTypeList extends StatelessWidget with FlowyOverlayDelegate {
  const FieldTypeList({required this.onSelectField, super.key});

  final SelectFieldCallback onSelectField;

  @override
  Widget build(BuildContext context) {
    final cells = _supportedFieldTypes.map((fieldType) {
      return FieldTypeCell(
        fieldType: fieldType,
        onSelectField: (fieldType) {
          onSelectField(fieldType);
          PopoverContainer.of(context).closeAll();
        },
      );
    }).toList();

    return SizedBox(
      width: 140,
      child: ListView.separated(
        shrinkWrap: true,
        itemCount: cells.length,
        separatorBuilder: (context, index) {
          return VSpace(GridSize.typeOptionSeparatorHeight);
        },
        physics: StyledScrollPhysics(),
        itemBuilder: (BuildContext context, int index) {
          return cells[index];
        },
      ),
    );
  }
}

class FieldTypeCell extends StatelessWidget {
  const FieldTypeCell({
    super.key,
    required this.fieldType,
    required this.onSelectField,
  });

  final FieldType fieldType;
  final SelectFieldCallback onSelectField;

  @override
  Widget build(BuildContext context) {
    return SizedBox(
      height: GridSize.popoverItemHeight,
      child: FlowyButton(
        text: FlowyText.medium(
          fieldType.i18n,
        ),
        onTap: () => onSelectField(fieldType),
        leftIcon: FlowySvg(
          fieldType.svgData,
        ),
      ),
    );
  }
}<|MERGE_RESOLUTION|>--- conflicted
+++ resolved
@@ -20,12 +20,8 @@
   FieldType.LastEditedTime,
   FieldType.CreatedTime,
   FieldType.Relation,
-<<<<<<< HEAD
-  // FieldType.Summary,
+  FieldType.Summary,
   FieldType.Timer,
-=======
-  FieldType.Summary,
->>>>>>> 759998ca
 ];
 
 class FieldTypeList extends StatelessWidget with FlowyOverlayDelegate {
