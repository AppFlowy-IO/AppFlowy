import 'dart:typed_data';

import 'package:appflowy_backend/protobuf/flowy-database2/protobuf.dart';
import 'package:appflowy_popover/appflowy_popover.dart';
import 'package:flutter/material.dart';

import 'checkbox.dart';
import 'checklist.dart';
import 'date.dart';
import 'multi_select.dart';
import 'number.dart';
import 'relation.dart';
import 'rich_text.dart';
import 'single_select.dart';
import 'summary.dart';
import 'timestamp.dart';
import 'url.dart';

typedef TypeOptionDataCallback = void Function(Uint8List typeOptionData);

abstract class TypeOptionEditorFactory {
  factory TypeOptionEditorFactory.makeBuilder(FieldType fieldType) {
    return switch (fieldType) {
      FieldType.RichText => const RichTextTypeOptionEditorFactory(),
      FieldType.Number => const NumberTypeOptionEditorFactory(),
      FieldType.URL => const URLTypeOptionEditorFactory(),
      FieldType.DateTime => const DateTypeOptionEditorFactory(),
      FieldType.LastEditedTime => const TimestampTypeOptionEditorFactory(),
      FieldType.CreatedTime => const TimestampTypeOptionEditorFactory(),
      FieldType.SingleSelect => const SingleSelectTypeOptionEditorFactory(),
      FieldType.MultiSelect => const MultiSelectTypeOptionEditorFactory(),
      FieldType.Checkbox => const CheckboxTypeOptionEditorFactory(),
      FieldType.Checklist => const ChecklistTypeOptionEditorFactory(),
      FieldType.Relation => const RelationTypeOptionEditorFactory(),
<<<<<<< HEAD
      FieldType.Timer => const TimerTypeOptionEditorFactory(),
=======
      FieldType.Summary => const SummaryTypeOptionEditorFactory(),
>>>>>>> a0ed043c
      _ => throw UnimplementedError(),
    };
  }

  Widget? build({
    required BuildContext context,
    required String viewId,
    required FieldPB field,
    required PopoverMutex popoverMutex,
    required TypeOptionDataCallback onTypeOptionUpdated,
  });
}

Widget? makeTypeOptionEditor({
  required BuildContext context,
  required String viewId,
  required FieldPB field,
  required PopoverMutex popoverMutex,
  required TypeOptionDataCallback onTypeOptionUpdated,
}) {
  final editorBuilder = TypeOptionEditorFactory.makeBuilder(field.fieldType);
  return editorBuilder.build(
    context: context,
    viewId: viewId,
    field: field,
    onTypeOptionUpdated: onTypeOptionUpdated,
    popoverMutex: popoverMutex,
  );
}<|MERGE_RESOLUTION|>--- conflicted
+++ resolved
@@ -32,11 +32,8 @@
       FieldType.Checkbox => const CheckboxTypeOptionEditorFactory(),
       FieldType.Checklist => const ChecklistTypeOptionEditorFactory(),
       FieldType.Relation => const RelationTypeOptionEditorFactory(),
-<<<<<<< HEAD
+      FieldType.Summary => const SummaryTypeOptionEditorFactory(),
       FieldType.Timer => const TimerTypeOptionEditorFactory(),
-=======
-      FieldType.Summary => const SummaryTypeOptionEditorFactory(),
->>>>>>> a0ed043c
       _ => throw UnimplementedError(),
     };
   }
