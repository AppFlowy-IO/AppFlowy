--- conflicted
+++ resolved
@@ -339,13 +339,8 @@
   }
 
   void _startListening() {
-<<<<<<< HEAD
     _onCellChangedFn = cellController.addListener(
-      onCellChanged: ((cell) {
-=======
-    _onCellChangedFn = cellController.startListening(
       onCellChanged: (cell) {
->>>>>>> baa7c8d8
         if (!isClosed) {
           add(DateCellEditorEvent.didReceiveCellUpdate(cell));
         }
