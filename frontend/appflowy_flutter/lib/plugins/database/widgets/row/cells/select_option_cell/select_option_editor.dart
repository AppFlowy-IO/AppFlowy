--- conflicted
+++ resolved
@@ -71,19 +71,13 @@
 }
 
 class _OptionList extends StatelessWidget {
-<<<<<<< HEAD
-=======
-  final TextEditingController textEditingController;
-  final PopoverMutex popoverMutex;
-
->>>>>>> 747abba8
   const _OptionList({
     required this.textEditingController,
     required this.popoverMutex,
   });
 
+  final TextEditingController textEditingController;
   final PopoverMutex popoverMutex;
-  final TextfieldTagsController tagController;
 
   @override
   Widget build(BuildContext context) {
@@ -132,19 +126,13 @@
 }
 
 class _TextField extends StatelessWidget {
-<<<<<<< HEAD
-=======
-  final TextEditingController textEditingController;
-  final PopoverMutex popoverMutex;
-
->>>>>>> 747abba8
   const _TextField({
     required this.textEditingController,
     required this.popoverMutex,
   });
 
+  final TextEditingController textEditingController;
   final PopoverMutex popoverMutex;
-  final TextfieldTagsController tagController;
 
   @override
   Widget build(BuildContext context) {
