--- conflicted
+++ resolved
@@ -11,8 +11,20 @@
 import 'extension.dart';
 
 class SelectOptionTextField extends StatefulWidget {
-<<<<<<< HEAD
-=======
+  const SelectOptionTextField({
+    super.key,
+    required this.options,
+    required this.selectedOptionMap,
+    required this.distanceToText,
+    required this.textSeparators,
+    required this.textController,
+    required this.onSubmitted,
+    required this.newText,
+    required this.onPaste,
+    required this.onRemove,
+    this.onClick,
+  });
+
   final List<SelectOptionPB> options;
   final LinkedHashMap<String, SelectOptionPB> selectedOptionMap;
   final double distanceToText;
@@ -23,33 +35,6 @@
   final Function(String) newText;
   final Function(List<String>, String) onPaste;
   final Function(String) onRemove;
-  final VoidCallback? onClick;
-
->>>>>>> 747abba8
-  const SelectOptionTextField({
-    super.key,
-    required this.options,
-    required this.selectedOptionMap,
-    required this.distanceToText,
-    required this.onSubmitted,
-    required this.onPaste,
-    required this.onRemove,
-    required this.newText,
-    required this.textSeparators,
-    required this.textController,
-    this.onClick,
-  });
-
-  final List<SelectOptionPB> options;
-  final LinkedHashMap<String, SelectOptionPB> selectedOptionMap;
-  final double distanceToText;
-  final TextfieldTagsController tagController;
-  final Function(String) onSubmitted;
-  final Function(List<String>, String) onPaste;
-  final Function(String) onRemove;
-  final Function(String) newText;
-  final List<String> textSeparators;
-  final TextEditingController? textController;
   final VoidCallback? onClick;
 
   @override
@@ -99,64 +84,6 @@
     return TextField(
       controller: widget.textController,
       focusNode: focusNode,
-<<<<<<< HEAD
-      textSeparators: widget.textSeparators,
-      inputfieldBuilder: (
-        BuildContext context,
-        editController,
-        focusNode,
-        error,
-        onChanged,
-        onSubmitted,
-      ) {
-        return (context, sc, tags, onTagDelegate) {
-          return TextField(
-            controller: editController,
-            focusNode: focusNode,
-            onTap: widget.onClick,
-            onChanged: (text) {
-              if (onChanged != null) {
-                onChanged(text);
-              }
-              _newText(text, editController);
-            },
-            onSubmitted: (text) {
-              if (onSubmitted != null) {
-                onSubmitted(text);
-              }
-
-              if (text.isNotEmpty) {
-                widget.onSubmitted(text.trim());
-                focusNode.requestFocus();
-              }
-            },
-            style: Theme.of(context).textTheme.bodyMedium,
-            decoration: InputDecoration(
-              enabledBorder: OutlineInputBorder(
-                borderSide: BorderSide(
-                  color: Theme.of(context).colorScheme.outline,
-                ),
-                borderRadius: Corners.s10Border,
-              ),
-              isDense: true,
-              prefixIcon: _renderTags(context, sc),
-              hintText: LocaleKeys.grid_selectOption_searchOption.tr(),
-              hintStyle: Theme.of(context)
-                  .textTheme
-                  .bodySmall!
-                  .copyWith(color: Theme.of(context).hintColor),
-              prefixIconConstraints:
-                  BoxConstraints(maxWidth: widget.distanceToText),
-              focusedBorder: OutlineInputBorder(
-                borderSide: BorderSide(
-                  color: Theme.of(context).colorScheme.primary,
-                ),
-                borderRadius: Corners.s10Border,
-              ),
-            ),
-          );
-        };
-=======
       onTap: widget.onClick,
       onSubmitted: (text) {
         if (text.isNotEmpty) {
@@ -164,16 +91,12 @@
           focusNode.requestFocus();
           widget.textController.clear();
         }
->>>>>>> 747abba8
       },
       maxLines: 1,
       style: Theme.of(context).textTheme.bodyMedium,
       decoration: InputDecoration(
         enabledBorder: OutlineInputBorder(
-          borderSide: BorderSide(
-            color: Theme.of(context).colorScheme.outline,
-            width: 1.0,
-          ),
+          borderSide: BorderSide(color: Theme.of(context).colorScheme.outline),
           borderRadius: Corners.s10Border,
         ),
         isDense: true,
@@ -185,10 +108,7 @@
             .copyWith(color: Theme.of(context).hintColor),
         prefixIconConstraints: BoxConstraints(maxWidth: widget.distanceToText),
         focusedBorder: OutlineInputBorder(
-          borderSide: BorderSide(
-            color: Theme.of(context).colorScheme.primary,
-            width: 1.0,
-          ),
+          borderSide: BorderSide(color: Theme.of(context).colorScheme.primary),
           borderRadius: Corners.s10Border,
         ),
       ),
@@ -228,6 +148,7 @@
           ),
         )
         .toList();
+
     return MouseRegion(
       cursor: SystemMouseCursors.basic,
       child: Padding(
