--- conflicted
+++ resolved
@@ -1,10 +1,7 @@
-<<<<<<< HEAD
 import 'dart:ui' as ui;
-=======
 import 'package:flutter/material.dart';
 import 'package:flutter/services.dart';
 
->>>>>>> a1793b53
 import 'package:appflowy/generated/flowy_svgs.g.dart';
 import 'package:appflowy/generated/locale_keys.g.dart';
 import 'package:appflowy/plugins/database/application/cell/bloc/text_cell_bloc.dart';
@@ -305,97 +302,74 @@
     FocusNode focusNode,
     TextEditingController textEditingController,
   ) {
-<<<<<<< HEAD
-    return BlocBuilder<TextCellBloc, TextCellState>(
-      buildWhen: (p, c) {
-        final cText = c.content.isNotEmpty
-            ? c.content
-            : LocaleKeys.grid_row_titlePlaceholder.tr();
-        final cTextDirection = getTextDirectionBaseOnContext(
-          context,
-          cText,
-          lastDirection: lastDirection,
-        );
-
-        return lastDirection != cTextDirection;
-      },
-      builder: (context, state) {
-        final text = textEditingController.text.isNotEmpty
-            ? textEditingController.text
-            : LocaleKeys.grid_row_titlePlaceholder.tr();
-        lastDirection = getTextDirectionBaseOnContext(
-          context,
-          text,
-          lastDirection: lastDirection,
-        );
-
-        return Row(
-          textDirection: lastDirection,
-          children: [
-            if (emojiWidget != null) emojiWidget!,
-            const HSpace(4),
-            Expanded(
-              child: TextField(
-                controller: textEditingController,
-                focusNode: focusNode,
-                autofocus: true,
-                style: Theme.of(context)
-                    .textTheme
-                    .bodyMedium
-                    ?.copyWith(fontSize: 28),
-                textDirection: lastDirection,
-                decoration: InputDecoration(
-                  contentPadding: EdgeInsets.zero,
-                  border: InputBorder.none,
-                  focusedBorder: InputBorder.none,
-                  enabledBorder: InputBorder.none,
-                  errorBorder: InputBorder.none,
-                  disabledBorder: InputBorder.none,
-                  hintText: LocaleKeys.grid_row_titlePlaceholder.tr(),
-                  hintTextDirection: lastDirection,
-                  isDense: true,
-                  isCollapsed: true,
-                ),
-                onChanged: (text) {
-                  if (textEditingController.value.composing.isCollapsed) {
-                    bloc.add(TextCellEvent.updateText(text));
-                  }
-                },
-              ),
-            ),
-          ],
-        );
-=======
     return CallbackShortcuts(
       bindings: {
         const SingleActivator(LogicalKeyboardKey.escape): () =>
             focusNode.unfocus(),
         const SimpleActivator(LogicalKeyboardKey.enter): () =>
             focusNode.unfocus(),
->>>>>>> a1793b53
       },
-      child: TextField(
-        controller: textEditingController,
-        focusNode: focusNode,
-        autofocus: true,
-        style: Theme.of(context).textTheme.bodyMedium?.copyWith(fontSize: 28),
-        maxLines: null,
-        decoration: InputDecoration(
-          contentPadding: EdgeInsets.zero,
-          border: InputBorder.none,
-          focusedBorder: InputBorder.none,
-          enabledBorder: InputBorder.none,
-          errorBorder: InputBorder.none,
-          disabledBorder: InputBorder.none,
-          hintText: LocaleKeys.grid_row_titlePlaceholder.tr(),
-          isDense: true,
-          isCollapsed: true,
-        ),
-        onChanged: (text) {
-          if (textEditingController.value.composing.isCollapsed) {
-            bloc.add(TextCellEvent.updateText(text));
-          }
+      child: BlocBuilder<TextCellBloc, TextCellState>(
+        buildWhen: (p, c) {
+          final cText = c.content.isNotEmpty
+              ? c.content
+              : LocaleKeys.grid_row_titlePlaceholder.tr();
+          final cTextDirection = getTextDirectionBaseOnContext(
+            context,
+            cText,
+            lastDirection: lastDirection,
+          );
+
+          return lastDirection != cTextDirection;
         },
+        builder: (context, state) {
+          final text = textEditingController.text.isNotEmpty
+              ? textEditingController.text
+              : LocaleKeys.grid_row_titlePlaceholder.tr();
+          lastDirection = getTextDirectionBaseOnContext(
+            context,
+            text,
+            lastDirection: lastDirection,
+          );
+
+          return Row(
+            textDirection: lastDirection,
+            children: [
+              if (emojiWidget != null) emojiWidget!,
+              const HSpace(4),
+              Expanded(
+                child: TextField(
+                  controller: textEditingController,
+                  focusNode: focusNode,
+                  autofocus: true,
+                  style: Theme.of(context)
+                      .textTheme
+                      .bodyMedium
+                      ?.copyWith(fontSize: 28),
+                  maxLines: null,
+                  textDirection: lastDirection,
+                  decoration: InputDecoration(
+                    contentPadding: EdgeInsets.zero,
+                    border: InputBorder.none,
+                    focusedBorder: InputBorder.none,
+                    enabledBorder: InputBorder.none,
+                    errorBorder: InputBorder.none,
+                    disabledBorder: InputBorder.none,
+                    hintText: LocaleKeys.grid_row_titlePlaceholder.tr(),
+                    hintTextDirection: lastDirection,
+                    isDense: true,
+                    isCollapsed: true,
+                  ),
+                  onChanged: (text) {
+                    if (textEditingController.value.composing.isCollapsed) {
+                      bloc.add(TextCellEvent.updateText(text));
+                    }
+                  },
+                ),
+              ),
+            ],
+          );
+        },
       ),
     );
   }
