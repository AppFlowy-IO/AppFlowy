--- conflicted
+++ resolved
@@ -41,14 +41,8 @@
         radius: Corners.s4Border,
         onPressed: _popoverController.show,
       ),
-<<<<<<< HEAD
-      popupBuilder: (_) => DatabaseSettingsList(
-        databaseController: widget.databaseController,
-      ),
-=======
       popupBuilder: (_) =>
           DatabaseSettingsList(databaseController: widget.databaseController),
->>>>>>> c4f6703b
     );
   }
 }