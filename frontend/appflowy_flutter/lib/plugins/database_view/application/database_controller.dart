--- conflicted
+++ resolved
@@ -341,11 +341,7 @@
     _cellDataByFieldId[fieldInfo.field.id] = num.toString();
   }
 
-<<<<<<< HEAD
-  /// The date should use the UTC timezone. Becuase the backend uses UTC timezone to format the time string. (doesn't make a difference)
-=======
   /// The date should use the UTC timezone. Becuase the backend uses UTC timezone to format the time string.
->>>>>>> 8cacfb1d
   void insertDate(FieldInfo fieldInfo, DateTime date) {
     assert(fieldInfo.fieldType == FieldType.DateTime);
     final timestamp = (date.toUtc().millisecondsSinceEpoch ~/ 1000);
