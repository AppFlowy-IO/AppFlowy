--- conflicted
+++ resolved
@@ -96,16 +96,9 @@
     return DatabaseEventGetLayoutSetting(payload).send();
   }
 
-<<<<<<< HEAD
   Future<Either<Unit, FlowyError>> updateLayoutSetting(
       {CalendarLayoutSettingPB? calendarLayoutSetting}) {
     final payload = LayoutSettingChangesetPB.create()..viewId = viewId;
-=======
-  Future<Either<Unit, FlowyError>> updateLayoutSetting({
-    CalendarLayoutSettingsPB? calendarLayoutSetting,
-  }) {
-    final layoutSetting = LayoutSettingPB.create();
->>>>>>> c0093477
     if (calendarLayoutSetting != null) {
       payload.calendar = calendarLayoutSetting;
     }
