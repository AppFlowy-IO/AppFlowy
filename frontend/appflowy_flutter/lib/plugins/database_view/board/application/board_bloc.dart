import 'dart:async';
import 'dart:collection';

import 'package:appflowy/plugins/database_view/application/defines.dart';
import 'package:appflowy/plugins/database_view/application/field/field_info.dart';
import 'package:appflowy/plugins/database_view/application/group/group_service.dart';
import 'package:appflowy/plugins/database_view/application/row/row_service.dart';
import 'package:appflowy_board/appflowy_board.dart';
import 'package:collection/collection.dart';
import 'package:dartz/dartz.dart';
import 'package:appflowy_backend/log.dart';
import 'package:appflowy_backend/protobuf/flowy-error/errors.pb.dart';
import 'package:appflowy_backend/protobuf/flowy-folder2/view.pb.dart';
import 'package:appflowy_backend/protobuf/flowy-database2/protobuf.dart';
import 'package:flutter/foundation.dart';
import 'package:flutter_bloc/flutter_bloc.dart';
import 'package:freezed_annotation/freezed_annotation.dart';
import 'package:protobuf/protobuf.dart' hide FieldInfo;

import '../../application/field/field_controller.dart';
import '../../application/row/row_cache.dart';
import '../../application/database_controller.dart';
import 'group_controller.dart';

part 'board_bloc.freezed.dart';

class BoardBloc extends Bloc<BoardEvent, BoardState> {
  final DatabaseController databaseController;
  final LinkedHashMap<String, GroupController> groupControllers =
      LinkedHashMap();
  final List<GroupPB> groupList = [];

  late final GroupBackendService groupBackendSvc;
  late final AppFlowyBoardController boardController;

  FieldController get fieldController => databaseController.fieldController;
  String get viewId => databaseController.viewId;

  BoardBloc({
    required ViewPB view,
    required this.databaseController,
  }) : super(BoardState.initial(view.id)) {
    groupBackendSvc = GroupBackendService(viewId);
    boardController = AppFlowyBoardController(
      onMoveGroup: (fromGroupId, fromIndex, toGroupId, toIndex) {
        databaseController.moveGroup(
          fromGroupId: fromGroupId,
          toGroupId: toGroupId,
        );
      },
      onMoveGroupItem: (groupId, fromIndex, toIndex) {
        final fromRow = groupControllers[groupId]?.rowAtIndex(fromIndex);
        final toRow = groupControllers[groupId]?.rowAtIndex(toIndex);
        if (fromRow != null) {
          databaseController.moveGroupRow(
            fromRow: fromRow,
            toRow: toRow,
            groupId: groupId,
          );
        }
      },
      onMoveGroupItemToGroup: (fromGroupId, fromIndex, toGroupId, toIndex) {
        final fromRow = groupControllers[fromGroupId]?.rowAtIndex(fromIndex);
        final toRow = groupControllers[toGroupId]?.rowAtIndex(toIndex);
        if (fromRow != null) {
          databaseController.moveGroupRow(
            fromRow: fromRow,
            toRow: toRow,
            groupId: toGroupId,
          );
        }
      },
    );

    on<BoardEvent>(
      (event, emit) async {
        await event.when(
          initial: () async {
            _startListening();
            await _openGrid(emit);
          },
          createBottomRow: (groupId) async {
            final startRowId = groupControllers[groupId]?.lastRow()?.id;
            final result = await databaseController.createRow(
              groupId: groupId,
              startRowId: startRowId,
            );

            result.fold((_) {}, (err) => Log.error(err));
          },
          createHeaderRow: (String groupId) async {
            final result = await databaseController.createRow(
              groupId: groupId,
              fromBeginning: true,
            );

            result.fold((_) {}, (err) => Log.error(err));
          },
          createGroup: (name) async {
            final result = await groupBackendSvc.createGroup(name: name);
            result.fold((_) {}, (err) => Log.error(err));
          },
          deleteGroup: (groupId) async {
            final result = await groupBackendSvc.deleteGroup(groupId: groupId);
            result.fold((_) {}, (err) => Log.error(err));
          },
          didCreateRow: (group, row, int? index) {
            emit(
              state.copyWith(
                isEditingRow: true,
                editingRow: BoardEditingRow(
                  group: group,
                  row: row,
                  index: index,
                ),
              ),
            );
            _groupItemStartEditing(group, row, true);
          },
          didReceiveGridUpdate: (DatabasePB grid) {
            emit(state.copyWith(grid: Some(grid)));
          },
          didReceiveError: (FlowyError error) {
            emit(state.copyWith(noneOrError: some(error)));
          },
          didReceiveGroups: (List<GroupPB> groups) {
            final hiddenGroups = _filterHiddenGroups(hideUngrouped, groups);
            emit(
              state.copyWith(
                hiddenGroups: hiddenGroups,
                groupIds: groups.map((group) => group.groupId).toList(),
              ),
            );
          },
          didUpdateLayoutSettings: (layoutSettings) {
            final hiddenGroups = _filterHiddenGroups(hideUngrouped, groupList);
            emit(
              state.copyWith(
                layoutSettings: layoutSettings,
                hiddenGroups: hiddenGroups,
              ),
            );
          },
          toggleGroupVisibility: (GroupPB group, bool isVisible) async {
            await _toggleGroupVisibility(group, isVisible);
          },
          toggleHiddenSectionVisibility: (isVisible) async {
            final newLayoutSettings = state.layoutSettings!;
            newLayoutSettings.freeze();

            final newLayoutSetting = newLayoutSettings.rebuild(
              (message) => message.collapseHiddenGroups = isVisible,
            );

            await databaseController.updateLayoutSetting(
              boardLayoutSetting: newLayoutSetting,
            );
          },
          reorderGroup: (fromGroupId, toGroupId) async {
            _reorderGroup(fromGroupId, toGroupId, emit);
          },
          startEditingRow: (group, row) {
            emit(
              state.copyWith(
                isEditingRow: true,
                editingRow: BoardEditingRow(
                  group: group,
                  row: row,
                  index: null,
                ),
              ),
            );
            _groupItemStartEditing(group, row, true);
          },
          endEditingRow: (rowId) {
            if (state.editingRow != null && state.isEditingRow) {
              assert(state.editingRow!.row.id == rowId);
              _groupItemStartEditing(
                state.editingRow!.group,
                state.editingRow!.row,
                false,
              );

              emit(state.copyWith(isEditingRow: false, editingRow: null));
            }
          },
          startEditingHeader: (String groupId) {
            emit(
              state.copyWith(isEditingHeader: true, editingHeaderId: groupId),
            );
          },
          endEditingHeader: (String groupId, String groupName) async {
            await groupBackendSvc.updateGroup(
              fieldId: groupControllers.values.first.group.fieldId,
              groupId: groupId,
              name: groupName,
            );
            emit(state.copyWith(isEditingHeader: false));
          },
        );
      },
    );
  }

  void _groupItemStartEditing(GroupPB group, RowMetaPB row, bool isEdit) {
    final fieldInfo = fieldController.getField(group.fieldId);
    if (fieldInfo == null) {
      return Log.warn("fieldInfo should not be null");
    }

    boardController.enableGroupDragging(!isEdit);
  }

  Future<void> _toggleGroupVisibility(GroupPB group, bool isVisible) async {
    if (group.isDefault) {
      final newLayoutSettings = state.layoutSettings!;
      newLayoutSettings.freeze();

      final newLayoutSetting = newLayoutSettings.rebuild(
        (message) => message.hideUngroupedColumn = !isVisible,
      );

      return databaseController.updateLayoutSetting(
        boardLayoutSetting: newLayoutSetting,
      );
    }

    await groupBackendSvc.updateGroup(
      fieldId: groupControllers.values.first.group.fieldId,
      groupId: group.groupId,
      visible: isVisible,
    );
  }

  Future<void> _reorderGroup(
    String fromGroupId,
    String toGroupId,
    Emitter<BoardState> emit,
  ) async {
    final fromIndex = groupList.indexWhere((g) => g.groupId == fromGroupId);
    final toIndex = groupList.indexWhere((g) => g.groupId == toGroupId);
    final group = groupList.removeAt(fromIndex);
    groupList.insert(toIndex, group);
    add(BoardEvent.didReceiveGroups(groupList));
    final result = await databaseController.moveGroup(
      fromGroupId: fromGroupId,
      toGroupId: toGroupId,
    );
    result.fold((l) => {}, (err) => Log.error(err));
  }

  @override
  Future<void> close() async {
    for (final controller in groupControllers.values) {
      controller.dispose();
    }
    return super.close();
  }

  bool get hideUngrouped =>
      databaseController.databaseLayoutSetting?.board.hideUngroupedColumn ??
      false;

<<<<<<< HEAD
  FieldType? get groupingFieldType {
    final fieldInfo = databaseController.fieldController.fieldInfos
        .firstWhereOrNull((field) => field.isGroupField);

    return fieldInfo?.fieldType;
=======
  FieldType get groupingFieldType {
    final fieldInfo =
        databaseController.fieldController.getField(groupList.first.fieldId)!;

    return fieldInfo.fieldType;
>>>>>>> c475a5d9
  }

  void initializeGroups(List<GroupPB> groups) {
    for (final controller in groupControllers.values) {
      controller.dispose();
    }

    groupControllers.clear();
    boardController.clear();
    groupList.clear();
    groupList.addAll(groups);

    boardController.addGroups(
      groups
          .where(
            (group) =>
                fieldController.getField(group.fieldId) != null &&
<<<<<<< HEAD
                (group.isVisible || (group.isDefault && !hideUngrouped)),
=======
                ((!group.isDefault && group.isVisible) ||
                    (group.isDefault && !hideUngrouped)),
>>>>>>> c475a5d9
          )
          .map((group) => _initializeGroupData(group))
          .toList(),
    );

    for (final group in groups) {
      final controller = _initializeGroupController(group);
      groupControllers[controller.group.groupId] = controller;
    }
  }

  RowCache? getRowCache() => databaseController.rowCache;

  void _startListening() {
    final onDatabaseChanged = DatabaseCallbacks(
      onDatabaseChanged: (database) {
        if (!isClosed) {
          add(BoardEvent.didReceiveGridUpdate(database));
        }
      },
    );
    final onLayoutSettingsChanged = DatabaseLayoutSettingCallbacks(
      onLayoutSettingsChanged: (layoutSettings) {
        if (isClosed) {
          return;
        }
        final index = groupList.indexWhere((element) => element.isDefault);
        if (index != -1) {
          if (layoutSettings.board.hideUngroupedColumn) {
            boardController.removeGroup(groupList[index].fieldId);
          } else {
            final newGroup = _initializeGroupData(groupList[index]);
            final visibleGroups = [...groupList]
              ..retainWhere((g) => g.isVisible || g.isDefault);
            final indexInVisibleGroups =
                visibleGroups.indexWhere((g) => g.isDefault);
            if (indexInVisibleGroups != -1) {
              boardController.insertGroup(indexInVisibleGroups, newGroup);
            }
          }
        }
        add(BoardEvent.didUpdateLayoutSettings(layoutSettings.board));
      },
    );
    final onGroupChanged = GroupCallbacks(
      onGroupByField: (groups) {
        if (isClosed) {
          return;
        }

        initializeGroups(groups);
        add(BoardEvent.didReceiveGroups(groups));
      },
      onDeleteGroup: (groupIds) {
        if (isClosed) {
          return;
        }

        boardController.removeGroups(groupIds);
        groupList.removeWhere((group) => groupIds.contains(group.groupId));
        add(BoardEvent.didReceiveGroups(groupList));
      },
      onInsertGroup: (insertGroups) {
        if (isClosed) {
          return;
        }

        final group = insertGroups.group;
        final newGroup = _initializeGroupData(group);
        final controller = _initializeGroupController(group);
        groupControllers[controller.group.groupId] = controller;
        boardController.addGroup(newGroup);
        groupList.insert(insertGroups.index, group);
        add(BoardEvent.didReceiveGroups(groupList));
      },
      onUpdateGroup: (updatedGroups) {
        if (isClosed) {
          return;
        }

        for (final group in updatedGroups) {
          // see if the column is already in the board

          final index = groupList.indexWhere((g) => g.groupId == group.groupId);
          if (index == -1) continue;
          final columnController =
              boardController.getGroupController(group.groupId);
          if (columnController != null) {
            // remove the group or update its name
            columnController.updateGroupName(group.groupName);
            if (!group.isVisible) {
              boardController.removeGroup(group.groupId);
            }
          } else {
            final newGroup = _initializeGroupData(group);
            final visibleGroups = [...groupList]..retainWhere(
                (g) =>
                    g.isVisible ||
                    g.isDefault && !hideUngrouped ||
                    g.groupId == group.groupId,
              );
            final indexInVisibleGroups =
                visibleGroups.indexWhere((g) => g.groupId == group.groupId);
            if (indexInVisibleGroups != -1) {
              boardController.insertGroup(indexInVisibleGroups, newGroup);
            }
          }

          groupList.removeAt(index);
          groupList.insert(index, group);
        }
        add(BoardEvent.didReceiveGroups(groupList));
      },
    );

    databaseController.addListener(
      onDatabaseChanged: onDatabaseChanged,
      onLayoutSettingsChanged: onLayoutSettingsChanged,
      onGroupChanged: onGroupChanged,
    );
  }

  List<AppFlowyGroupItem> _buildGroupItems(GroupPB group) {
    final items = group.rows.map((row) {
      final fieldInfo = fieldController.getField(group.fieldId);
      return GroupItem(
        row: row,
        fieldInfo: fieldInfo!,
      );
    }).toList();

    return <AppFlowyGroupItem>[...items];
  }

  Future<void> _openGrid(Emitter<BoardState> emit) async {
    final result = await databaseController.open();
    result.fold(
      (grid) {
        databaseController.setIsLoading(false);
        emit(
          state.copyWith(loadingState: LoadingState.finish(left(unit))),
        );
      },
      (err) => emit(
        state.copyWith(loadingState: LoadingState.finish(right(err))),
      ),
    );
  }

  GroupController _initializeGroupController(GroupPB group) {
    final delegate = GroupControllerDelegateImpl(
      controller: boardController,
      fieldController: fieldController,
      onNewColumnItem: (groupId, row, index) =>
          add(BoardEvent.didCreateRow(group, row, index)),
    );

    final controller = GroupController(
      viewId: state.viewId,
      group: group,
      delegate: delegate,
      onGroupChanged: (newGroup) {
        if (isClosed) return;

        final index =
            groupList.indexWhere((g) => g.groupId == newGroup.groupId);
        if (index != -1) {
          groupList.removeAt(index);
          groupList.insert(index, newGroup);
          add(BoardEvent.didReceiveGroups(groupList));
        }
      },
    );

    return controller..startListening();
  }

  AppFlowyGroupData _initializeGroupData(GroupPB group) {
    return AppFlowyGroupData(
      id: group.groupId,
      name: group.groupName,
      items: _buildGroupItems(group),
      customData: GroupData(
        group: group,
        fieldInfo: fieldController.getField(group.fieldId)!,
      ),
    );
  }
}

@freezed
class BoardEvent with _$BoardEvent {
  const factory BoardEvent.initial() = _InitialBoard;
  const factory BoardEvent.createBottomRow(String groupId) = _CreateBottomRow;
  const factory BoardEvent.createHeaderRow(String groupId) = _CreateHeaderRow;
  const factory BoardEvent.createGroup(String name) = _CreateGroup;
  const factory BoardEvent.startEditingHeader(String groupId) =
      _StartEditingHeader;
  const factory BoardEvent.endEditingHeader(String groupId, String groupName) =
      _EndEditingHeader;
  const factory BoardEvent.didCreateRow(
    GroupPB group,
    RowMetaPB row,
    int? index,
  ) = _DidCreateRow;
  const factory BoardEvent.startEditingRow(
    GroupPB group,
    RowMetaPB row,
  ) = _StartEditRow;
  const factory BoardEvent.endEditingRow(RowId rowId) = _EndEditRow;
  const factory BoardEvent.toggleGroupVisibility(
    GroupPB group,
    bool isVisible,
  ) = _ToggleGroupVisibility;
  const factory BoardEvent.toggleHiddenSectionVisibility(bool isVisible) =
      _ToggleHiddenSectionVisibility;
<<<<<<< HEAD
  const factory BoardEvent.deleteGroup(String groupId) = _DeleteGroup;
=======
>>>>>>> c475a5d9
  const factory BoardEvent.reorderGroup(String fromGroupId, String toGroupId) =
      _ReorderGroup;
  const factory BoardEvent.didReceiveError(FlowyError error) = _DidReceiveError;
  const factory BoardEvent.didReceiveGridUpdate(
    DatabasePB grid,
  ) = _DidReceiveGridUpdate;
  const factory BoardEvent.didReceiveGroups(List<GroupPB> groups) =
      _DidReceiveGroups;
  const factory BoardEvent.didUpdateLayoutSettings(
    BoardLayoutSettingPB layoutSettings,
  ) = _DidUpdateLayoutSettings;
}

@freezed
class BoardState with _$BoardState {
  const factory BoardState({
    required String viewId,
    required Option<DatabasePB> grid,
    required List<String> groupIds,
    required bool isEditingHeader,
    required bool isEditingRow,
    required LoadingState loadingState,
    required Option<FlowyError> noneOrError,
    required BoardLayoutSettingPB? layoutSettings,
    String? editingHeaderId,
    BoardEditingRow? editingRow,
    required List<GroupPB> hiddenGroups,
  }) = _BoardState;

  factory BoardState.initial(String viewId) => BoardState(
        grid: none(),
        viewId: viewId,
        groupIds: [],
        isEditingHeader: false,
        isEditingRow: false,
        noneOrError: none(),
        loadingState: const LoadingState.loading(),
        layoutSettings: null,
        hiddenGroups: [],
      );
}

List<GroupPB> _filterHiddenGroups(bool hideUngrouped, List<GroupPB> groups) {
  return [...groups]..retainWhere(
      (group) => !group.isVisible || group.isDefault && hideUngrouped,
    );
}

class GroupItem extends AppFlowyGroupItem {
  final RowMetaPB row;
  final FieldInfo fieldInfo;

  GroupItem({
    required this.row,
    required this.fieldInfo,
    bool draggable = true,
  }) {
    super.draggable = draggable;
  }

  @override
  String get id => row.id.toString();
}

class GroupControllerDelegateImpl extends GroupControllerDelegate {
  final FieldController fieldController;
  final AppFlowyBoardController controller;
  final void Function(String, RowMetaPB, int?) onNewColumnItem;

  GroupControllerDelegateImpl({
    required this.controller,
    required this.fieldController,
    required this.onNewColumnItem,
  });

  @override
  bool hasGroup(String groupId) {
    return controller.groupIds.contains(groupId);
  }

  @override
  void insertRow(GroupPB group, RowMetaPB row, int? index) {
    final fieldInfo = fieldController.getField(group.fieldId);
    if (fieldInfo == null) {
      return Log.warn("fieldInfo should not be null");
    }

    if (index != null) {
      final item = GroupItem(
        row: row,
        fieldInfo: fieldInfo,
      );
      controller.insertGroupItem(group.groupId, index, item);
    } else {
      final item = GroupItem(
        row: row,
        fieldInfo: fieldInfo,
      );
      controller.addGroupItem(group.groupId, item);
    }
  }

  @override
  void removeRow(GroupPB group, RowId rowId) =>
      controller.removeGroupItem(group.groupId, rowId.toString());

  @override
  void updateRow(GroupPB group, RowMetaPB row) {
    final fieldInfo = fieldController.getField(group.fieldId);
    if (fieldInfo == null) {
      return Log.warn("fieldInfo should not be null");
    }

    controller.updateGroupItem(
      group.groupId,
      GroupItem(
        row: row,
        fieldInfo: fieldInfo,
      ),
    );
  }

  @override
  void addNewRow(GroupPB group, RowMetaPB row, int? index) {
    final fieldInfo = fieldController.getField(group.fieldId);
    if (fieldInfo == null) {
      return Log.warn("fieldInfo should not be null");
    }

    final item = GroupItem(row: row, fieldInfo: fieldInfo, draggable: false);

    if (index != null) {
      controller.insertGroupItem(group.groupId, index, item);
    } else {
      controller.addGroupItem(group.groupId, item);
    }

    onNewColumnItem(group.groupId, row, index);
  }
}

class BoardEditingRow {
  GroupPB group;
  RowMetaPB row;
  int? index;

  BoardEditingRow({
    required this.group,
    required this.row,
    required this.index,
  });
}

class GroupData {
  GroupData({
    required this.group,
    required this.fieldInfo,
  });

  final GroupPB group;
  final FieldInfo fieldInfo;

  CheckboxGroup? asCheckboxGroup() =>
      fieldType == FieldType.Checkbox ? CheckboxGroup(group) : null;

  FieldType get fieldType => fieldInfo.fieldType;
}

class CheckboxGroup {
  const CheckboxGroup(this.group);

  final GroupPB group;

  // Hardcode value: "Yes" that equal to the value defined in Rust
  // pub const CHECK: &str = "Yes";
  bool get isCheck => group.groupId == "Yes";
}<|MERGE_RESOLUTION|>--- conflicted
+++ resolved
@@ -261,19 +261,11 @@
       databaseController.databaseLayoutSetting?.board.hideUngroupedColumn ??
       false;
 
-<<<<<<< HEAD
-  FieldType? get groupingFieldType {
-    final fieldInfo = databaseController.fieldController.fieldInfos
-        .firstWhereOrNull((field) => field.isGroupField);
-
-    return fieldInfo?.fieldType;
-=======
   FieldType get groupingFieldType {
     final fieldInfo =
         databaseController.fieldController.getField(groupList.first.fieldId)!;
 
     return fieldInfo.fieldType;
->>>>>>> c475a5d9
   }
 
   void initializeGroups(List<GroupPB> groups) {
@@ -291,12 +283,8 @@
           .where(
             (group) =>
                 fieldController.getField(group.fieldId) != null &&
-<<<<<<< HEAD
-                (group.isVisible || (group.isDefault && !hideUngrouped)),
-=======
                 ((!group.isDefault && group.isVisible) ||
                     (group.isDefault && !hideUngrouped)),
->>>>>>> c475a5d9
           )
           .map((group) => _initializeGroupData(group))
           .toList(),
@@ -513,10 +501,7 @@
   ) = _ToggleGroupVisibility;
   const factory BoardEvent.toggleHiddenSectionVisibility(bool isVisible) =
       _ToggleHiddenSectionVisibility;
-<<<<<<< HEAD
   const factory BoardEvent.deleteGroup(String groupId) = _DeleteGroup;
-=======
->>>>>>> c475a5d9
   const factory BoardEvent.reorderGroup(String fromGroupId, String toGroupId) =
       _ReorderGroup;
   const factory BoardEvent.didReceiveError(FlowyError error) = _DidReceiveError;
