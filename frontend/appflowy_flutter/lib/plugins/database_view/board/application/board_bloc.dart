--- conflicted
+++ resolved
@@ -146,10 +146,9 @@
               ),
             );
           },
-<<<<<<< HEAD
           didUpdateHideUngrouped: (bool hideUngrouped) {
             emit(state.copyWith(hideUngrouped: hideUngrouped));
-=======
+          },
           startEditingHeader: (String groupId) {
             emit(
               state.copyWith(isEditingHeader: true, editingHeaderId: groupId),
@@ -163,7 +162,6 @@
             );
 
             emit(state.copyWith(isEditingHeader: false));
->>>>>>> aa27c4e6
           },
         );
       },
