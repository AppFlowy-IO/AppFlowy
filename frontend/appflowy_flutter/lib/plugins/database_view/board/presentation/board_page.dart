--- conflicted
+++ resolved
@@ -320,7 +320,7 @@
       rowCache: rowCache,
       groupId: groupId,
     );
-<<<<<<< HEAD
+
     // navigate to card detail screen when it is in mobile
     if (PlatformExtension.isMobile) {
       context.push(
@@ -332,23 +332,12 @@
     } else {
       FlowyOverlay.show(
         context: context,
-        builder: (BuildContext context) {
-          return RowDetailPage(
-            cellBuilder: GridCellBuilder(cellCache: dataController.cellCache),
-            rowController: dataController,
-          );
-        },
+        builder: (_) => RowDetailPage(
+          cellBuilder: GridCellBuilder(cellCache: dataController.cellCache),
+          rowController: dataController,
+        ),
       );
     }
-=======
-
-    FlowyOverlay.show(
-      context: context,
-      builder: (_) => RowDetailPage(
-        cellBuilder: GridCellBuilder(cellCache: dataController.cellCache),
-        rowController: dataController,
-      ),
-    );
   }
 }
 
@@ -452,6 +441,5 @@
         ),
       ),
     );
->>>>>>> e788c716
   }
 }