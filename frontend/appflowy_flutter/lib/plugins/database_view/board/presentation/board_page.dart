--- conflicted
+++ resolved
@@ -327,10 +327,7 @@
         MobileCardDetailScreen.routeName,
         extra: {
           MobileCardDetailScreen.argRowController: dataController,
-<<<<<<< HEAD
-=======
           MobileCardDetailScreen.argFieldController: fieldController,
->>>>>>> 66835a54
         },
       );
     } else {
