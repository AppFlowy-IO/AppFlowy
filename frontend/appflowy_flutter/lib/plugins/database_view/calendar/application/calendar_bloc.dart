import 'package:appflowy/plugins/database_view/application/cell/cell_service.dart';
import 'package:appflowy/plugins/database_view/application/field/field_controller.dart';
import 'package:appflowy_backend/dispatch/dispatch.dart';
import 'package:appflowy_backend/log.dart';
import 'package:appflowy_backend/protobuf/flowy-error/protobuf.dart';
import 'package:appflowy_backend/protobuf/flowy-folder2/protobuf.dart';
import 'package:appflowy_backend/protobuf/flowy-database2/protobuf.dart';
import 'package:calendar_view/calendar_view.dart';
import 'package:dartz/dartz.dart';
import 'package:fixnum/fixnum.dart';
import 'package:flutter_bloc/flutter_bloc.dart';
import 'package:freezed_annotation/freezed_annotation.dart';

import '../../application/database_controller.dart';
import '../../application/row/row_cache.dart';

part 'calendar_bloc.freezed.dart';

class CalendarBloc extends Bloc<CalendarEvent, CalendarState> {
  final DatabaseController _databaseController;
  Map<String, FieldInfo> fieldInfoByFieldId = {};

  // Getters
  String get viewId => _databaseController.viewId;
  FieldController get fieldController => _databaseController.fieldController;
  CellCache get cellCache => _databaseController.rowCache.cellCache;
  RowCache get rowCache => _databaseController.rowCache;

  CalendarBloc({required ViewPB view})
      : _databaseController = DatabaseController(
          view: view,
          layoutType: DatabaseLayoutPB.Calendar,
        ),
        super(CalendarState.initial()) {
    on<CalendarEvent>(
      (event, emit) async {
        await event.when(
          initial: () async {
            _startListening();
            await _openDatabase(emit);
            _loadAllEvents();
          },
          didReceiveCalendarSettings: (CalendarLayoutSettingPB settings) {
            emit(state.copyWith(settings: Some(settings)));
          },
          didReceiveDatabaseUpdate: (DatabasePB database) {
            emit(state.copyWith(database: Some(database)));
          },
          didLoadAllEvents: (events) {
            emit(state.copyWith(initialEvents: events, allEvents: events));
          },
          didReceiveNewLayoutField: (CalendarLayoutSettingPB layoutSettings) {
            _loadAllEvents();
            emit(state.copyWith(settings: Some(layoutSettings)));
          },
          createEvent: (DateTime date, String title) async {
            await _createEvent(date, title);
          },
          updateCalendarLayoutSetting:
              (CalendarLayoutSettingPB layoutSetting) async {
            await _updateCalendarLayoutSetting(layoutSetting);
          },
          didUpdateEvent: (CalendarEventData<CalendarDayEvent> eventData) {
            var allEvents = [...state.allEvents];
            final index = allEvents.indexWhere(
              (element) => element.event!.cellId == eventData.event!.cellId,
            );
            if (index != -1) {
              allEvents[index] = eventData;
            }
            emit(
              state.copyWith(
                allEvents: allEvents,
                updateEvent: eventData,
              ),
            );
          },
          didReceiveNewEvent: (CalendarEventData<CalendarDayEvent> event) {
            emit(
              state.copyWith(
                allEvents: [...state.allEvents, event],
                newEvent: event,
              ),
            );
          },
          didDeleteEvents: (List<Int64> deletedRowIds) {
            var events = [...state.allEvents];
            events.retainWhere(
              (element) => !deletedRowIds.contains(element.event!.cellId.rowId),
            );
            emit(
              state.copyWith(
                allEvents: events,
                deleteEventIds: deletedRowIds,
              ),
            );
          },
        );
      },
    );
  }

  FieldInfo? _getCalendarFieldInfo(String fieldId) {
    final fieldInfos = _databaseController.fieldController.fieldInfos;
    final index = fieldInfos.indexWhere(
      (element) => element.field.id == fieldId,
    );
    if (index != -1) {
      return fieldInfos[index];
    } else {
      return null;
    }
  }

  FieldInfo? _getTitleFieldInfo() {
    final fieldInfos = _databaseController.fieldController.fieldInfos;
    final index = fieldInfos.indexWhere(
      (element) => element.field.isPrimary,
    );
    if (index != -1) {
      return fieldInfos[index];
    } else {
      return null;
    }
  }

  Future<void> _openDatabase(Emitter<CalendarState> emit) async {
    final result = await _databaseController.open();
    result.fold(
      (database) => emit(
        state.copyWith(loadingState: DatabaseLoadingState.finish(left(unit))),
      ),
      (err) => emit(
        state.copyWith(loadingState: DatabaseLoadingState.finish(right(err))),
      ),
    );
  }

  Future<void> _createEvent(DateTime date, String title) async {
    return state.settings.fold(
      () => null,
      (settings) async {
        final dateField = _getCalendarFieldInfo(settings.fieldId);
        final titleField = _getTitleFieldInfo();
        if (dateField != null && titleField != null) {
          final result = await _databaseController.createRow(
            withCells: (builder) {
              builder.insertDate(dateField, date);
              builder.insertText(titleField, title);
            },
          );

          return result.fold(
            (newRow) {},
            (err) => Log.error(err),
          );
        }
      },
    );
  }

  Future<void> _updateCalendarLayoutSetting(
<<<<<<< HEAD
      CalendarLayoutSettingPB layoutSetting) async {
=======
    CalendarLayoutSettingsPB layoutSetting,
  ) async {
>>>>>>> c0093477
    return _databaseController.updateCalenderLayoutSetting(layoutSetting);
  }

  Future<CalendarEventData<CalendarDayEvent>?> _loadEvent(Int64 rowId) async {
    final payload = RowIdPB(viewId: viewId, rowId: rowId);
    return DatabaseEventGetCalendarEvent(payload).send().then((result) {
      return result.fold(
        (eventPB) {
          final calendarEvent = _calendarEventDataFromEventPB(eventPB);
          return calendarEvent;
        },
        (r) {
          Log.error(r);
          return null;
        },
      );
    });
  }

  Future<void> _loadAllEvents() async {
    final payload = CalendarEventRequestPB.create()..viewId = viewId;
    DatabaseEventGetAllCalendarEvents(payload).send().then((result) {
      result.fold(
        (events) {
          if (!isClosed) {
            final calendarEvents = <CalendarEventData<CalendarDayEvent>>[];
            for (final eventPB in events.items) {
              final calendarEvent = _calendarEventDataFromEventPB(eventPB);
              if (calendarEvent != null) {
                calendarEvents.add(calendarEvent);
              }
            }

            add(CalendarEvent.didLoadAllEvents(calendarEvents));
          }
        },
        (r) => Log.error(r),
      );
    });
  }

  CalendarEventData<CalendarDayEvent>? _calendarEventDataFromEventPB(
    CalendarEventPB eventPB,
  ) {
    final fieldInfo = fieldInfoByFieldId[eventPB.titleFieldId];
    if (fieldInfo != null) {
      final cellId = CellIdentifier(
        viewId: viewId,
        rowId: eventPB.rowId,
        fieldInfo: fieldInfo,
      );

      final eventData = CalendarDayEvent(
        event: eventPB,
        cellId: cellId,
      );

      final date = DateTime.fromMillisecondsSinceEpoch(
        eventPB.timestamp.toInt() * 1000,
      );
      return CalendarEventData(
        title: eventPB.title,
        date: date,
        event: eventData,
      );
    } else {
      return null;
    }
  }

  void _startListening() {
    final onDatabaseChanged = DatabaseCallbacks(
      onDatabaseChanged: (database) {
        if (isClosed) return;
      },
      onFieldsChanged: (fieldInfos) {
        if (isClosed) return;
        fieldInfoByFieldId = {
          for (var fieldInfo in fieldInfos) fieldInfo.field.id: fieldInfo
        };
      },
      onRowsChanged: ((onRowsChanged, rowByRowId, reason) {}),
      onRowsCreated: ((ids) async {
        for (final id in ids) {
          final event = await _loadEvent(id);
          if (event != null && !isClosed) {
            add(CalendarEvent.didReceiveNewEvent(event));
          }
        }
      }),
      onRowsDeleted: (ids) {
        if (isClosed) return;
        add(CalendarEvent.didDeleteEvents(ids));
      },
      onRowsUpdated: (ids) async {
        if (isClosed) return;
        for (final id in ids) {
          final event = await _loadEvent(id);
          if (event != null) {
            add(CalendarEvent.didUpdateEvent(event));
          }
        }
      },
    );

    final onLayoutChanged = LayoutCallbacks(
      onLayoutChanged: _didReceiveLayoutSetting,
      onLoadLayout: _didReceiveLayoutSetting,
    );

    final onCalendarLayoutFieldChanged = CalendarLayoutCallbacks(
      onCalendarLayoutChanged: _didReceiveNewLayoutField,
    );

    _databaseController.addListener(
      onDatabaseChanged: onDatabaseChanged,
      onLayoutChanged: onLayoutChanged,
      onCalendarLayoutChanged: onCalendarLayoutFieldChanged,
    );
  }

  void _didReceiveLayoutSetting(LayoutSettingPB layoutSetting) {
    if (layoutSetting.hasCalendar()) {
      if (isClosed) return;
      add(CalendarEvent.didReceiveCalendarSettings(layoutSetting.calendar));
    }
  }

  void _didReceiveNewLayoutField(LayoutSettingPB layoutSetting) {
    if (layoutSetting.hasCalendar()) {
      if (isClosed) return;
      add(CalendarEvent.didReceiveNewLayoutField(layoutSetting.calendar));
    }
  }
}

typedef Events = List<CalendarEventData<CalendarDayEvent>>;

@freezed
class CalendarEvent with _$CalendarEvent {
  const factory CalendarEvent.initial() = _InitialCalendar;

  // Called after loading the calendar layout setting from the backend
  const factory CalendarEvent.didReceiveCalendarSettings(
<<<<<<< HEAD
      CalendarLayoutSettingPB settings) = _ReceiveCalendarSettings;
=======
    CalendarLayoutSettingsPB settings,
  ) = _ReceiveCalendarSettings;
>>>>>>> c0093477

  // Called after loading all the current evnets
  const factory CalendarEvent.didLoadAllEvents(Events events) =
      _ReceiveCalendarEvents;

  // Called when specific event was updated
  const factory CalendarEvent.didUpdateEvent(
    CalendarEventData<CalendarDayEvent> event,
  ) = _DidUpdateEvent;

  // Called after creating a new event
  const factory CalendarEvent.didReceiveNewEvent(
    CalendarEventData<CalendarDayEvent> event,
  ) = _DidReceiveNewEvent;

  // Called when deleting events
  const factory CalendarEvent.didDeleteEvents(List<Int64> rowIds) =
      _DidDeleteEvents;

  // Called when creating a new event
  const factory CalendarEvent.createEvent(DateTime date, String title) =
      _CreateEvent;

  // Called when updating the calendar's layout settings
  const factory CalendarEvent.updateCalendarLayoutSetting(
<<<<<<< HEAD
      CalendarLayoutSettingPB layoutSetting) = _UpdateCalendarLayoutSetting;
=======
    CalendarLayoutSettingsPB layoutSetting,
  ) = _UpdateCalendarLayoutSetting;
>>>>>>> c0093477

  const factory CalendarEvent.didReceiveDatabaseUpdate(DatabasePB database) =
      _ReceiveDatabaseUpdate;

  const factory CalendarEvent.didReceiveNewLayoutField(
<<<<<<< HEAD
      CalendarLayoutSettingPB layoutSettings) = _DidReceiveNewLayoutField;
=======
    CalendarLayoutSettingsPB layoutSettings,
  ) = _DidReceiveNewLayoutField;
>>>>>>> c0093477
}

@freezed
class CalendarState with _$CalendarState {
  const factory CalendarState({
    required Option<DatabasePB> database,
    required Events allEvents,
    required Events initialEvents,
    CalendarEventData<CalendarDayEvent>? newEvent,
    required List<Int64> deleteEventIds,
    CalendarEventData<CalendarDayEvent>? updateEvent,
    required Option<CalendarLayoutSettingPB> settings,
    required DatabaseLoadingState loadingState,
    required Option<FlowyError> noneOrError,
  }) = _CalendarState;

  factory CalendarState.initial() => CalendarState(
        database: none(),
        allEvents: [],
        initialEvents: [],
        deleteEventIds: [],
        settings: none(),
        noneOrError: none(),
        loadingState: const _Loading(),
      );
}

@freezed
class DatabaseLoadingState with _$DatabaseLoadingState {
  const factory DatabaseLoadingState.loading() = _Loading;
  const factory DatabaseLoadingState.finish(
    Either<Unit, FlowyError> successOrFail,
  ) = _Finish;
}

class CalendarEditingRow {
  RowPB row;
  int? index;

  CalendarEditingRow({
    required this.row,
    required this.index,
  });
}

class CalendarDayEvent {
  final CalendarEventPB event;
  final CellIdentifier cellId;

  Int64 get eventId => cellId.rowId;
  CalendarDayEvent({required this.cellId, required this.event});
}<|MERGE_RESOLUTION|>--- conflicted
+++ resolved
@@ -160,12 +160,8 @@
   }
 
   Future<void> _updateCalendarLayoutSetting(
-<<<<<<< HEAD
-      CalendarLayoutSettingPB layoutSetting) async {
-=======
-    CalendarLayoutSettingsPB layoutSetting,
+    CalendarLayoutSettingPB layoutSetting,
   ) async {
->>>>>>> c0093477
     return _databaseController.updateCalenderLayoutSetting(layoutSetting);
   }
 
@@ -310,12 +306,7 @@
 
   // Called after loading the calendar layout setting from the backend
   const factory CalendarEvent.didReceiveCalendarSettings(
-<<<<<<< HEAD
       CalendarLayoutSettingPB settings) = _ReceiveCalendarSettings;
-=======
-    CalendarLayoutSettingsPB settings,
-  ) = _ReceiveCalendarSettings;
->>>>>>> c0093477
 
   // Called after loading all the current evnets
   const factory CalendarEvent.didLoadAllEvents(Events events) =
@@ -341,23 +332,13 @@
 
   // Called when updating the calendar's layout settings
   const factory CalendarEvent.updateCalendarLayoutSetting(
-<<<<<<< HEAD
       CalendarLayoutSettingPB layoutSetting) = _UpdateCalendarLayoutSetting;
-=======
-    CalendarLayoutSettingsPB layoutSetting,
-  ) = _UpdateCalendarLayoutSetting;
->>>>>>> c0093477
 
   const factory CalendarEvent.didReceiveDatabaseUpdate(DatabasePB database) =
       _ReceiveDatabaseUpdate;
 
   const factory CalendarEvent.didReceiveNewLayoutField(
-<<<<<<< HEAD
       CalendarLayoutSettingPB layoutSettings) = _DidReceiveNewLayoutField;
-=======
-    CalendarLayoutSettingsPB layoutSettings,
-  ) = _DidReceiveNewLayoutField;
->>>>>>> c0093477
 }
 
 @freezed
