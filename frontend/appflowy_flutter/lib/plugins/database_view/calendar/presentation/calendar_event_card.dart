import 'package:appflowy/generated/locale_keys.g.dart';
<<<<<<< HEAD
import 'package:appflowy/mobile/presentation/database/card/card_detail/mobile_card_detail_screen.dart';
=======
import 'package:appflowy/plugins/database_view/application/field/field_controller.dart';
>>>>>>> 66835a54
import 'package:appflowy/plugins/database_view/application/row/row_cache.dart';
import 'package:appflowy/plugins/database_view/application/row/row_controller.dart';
import 'package:appflowy/plugins/database_view/widgets/card/card.dart';
import 'package:appflowy/plugins/database_view/widgets/card/card_cell_builder.dart';
import 'package:appflowy/plugins/database_view/widgets/card/cells/card_cell.dart';
import 'package:appflowy/plugins/database_view/widgets/card/cells/number_card_cell.dart';
import 'package:appflowy/plugins/database_view/widgets/card/cells/url_card_cell.dart';
import 'package:appflowy/plugins/database_view/widgets/row/cells/select_option_cell/extension.dart';
import 'package:appflowy/plugins/database_view/widgets/row/cells/text_cell/text_cell_bloc.dart';
import 'package:appflowy/util/platform_extension.dart';
import 'package:appflowy_backend/protobuf/flowy-database2/field_entities.pb.dart';
import 'package:appflowy_popover/appflowy_popover.dart';
import 'package:easy_localization/easy_localization.dart';
import 'package:flowy_infra/size.dart';
import 'package:flowy_infra_ui/flowy_infra_ui.dart';
import 'package:flowy_infra_ui/style_widget/hover.dart';
import 'package:flutter/material.dart';
import 'package:flutter_bloc/flutter_bloc.dart';
import 'package:go_router/go_router.dart';

import '../application/calendar_bloc.dart';
import 'calendar_event_editor.dart';

class EventCard extends StatefulWidget {
<<<<<<< HEAD
=======
  final FieldController fieldController;
  final CalendarDayEvent event;
  final String viewId;
  final RowCache rowCache;
  final BoxConstraints constraints;
  final bool autoEdit;

>>>>>>> 66835a54
  const EventCard({
    super.key,
    required this.event,
    required this.viewId,
    required this.rowCache,
    required this.constraints,
    required this.autoEdit,
<<<<<<< HEAD
    this.isDraggable = true,
=======
    required this.fieldController,
>>>>>>> 66835a54
  });

  final CalendarDayEvent event;
  final String viewId;
  final RowCache rowCache;
  final BoxConstraints constraints;
  final bool autoEdit;
  final bool isDraggable;

  @override
  State<EventCard> createState() => _EventCardState();
}

class _EventCardState extends State<EventCard> {
  late final PopoverController _popoverController;

  @override
  void initState() {
    super.initState();
    _popoverController = PopoverController();
    if (widget.autoEdit) {
      WidgetsBinding.instance.addPostFrameCallback((_) {
        _popoverController.show();
        context
            .read<CalendarBloc>()
            .add(const CalendarEvent.newEventPopupDisplayed());
      });
    }
  }

  @override
  Widget build(BuildContext context) {
    final rowInfo = widget.rowCache.getRow(widget.event.eventId);
    if (rowInfo == null) {
      return const SizedBox.shrink();
    }
    final styles = <FieldType, CardCellStyle>{
      FieldType.Number: NumberCardCellStyle(10),
      FieldType.URL: URLCardCellStyle(10),
    };
    final cellBuilder = CardCellBuilder<CalendarDayEvent>(
      widget.rowCache.cellCache,
      styles: styles,
    );
    final renderHook = _calendarEventCardRenderHook(context);

    Widget card = RowCard<CalendarDayEvent>(
      // Add the key here to make sure the card is rebuilt when the cells
      // in this row are updated.
      key: ValueKey(widget.event.eventId),
      rowMeta: rowInfo.rowMeta,
      viewId: widget.viewId,
      rowCache: widget.rowCache,
      cardData: widget.event,
      isEditing: false,
      cellBuilder: cellBuilder,
      openCard: (context) {
        if (PlatformExtension.isMobile) {
          final dataController = RowController(
            rowMeta: rowInfo.rowMeta,
            viewId: widget.viewId,
            rowCache: widget.rowCache,
          );

          context.push(
            MobileCardDetailScreen.routeName,
            extra: {
              MobileCardDetailScreen.argRowController: dataController,
            },
          );
        } else {
          _popoverController.show();
        }
      },
      styleConfiguration: RowCardStyleConfiguration(
        showAccessory: false,
        cellPadding: EdgeInsets.zero,
        cardPadding: const EdgeInsets.all(6),
        hoverStyle: HoverStyle(
          hoverColor: Theme.of(context).brightness == Brightness.light
              ? const Color(0x0F1F2329)
              : const Color(0x0FEFF4FB),
          foregroundColorOnHover: Theme.of(context).colorScheme.onBackground,
        ),
      ),
      renderHook: renderHook,
      onStartEditing: () {},
      onEndEditing: () {},
    );

    final decoration = BoxDecoration(
      color: Theme.of(context).colorScheme.surface,
      border: Border.fromBorderSide(
        BorderSide(
          color: Theme.of(context).brightness == Brightness.light
              ? const Color(0xffd0d3d6)
              : const Color(0xff59647a),
          width: 0.5,
        ),
      ),
      borderRadius: Corners.s6Border,
      boxShadow: [
        BoxShadow(
          spreadRadius: -2,
          color: const Color(0xFF1F2329).withOpacity(0.02),
          blurRadius: 2,
        ),
        BoxShadow(
          spreadRadius: 0,
          color: const Color(0xFF1F2329).withOpacity(0.02),
          blurRadius: 4,
        ),
        BoxShadow(
          spreadRadius: 2,
          color: const Color(0xFF1F2329).withOpacity(0.02),
          blurRadius: 8,
        ),
      ],
    );

<<<<<<< HEAD
    card = AppFlowyPopover(
      triggerActions: PopoverTriggerFlags.none,
      direction: PopoverDirection.rightWithCenterAligned,
      controller: _popoverController,
      constraints: const BoxConstraints(maxWidth: 360, maxHeight: 348),
      asBarrier: true,
      margin: EdgeInsets.zero,
      offset: const Offset(10.0, 0),
      popupBuilder: (BuildContext popoverContext) {
        final settings = context.watch<CalendarBloc>().state.settings.fold(
              () => null,
              (layoutSettings) => layoutSettings,
            );
        if (settings == null) {
          return const SizedBox.shrink();
        }
        return CalendarEventEditor(
          rowCache: widget.rowCache,
          rowMeta: widget.event.event.rowMeta,
          viewId: widget.viewId,
          layoutSettings: settings,
        );
      },
      child: DecoratedBox(
        decoration: decoration,
        child: card,
=======
    return Draggable<CalendarDayEvent>(
      data: widget.event,
      feedback: ConstrainedBox(
        constraints: BoxConstraints(
          maxWidth: widget.constraints.maxWidth - 8.0,
        ),
        child: Opacity(
          opacity: 0.6,
          child: DecoratedBox(
            decoration: decoration,
            child: card,
          ),
        ),
      ),
      child: AppFlowyPopover(
        triggerActions: PopoverTriggerFlags.none,
        direction: PopoverDirection.rightWithCenterAligned,
        controller: _popoverController,
        constraints: const BoxConstraints(maxWidth: 360, maxHeight: 348),
        asBarrier: true,
        margin: EdgeInsets.zero,
        offset: const Offset(10.0, 0),
        popupBuilder: (BuildContext popoverContext) {
          final settings = context.watch<CalendarBloc>().state.settings.fold(
                () => null,
                (layoutSettings) => layoutSettings,
              );
          if (settings == null) {
            return const SizedBox.shrink();
          }
          return CalendarEventEditor(
            rowCache: widget.rowCache,
            rowMeta: widget.event.event.rowMeta,
            viewId: widget.viewId,
            layoutSettings: settings,
            fieldController: widget.fieldController,
          );
        },
        child: DecoratedBox(
          decoration: decoration,
          child: card,
        ),
>>>>>>> 66835a54
      ),
    );

    if (widget.isDraggable) {
      return Draggable<CalendarDayEvent>(
        data: widget.event,
        feedback: ConstrainedBox(
          constraints: BoxConstraints(
            maxWidth: widget.constraints.maxWidth - 8.0,
          ),
          child: Opacity(
            opacity: 0.6,
            child: DecoratedBox(
              decoration: decoration,
              child: card,
            ),
          ),
        ),
        child: card,
      );
    }

    return card;
  }

  RowCardRenderHook<CalendarDayEvent> _calendarEventCardRenderHook(
    BuildContext context,
  ) {
    final renderHook = RowCardRenderHook<CalendarDayEvent>();
    renderHook.addTextCellHook((cellData, eventData, _) {
      return BlocBuilder<TextCellBloc, TextCellState>(
        builder: (context, state) {
          final isTitle =
              context.read<TextCellBloc>().cellController.fieldInfo.isPrimary;
          final text = isTitle && cellData.isEmpty
              ? LocaleKeys.grid_row_titlePlaceholder.tr()
              : cellData;

          if (text.isEmpty) {
            return const SizedBox.shrink();
          }

          return Align(
            alignment: Alignment.centerLeft,
            child: FlowyText.medium(
              text,
              textAlign: TextAlign.left,
              fontSize: isTitle ? 11 : 10,
              maxLines: 1,
              overflow: TextOverflow.ellipsis,
            ),
          );
        },
      );
    });

    renderHook.addDateCellHook((cellData, cardData, _) {
      return Align(
        alignment: Alignment.centerLeft,
        child: Padding(
          padding: const EdgeInsets.symmetric(vertical: 2),
          child: Row(
            mainAxisAlignment: MainAxisAlignment.spaceBetween,
            children: [
              Flexible(
                flex: 3,
                child: FlowyText.regular(
                  cellData.date,
                  fontSize: 10,
                  color: Theme.of(context).hintColor,
                  overflow: TextOverflow.ellipsis,
                ),
              ),
              if (cellData.includeTime)
                Flexible(
                  child: FlowyText.regular(
                    cellData.time,
                    fontSize: 10,
                    color: Theme.of(context).hintColor,
                    overflow: TextOverflow.ellipsis,
                  ),
                ),
            ],
          ),
        ),
      );
    });

    renderHook.addTimestampCellHook((cellData, cardData, _) {
      return Align(
        alignment: Alignment.centerLeft,
        child: Padding(
          padding: const EdgeInsets.symmetric(vertical: 2),
          child: Row(
            mainAxisAlignment: MainAxisAlignment.spaceBetween,
            children: [
              Flexible(
                flex: 3,
                child: FlowyText.regular(
                  cellData.dateTime,
                  fontSize: 10,
                  color: Theme.of(context).hintColor,
                  overflow: TextOverflow.ellipsis,
                ),
              ),
            ],
          ),
        ),
      );
    });

    renderHook.addSelectOptionHook((selectedOptions, cardData, _) {
      if (selectedOptions.isEmpty) {
        return const SizedBox.shrink();
      }
      final children = selectedOptions.map(
        (option) {
          return SelectOptionTag.fromOption(
            context: context,
            option: option,
          );
        },
      ).toList();

      return IntrinsicHeight(
        child: Padding(
          padding: const EdgeInsets.symmetric(vertical: 2),
          child: SizedBox.expand(
            child: Wrap(spacing: 4, runSpacing: 4, children: children),
          ),
        ),
      );
    });

    return renderHook;
  }
}<|MERGE_RESOLUTION|>--- conflicted
+++ resolved
@@ -1,9 +1,6 @@
 import 'package:appflowy/generated/locale_keys.g.dart';
-<<<<<<< HEAD
 import 'package:appflowy/mobile/presentation/database/card/card_detail/mobile_card_detail_screen.dart';
-=======
 import 'package:appflowy/plugins/database_view/application/field/field_controller.dart';
->>>>>>> 66835a54
 import 'package:appflowy/plugins/database_view/application/row/row_cache.dart';
 import 'package:appflowy/plugins/database_view/application/row/row_controller.dart';
 import 'package:appflowy/plugins/database_view/widgets/card/card.dart';
@@ -28,30 +25,18 @@
 import 'calendar_event_editor.dart';
 
 class EventCard extends StatefulWidget {
-<<<<<<< HEAD
-=======
-  final FieldController fieldController;
-  final CalendarDayEvent event;
-  final String viewId;
-  final RowCache rowCache;
-  final BoxConstraints constraints;
-  final bool autoEdit;
-
->>>>>>> 66835a54
   const EventCard({
     super.key,
+    required this.fieldController,
     required this.event,
     required this.viewId,
     required this.rowCache,
     required this.constraints,
     required this.autoEdit,
-<<<<<<< HEAD
     this.isDraggable = true,
-=======
-    required this.fieldController,
->>>>>>> 66835a54
   });
 
+  final FieldController fieldController;
   final CalendarDayEvent event;
   final String viewId;
   final RowCache rowCache;
@@ -170,7 +155,6 @@
       ],
     );
 
-<<<<<<< HEAD
     card = AppFlowyPopover(
       triggerActions: PopoverTriggerFlags.none,
       direction: PopoverDirection.rightWithCenterAligned,
@@ -188,6 +172,7 @@
           return const SizedBox.shrink();
         }
         return CalendarEventEditor(
+          fieldController: widget.fieldController,
           rowCache: widget.rowCache,
           rowMeta: widget.event.event.rowMeta,
           viewId: widget.viewId,
@@ -197,50 +182,6 @@
       child: DecoratedBox(
         decoration: decoration,
         child: card,
-=======
-    return Draggable<CalendarDayEvent>(
-      data: widget.event,
-      feedback: ConstrainedBox(
-        constraints: BoxConstraints(
-          maxWidth: widget.constraints.maxWidth - 8.0,
-        ),
-        child: Opacity(
-          opacity: 0.6,
-          child: DecoratedBox(
-            decoration: decoration,
-            child: card,
-          ),
-        ),
-      ),
-      child: AppFlowyPopover(
-        triggerActions: PopoverTriggerFlags.none,
-        direction: PopoverDirection.rightWithCenterAligned,
-        controller: _popoverController,
-        constraints: const BoxConstraints(maxWidth: 360, maxHeight: 348),
-        asBarrier: true,
-        margin: EdgeInsets.zero,
-        offset: const Offset(10.0, 0),
-        popupBuilder: (BuildContext popoverContext) {
-          final settings = context.watch<CalendarBloc>().state.settings.fold(
-                () => null,
-                (layoutSettings) => layoutSettings,
-              );
-          if (settings == null) {
-            return const SizedBox.shrink();
-          }
-          return CalendarEventEditor(
-            rowCache: widget.rowCache,
-            rowMeta: widget.event.event.rowMeta,
-            viewId: widget.viewId,
-            layoutSettings: settings,
-            fieldController: widget.fieldController,
-          );
-        },
-        child: DecoratedBox(
-          decoration: decoration,
-          child: card,
-        ),
->>>>>>> 66835a54
       ),
     );
 
