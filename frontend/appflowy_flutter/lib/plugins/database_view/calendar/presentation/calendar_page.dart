import 'package:appflowy/generated/locale_keys.g.dart';
import 'package:appflowy/plugins/database_view/application/database_controller.dart';
import 'package:appflowy/plugins/database_view/calendar/application/calendar_bloc.dart';
import 'package:appflowy/plugins/database_view/grid/presentation/layout/sizes.dart';
import 'package:appflowy/plugins/database_view/tar_bar/tab_bar_view.dart';
import 'package:appflowy/plugins/document/application/doc_bloc.dart';
import 'package:appflowy_backend/protobuf/flowy-database2/calendar_entities.pb.dart';
import 'package:appflowy_backend/protobuf/flowy-folder2/view.pb.dart';
import 'package:calendar_view/calendar_view.dart';
import 'package:easy_localization/easy_localization.dart';
import 'package:flowy_infra/image.dart';
import 'package:flowy_infra/theme_extension.dart';
import 'package:flowy_infra_ui/flowy_infra_ui.dart';
import 'package:flutter/material.dart';
import 'package:flutter_bloc/flutter_bloc.dart';

import '../../application/row/row_cache.dart';
import '../../application/row/row_controller.dart';
import '../../widgets/row/cell_builder.dart';
import '../../widgets/row/row_detail.dart';
import 'calendar_day.dart';
import 'layout/sizes.dart';
import 'toolbar/calendar_setting_bar.dart';

class CalendarPageTabBarBuilderImpl implements DatabaseTabBarItemBuilder {
  @override
  Widget content(
    BuildContext context,
    ViewPB view,
    DatabaseController controller,
    bool shrinkWrap,
  ) {
    return CalendarPage(
      key: _makeValueKey(controller),
      view: view,
      databaseController: controller,
      shrinkWrap: shrinkWrap,
    );
  }

  @override
  Widget settingBar(BuildContext context, DatabaseController controller) {
    return CalendarSettingBar(
      key: _makeValueKey(controller),
      databaseController: controller,
    );
  }

  @override
  Widget settingBarExtension(
    BuildContext context,
    DatabaseController controller,
  ) {
    return SizedBox.fromSize();
  }

  ValueKey _makeValueKey(DatabaseController controller) {
    return ValueKey(controller.viewId);
  }
}

class CalendarPage extends StatefulWidget {
  final ViewPB view;
  final DatabaseController databaseController;
  final bool shrinkWrap;
  const CalendarPage({
    required this.view,
    required this.databaseController,
    this.shrinkWrap = false,
    super.key,
  });

  @override
  State<CalendarPage> createState() => _CalendarPageState();
}

class _CalendarPageState extends State<CalendarPage> {
  final _eventController = EventController<CalendarDayEvent>();
  GlobalKey<MonthViewState>? _calendarState;
  late CalendarBloc _calendarBloc;

  @override
  void initState() {
    _calendarState = GlobalKey<MonthViewState>();
    _calendarBloc = CalendarBloc(
      view: widget.view,
      databaseController: widget.databaseController,
    )..add(const CalendarEvent.initial());

    super.initState();
  }

  @override
  void dispose() {
    _calendarBloc.close();
    super.dispose();
  }

  @override
  Widget build(BuildContext context) {
    return CalendarControllerProvider(
      controller: _eventController,
      child: BlocProvider<CalendarBloc>.value(
        value: _calendarBloc,
        child: MultiBlocListener(
          listeners: [
            BlocListener<CalendarBloc, CalendarState>(
              listenWhen: (p, c) => p.initialEvents != c.initialEvents,
              listener: (context, state) {
                _eventController.removeWhere((_) => true);
                _eventController.addAll(state.initialEvents);
              },
            ),
            BlocListener<CalendarBloc, CalendarState>(
              listenWhen: (p, c) => p.deleteEventIds != c.deleteEventIds,
              listener: (context, state) {
                _eventController.removeWhere(
                  (element) =>
                      state.deleteEventIds.contains(element.event!.eventId),
                );
              },
            ),
            BlocListener<CalendarBloc, CalendarState>(
              listenWhen: (p, c) => p.editingEvent != c.editingEvent,
              listener: (context, state) {
                if (state.editingEvent != null) {
                  showEventDetails(
                    context: context,
                    event: state.editingEvent!.event!.event,
                    viewId: widget.view.id,
                    rowCache: _calendarBloc.rowCache,
                  );
                }
              },
            ),
            BlocListener<CalendarBloc, CalendarState>(
              // Event create by click the + button or double click on the
              // calendar
              listenWhen: (p, c) => p.newEvent != c.newEvent,
              listener: (context, state) {
                if (state.newEvent != null) {
                  _eventController.add(state.newEvent!);
                }
              },
            ),
            BlocListener<CalendarBloc, CalendarState>(
              // When an event is rescheduled
              listenWhen: (p, c) => p.updateEvent != c.updateEvent,
              listener: (context, state) {
                if (state.updateEvent != null) {
                  _eventController.removeWhere(
                    (element) =>
                        element.event!.eventId ==
                        state.updateEvent!.event!.eventId,
                  );
                  _eventController.add(state.updateEvent!);
                }
              },
            ),
          ],
          child: BlocBuilder<CalendarBloc, CalendarState>(
            builder: (context, state) {
              return _buildCalendar(
                context,
                _eventController,
                state.settings.foldLeft(0, (previous, a) => a.firstDayOfWeek),
              );
            },
          ),
        ),
      ),
    );
  }

  Widget _buildCalendar(
    BuildContext context,
    EventController eventController,
    int firstDayOfWeek,
  ) {
<<<<<<< HEAD
    final isInDocument = context.read<DocumentBloc?>() != null;
    return Padding(
      padding: GridSize.contentInsets,
      child: LayoutBuilder(
        builder: (context, constraints) => ScrollConfiguration(
          behavior: ScrollConfiguration.of(context).copyWith(
            scrollbars: false,
          ), // workaround to hide overlapped scrollbars, can restore when a scrollcontroller can be exposed in MonthView
          child: MonthView(
            key: _calendarState,
            controller: _eventController,
            width: constraints
                .maxWidth, // must specify MonthView width for useAvailableVerticalSpace to work properly
            cellAspectRatio: 0.6,
            startDay: _weekdayFromInt(firstDayOfWeek),
            borderColor: Theme.of(context).dividerColor,
            headerBuilder: _headerNavigatorBuilder,
            weekDayBuilder: _headerWeekDayBuilder,
            cellBuilder: _calendarDayBuilder,
            useAvailableVerticalSpace: isInDocument,
          ),
=======
    return Padding(
      padding: GridSize.contentInsets,
      child: LayoutBuilder(
        // must specify MonthView width for useAvailableVerticalSpace to work properly
        builder: (context, constraints) => MonthView(
          key: _calendarState,
          controller: _eventController,
          width: constraints.maxWidth,
          cellAspectRatio: 0.6,
          startDay: _weekdayFromInt(firstDayOfWeek),
          borderColor: Theme.of(context).dividerColor,
          headerBuilder: _headerNavigatorBuilder,
          weekDayBuilder: _headerWeekDayBuilder,
          cellBuilder: _calendarDayBuilder,
          useAvailableVerticalSpace: widget.shrinkWrap,
>>>>>>> ff79635b
        ),
      ),
    );
  }

  Widget _headerNavigatorBuilder(DateTime currentMonth) {
    return Row(
      children: [
        FlowyText.medium(
          DateFormat('MMMM y', context.locale.toLanguageTag())
              .format(currentMonth),
        ),
        const Spacer(),
        FlowyIconButton(
          width: CalendarSize.navigatorButtonWidth,
          height: CalendarSize.navigatorButtonHeight,
          icon: const FlowySvg(name: 'home/arrow_left'),
          tooltipText: LocaleKeys.calendar_navigation_previousMonth.tr(),
          hoverColor: AFThemeExtension.of(context).lightGreyHover,
          onPressed: () => _calendarState?.currentState?.previousPage(),
        ),
        FlowyTextButton(
          LocaleKeys.calendar_navigation_today.tr(),
          fillColor: Colors.transparent,
          fontWeight: FontWeight.w500,
          tooltip: LocaleKeys.calendar_navigation_jumpToday.tr(),
          padding: const EdgeInsets.symmetric(horizontal: 6, vertical: 4),
          hoverColor: AFThemeExtension.of(context).lightGreyHover,
          onPressed: () =>
              _calendarState?.currentState?.animateToMonth(DateTime.now()),
        ),
        FlowyIconButton(
          width: CalendarSize.navigatorButtonWidth,
          height: CalendarSize.navigatorButtonHeight,
          icon: const FlowySvg(name: 'home/arrow_right'),
          tooltipText: LocaleKeys.calendar_navigation_nextMonth.tr(),
          hoverColor: AFThemeExtension.of(context).lightGreyHover,
          onPressed: () => _calendarState?.currentState?.nextPage(),
        ),
      ],
    );
  }

  Widget _headerWeekDayBuilder(day) {
    // incoming day starts from Monday, the symbols start from Sunday
    final symbols = DateFormat.EEEE(context.locale.toLanguageTag()).dateSymbols;
    final weekDayString = symbols.WEEKDAYS[(day + 1) % 7];
    return Center(
      child: Padding(
        padding: CalendarSize.daysOfWeekInsets,
        child: FlowyText.medium(
          weekDayString,
          color: Theme.of(context).hintColor,
        ),
      ),
    );
  }

  Widget _calendarDayBuilder(
    DateTime date,
    List<CalendarEventData<CalendarDayEvent>> calenderEvents,
    isToday,
    isInMonth,
  ) {
    final events = calenderEvents.map((value) => value.event!).toList();
    // Sort the events by timestamp. Because the database view is not
    // reserving the order of the events. Reserving the order of the rows/events
    // is implemnted in the develop branch(WIP). Will be replaced with that.
    events.sort(
      (a, b) => a.event.timestamp.compareTo(b.event.timestamp),
    );
    return CalendarDayCard(
      viewId: widget.view.id,
      isToday: isToday,
      isInMonth: isInMonth,
      events: events,
      date: date,
      rowCache: _calendarBloc.rowCache,
      onCreateEvent: (date) {
        _calendarBloc.add(
          CalendarEvent.createEvent(
            date,
            LocaleKeys.calendar_defaultNewCalendarTitle.tr(),
          ),
        );
      },
    );
  }

  WeekDays _weekdayFromInt(int dayOfWeek) {
    // dayOfWeek starts from Sunday, WeekDays starts from Monday
    return WeekDays.values[(dayOfWeek - 1) % 7];
  }
}

void showEventDetails({
  required BuildContext context,
  required CalendarEventPB event,
  required String viewId,
  required RowCache rowCache,
}) {
  final dataController = RowController(
    rowMeta: event.rowMeta,
    viewId: viewId,
    rowCache: rowCache,
  );

  FlowyOverlay.show(
    context: context,
    builder: (BuildContext context) {
      return RowDetailPage(
        cellBuilder: GridCellBuilder(
          cellCache: rowCache.cellCache,
        ),
        rowController: dataController,
      );
    },
  );
}<|MERGE_RESOLUTION|>--- conflicted
+++ resolved
@@ -177,45 +177,24 @@
     EventController eventController,
     int firstDayOfWeek,
   ) {
-<<<<<<< HEAD
-    final isInDocument = context.read<DocumentBloc?>() != null;
     return Padding(
       padding: GridSize.contentInsets,
       child: LayoutBuilder(
+        // must specify MonthView width for useAvailableVerticalSpace to work properly
         builder: (context, constraints) => ScrollConfiguration(
-          behavior: ScrollConfiguration.of(context).copyWith(
-            scrollbars: false,
-          ), // workaround to hide overlapped scrollbars, can restore when a scrollcontroller can be exposed in MonthView
+          behavior: ScrollConfiguration.of(context).copyWith(scrollbars: false),
           child: MonthView(
             key: _calendarState,
             controller: _eventController,
-            width: constraints
-                .maxWidth, // must specify MonthView width for useAvailableVerticalSpace to work properly
+            width: constraints.maxWidth,
             cellAspectRatio: 0.6,
             startDay: _weekdayFromInt(firstDayOfWeek),
             borderColor: Theme.of(context).dividerColor,
             headerBuilder: _headerNavigatorBuilder,
             weekDayBuilder: _headerWeekDayBuilder,
             cellBuilder: _calendarDayBuilder,
-            useAvailableVerticalSpace: isInDocument,
+            useAvailableVerticalSpace: widget.shrinkWrap,
           ),
-=======
-    return Padding(
-      padding: GridSize.contentInsets,
-      child: LayoutBuilder(
-        // must specify MonthView width for useAvailableVerticalSpace to work properly
-        builder: (context, constraints) => MonthView(
-          key: _calendarState,
-          controller: _eventController,
-          width: constraints.maxWidth,
-          cellAspectRatio: 0.6,
-          startDay: _weekdayFromInt(firstDayOfWeek),
-          borderColor: Theme.of(context).dividerColor,
-          headerBuilder: _headerNavigatorBuilder,
-          weekDayBuilder: _headerWeekDayBuilder,
-          cellBuilder: _calendarDayBuilder,
-          useAvailableVerticalSpace: widget.shrinkWrap,
->>>>>>> ff79635b
         ),
       ),
     );
