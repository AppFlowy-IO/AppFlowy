--- conflicted
+++ resolved
@@ -106,20 +106,7 @@
                 },
               );
             default:
-<<<<<<< HEAD
               return const SizedBox();
-=======
-              return ShowWeekends(
-                showWeekends: settings.showWeekends,
-                onUpdated: (showWeekends) {
-                  _updateLayoutSettings(
-                    context,
-                    onUpdated: widget.onUpdated,
-                    showWeekends: showWeekends,
-                  );
-                },
-              );
->>>>>>> 662d11b3
           }
         }).toList();
 
