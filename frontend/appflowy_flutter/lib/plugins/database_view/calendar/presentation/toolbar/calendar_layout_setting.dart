--- conflicted
+++ resolved
@@ -127,12 +127,8 @@
   }
 
   List<CalendarLayoutSettingAction> _availableCalendarSettings(
-<<<<<<< HEAD
-      CalendarLayoutSettingPB layoutSettings) {
-=======
-    CalendarLayoutSettingsPB layoutSettings,
+    CalendarLayoutSettingPB layoutSettings,
   ) {
->>>>>>> c0093477
     List<CalendarLayoutSettingAction> settings = [
       CalendarLayoutSettingAction.layoutField,
       // CalendarLayoutSettingAction.layoutType,
