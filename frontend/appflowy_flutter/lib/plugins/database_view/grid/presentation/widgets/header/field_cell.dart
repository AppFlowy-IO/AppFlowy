--- conflicted
+++ resolved
@@ -157,14 +157,9 @@
     required this.onTap,
     this.maxLines = 1,
     this.radius = BorderRadius.zero,
-<<<<<<< HEAD
+    this.margin,
     super.key,
   });
-=======
-    this.margin,
-    Key? key,
-  }) : super(key: key);
->>>>>>> 0c6a1d4a
 
   @override
   Widget build(BuildContext context) {
