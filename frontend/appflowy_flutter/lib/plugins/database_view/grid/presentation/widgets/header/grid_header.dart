--- conflicted
+++ resolved
@@ -192,27 +192,13 @@
       ),
       hoverColor: AFThemeExtension.of(context).greyHover,
       onTap: () async {
-<<<<<<< HEAD
-        if (PlatformExtension.isMobile) {
-          showCreateFieldBottomSheet(context, widget.viewId);
-        } else {
-          final result = await FieldBackendService.createField(
-            viewId: widget.viewId,
-          );
-          result.fold(
-            (field) => widget.onFieldCreated(field.id),
-            (err) => Log.error("Failed to create field type option: $err"),
-          );
-        }
-=======
         final result = await FieldBackendService.createField(
           viewId: widget.viewId,
         );
         result.fold(
-          (typeOptionPB) => widget.onFieldCreated(typeOptionPB.field_2.id),
+          (field) => widget.onFieldCreated(field.id),
           (err) => Log.error("Failed to create field type option: $err"),
         );
->>>>>>> d8624553
       },
       leftIcon: const FlowySvg(
         FlowySvgs.add_s,
