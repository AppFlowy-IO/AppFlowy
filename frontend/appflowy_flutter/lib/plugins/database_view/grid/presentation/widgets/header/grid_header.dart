--- conflicted
+++ resolved
@@ -217,7 +217,6 @@
 class _CreateFieldButtonState extends State<CreateFieldButton> {
   @override
   Widget build(BuildContext context) {
-<<<<<<< HEAD
     return FlowyButton(
       margin: PlatformExtension.isDesktop
           ? GridSize.cellContentInsets
@@ -226,46 +225,7 @@
       text: FlowyText.medium(
         LocaleKeys.grid_field_newProperty.tr(),
         overflow: TextOverflow.ellipsis,
-=======
-    final fieldController =
-        context.read<GridBloc>().databaseController.fieldController;
-    return AppFlowyPopover(
-      controller: popoverController,
-      direction: PopoverDirection.bottomWithRightAligned,
-      asBarrier: true,
-      margin: EdgeInsets.zero,
-      constraints: BoxConstraints.loose(const Size(240, 600)),
-      triggerActions: PopoverTriggerFlags.none,
-      child: FlowyButton(
-        margin: PlatformExtension.isDesktop
-            ? GridSize.cellContentInsets
-            : const EdgeInsets.symmetric(vertical: 12, horizontal: 8),
-        radius: BorderRadius.zero,
-        text: FlowyText.medium(
-          LocaleKeys.grid_field_newProperty.tr(),
-          overflow: TextOverflow.ellipsis,
-          color:
-              PlatformExtension.isDesktop ? null : Theme.of(context).hintColor,
-        ),
-        hoverColor: AFThemeExtension.of(context).greyHover,
-        onTap: () async {
-          final result = await TypeOptionBackendService.createFieldTypeOption(
-            viewId: widget.viewId,
-          );
-          result.fold(
-            (l) {
-              typeOption = l;
-              popoverController.show();
-            },
-            (r) => Log.error("Failed to create field type option: $r"),
-          );
-        },
-        leftIcon: FlowySvg(
-          FlowySvgs.add_s,
-          color:
-              PlatformExtension.isDesktop ? null : Theme.of(context).hintColor,
-        ),
->>>>>>> 94f9349a
+        color: PlatformExtension.isDesktop ? null : Theme.of(context).hintColor,
       ),
       hoverColor: AFThemeExtension.of(context).greyHover,
       onTap: () async {
@@ -277,7 +237,10 @@
           (err) => Log.error("Failed to create field type option: $err"),
         );
       },
-      leftIcon: const FlowySvg(FlowySvgs.add_s),
+      leftIcon: FlowySvg(
+        FlowySvgs.add_s,
+        color: PlatformExtension.isDesktop ? null : Theme.of(context).hintColor,
+      ),
     );
   }
 }