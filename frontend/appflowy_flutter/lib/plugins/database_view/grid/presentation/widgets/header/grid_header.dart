--- conflicted
+++ resolved
@@ -144,7 +144,6 @@
     );
   }
 
-<<<<<<< HEAD
   /// This is a workaround for [ReorderableRow].
   /// [ReorderableRow] warps the child's key with a [GlobalKey].
   /// It will trigger the child's widget's to recreate.
@@ -158,24 +157,6 @@
     return newKey;
   }
 
-  void _onReorder(
-    List<Widget> cells,
-    int oldIndex,
-    BuildContext context,
-    int newIndex,
-  ) {
-    if (cells.length > oldIndex) {
-      final field = PlatformExtension.isDesktop
-          ? (cells[oldIndex] as GridFieldCell).fieldInfo.field
-          : (cells[oldIndex] as MobileFieldButton).fieldInfo.field;
-      context
-          .read<GridHeaderBloc>()
-          .add(GridHeaderEvent.moveField(field, oldIndex, newIndex));
-    }
-  }
-
-=======
->>>>>>> 4e6643ec
   Widget _cellLeading(FieldInfo? fieldInfo) {
     if (PlatformExtension.isDesktop) {
       return SizedBox(width: GridSize.leadingHeaderPadding);
