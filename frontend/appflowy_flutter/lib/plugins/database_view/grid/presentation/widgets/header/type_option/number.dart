import 'package:appflowy/plugins/database_view/application/field/type_option/number_bloc.dart';
import 'package:appflowy/plugins/database_view/application/field/type_option/number_format_bloc.dart';
import 'package:appflowy/plugins/database_view/application/field/type_option/type_option_context.dart';
import 'package:appflowy_backend/protobuf/flowy-database2/number_entities.pbenum.dart';
import 'package:appflowy_popover/appflowy_popover.dart';
import 'package:flowy_infra/image.dart';
import 'package:flowy_infra/theme_extension.dart';
import 'package:flowy_infra_ui/flowy_infra_ui.dart';
import 'package:flutter/material.dart';
import 'package:flutter_bloc/flutter_bloc.dart';
import 'package:easy_localization/easy_localization.dart';
import 'package:appflowy/generated/locale_keys.g.dart';

import '../../../layout/sizes.dart';
import '../../common/type_option_separator.dart';
import '../field_type_option_editor.dart';
import 'builder.dart';

class NumberTypeOptionWidgetBuilder extends TypeOptionWidgetBuilder {
  final NumberTypeOptionWidget _widget;

  NumberTypeOptionWidgetBuilder(
    NumberTypeOptionContext typeOptionContext,
    PopoverMutex popoverMutex,
  ) : _widget = NumberTypeOptionWidget(
          typeOptionContext: typeOptionContext,
          popoverMutex: popoverMutex,
        );

  @override
  Widget? build(BuildContext context) {
    return Column(
      children: [
        VSpace(GridSize.typeOptionSeparatorHeight),
        const TypeOptionSeparator(),
        _widget,
      ],
    );
  }
}

class NumberTypeOptionWidget extends TypeOptionWidget {
  final NumberTypeOptionContext typeOptionContext;
  final PopoverMutex popoverMutex;
  const NumberTypeOptionWidget({
    required this.typeOptionContext,
    required this.popoverMutex,
    Key? key,
  }) : super(key: key);

  @override
  Widget build(BuildContext context) {
    return BlocProvider(
      create: (context) =>
          NumberTypeOptionBloc(typeOptionContext: typeOptionContext),
      child: BlocConsumer<NumberTypeOptionBloc, NumberTypeOptionState>(
        listener: (context, state) =>
            typeOptionContext.typeOption = state.typeOption,
        builder: (context, state) {
          final selectNumUnitButton = SizedBox(
            height: GridSize.popoverItemHeight,
            child: FlowyButton(
              hoverColor: AFThemeExtension.of(context).lightGreyHover,
              margin: GridSize.typeOptionContentInsets,
              rightIcon: svgWidget(
                "grid/more",
                color: AFThemeExtension.of(context).textColor,
              ),
              text: FlowyText.regular(
                state.typeOption.format.title(),
                color: AFThemeExtension.of(context).textColor,
              ),
            ),
          );

          final numFormatTitle = Container(
            padding: const EdgeInsets.only(left: 6),
            height: GridSize.popoverItemHeight,
            alignment: Alignment.centerLeft,
            child: FlowyText.medium(
              LocaleKeys.grid_field_numberFormat.tr(),
              color: AFThemeExtension.of(context).textColor,
            ),
          );
          return Padding(
            padding: const EdgeInsets.symmetric(horizontal: 12),
            child: Column(
              crossAxisAlignment: CrossAxisAlignment.start,
              children: [
                numFormatTitle,
                AppFlowyPopover(
                  mutex: popoverMutex,
                  triggerActions:
                      PopoverTriggerFlags.hover | PopoverTriggerFlags.click,
                  offset: const Offset(8, 0),
                  constraints: BoxConstraints.loose(const Size(460, 440)),
                  margin: EdgeInsets.zero,
                  child: selectNumUnitButton,
                  popupBuilder: (BuildContext popoverContext) {
                    return NumberFormatList(
                      onSelected: (format) {
                        context
                            .read<NumberTypeOptionBloc>()
                            .add(NumberTypeOptionEvent.didSelectFormat(format));
                        PopoverContainer.of(popoverContext).close();
                      },
                      selectedFormat: state.typeOption.format,
                    );
                  },
                ),
              ],
            ),
          );
        },
      ),
    );
  }
}

typedef SelectNumberFormatCallback = Function(NumberFormatPB format);

class NumberFormatList extends StatelessWidget {
  final SelectNumberFormatCallback onSelected;
<<<<<<< HEAD
  final NumberFormatPB selectedFormat;
  const NumberFormatList(
      {required this.selectedFormat, required this.onSelected, Key? key})
      : super(key: key);
=======
  final NumberFormat selectedFormat;
  const NumberFormatList({
    required this.selectedFormat,
    required this.onSelected,
    Key? key,
  }) : super(key: key);
>>>>>>> c0093477

  @override
  Widget build(BuildContext context) {
    return BlocProvider(
      create: (context) => NumberFormatBloc(),
      child: SizedBox(
        width: 180,
        child: Column(
          mainAxisSize: MainAxisSize.min,
          children: [
            const _FilterTextField(),
            const TypeOptionSeparator(spacing: 0.0),
            BlocBuilder<NumberFormatBloc, NumberFormatState>(
              builder: (context, state) {
                final cells = state.formats.map((format) {
                  return NumberFormatCell(
                    isSelected: format == selectedFormat,
                    format: format,
                    onSelected: (format) {
                      onSelected(format);
                    },
                  );
                }).toList();

                final list = ListView.separated(
                  shrinkWrap: true,
                  controller: ScrollController(),
                  separatorBuilder: (context, index) {
                    return VSpace(GridSize.typeOptionSeparatorHeight);
                  },
                  itemCount: cells.length,
                  itemBuilder: (BuildContext context, int index) {
                    return cells[index];
                  },
                  padding: const EdgeInsets.all(6.0),
                );
                return Flexible(child: list);
              },
            ),
          ],
        ),
      ),
    );
  }
}

class NumberFormatCell extends StatelessWidget {
  final NumberFormatPB format;
  final bool isSelected;
  final Function(NumberFormatPB format) onSelected;
  const NumberFormatCell({
    required this.isSelected,
    required this.format,
    required this.onSelected,
    Key? key,
  }) : super(key: key);

  @override
  Widget build(BuildContext context) {
    Widget? checkmark;
    if (isSelected) {
      checkmark = svgWidget("grid/checkmark");
    }

    return SizedBox(
      height: GridSize.popoverItemHeight,
      child: FlowyButton(
        text: FlowyText.medium(format.title()),
        onTap: () => onSelected(format),
        rightIcon: checkmark,
      ),
    );
  }
}

class _FilterTextField extends StatelessWidget {
  const _FilterTextField({Key? key}) : super(key: key);
  @override
  Widget build(BuildContext context) {
    return Padding(
      padding: const EdgeInsets.all(6.0),
      child: FlowyTextField(
        onChanged: (text) => context
            .read<NumberFormatBloc>()
            .add(NumberFormatEvent.setFilter(text)),
      ),
    );
  }
}<|MERGE_RESOLUTION|>--- conflicted
+++ resolved
@@ -121,19 +121,12 @@
 
 class NumberFormatList extends StatelessWidget {
   final SelectNumberFormatCallback onSelected;
-<<<<<<< HEAD
   final NumberFormatPB selectedFormat;
-  const NumberFormatList(
-      {required this.selectedFormat, required this.onSelected, Key? key})
-      : super(key: key);
-=======
-  final NumberFormat selectedFormat;
   const NumberFormatList({
     required this.selectedFormat,
     required this.onSelected,
     Key? key,
   }) : super(key: key);
->>>>>>> c0093477
 
   @override
   Widget build(BuildContext context) {
