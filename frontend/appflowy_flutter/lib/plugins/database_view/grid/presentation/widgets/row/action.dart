--- conflicted
+++ resolved
@@ -5,16 +5,7 @@
 import 'package:appflowy_backend/protobuf/flowy-database2/protobuf.dart';
 import 'package:appflowy_popover/appflowy_popover.dart';
 import 'package:easy_localization/easy_localization.dart';
-<<<<<<< HEAD
-import 'package:flowy_infra/theme_extension.dart';
-import 'package:flowy_infra_ui/style_widget/button.dart';
-import 'package:flowy_infra_ui/style_widget/scrolling/styled_list.dart';
-import 'package:flowy_infra_ui/style_widget/text.dart';
-import 'package:flowy_infra_ui/widget/spacing.dart';
-=======
-import 'package:appflowy/generated/locale_keys.g.dart';
 import 'package:flowy_infra_ui/flowy_infra_ui.dart';
->>>>>>> 4e6643ec
 import 'package:flutter/material.dart';
 
 class RowActionMenu extends StatelessWidget {
@@ -43,24 +34,11 @@
     final cells =
         actions.map((action) => _actionCell(context, action)).toList();
 
-<<<<<<< HEAD
-    return ListView.separated(
-      shrinkWrap: true,
-      itemCount: cells.length,
-      separatorBuilder: (context, index) {
-        return VSpace(GridSize.typeOptionSeparatorHeight);
-      },
-      physics: StyledScrollPhysics(),
-      itemBuilder: (BuildContext context, int index) {
-        return cells[index];
-      },
-=======
     return SeparatedColumn(
       crossAxisAlignment: CrossAxisAlignment.stretch,
       mainAxisSize: MainAxisSize.min,
       separatorBuilder: () => VSpace(GridSize.typeOptionSeparatorHeight),
       children: cells,
->>>>>>> 4e6643ec
     );
   }
 
