--- conflicted
+++ resolved
@@ -101,14 +101,7 @@
           .add(SortEditorEvent.deleteSort(sortInfo)),
       iconPadding: const EdgeInsets.all(5),
       hoverColor: AFThemeExtension.of(context).lightGreyHover,
-<<<<<<< HEAD
       icon: svgWidget("home/close", color: Theme.of(context).iconTheme.color),
-=======
-      icon: FlowySvg(
-        FlowySvgs.close_s,
-        color: Theme.of(context).iconTheme.color,
-      ),
->>>>>>> 00ee4be7
     );
 
     return Row(
@@ -212,16 +205,12 @@
           height: GridSize.popoverItemHeight,
           child: FlowyButton(
             text: FlowyText.medium(LocaleKeys.grid_sort_deleteAllSorts.tr()),
-            leftIcon: const FlowySvg(name: 'editor/delete'),
             onTap: () {
               context
                   .read<SortEditorBloc>()
                   .add(const SortEditorEvent.deleteAllSorts());
             },
-<<<<<<< HEAD
-=======
             leftIcon: const FlowySvg(FlowySvgs.delete_s),
->>>>>>> 00ee4be7
           ),
         );
       },
