import 'package:appflowy/plugins/database_view/application/database_controller.dart';
import 'package:appflowy/plugins/database_view/application/tab_bar_bloc.dart';
import 'package:appflowy/plugins/database_view/tab_bar/mobile/mobile_tab_bar_header.dart';
import 'package:appflowy/plugins/database_view/widgets/share_button.dart';
import 'package:appflowy/plugins/util.dart';
import 'package:appflowy/startup/plugin/plugin.dart';
import 'package:appflowy/util/platform_extension.dart';
import 'package:appflowy/workspace/presentation/home/home_stack.dart';
import 'package:appflowy/workspace/presentation/widgets/tab_bar_item.dart';
import 'package:appflowy/workspace/presentation/widgets/view_title_bar.dart';
import 'package:appflowy_backend/protobuf/flowy-folder2/view.pb.dart';
<<<<<<< HEAD
import 'package:flowy_infra_ui/widget/spacing.dart';
=======
import 'package:appflowy_editor/appflowy_editor.dart';
>>>>>>> 66835a54
import 'package:flutter/material.dart';
import 'package:flutter_bloc/flutter_bloc.dart';

import 'desktop/tab_bar_header.dart';

abstract class DatabaseTabBarItemBuilder {
  const DatabaseTabBarItemBuilder();

  /// Returns the content of the tab bar item. The content is shown when the tab
  /// bar item is selected. It can be any kind of database view.
  Widget content(
    BuildContext context,
    ViewPB view,
    DatabaseController controller,
    bool shrinkWrap,
  );

  /// Returns the setting bar of the tab bar item. The setting bar is shown on the
  /// top right conner when the tab bar item is selected.
  Widget settingBar(
    BuildContext context,
    DatabaseController controller,
  );

  Widget settingBarExtension(
    BuildContext context,
    DatabaseController controller,
  );
}

class DatabaseTabBarView extends StatefulWidget {
  final ViewPB view;
  final bool shrinkWrap;
  const DatabaseTabBarView({
    required this.view,
    required this.shrinkWrap,
    super.key,
  });

  @override
  State<DatabaseTabBarView> createState() => _DatabaseTabBarViewState();
}

class _DatabaseTabBarViewState extends State<DatabaseTabBarView> {
  PageController? _pageController;

  @override
  void initState() {
    super.initState();
    _pageController = PageController(
      initialPage: 0,
    );
  }

  @override
  Widget build(BuildContext context) {
    return BlocProvider<DatabaseTabBarBloc>(
      create: (context) => DatabaseTabBarBloc(view: widget.view)
        ..add(
          const DatabaseTabBarEvent.initial(),
        ),
      child: MultiBlocListener(
        listeners: [
          BlocListener<DatabaseTabBarBloc, DatabaseTabBarState>(
            listenWhen: (p, c) => p.selectedIndex != c.selectedIndex,
            listener: (context, state) {
              _pageController?.animateToPage(
                state.selectedIndex,
                duration: const Duration(milliseconds: 300),
                curve: Curves.ease,
              );
            },
          ),
        ],
        child: Column(
          children: [
            if (PlatformExtension.isMobile) const VSpace(12),
            BlocBuilder<DatabaseTabBarBloc, DatabaseTabBarState>(
              builder: (context, state) {
                return ValueListenableBuilder<bool>(
                  valueListenable: state
                      .tabBarControllerByViewId[state.parentView.id]!
                      .controller
                      .isLoading,
                  builder: (_, value, ___) {
                    if (value) {
                      return const SizedBox.shrink();
                    }
<<<<<<< HEAD

                    return SizedBox(
                      height: 30,
                      child: Padding(
                        padding: EdgeInsets.symmetric(
                          horizontal: PlatformExtension.isMobile ? 20 : 40,
                        ),
                        child: const TabBarHeader(),
                      ),
=======
                    return Padding(
                      padding: const EdgeInsets.symmetric(horizontal: 40),
                      child: PlatformExtension.isDesktop
                          ? const TabBarHeader()
                          : const MobileTabBarHeader(),
>>>>>>> 66835a54
                    );
                  },
                );
              },
            ),
            BlocBuilder<DatabaseTabBarBloc, DatabaseTabBarState>(
              builder: (context, state) {
                return pageSettingBarExtensionFromState(state);
              },
            ),
            Expanded(
              child: BlocBuilder<DatabaseTabBarBloc, DatabaseTabBarState>(
                builder: (context, state) {
                  return PageView(
                    pageSnapping: false,
                    physics: const NeverScrollableScrollPhysics(),
                    controller: _pageController,
                    children: pageContentFromState(state),
                  );
                },
              ),
            ),
          ],
        ),
      ),
    );
  }

  List<Widget> pageContentFromState(DatabaseTabBarState state) {
    return state.tabBars.map((tabBar) {
      final controller =
          state.tabBarControllerByViewId[tabBar.viewId]!.controller;
      return tabBar.builder.content(
        context,
        tabBar.view,
        controller,
        widget.shrinkWrap,
      );
    }).toList();
  }

  Widget pageSettingBarExtensionFromState(DatabaseTabBarState state) {
    if (state.tabBars.length < state.selectedIndex) {
      return const SizedBox.shrink();
    }
    final tabBar = state.tabBars[state.selectedIndex];
    final controller =
        state.tabBarControllerByViewId[tabBar.viewId]!.controller;
    return tabBar.builder.settingBarExtension(
      context,
      controller,
    );
  }
}

class DatabaseTabBarViewPlugin extends Plugin {
  @override
  final ViewPluginNotifier notifier;
  final PluginType _pluginType;

  DatabaseTabBarViewPlugin({
    required ViewPB view,
    required PluginType pluginType,
  })  : _pluginType = pluginType,
        notifier = ViewPluginNotifier(view: view);

  @override
  PluginWidgetBuilder get widgetBuilder => DatabasePluginWidgetBuilder(
        notifier: notifier,
      );

  @override
  PluginId get id => notifier.view.id;

  @override
  PluginType get pluginType => _pluginType;
}

class DatabasePluginWidgetBuilder extends PluginWidgetBuilder {
  final ViewPluginNotifier notifier;

  DatabasePluginWidgetBuilder({
    required this.notifier,
    Key? key,
  });

  @override
  Widget get leftBarItem => ViewTitleBar(view: notifier.view);

  @override
  Widget tabBarItem(String pluginId) => ViewTabBarItem(view: notifier.view);

  @override
  Widget buildWidget({PluginContext? context, required bool shrinkWrap}) {
    notifier.isDeleted.addListener(() {
      notifier.isDeleted.value.fold(() => null, (deletedView) {
        if (deletedView.hasIndex()) {
          context?.onDeleted(notifier.view, deletedView.index);
        }
      });
    });
    return DatabaseTabBarView(
      key: ValueKey(notifier.view.id),
      view: notifier.view,
      shrinkWrap: shrinkWrap,
    );
  }

  @override
  List<NavigationItem> get navigationItems => [this];

  @override
  Widget? get rightBarItem {
    return DatabaseShareButton(
      key: ValueKey(notifier.view.id),
      view: notifier.view,
    );
  }
}<|MERGE_RESOLUTION|>--- conflicted
+++ resolved
@@ -9,11 +9,7 @@
 import 'package:appflowy/workspace/presentation/widgets/tab_bar_item.dart';
 import 'package:appflowy/workspace/presentation/widgets/view_title_bar.dart';
 import 'package:appflowy_backend/protobuf/flowy-folder2/view.pb.dart';
-<<<<<<< HEAD
 import 'package:flowy_infra_ui/widget/spacing.dart';
-=======
-import 'package:appflowy_editor/appflowy_editor.dart';
->>>>>>> 66835a54
 import 'package:flutter/material.dart';
 import 'package:flutter_bloc/flutter_bloc.dart';
 
@@ -102,7 +98,6 @@
                     if (value) {
                       return const SizedBox.shrink();
                     }
-<<<<<<< HEAD
 
                     return SizedBox(
                       height: 30,
@@ -110,15 +105,10 @@
                         padding: EdgeInsets.symmetric(
                           horizontal: PlatformExtension.isMobile ? 20 : 40,
                         ),
-                        child: const TabBarHeader(),
+                        child: PlatformExtension.isMobile
+                            ? const MobileTabBarHeader()
+                            : const TabBarHeader(),
                       ),
-=======
-                    return Padding(
-                      padding: const EdgeInsets.symmetric(horizontal: 40),
-                      child: PlatformExtension.isDesktop
-                          ? const TabBarHeader()
-                          : const MobileTabBarHeader(),
->>>>>>> 66835a54
                     );
                   },
                 );
