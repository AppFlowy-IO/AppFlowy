import 'package:appflowy/generated/flowy_svgs.g.dart';
import 'package:appflowy/generated/locale_keys.g.dart';
import 'package:appflowy/plugins/database_view/application/cell/cell_controller_builder.dart';
import 'package:appflowy/plugins/database_view/grid/presentation/layout/sizes.dart';
import 'package:appflowy/plugins/database_view/grid/presentation/widgets/common/type_option_separator.dart';
import 'package:collection/collection.dart';
import 'package:easy_localization/easy_localization.dart';
import 'package:flowy_infra/size.dart';
import 'package:flowy_infra/theme_extension.dart';
import 'package:flowy_infra_ui/flowy_infra_ui.dart';
import 'package:flutter/material.dart';
import 'package:flutter/services.dart';
import 'package:flutter_bloc/flutter_bloc.dart';

import 'checklist_cell_editor_bloc.dart';
import 'checklist_progress_bar.dart';

class GridChecklistCellEditor extends StatefulWidget {
  final ChecklistCellController cellController;
  const GridChecklistCellEditor({required this.cellController, super.key});

  @override
  State<GridChecklistCellEditor> createState() =>
      _GridChecklistCellEditorState();
}

class _GridChecklistCellEditorState extends State<GridChecklistCellEditor> {
  late ChecklistCellEditorBloc _bloc;

  /// Focus node for the new task text field
  late final FocusNode newTaskFocusNode;

  /// A flag that determines whether the new task text field is visible
  bool _isAddingNewTask = false;

  @override
  void initState() {
    super.initState();
    newTaskFocusNode = FocusNode();
    _bloc = ChecklistCellEditorBloc(cellController: widget.cellController)
      ..add(const ChecklistCellEditorEvent.initial());
  }

  @override
  Widget build(BuildContext context) {
    return BlocProvider.value(
      value: _bloc,
      child: BlocConsumer<ChecklistCellEditorBloc, ChecklistCellEditorState>(
        listener: (context, state) {
          if (state.allOptions.isEmpty) {
            setState(() => _isAddingNewTask = true);
          }
        },
        builder: (context, state) {
          return Focus(
            onKey: (node, event) {
              // don't hide new task text field if there are no tasks at all
              if (state.allOptions.isNotEmpty &&
                  event is RawKeyDownEvent &&
                  event.logicalKey == LogicalKeyboardKey.escape) {
                setState(() {
                  _isAddingNewTask = false;
                });
                return KeyEventResult.handled;
              }
              return KeyEventResult.ignored;
            },
            child: CustomScrollView(
              shrinkWrap: true,
              physics: StyledScrollPhysics(),
              slivers: [
                SliverToBoxAdapter(
                  child: AnimatedSwitcher(
                    duration: const Duration(milliseconds: 300),
                    child: state.allOptions.isEmpty
                        ? const SizedBox.shrink()
                        : Padding(
                            padding: const EdgeInsets.fromLTRB(16, 16, 16, 4),
                            child: ChecklistProgressBar(
                              percent: state.percent,
                            ),
                          ),
                  ),
                ),
                ChecklistItemList(
                  options: state.allOptions,
                  newTaskFocusNode: newTaskFocusNode,
                  isAddingNewTask: _isAddingNewTask,
                  onUpdateTask: () => setState(() {
                    _isAddingNewTask = true;
                    newTaskFocusNode.requestFocus();
                  }),
                ),
                const SliverToBoxAdapter(
                  child: TypeOptionSeparator(spacing: 0.0),
                ),
                SliverToBoxAdapter(
                  child: ChecklistNewTaskButton(
                    onTap: () => setState(() => _isAddingNewTask = true),
                  ),
                ),
              ],
            ),
          );
        },
      ),
    );
  }

  @override
  void dispose() {
    _bloc.close();
    super.dispose();
  }
}

/// Displays the a list of all the exisiting tasks and an input field to create
/// a new task if `isAddingNewTask` is true
class ChecklistItemList extends StatefulWidget {
  final List<ChecklistSelectOption> options;
  final FocusNode newTaskFocusNode;
  final bool isAddingNewTask;
  final VoidCallback onUpdateTask;

  const ChecklistItemList({
    super.key,
    required this.options,
    required this.onUpdateTask,
    required this.isAddingNewTask,
    required this.newTaskFocusNode,
  });

  @override
  State<ChecklistItemList> createState() => _ChecklistItemListState();
}

class _ChecklistItemListState extends State<ChecklistItemList> {
  @override
  Widget build(BuildContext context) {
    final itemList = [
      const VSpace(6.0),
      ...widget.options.mapIndexed(
        (index, option) => Padding(
          padding: const EdgeInsets.symmetric(vertical: 2),
          child: ChecklistItem(
            option: option,
            onSubmitted:
                index == widget.options.length - 1 ? widget.onUpdateTask : null,
            key: ValueKey(option.data.id),
            // only allow calling the callback for the last task in the list
          ),
        ),
      ),
      AnimatedSwitcher(
        duration: const Duration(milliseconds: 300),
        child: widget.isAddingNewTask
            ? NewTaskItem(focusNode: widget.newTaskFocusNode)
            : const SizedBox.shrink(),
      ),
      const VSpace(6.0),
    ];
    return SliverList(
      delegate: SliverChildBuilderDelegate(
        (BuildContext context, int index) => itemList[index],
        childCount: itemList.length,
      ),
    );
  }
}

/// Represents an existing task
@visibleForTesting
class ChecklistItem extends StatefulWidget {
  final ChecklistSelectOption option;
  final VoidCallback? onSubmitted;
  const ChecklistItem({
    required this.option,
<<<<<<< HEAD
    required this.popoverMutex,
  });
=======
    Key? key,
    this.onSubmitted,
  }) : super(key: key);
>>>>>>> 0c6a1d4a

  @override
  State<ChecklistItem> createState() => _ChecklistItemState();
}

class _ChecklistItemState extends State<ChecklistItem> {
  late final TextEditingController _textController;
  late final FocusNode _focusNode;
  bool _isHovered = false;

  @override
  void initState() {
    super.initState();
    _textController = TextEditingController(text: widget.option.data.name);
    _focusNode = FocusNode(
      onKey: (node, event) {
        if (event is RawKeyDownEvent &&
            event.logicalKey == LogicalKeyboardKey.escape) {
          node.unfocus();
          return KeyEventResult.handled;
        }
        return KeyEventResult.ignored;
      },
    );
  }

  @override
  Widget build(BuildContext context) {
    final icon = FlowySvg(
      widget.option.isSelected ? FlowySvgs.check_filled_s : FlowySvgs.uncheck_s,
      blendMode: BlendMode.dst,
    );
    return MouseRegion(
      onEnter: (event) => setState(() => _isHovered = true),
      onExit: (event) => setState(() => _isHovered = false),
      child: Container(
        padding: const EdgeInsets.symmetric(horizontal: 8.0),
        constraints: BoxConstraints(minHeight: GridSize.popoverItemHeight),
        child: DecoratedBox(
          decoration: BoxDecoration(
            color: _isHovered
                ? AFThemeExtension.of(context).lightGreyHover
                : Colors.transparent,
            borderRadius: Corners.s6Border,
          ),
          child: Row(
            crossAxisAlignment: CrossAxisAlignment.center,
            children: [
              FlowyIconButton(
                width: 32,
                icon: icon,
                hoverColor: Colors.transparent,
                onPressed: () => context.read<ChecklistCellEditorBloc>().add(
                      ChecklistCellEditorEvent.selectTask(widget.option.data),
                    ),
              ),
              Expanded(
                child: TextField(
                  controller: _textController,
                  focusNode: _focusNode,
                  style: Theme.of(context).textTheme.bodyMedium,
                  maxLines: 1,
                  decoration: InputDecoration(
                    border: InputBorder.none,
                    isCollapsed: true,
                    contentPadding: const EdgeInsets.symmetric(
                      vertical: 6.0,
                      horizontal: 2.0,
                    ),
                    hintText: LocaleKeys.grid_checklist_taskHint.tr(),
                  ),
                  onSubmitted: (taskDescription) {
                    context.read<ChecklistCellEditorBloc>().add(
                          ChecklistCellEditorEvent.updateTaskName(
                            widget.option.data,
                            taskDescription,
                          ),
                        );
                    widget.onSubmitted?.call();
                  },
                ),
              ),
              if (_isHovered)
                FlowyIconButton(
                  width: 32,
                  icon: const FlowySvg(FlowySvgs.delete_s),
                  hoverColor: Colors.transparent,
                  iconColorOnHover: Theme.of(context).colorScheme.error,
                  onPressed: () => context.read<ChecklistCellEditorBloc>().add(
                        ChecklistCellEditorEvent.deleteTask(widget.option.data),
                      ),
                ),
            ],
          ),
        ),
      ),
    );
  }
}

/// Creates a new task after entering the description and pressing enter.
/// This can be cancelled by pressing escape
@visibleForTesting
class NewTaskItem extends StatefulWidget {
  final FocusNode focusNode;
  const NewTaskItem({super.key, required this.focusNode});

  @override
  State<NewTaskItem> createState() => _NewTaskItemState();
}

class _NewTaskItemState extends State<NewTaskItem> {
  late final TextEditingController _textEditingController;

  @override
  void initState() {
    super.initState();
    _textEditingController = TextEditingController();
    if (widget.focusNode.canRequestFocus) {
      widget.focusNode.requestFocus();
    }
  }

  @override
  Widget build(BuildContext context) {
    return Container(
      padding: const EdgeInsets.symmetric(horizontal: 8.0),
      constraints: BoxConstraints(minHeight: GridSize.popoverItemHeight),
      child: Row(
        crossAxisAlignment: CrossAxisAlignment.center,
        children: [
          const FlowyIconButton(
            width: 32,
            icon: FlowySvg(
              FlowySvgs.uncheck_s,
              blendMode: BlendMode.dst,
            ),
            hoverColor: Colors.transparent,
          ),
          Expanded(
            child: TextField(
              focusNode: widget.focusNode,
              controller: _textEditingController,
              style: Theme.of(context).textTheme.bodyMedium,
              maxLines: 1,
              decoration: InputDecoration(
                border: InputBorder.none,
                isCollapsed: true,
                contentPadding: const EdgeInsets.symmetric(
                  vertical: 6.0,
                  horizontal: 2.0,
                ),
                hintText: LocaleKeys.grid_checklist_taskHint.tr(),
              ),
              onSubmitted: (taskDescription) {
                if (taskDescription.trim().isNotEmpty) {
                  context.read<ChecklistCellEditorBloc>().add(
                        ChecklistCellEditorEvent.newTask(
                          taskDescription.trim(),
                        ),
                      );
                }
                _textEditingController.clear();
              },
            ),
          ),
          FlowyTextButton(
            LocaleKeys.grid_checklist_submitNewTask.tr(),
            fontSize: 11,
            fillColor: Theme.of(context).colorScheme.primary,
            hoverColor: Theme.of(context).colorScheme.primaryContainer,
            fontColor: Theme.of(context).colorScheme.onPrimary,
            padding: const EdgeInsets.symmetric(horizontal: 8, vertical: 3),
            onPressed: () {
              if (_textEditingController.text.trim().isNotEmpty) {
                context.read<ChecklistCellEditorBloc>().add(
                      ChecklistCellEditorEvent.newTask(
                        _textEditingController.text..trim(),
                      ),
                    );
              }
              _textEditingController.clear();
            },
          ),
        ],
      ),
    );
  }
}

@visibleForTesting
class ChecklistNewTaskButton extends StatelessWidget {
  final VoidCallback onTap;
  const ChecklistNewTaskButton({super.key, required this.onTap});

  @override
  Widget build(BuildContext context) {
    return Padding(
      padding: const EdgeInsets.symmetric(horizontal: 8.0, vertical: 8.0),
      child: SizedBox(
        height: 30,
        child: FlowyButton(
          text: FlowyText.medium(LocaleKeys.grid_checklist_addNew.tr()),
          margin: const EdgeInsets.all(6),
          leftIcon: const FlowySvg(FlowySvgs.add_s),
          onTap: onTap,
        ),
      ),
    );
  }
}<|MERGE_RESOLUTION|>--- conflicted
+++ resolved
@@ -175,14 +175,9 @@
   final VoidCallback? onSubmitted;
   const ChecklistItem({
     required this.option,
-<<<<<<< HEAD
-    required this.popoverMutex,
+    super.key,
+    this.onSubmitted,
   });
-=======
-    Key? key,
-    this.onSubmitted,
-  }) : super(key: key);
->>>>>>> 0c6a1d4a
 
   @override
   State<ChecklistItem> createState() => _ChecklistItemState();
