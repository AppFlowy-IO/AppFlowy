--- conflicted
+++ resolved
@@ -11,13 +11,7 @@
   State<ChecklistProgressBar> createState() => _ChecklistProgressBarState();
 }
 
-<<<<<<< HEAD
-class SliverChecklistProgressBar extends StatelessWidget {
-  const SliverChecklistProgressBar({super.key});
-
-=======
 class _ChecklistProgressBarState extends State<ChecklistProgressBar> {
->>>>>>> 0c6a1d4a
   @override
   Widget build(BuildContext context) {
     return Row(
