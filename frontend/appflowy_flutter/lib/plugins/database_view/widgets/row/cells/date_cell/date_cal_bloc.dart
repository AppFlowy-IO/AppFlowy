--- conflicted
+++ resolved
@@ -74,46 +74,12 @@
     DateTime? date,
     String? time,
     bool? includeTime,
-<<<<<<< HEAD
   }) async {
     // make sure date and time are not updated together from the UI
     assert(
       date == null && time == null ||
           date == null && time != null ||
           date != null && time == null,
-=======
-  }) {
-    final DateCellData newDateData = state.dateCellData.fold(
-      () {
-        DateTime newDate = DateTime.now();
-        if (date != null) {
-          newDate = _utcToLocalAddTime(date);
-        }
-        return DateCellData(
-          date: newDate,
-          time: time,
-          includeTime: includeTime ?? false,
-        );
-      },
-      (dateData) {
-        var newDateData = dateData;
-        if (date != null && !isSameDay(newDateData.date, date)) {
-          newDateData = newDateData.copyWith(
-            date: _utcToLocalAddTime(date),
-          );
-        }
-
-        if (newDateData.time != time) {
-          newDateData = newDateData.copyWith(time: time);
-        }
-
-        if (includeTime != null && newDateData.includeTime != includeTime) {
-          newDateData = newDateData.copyWith(includeTime: includeTime);
-        }
-
-        return newDateData;
-      },
->>>>>>> d44de62b
     );
     String? newTime = time ?? state.time;
 
