import 'package:appflowy/plugins/database_view/application/cell/cell_controller_builder.dart';
import 'package:appflowy_popover/appflowy_popover.dart';
import 'package:flowy_infra/theme_extension.dart';
import 'package:flowy_infra_ui/flowy_infra_ui.dart';
import 'package:flutter/material.dart';
import 'package:flutter_bloc/flutter_bloc.dart';

import '../../../../grid/presentation/layout/sizes.dart';
import '../../cell_builder.dart';
import 'date_cell_bloc.dart';
import 'date_editor.dart';

class DateCellStyle extends GridCellStyle {
  String? placeholder;
  Alignment alignment;
  EdgeInsets? cellPadding;

  DateCellStyle({
    this.placeholder,
    this.alignment = Alignment.center,
    this.cellPadding,
  });
}

abstract class GridCellDelegate {
  void onFocus(bool isFocus);
  GridCellDelegate get delegate;
}

class GridDateCell extends GridCellWidget {
  final CellControllerBuilder cellControllerBuilder;
  late final DateCellStyle? cellStyle;

  GridDateCell({
    GridCellStyle? style,
    required this.cellControllerBuilder,
    Key? key,
  }) : super(key: key) {
    if (style != null) {
      cellStyle = (style as DateCellStyle);
    } else {
      cellStyle = null;
    }
  }

  @override
  GridCellState<GridDateCell> createState() => _DateCellState();
}

class _DateCellState extends GridCellState<GridDateCell> {
  late PopoverController _popover;
  late DateCellBloc _cellBloc;

  @override
  void initState() {
    _popover = PopoverController();
    final cellController =
        widget.cellControllerBuilder.build() as DateCellController;
    _cellBloc = DateCellBloc(cellController: cellController)
      ..add(const DateCellEvent.initial());
    super.initState();
  }

  @override
  Widget build(BuildContext context) {
    final alignment = widget.cellStyle != null
        ? widget.cellStyle!.alignment
        : Alignment.centerLeft;
    return BlocProvider.value(
      value: _cellBloc,
      child: BlocBuilder<DateCellBloc, DateCellState>(
        builder: (context, state) {
<<<<<<< HEAD
          Widget dateTextWidget = GridDateCellText(
            dateStr: state.dateStr,
            placeholder: widget.cellStyle?.placeholder ?? "",
            alignment: alignment,
            cellPadding:
                widget.cellStyle?.cellPadding ?? GridSize.cellContentInsets,
=======
          return AppFlowyPopover(
            controller: _popover,
            triggerActions: PopoverTriggerFlags.none,
            direction: PopoverDirection.bottomWithLeftAligned,
            constraints: BoxConstraints.loose(const Size(260, 520)),
            margin: EdgeInsets.zero,
            child: GridDateCellText(
              dateStr: state.dateStr,
              alignment: alignment,
            ),
            popupBuilder: (BuildContext popoverContent) {
              return DateCellEditor(
                cellController:
                    widget.cellControllerBuilder.build() as DateCellController,
                onDismissed: () => widget.onCellFocus.value = false,
              );
            },
            onClose: () {
              widget.onCellFocus.value = false;
            },
>>>>>>> 2f6df6a1
          );
        },
      ),
    );
  }

  @override
  Future<void> dispose() async {
    _cellBloc.close();
    super.dispose();
  }

  @override
  void requestBeginFocus() {
    _popover.show();
    widget.onCellFocus.value = true;
  }

  @override
  String? onCopy() => _cellBloc.state.dateStr;
}

class GridDateCellText extends StatelessWidget {
  final String dateStr;
  final String placeholder;
  final Alignment alignment;
  final EdgeInsets cellPadding;
  const GridDateCellText({
    required this.dateStr,
    required this.placeholder,
    required this.alignment,
    required this.cellPadding,
    super.key,
  });

  @override
  Widget build(BuildContext context) {
    final isPlaceholder = dateStr.isEmpty;
    final text = isPlaceholder ? placeholder : dateStr;
    return Align(
      alignment: alignment,
      child: Padding(
        padding: cellPadding,
        child: FlowyText.medium(
          text,
          color: isPlaceholder
              ? Theme.of(context).hintColor
              : AFThemeExtension.of(context).textColor,
          maxLines: null,
        ),
      ),
    );
  }
}<|MERGE_RESOLUTION|>--- conflicted
+++ resolved
@@ -70,14 +70,6 @@
       value: _cellBloc,
       child: BlocBuilder<DateCellBloc, DateCellState>(
         builder: (context, state) {
-<<<<<<< HEAD
-          Widget dateTextWidget = GridDateCellText(
-            dateStr: state.dateStr,
-            placeholder: widget.cellStyle?.placeholder ?? "",
-            alignment: alignment,
-            cellPadding:
-                widget.cellStyle?.cellPadding ?? GridSize.cellContentInsets,
-=======
           return AppFlowyPopover(
             controller: _popover,
             triggerActions: PopoverTriggerFlags.none,
@@ -86,7 +78,10 @@
             margin: EdgeInsets.zero,
             child: GridDateCellText(
               dateStr: state.dateStr,
+              placeholder: widget.cellStyle?.placeholder ?? "",
               alignment: alignment,
+              cellPadding:
+                  widget.cellStyle?.cellPadding ?? GridSize.cellContentInsets,
             ),
             popupBuilder: (BuildContext popoverContent) {
               return DateCellEditor(
@@ -98,7 +93,6 @@
             onClose: () {
               widget.onCellFocus.value = false;
             },
->>>>>>> 2f6df6a1
           );
         },
       ),
