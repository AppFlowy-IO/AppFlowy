import 'package:flutter/material.dart';

import 'package:appflowy/plugins/database_view/application/cell/cell_controller_builder.dart';
<<<<<<< HEAD
import 'package:appflowy/plugins/database_view/grid/presentation/widgets/header/type_option/date/date_time_format.dart';
import 'package:appflowy/workspace/presentation/widgets/date_picker/appflowy_calendar.dart';
import 'package:appflowy/workspace/presentation/widgets/toggle/toggle.dart';
import 'package:appflowy/workspace/presentation/widgets/toggle/toggle_style.dart';
=======
import 'package:appflowy/plugins/database_view/application/field/type_option/type_option_context.dart';
import 'package:appflowy/workspace/presentation/widgets/date_picker/appflowy_date_picker.dart';
import 'package:appflowy_backend/log.dart';
>>>>>>> 7d512578
import 'package:appflowy_backend/protobuf/flowy-database2/date_entities.pb.dart';
import 'package:appflowy_popover/appflowy_popover.dart';
<<<<<<< HEAD
import 'package:easy_localization/easy_localization.dart';
import 'package:flowy_infra/theme_extension.dart';
import 'package:flowy_infra_ui/flowy_infra_ui.dart';
import 'package:flutter/material.dart';
=======
import 'package:dartz/dartz.dart' show Either;
>>>>>>> 7d512578
import 'package:flutter_bloc/flutter_bloc.dart';

<<<<<<< HEAD
import '../../../../grid/presentation/layout/sizes.dart';
import '../../../../grid/presentation/widgets/common/type_option_separator.dart';
import 'date_cell_editor_bloc.dart';
=======
import 'date_cal_bloc.dart';
>>>>>>> 7d512578

class DateCellEditor extends StatefulWidget {
  const DateCellEditor({
    super.key,
    required this.onDismissed,
    required this.cellController,
  });

  final VoidCallback onDismissed;
  final DateCellController cellController;

  @override
  State<StatefulWidget> createState() => _DateCellEditor();
}

class _DateCellEditor extends State<DateCellEditor> {
<<<<<<< HEAD
  final PopoverMutex popoverMutex = PopoverMutex();

  @override
  Widget build(BuildContext context) {
    return BlocProvider(
      create: (context) => DateCellEditorBloc(
        cellController: widget.cellController,
      )..add(const DateCellEditorEvent.initial()),
      child: Padding(
        padding: const EdgeInsets.only(top: 18.0, bottom: 12.0),
        child: Column(
          mainAxisSize: MainAxisSize.min,
          children: [
            StartTextField(popoverMutex: popoverMutex),
            EndTextField(popoverMutex: popoverMutex),
            const DatePicker(),
            const TypeOptionSeparator(spacing: 12.0),
            const EndTimeButton(),
            const VSpace(4.0),
            const _IncludeTimeButton(),
            const TypeOptionSeparator(spacing: 8.0),
            DateTypeOptionButton(popoverMutex: popoverMutex),
            const VSpace(4.0),
            const ClearDateButton(),
          ],
        ),
      ),
    );
  }

  @override
=======
  @override
  Widget build(BuildContext context) {
    return FutureBuilder<Either<dynamic, FlowyError>>(
      future: widget.cellController.getTypeOption(DateTypeOptionDataParser()),
      builder: (_, snapshot) {
        if (snapshot.hasData) {
          return _buildWidget(snapshot);
        }

        return const SizedBox.shrink();
      },
    );
  }

  Widget _buildWidget(AsyncSnapshot<Either<dynamic, FlowyError>> snapshot) {
    return snapshot.data!.fold(
      (dateTypeOptionPB) => _CellCalendarWidget(
        cellContext: widget.cellController,
        dateTypeOptionPB: dateTypeOptionPB,
      ),
      (err) {
        Log.error(err);
        return const SizedBox.shrink();
      },
    );
  }
}

class _CellCalendarWidget extends StatefulWidget {
  final DateCellController cellContext;
  final DateTypeOptionPB dateTypeOptionPB;

  const _CellCalendarWidget({
    required this.cellContext,
    required this.dateTypeOptionPB,
  });

  @override
  State<_CellCalendarWidget> createState() => _CellCalendarWidgetState();
}

class _CellCalendarWidgetState extends State<_CellCalendarWidget> {
  final PopoverMutex popoverMutex = PopoverMutex();

  @override
>>>>>>> 7d512578
  void dispose() {
    popoverMutex.dispose();
    super.dispose();
  }
<<<<<<< HEAD
}

class StartTextField extends StatelessWidget {
  final PopoverMutex popoverMutex;
  const StartTextField({super.key, required this.popoverMutex});

  @override
  Widget build(BuildContext context) {
    return BlocBuilder<DateCellEditorBloc, DateCellEditorState>(
      builder: (context, state) {
        return AnimatedSwitcher(
          duration: const Duration(milliseconds: 300),
          child: state.includeTime
              ? _TimeTextField(
                  isEndTime: false,
                  timeStr: state.timeStr,
                  popoverMutex: popoverMutex,
                )
              : const SizedBox.shrink(),
        );
      },
    );
  }
}

class EndTextField extends StatelessWidget {
  final PopoverMutex popoverMutex;
  const EndTextField({super.key, required this.popoverMutex});

  @override
  Widget build(BuildContext context) {
    return BlocBuilder<DateCellEditorBloc, DateCellEditorState>(
      builder: (context, state) {
        return AnimatedSwitcher(
          duration: const Duration(milliseconds: 300),
          child: state.includeTime && state.isRange
              ? Padding(
                  padding: const EdgeInsets.only(top: 8.0),
                  child: _TimeTextField(
                    isEndTime: true,
                    timeStr: state.endTimeStr,
                    popoverMutex: popoverMutex,
                  ),
                )
              : const SizedBox.shrink(),
        );
      },
    );
  }
}

class DatePicker extends StatefulWidget {
  const DatePicker({super.key});

  @override
  State<DatePicker> createState() => _DatePickerState();
}

class _DatePickerState extends State<DatePicker> {
  DateTime _focusedDay = DateTime.now();
  CalendarFormat _calendarFormat = CalendarFormat.month;

  @override
  Widget build(BuildContext context) {
    return BlocBuilder<DateCellEditorBloc, DateCellEditorState>(
      builder: (context, state) {
        final textStyle = Theme.of(context).textTheme.bodyMedium!;
        final boxDecoration = BoxDecoration(
          color: Theme.of(context).cardColor,
          shape: BoxShape.circle,
        );
        return Padding(
          padding: const EdgeInsets.symmetric(horizontal: 16.0),
          child: TableCalendar(
            firstDay: kFirstDay,
            lastDay: kLastDay,
            focusedDay: _focusedDay,
            rowHeight: 26.0 + 7.0,
            calendarFormat: _calendarFormat,
            daysOfWeekHeight: 17.0 + 8.0,
            rangeSelectionMode: state.isRange
                ? RangeSelectionMode.enforced
                : RangeSelectionMode.disabled,
            rangeStartDay: state.isRange ? state.startDay : null,
            rangeEndDay: state.isRange ? state.endDay : null,
            headerStyle: HeaderStyle(
              formatButtonVisible: false,
              titleCentered: true,
              titleTextStyle: textStyle,
              leftChevronMargin: EdgeInsets.zero,
              leftChevronPadding: EdgeInsets.zero,
              leftChevronIcon: FlowySvg(
                FlowySvgs.arrow_left_s,
                color: Theme.of(context).iconTheme.color,
              ),
              rightChevronPadding: EdgeInsets.zero,
              rightChevronMargin: EdgeInsets.zero,
              rightChevronIcon: FlowySvg(
                FlowySvgs.arrow_right_s,
                color: Theme.of(context).iconTheme.color,
              ),
              headerMargin: EdgeInsets.zero,
              headerPadding: const EdgeInsets.only(bottom: 8.0),
            ),
            calendarStyle: CalendarStyle(
              cellMargin: const EdgeInsets.all(3.5),
              defaultDecoration: boxDecoration,
              selectedDecoration: boxDecoration.copyWith(
                color: Theme.of(context).colorScheme.primary,
              ),
              todayDecoration: boxDecoration.copyWith(
                color: Colors.transparent,
                border:
                    Border.all(color: Theme.of(context).colorScheme.primary),
              ),
              weekendDecoration: boxDecoration,
              outsideDecoration: boxDecoration,
              rangeStartDecoration: boxDecoration.copyWith(
                color: Theme.of(context).colorScheme.primary,
              ),
              rangeEndDecoration: boxDecoration.copyWith(
                color: Theme.of(context).colorScheme.primary,
              ),
              defaultTextStyle: textStyle,
              weekendTextStyle: textStyle,
              selectedTextStyle: textStyle.copyWith(
                color: Theme.of(context).colorScheme.surface,
              ),
              rangeStartTextStyle: textStyle.copyWith(
                color: Theme.of(context).colorScheme.surface,
              ),
              rangeEndTextStyle: textStyle.copyWith(
                color: Theme.of(context).colorScheme.surface,
              ),
              todayTextStyle: textStyle,
              outsideTextStyle: textStyle.copyWith(
                color: Theme.of(context).disabledColor,
              ),
              rangeHighlightColor:
                  Theme.of(context).colorScheme.secondaryContainer,
            ),
            calendarBuilders: CalendarBuilders(
              dowBuilder: (context, day) {
                final locale = context.locale.toLanguageTag();
                final label = DateFormat.E(locale).format(day).substring(0, 2);
                return Padding(
                  padding: const EdgeInsets.only(bottom: 8.0),
                  child: Center(
                    child: Text(
                      label,
                      style: AFThemeExtension.of(context).caption,
                    ),
                  ),
                );
              },
            ),
            selectedDayPredicate: (day) =>
                state.isRange ? false : isSameDay(state.dateTime, day),
            onDaySelected: (selectedDay, focusedDay) {
              context.read<DateCellEditorBloc>().add(
                    DateCellEditorEvent.selectDay(selectedDay),
                  );
            },
            onRangeSelected: (start, end, focusedDay) {
              context.read<DateCellEditorBloc>().add(
                    DateCellEditorEvent.selectDateRange(start, end),
                  );
            },
            onFormatChanged: (calendarFormat) => setState(() {
              _calendarFormat = calendarFormat;
            }),
            onPageChanged: (focusedDay) => setState(() {
              _focusedDay = focusedDay;
            }),
          ),
        );
      },
    );
  }
}

class _IncludeTimeButton extends StatelessWidget {
  const _IncludeTimeButton();

  @override
  Widget build(BuildContext context) {
    return BlocSelector<DateCellEditorBloc, DateCellEditorState, bool>(
      selector: (state) => state.includeTime,
      builder: (context, includeTime) {
        return Padding(
          padding: const EdgeInsets.symmetric(horizontal: 12.0),
          child: IncludeTimeButton(
            onChanged: (value) => context
                .read<DateCellEditorBloc>()
                .add(DateCellEditorEvent.setIncludeTime(!value)),
            value: includeTime,
          ),
        );
      },
    );
  }
}

@visibleForTesting
class EndTimeButton extends StatelessWidget {
  const EndTimeButton({super.key});

  @override
  Widget build(BuildContext context) {
    return BlocSelector<DateCellEditorBloc, DateCellEditorState, bool>(
      selector: (state) => state.isRange,
      builder: (context, isRange) {
        return Padding(
          padding: const EdgeInsets.symmetric(horizontal: 12.0),
          child: SizedBox(
            height: GridSize.popoverItemHeight,
            child: Padding(
              padding: GridSize.typeOptionContentInsets,
              child: Row(
                children: [
                  FlowySvg(
                    FlowySvgs.date_s,
                    color: Theme.of(context).iconTheme.color,
                  ),
                  const HSpace(6),
                  FlowyText.medium(LocaleKeys.grid_field_isRange.tr()),
                  const Spacer(),
                  Toggle(
                    value: isRange,
                    onChanged: (value) => context
                        .read<DateCellEditorBloc>()
                        .add(DateCellEditorEvent.setIsRange(!value)),
                    style: ToggleStyle.big,
                    padding: EdgeInsets.zero,
                  ),
                ],
              ),
            ),
          ),
        );
      },
    );
  }
}

const _maxLengthTwelveHour = 8;
const _maxLengthTwentyFourHour = 5;

class _TimeTextField extends StatefulWidget {
  final bool isEndTime;
  final String? timeStr;
  final PopoverMutex popoverMutex;

  const _TimeTextField({
    required this.timeStr,
    required this.popoverMutex,
    required this.isEndTime,
  });

  @override
  State<_TimeTextField> createState() => _TimeTextFieldState();
}

class _TimeTextFieldState extends State<_TimeTextField> {
  late final FocusNode _focusNode;
  late final TextEditingController _textController;

  @override
  void initState() {
    _focusNode = FocusNode();
    _textController = TextEditingController()..text = widget.timeStr ?? "";

    _focusNode.addListener(() {
      if (_focusNode.hasFocus) {
        widget.popoverMutex.close();
      }
    });

    widget.popoverMutex.listenOnPopoverChanged(() {
      if (_focusNode.hasFocus) {
        _focusNode.unfocus();
      }
    });

    super.initState();
  }

  @override
  Widget build(BuildContext context) {
    return BlocConsumer<DateCellEditorBloc, DateCellEditorState>(
      listener: (context, state) {
        if (widget.isEndTime) {
          _textController.text = state.endTimeStr ?? "";
        } else {
          _textController.text = state.timeStr ?? "";
        }
      },
      builder: (context, state) {
        String text = "";
        if (!widget.isEndTime && state.timeStr != null) {
          text = state.timeStr!;
        } else if (state.endTimeStr != null) {
          text = state.endTimeStr!;
        }
        return Padding(
          padding: const EdgeInsets.symmetric(horizontal: 18.0),
          child: FlowyTextField(
            text: text,
            focusNode: _focusNode,
            controller: _textController,
            submitOnLeave: true,
            hintText: state.timeHintText,
            errorText: widget.isEndTime
                ? state.parseEndTimeError
                : state.parseTimeError,
            maxLength:
                state.dateTypeOptionPB.timeFormat == TimeFormatPB.TwelveHour
                    ? _maxLengthTwelveHour
                    : _maxLengthTwentyFourHour,
            showCounter: false,
            onSubmitted: (timeStr) {
              if (widget.isEndTime) {
                context
                    .read<DateCellEditorBloc>()
                    .add(DateCellEditorEvent.setEndTime(timeStr));
              } else {
                context
                    .read<DateCellEditorBloc>()
                    .add(DateCellEditorEvent.setTime(timeStr));
              }
            },
          ),
        );
      },
    );
  }

  @override
  void dispose() {
    _textController.dispose();
    _focusNode.removeListener(() {
      if (_focusNode.hasFocus) {
        widget.popoverMutex.close();
      }
    });
    _focusNode.dispose();
    super.dispose();
  }
}

@visibleForTesting
class DateTypeOptionButton extends StatelessWidget {
  final PopoverMutex popoverMutex;
  const DateTypeOptionButton({
    required this.popoverMutex,
    super.key,
  });

  @override
  Widget build(BuildContext context) {
    final title =
        "${LocaleKeys.grid_field_dateFormat.tr()} & ${LocaleKeys.grid_field_timeFormat.tr()}";
    return BlocSelector<DateCellEditorBloc, DateCellEditorState,
        DateTypeOptionPB>(
      selector: (state) => state.dateTypeOptionPB,
      builder: (context, dateTypeOptionPB) {
        return AppFlowyPopover(
          mutex: popoverMutex,
          triggerActions: PopoverTriggerFlags.hover | PopoverTriggerFlags.click,
          offset: const Offset(8, 0),
          margin: EdgeInsets.zero,
          constraints: BoxConstraints.loose(const Size(140, 100)),
          child: Padding(
            padding: const EdgeInsets.symmetric(horizontal: 12.0),
            child: SizedBox(
              height: GridSize.popoverItemHeight,
              child: FlowyButton(
                text: FlowyText.medium(title),
                rightIcon: const FlowySvg(FlowySvgs.more_s),
              ),
            ),
          ),
          popupBuilder: (BuildContext popContext) {
            return _CalDateTimeSetting(
              dateTypeOptionPB: dateTypeOptionPB,
              onEvent: (event) {
                context.read<DateCellEditorBloc>().add(event);
                popoverMutex.close();
              },
            );
          },
        );
      },
    );
  }
}

class _CalDateTimeSetting extends StatefulWidget {
  final DateTypeOptionPB dateTypeOptionPB;
  final Function(DateCellEditorEvent) onEvent;
  const _CalDateTimeSetting({
    required this.dateTypeOptionPB,
    required this.onEvent,
  });

  @override
  State<_CalDateTimeSetting> createState() => _CalDateTimeSettingState();
}

class _CalDateTimeSettingState extends State<_CalDateTimeSetting> {
  final timeSettingPopoverMutex = PopoverMutex();
  String? overlayIdentifier;

  @override
  Widget build(BuildContext context) {
    final List<Widget> children = [
      AppFlowyPopover(
        mutex: timeSettingPopoverMutex,
        triggerActions: PopoverTriggerFlags.hover | PopoverTriggerFlags.click,
        offset: const Offset(8, 0),
        popupBuilder: (BuildContext context) {
          return DateFormatList(
            selectedFormat: widget.dateTypeOptionPB.dateFormat,
            onSelected: (format) {
              widget.onEvent(DateCellEditorEvent.setDateFormat(format));
              timeSettingPopoverMutex.close();
            },
          );
        },
        child: const Padding(
          padding: EdgeInsets.symmetric(horizontal: 6.0),
          child: DateFormatButton(),
        ),
      ),
      AppFlowyPopover(
        mutex: timeSettingPopoverMutex,
        triggerActions: PopoverTriggerFlags.hover | PopoverTriggerFlags.click,
        offset: const Offset(8, 0),
        popupBuilder: (BuildContext context) {
          return TimeFormatList(
            selectedFormat: widget.dateTypeOptionPB.timeFormat,
            onSelected: (format) {
              widget.onEvent(DateCellEditorEvent.setTimeFormat(format));
              timeSettingPopoverMutex.close();
            },
          );
        },
        child: const Padding(
          padding: EdgeInsets.symmetric(horizontal: 6.0),
          child: TimeFormatButton(),
        ),
      ),
    ];

    return SizedBox(
      width: 180,
      child: ListView.separated(
        shrinkWrap: true,
        separatorBuilder: (context, index) =>
            VSpace(GridSize.typeOptionSeparatorHeight),
        itemCount: children.length,
        itemBuilder: (BuildContext context, int index) => children[index],
        padding: const EdgeInsets.symmetric(vertical: 6.0),
      ),
    );
  }
}

@visibleForTesting
class ClearDateButton extends StatelessWidget {
  const ClearDateButton({super.key});

  @override
  Widget build(BuildContext context) {
    return Padding(
      padding: const EdgeInsets.symmetric(horizontal: 12.0),
      child: SizedBox(
        height: GridSize.popoverItemHeight,
        child: FlowyButton(
          text: FlowyText.medium(LocaleKeys.grid_field_clearDate.tr()),
          onTap: () {
            context
                .read<DateCellEditorBloc>()
                .add(const DateCellEditorEvent.clearDate());
            PopoverContainer.of(context).close();
          },
        ),
=======

  @override
  Widget build(BuildContext context) {
    return BlocProvider(
      create: (context) => DateCellCalendarBloc(
        dateTypeOptionPB: widget.dateTypeOptionPB,
        cellData: widget.cellContext.getCellData(),
        cellController: widget.cellContext,
      )..add(const DateCellCalendarEvent.initial()),
      child: BlocBuilder<DateCellCalendarBloc, DateCellCalendarState>(
        builder: (context, state) {
          return AppFlowyDatePicker(
            includeTime: state.includeTime,
            onIncludeTimeChanged: (value) => context
                .read<DateCellCalendarBloc>()
                .add(DateCellCalendarEvent.setIncludeTime(!value)),
            isRange: state.isRange,
            onIsRangeChanged: (value) => context
                .read<DateCellCalendarBloc>()
                .add(DateCellCalendarEvent.setIsRange(!value)),
            dateFormat: state.dateTypeOptionPB.dateFormat,
            timeFormat: state.dateTypeOptionPB.timeFormat,
            selectedDay: state.dateTime,
            timeStr: state.timeStr,
            endTimeStr: state.endTimeStr,
            timeHintText: state.timeHintText,
            parseEndTimeError: state.parseEndTimeError,
            parseTimeError: state.parseTimeError,
            popoverMutex: popoverMutex,
            onStartTimeSubmitted: (timeStr) => context
                .read<DateCellCalendarBloc>()
                .add(DateCellCalendarEvent.setTime(timeStr)),
            onEndTimeSubmitted: (timeStr) => context
                .read<DateCellCalendarBloc>()
                .add(DateCellCalendarEvent.setEndTime(timeStr)),
            onDaySelected: (selectedDay, _) => context
                .read<DateCellCalendarBloc>()
                .add(DateCellCalendarEvent.selectDay(selectedDay)),
            onRangeSelected: (start, end, _) => context
                .read<DateCellCalendarBloc>()
                .add(DateCellCalendarEvent.selectDateRange(start, end)),
            allowFormatChanges: true,
            onDateFormatChanged: (format) => context
                .read<DateCellCalendarBloc>()
                .add(DateCellCalendarEvent.setDateFormat(format)),
            onTimeFormatChanged: (format) => context
                .read<DateCellCalendarBloc>()
                .add(DateCellCalendarEvent.setTimeFormat(format)),
            onClearDate: () => context
                .read<DateCellCalendarBloc>()
                .add(const DateCellCalendarEvent.clearDate()),
          );
        },
>>>>>>> 7d512578
      ),
    );
  }
}<|MERGE_RESOLUTION|>--- conflicted
+++ resolved
@@ -1,35 +1,10 @@
+import 'package:appflowy/plugins/database_view/application/cell/cell_controller_builder.dart';
+import 'package:appflowy/workspace/presentation/widgets/date_picker/appflowy_date_picker.dart';
+import 'package:appflowy_popover/appflowy_popover.dart';
 import 'package:flutter/material.dart';
-
-import 'package:appflowy/plugins/database_view/application/cell/cell_controller_builder.dart';
-<<<<<<< HEAD
-import 'package:appflowy/plugins/database_view/grid/presentation/widgets/header/type_option/date/date_time_format.dart';
-import 'package:appflowy/workspace/presentation/widgets/date_picker/appflowy_calendar.dart';
-import 'package:appflowy/workspace/presentation/widgets/toggle/toggle.dart';
-import 'package:appflowy/workspace/presentation/widgets/toggle/toggle_style.dart';
-=======
-import 'package:appflowy/plugins/database_view/application/field/type_option/type_option_context.dart';
-import 'package:appflowy/workspace/presentation/widgets/date_picker/appflowy_date_picker.dart';
-import 'package:appflowy_backend/log.dart';
->>>>>>> 7d512578
-import 'package:appflowy_backend/protobuf/flowy-database2/date_entities.pb.dart';
-import 'package:appflowy_popover/appflowy_popover.dart';
-<<<<<<< HEAD
-import 'package:easy_localization/easy_localization.dart';
-import 'package:flowy_infra/theme_extension.dart';
-import 'package:flowy_infra_ui/flowy_infra_ui.dart';
-import 'package:flutter/material.dart';
-=======
-import 'package:dartz/dartz.dart' show Either;
->>>>>>> 7d512578
 import 'package:flutter_bloc/flutter_bloc.dart';
 
-<<<<<<< HEAD
-import '../../../../grid/presentation/layout/sizes.dart';
-import '../../../../grid/presentation/widgets/common/type_option_separator.dart';
 import 'date_cell_editor_bloc.dart';
-=======
-import 'date_cal_bloc.dart';
->>>>>>> 7d512578
 
 class DateCellEditor extends StatefulWidget {
   const DateCellEditor({
@@ -46,8 +21,13 @@
 }
 
 class _DateCellEditor extends State<DateCellEditor> {
-<<<<<<< HEAD
   final PopoverMutex popoverMutex = PopoverMutex();
+
+  @override
+  void dispose() {
+    popoverMutex.dispose();
+    super.dispose();
+  }
 
   @override
   Widget build(BuildContext context) {
@@ -55,589 +35,16 @@
       create: (context) => DateCellEditorBloc(
         cellController: widget.cellController,
       )..add(const DateCellEditorEvent.initial()),
-      child: Padding(
-        padding: const EdgeInsets.only(top: 18.0, bottom: 12.0),
-        child: Column(
-          mainAxisSize: MainAxisSize.min,
-          children: [
-            StartTextField(popoverMutex: popoverMutex),
-            EndTextField(popoverMutex: popoverMutex),
-            const DatePicker(),
-            const TypeOptionSeparator(spacing: 12.0),
-            const EndTimeButton(),
-            const VSpace(4.0),
-            const _IncludeTimeButton(),
-            const TypeOptionSeparator(spacing: 8.0),
-            DateTypeOptionButton(popoverMutex: popoverMutex),
-            const VSpace(4.0),
-            const ClearDateButton(),
-          ],
-        ),
-      ),
-    );
-  }
-
-  @override
-=======
-  @override
-  Widget build(BuildContext context) {
-    return FutureBuilder<Either<dynamic, FlowyError>>(
-      future: widget.cellController.getTypeOption(DateTypeOptionDataParser()),
-      builder: (_, snapshot) {
-        if (snapshot.hasData) {
-          return _buildWidget(snapshot);
-        }
-
-        return const SizedBox.shrink();
-      },
-    );
-  }
-
-  Widget _buildWidget(AsyncSnapshot<Either<dynamic, FlowyError>> snapshot) {
-    return snapshot.data!.fold(
-      (dateTypeOptionPB) => _CellCalendarWidget(
-        cellContext: widget.cellController,
-        dateTypeOptionPB: dateTypeOptionPB,
-      ),
-      (err) {
-        Log.error(err);
-        return const SizedBox.shrink();
-      },
-    );
-  }
-}
-
-class _CellCalendarWidget extends StatefulWidget {
-  final DateCellController cellContext;
-  final DateTypeOptionPB dateTypeOptionPB;
-
-  const _CellCalendarWidget({
-    required this.cellContext,
-    required this.dateTypeOptionPB,
-  });
-
-  @override
-  State<_CellCalendarWidget> createState() => _CellCalendarWidgetState();
-}
-
-class _CellCalendarWidgetState extends State<_CellCalendarWidget> {
-  final PopoverMutex popoverMutex = PopoverMutex();
-
-  @override
->>>>>>> 7d512578
-  void dispose() {
-    popoverMutex.dispose();
-    super.dispose();
-  }
-<<<<<<< HEAD
-}
-
-class StartTextField extends StatelessWidget {
-  final PopoverMutex popoverMutex;
-  const StartTextField({super.key, required this.popoverMutex});
-
-  @override
-  Widget build(BuildContext context) {
-    return BlocBuilder<DateCellEditorBloc, DateCellEditorState>(
-      builder: (context, state) {
-        return AnimatedSwitcher(
-          duration: const Duration(milliseconds: 300),
-          child: state.includeTime
-              ? _TimeTextField(
-                  isEndTime: false,
-                  timeStr: state.timeStr,
-                  popoverMutex: popoverMutex,
-                )
-              : const SizedBox.shrink(),
-        );
-      },
-    );
-  }
-}
-
-class EndTextField extends StatelessWidget {
-  final PopoverMutex popoverMutex;
-  const EndTextField({super.key, required this.popoverMutex});
-
-  @override
-  Widget build(BuildContext context) {
-    return BlocBuilder<DateCellEditorBloc, DateCellEditorState>(
-      builder: (context, state) {
-        return AnimatedSwitcher(
-          duration: const Duration(milliseconds: 300),
-          child: state.includeTime && state.isRange
-              ? Padding(
-                  padding: const EdgeInsets.only(top: 8.0),
-                  child: _TimeTextField(
-                    isEndTime: true,
-                    timeStr: state.endTimeStr,
-                    popoverMutex: popoverMutex,
-                  ),
-                )
-              : const SizedBox.shrink(),
-        );
-      },
-    );
-  }
-}
-
-class DatePicker extends StatefulWidget {
-  const DatePicker({super.key});
-
-  @override
-  State<DatePicker> createState() => _DatePickerState();
-}
-
-class _DatePickerState extends State<DatePicker> {
-  DateTime _focusedDay = DateTime.now();
-  CalendarFormat _calendarFormat = CalendarFormat.month;
-
-  @override
-  Widget build(BuildContext context) {
-    return BlocBuilder<DateCellEditorBloc, DateCellEditorState>(
-      builder: (context, state) {
-        final textStyle = Theme.of(context).textTheme.bodyMedium!;
-        final boxDecoration = BoxDecoration(
-          color: Theme.of(context).cardColor,
-          shape: BoxShape.circle,
-        );
-        return Padding(
-          padding: const EdgeInsets.symmetric(horizontal: 16.0),
-          child: TableCalendar(
-            firstDay: kFirstDay,
-            lastDay: kLastDay,
-            focusedDay: _focusedDay,
-            rowHeight: 26.0 + 7.0,
-            calendarFormat: _calendarFormat,
-            daysOfWeekHeight: 17.0 + 8.0,
-            rangeSelectionMode: state.isRange
-                ? RangeSelectionMode.enforced
-                : RangeSelectionMode.disabled,
-            rangeStartDay: state.isRange ? state.startDay : null,
-            rangeEndDay: state.isRange ? state.endDay : null,
-            headerStyle: HeaderStyle(
-              formatButtonVisible: false,
-              titleCentered: true,
-              titleTextStyle: textStyle,
-              leftChevronMargin: EdgeInsets.zero,
-              leftChevronPadding: EdgeInsets.zero,
-              leftChevronIcon: FlowySvg(
-                FlowySvgs.arrow_left_s,
-                color: Theme.of(context).iconTheme.color,
-              ),
-              rightChevronPadding: EdgeInsets.zero,
-              rightChevronMargin: EdgeInsets.zero,
-              rightChevronIcon: FlowySvg(
-                FlowySvgs.arrow_right_s,
-                color: Theme.of(context).iconTheme.color,
-              ),
-              headerMargin: EdgeInsets.zero,
-              headerPadding: const EdgeInsets.only(bottom: 8.0),
-            ),
-            calendarStyle: CalendarStyle(
-              cellMargin: const EdgeInsets.all(3.5),
-              defaultDecoration: boxDecoration,
-              selectedDecoration: boxDecoration.copyWith(
-                color: Theme.of(context).colorScheme.primary,
-              ),
-              todayDecoration: boxDecoration.copyWith(
-                color: Colors.transparent,
-                border:
-                    Border.all(color: Theme.of(context).colorScheme.primary),
-              ),
-              weekendDecoration: boxDecoration,
-              outsideDecoration: boxDecoration,
-              rangeStartDecoration: boxDecoration.copyWith(
-                color: Theme.of(context).colorScheme.primary,
-              ),
-              rangeEndDecoration: boxDecoration.copyWith(
-                color: Theme.of(context).colorScheme.primary,
-              ),
-              defaultTextStyle: textStyle,
-              weekendTextStyle: textStyle,
-              selectedTextStyle: textStyle.copyWith(
-                color: Theme.of(context).colorScheme.surface,
-              ),
-              rangeStartTextStyle: textStyle.copyWith(
-                color: Theme.of(context).colorScheme.surface,
-              ),
-              rangeEndTextStyle: textStyle.copyWith(
-                color: Theme.of(context).colorScheme.surface,
-              ),
-              todayTextStyle: textStyle,
-              outsideTextStyle: textStyle.copyWith(
-                color: Theme.of(context).disabledColor,
-              ),
-              rangeHighlightColor:
-                  Theme.of(context).colorScheme.secondaryContainer,
-            ),
-            calendarBuilders: CalendarBuilders(
-              dowBuilder: (context, day) {
-                final locale = context.locale.toLanguageTag();
-                final label = DateFormat.E(locale).format(day).substring(0, 2);
-                return Padding(
-                  padding: const EdgeInsets.only(bottom: 8.0),
-                  child: Center(
-                    child: Text(
-                      label,
-                      style: AFThemeExtension.of(context).caption,
-                    ),
-                  ),
-                );
-              },
-            ),
-            selectedDayPredicate: (day) =>
-                state.isRange ? false : isSameDay(state.dateTime, day),
-            onDaySelected: (selectedDay, focusedDay) {
-              context.read<DateCellEditorBloc>().add(
-                    DateCellEditorEvent.selectDay(selectedDay),
-                  );
-            },
-            onRangeSelected: (start, end, focusedDay) {
-              context.read<DateCellEditorBloc>().add(
-                    DateCellEditorEvent.selectDateRange(start, end),
-                  );
-            },
-            onFormatChanged: (calendarFormat) => setState(() {
-              _calendarFormat = calendarFormat;
-            }),
-            onPageChanged: (focusedDay) => setState(() {
-              _focusedDay = focusedDay;
-            }),
-          ),
-        );
-      },
-    );
-  }
-}
-
-class _IncludeTimeButton extends StatelessWidget {
-  const _IncludeTimeButton();
-
-  @override
-  Widget build(BuildContext context) {
-    return BlocSelector<DateCellEditorBloc, DateCellEditorState, bool>(
-      selector: (state) => state.includeTime,
-      builder: (context, includeTime) {
-        return Padding(
-          padding: const EdgeInsets.symmetric(horizontal: 12.0),
-          child: IncludeTimeButton(
-            onChanged: (value) => context
-                .read<DateCellEditorBloc>()
-                .add(DateCellEditorEvent.setIncludeTime(!value)),
-            value: includeTime,
-          ),
-        );
-      },
-    );
-  }
-}
-
-@visibleForTesting
-class EndTimeButton extends StatelessWidget {
-  const EndTimeButton({super.key});
-
-  @override
-  Widget build(BuildContext context) {
-    return BlocSelector<DateCellEditorBloc, DateCellEditorState, bool>(
-      selector: (state) => state.isRange,
-      builder: (context, isRange) {
-        return Padding(
-          padding: const EdgeInsets.symmetric(horizontal: 12.0),
-          child: SizedBox(
-            height: GridSize.popoverItemHeight,
-            child: Padding(
-              padding: GridSize.typeOptionContentInsets,
-              child: Row(
-                children: [
-                  FlowySvg(
-                    FlowySvgs.date_s,
-                    color: Theme.of(context).iconTheme.color,
-                  ),
-                  const HSpace(6),
-                  FlowyText.medium(LocaleKeys.grid_field_isRange.tr()),
-                  const Spacer(),
-                  Toggle(
-                    value: isRange,
-                    onChanged: (value) => context
-                        .read<DateCellEditorBloc>()
-                        .add(DateCellEditorEvent.setIsRange(!value)),
-                    style: ToggleStyle.big,
-                    padding: EdgeInsets.zero,
-                  ),
-                ],
-              ),
-            ),
-          ),
-        );
-      },
-    );
-  }
-}
-
-const _maxLengthTwelveHour = 8;
-const _maxLengthTwentyFourHour = 5;
-
-class _TimeTextField extends StatefulWidget {
-  final bool isEndTime;
-  final String? timeStr;
-  final PopoverMutex popoverMutex;
-
-  const _TimeTextField({
-    required this.timeStr,
-    required this.popoverMutex,
-    required this.isEndTime,
-  });
-
-  @override
-  State<_TimeTextField> createState() => _TimeTextFieldState();
-}
-
-class _TimeTextFieldState extends State<_TimeTextField> {
-  late final FocusNode _focusNode;
-  late final TextEditingController _textController;
-
-  @override
-  void initState() {
-    _focusNode = FocusNode();
-    _textController = TextEditingController()..text = widget.timeStr ?? "";
-
-    _focusNode.addListener(() {
-      if (_focusNode.hasFocus) {
-        widget.popoverMutex.close();
-      }
-    });
-
-    widget.popoverMutex.listenOnPopoverChanged(() {
-      if (_focusNode.hasFocus) {
-        _focusNode.unfocus();
-      }
-    });
-
-    super.initState();
-  }
-
-  @override
-  Widget build(BuildContext context) {
-    return BlocConsumer<DateCellEditorBloc, DateCellEditorState>(
-      listener: (context, state) {
-        if (widget.isEndTime) {
-          _textController.text = state.endTimeStr ?? "";
-        } else {
-          _textController.text = state.timeStr ?? "";
-        }
-      },
-      builder: (context, state) {
-        String text = "";
-        if (!widget.isEndTime && state.timeStr != null) {
-          text = state.timeStr!;
-        } else if (state.endTimeStr != null) {
-          text = state.endTimeStr!;
-        }
-        return Padding(
-          padding: const EdgeInsets.symmetric(horizontal: 18.0),
-          child: FlowyTextField(
-            text: text,
-            focusNode: _focusNode,
-            controller: _textController,
-            submitOnLeave: true,
-            hintText: state.timeHintText,
-            errorText: widget.isEndTime
-                ? state.parseEndTimeError
-                : state.parseTimeError,
-            maxLength:
-                state.dateTypeOptionPB.timeFormat == TimeFormatPB.TwelveHour
-                    ? _maxLengthTwelveHour
-                    : _maxLengthTwentyFourHour,
-            showCounter: false,
-            onSubmitted: (timeStr) {
-              if (widget.isEndTime) {
-                context
-                    .read<DateCellEditorBloc>()
-                    .add(DateCellEditorEvent.setEndTime(timeStr));
-              } else {
-                context
-                    .read<DateCellEditorBloc>()
-                    .add(DateCellEditorEvent.setTime(timeStr));
-              }
-            },
-          ),
-        );
-      },
-    );
-  }
-
-  @override
-  void dispose() {
-    _textController.dispose();
-    _focusNode.removeListener(() {
-      if (_focusNode.hasFocus) {
-        widget.popoverMutex.close();
-      }
-    });
-    _focusNode.dispose();
-    super.dispose();
-  }
-}
-
-@visibleForTesting
-class DateTypeOptionButton extends StatelessWidget {
-  final PopoverMutex popoverMutex;
-  const DateTypeOptionButton({
-    required this.popoverMutex,
-    super.key,
-  });
-
-  @override
-  Widget build(BuildContext context) {
-    final title =
-        "${LocaleKeys.grid_field_dateFormat.tr()} & ${LocaleKeys.grid_field_timeFormat.tr()}";
-    return BlocSelector<DateCellEditorBloc, DateCellEditorState,
-        DateTypeOptionPB>(
-      selector: (state) => state.dateTypeOptionPB,
-      builder: (context, dateTypeOptionPB) {
-        return AppFlowyPopover(
-          mutex: popoverMutex,
-          triggerActions: PopoverTriggerFlags.hover | PopoverTriggerFlags.click,
-          offset: const Offset(8, 0),
-          margin: EdgeInsets.zero,
-          constraints: BoxConstraints.loose(const Size(140, 100)),
-          child: Padding(
-            padding: const EdgeInsets.symmetric(horizontal: 12.0),
-            child: SizedBox(
-              height: GridSize.popoverItemHeight,
-              child: FlowyButton(
-                text: FlowyText.medium(title),
-                rightIcon: const FlowySvg(FlowySvgs.more_s),
-              ),
-            ),
-          ),
-          popupBuilder: (BuildContext popContext) {
-            return _CalDateTimeSetting(
-              dateTypeOptionPB: dateTypeOptionPB,
-              onEvent: (event) {
-                context.read<DateCellEditorBloc>().add(event);
-                popoverMutex.close();
-              },
-            );
-          },
-        );
-      },
-    );
-  }
-}
-
-class _CalDateTimeSetting extends StatefulWidget {
-  final DateTypeOptionPB dateTypeOptionPB;
-  final Function(DateCellEditorEvent) onEvent;
-  const _CalDateTimeSetting({
-    required this.dateTypeOptionPB,
-    required this.onEvent,
-  });
-
-  @override
-  State<_CalDateTimeSetting> createState() => _CalDateTimeSettingState();
-}
-
-class _CalDateTimeSettingState extends State<_CalDateTimeSetting> {
-  final timeSettingPopoverMutex = PopoverMutex();
-  String? overlayIdentifier;
-
-  @override
-  Widget build(BuildContext context) {
-    final List<Widget> children = [
-      AppFlowyPopover(
-        mutex: timeSettingPopoverMutex,
-        triggerActions: PopoverTriggerFlags.hover | PopoverTriggerFlags.click,
-        offset: const Offset(8, 0),
-        popupBuilder: (BuildContext context) {
-          return DateFormatList(
-            selectedFormat: widget.dateTypeOptionPB.dateFormat,
-            onSelected: (format) {
-              widget.onEvent(DateCellEditorEvent.setDateFormat(format));
-              timeSettingPopoverMutex.close();
-            },
-          );
-        },
-        child: const Padding(
-          padding: EdgeInsets.symmetric(horizontal: 6.0),
-          child: DateFormatButton(),
-        ),
-      ),
-      AppFlowyPopover(
-        mutex: timeSettingPopoverMutex,
-        triggerActions: PopoverTriggerFlags.hover | PopoverTriggerFlags.click,
-        offset: const Offset(8, 0),
-        popupBuilder: (BuildContext context) {
-          return TimeFormatList(
-            selectedFormat: widget.dateTypeOptionPB.timeFormat,
-            onSelected: (format) {
-              widget.onEvent(DateCellEditorEvent.setTimeFormat(format));
-              timeSettingPopoverMutex.close();
-            },
-          );
-        },
-        child: const Padding(
-          padding: EdgeInsets.symmetric(horizontal: 6.0),
-          child: TimeFormatButton(),
-        ),
-      ),
-    ];
-
-    return SizedBox(
-      width: 180,
-      child: ListView.separated(
-        shrinkWrap: true,
-        separatorBuilder: (context, index) =>
-            VSpace(GridSize.typeOptionSeparatorHeight),
-        itemCount: children.length,
-        itemBuilder: (BuildContext context, int index) => children[index],
-        padding: const EdgeInsets.symmetric(vertical: 6.0),
-      ),
-    );
-  }
-}
-
-@visibleForTesting
-class ClearDateButton extends StatelessWidget {
-  const ClearDateButton({super.key});
-
-  @override
-  Widget build(BuildContext context) {
-    return Padding(
-      padding: const EdgeInsets.symmetric(horizontal: 12.0),
-      child: SizedBox(
-        height: GridSize.popoverItemHeight,
-        child: FlowyButton(
-          text: FlowyText.medium(LocaleKeys.grid_field_clearDate.tr()),
-          onTap: () {
-            context
-                .read<DateCellEditorBloc>()
-                .add(const DateCellEditorEvent.clearDate());
-            PopoverContainer.of(context).close();
-          },
-        ),
-=======
-
-  @override
-  Widget build(BuildContext context) {
-    return BlocProvider(
-      create: (context) => DateCellCalendarBloc(
-        dateTypeOptionPB: widget.dateTypeOptionPB,
-        cellData: widget.cellContext.getCellData(),
-        cellController: widget.cellContext,
-      )..add(const DateCellCalendarEvent.initial()),
-      child: BlocBuilder<DateCellCalendarBloc, DateCellCalendarState>(
+      child: BlocBuilder<DateCellEditorBloc, DateCellEditorState>(
         builder: (context, state) {
+          final bloc = context.read<DateCellEditorBloc>();
           return AppFlowyDatePicker(
             includeTime: state.includeTime,
-            onIncludeTimeChanged: (value) => context
-                .read<DateCellCalendarBloc>()
-                .add(DateCellCalendarEvent.setIncludeTime(!value)),
+            onIncludeTimeChanged: (value) =>
+                bloc.add(DateCellEditorEvent.setIncludeTime(!value)),
             isRange: state.isRange,
-            onIsRangeChanged: (value) => context
-                .read<DateCellCalendarBloc>()
-                .add(DateCellCalendarEvent.setIsRange(!value)),
+            onIsRangeChanged: (value) =>
+                bloc.add(DateCellEditorEvent.setIsRange(!value)),
             dateFormat: state.dateTypeOptionPB.dateFormat,
             timeFormat: state.dateTypeOptionPB.timeFormat,
             selectedDay: state.dateTime,
@@ -647,31 +54,30 @@
             parseEndTimeError: state.parseEndTimeError,
             parseTimeError: state.parseTimeError,
             popoverMutex: popoverMutex,
-            onStartTimeSubmitted: (timeStr) => context
-                .read<DateCellCalendarBloc>()
-                .add(DateCellCalendarEvent.setTime(timeStr)),
-            onEndTimeSubmitted: (timeStr) => context
-                .read<DateCellCalendarBloc>()
-                .add(DateCellCalendarEvent.setEndTime(timeStr)),
-            onDaySelected: (selectedDay, _) => context
-                .read<DateCellCalendarBloc>()
-                .add(DateCellCalendarEvent.selectDay(selectedDay)),
-            onRangeSelected: (start, end, _) => context
-                .read<DateCellCalendarBloc>()
-                .add(DateCellCalendarEvent.selectDateRange(start, end)),
+            onStartTimeSubmitted: (timeStr) {
+              bloc.add(DateCellEditorEvent.setTime(timeStr));
+            },
+            onEndTimeSubmitted: (timeStr) {
+              bloc.add(DateCellEditorEvent.setEndTime(timeStr));
+            },
+            onDaySelected: (selectedDay, _) {
+              bloc.add(DateCellEditorEvent.selectDay(selectedDay));
+            },
+            onRangeSelected: (start, end, _) {
+              bloc.add(DateCellEditorEvent.selectDateRange(start, end));
+            },
             allowFormatChanges: true,
-            onDateFormatChanged: (format) => context
-                .read<DateCellCalendarBloc>()
-                .add(DateCellCalendarEvent.setDateFormat(format)),
-            onTimeFormatChanged: (format) => context
-                .read<DateCellCalendarBloc>()
-                .add(DateCellCalendarEvent.setTimeFormat(format)),
-            onClearDate: () => context
-                .read<DateCellCalendarBloc>()
-                .add(const DateCellCalendarEvent.clearDate()),
+            onDateFormatChanged: (format) {
+              bloc.add(DateCellEditorEvent.setDateFormat(format));
+            },
+            onTimeFormatChanged: (format) {
+              bloc.add(DateCellEditorEvent.setTimeFormat(format));
+            },
+            onClearDate: () {
+              bloc.add(const DateCellEditorEvent.clearDate());
+            },
           );
         },
->>>>>>> 7d512578
       ),
     );
   }
