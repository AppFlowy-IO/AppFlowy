--- conflicted
+++ resolved
@@ -25,10 +25,6 @@
 
   GridNumberCell({
     required this.cellControllerBuilder,
-<<<<<<< HEAD
-    super.key,
-  });
-=======
     required GridCellStyle? style,
     super.key,
   }) {
@@ -38,7 +34,6 @@
       cellStyle = GridNumberCellStyle();
     }
   }
->>>>>>> 0c6a1d4a
 
   @override
   GridEditableTextCell<GridNumberCell> createState() => _NumberCellState();
