import 'package:appflowy/generated/flowy_svgs.g.dart';
import 'package:appflowy/generated/locale_keys.g.dart';
import 'package:appflowy_backend/protobuf/flowy-database2/select_option.pb.dart';
import 'package:easy_localization/easy_localization.dart';
import 'package:flowy_infra/size.dart';
import 'package:flowy_infra/theme_extension.dart';
import 'package:flowy_infra_ui/flowy_infra_ui.dart';
import 'package:flutter/material.dart';

extension SelectOptionColorExtension on SelectOptionColorPB {
  Color toColor(BuildContext context) {
    switch (this) {
      case SelectOptionColorPB.Purple:
        return AFThemeExtension.of(context).tint1;
      case SelectOptionColorPB.Pink:
        return AFThemeExtension.of(context).tint2;
      case SelectOptionColorPB.LightPink:
        return AFThemeExtension.of(context).tint3;
      case SelectOptionColorPB.Orange:
        return AFThemeExtension.of(context).tint4;
      case SelectOptionColorPB.Yellow:
        return AFThemeExtension.of(context).tint5;
      case SelectOptionColorPB.Lime:
        return AFThemeExtension.of(context).tint6;
      case SelectOptionColorPB.Green:
        return AFThemeExtension.of(context).tint7;
      case SelectOptionColorPB.Aqua:
        return AFThemeExtension.of(context).tint8;
      case SelectOptionColorPB.Blue:
        return AFThemeExtension.of(context).tint9;
      default:
        throw ArgumentError;
    }
  }

  String optionName() {
    switch (this) {
      case SelectOptionColorPB.Purple:
        return LocaleKeys.grid_selectOption_purpleColor.tr();
      case SelectOptionColorPB.Pink:
        return LocaleKeys.grid_selectOption_pinkColor.tr();
      case SelectOptionColorPB.LightPink:
        return LocaleKeys.grid_selectOption_lightPinkColor.tr();
      case SelectOptionColorPB.Orange:
        return LocaleKeys.grid_selectOption_orangeColor.tr();
      case SelectOptionColorPB.Yellow:
        return LocaleKeys.grid_selectOption_yellowColor.tr();
      case SelectOptionColorPB.Lime:
        return LocaleKeys.grid_selectOption_limeColor.tr();
      case SelectOptionColorPB.Green:
        return LocaleKeys.grid_selectOption_greenColor.tr();
      case SelectOptionColorPB.Aqua:
        return LocaleKeys.grid_selectOption_aquaColor.tr();
      case SelectOptionColorPB.Blue:
        return LocaleKeys.grid_selectOption_blueColor.tr();
      default:
        throw ArgumentError;
    }
  }
}

class SelectOptionTag extends StatelessWidget {
  final SelectOptionPB? option;
  final String? name;
  final double? fontSize;
  final Color? color;
  final TextStyle? textStyle;
  final EdgeInsets padding;
  final void Function(String)? onRemove;

  const SelectOptionTag({
    super.key,
    this.option,
    this.name,
    this.fontSize,
    this.color,
    this.textStyle,
    this.onRemove,
    required this.padding,
  }) : assert(option != null || name != null && color != null);

  @override
  Widget build(BuildContext context) {
    final optionName = option?.name ?? name!;
    final optionColor = option?.color.toColor(context) ?? color!;
    return Container(
      padding: onRemove == null ? padding : padding.copyWith(right: 2.0),
      decoration: BoxDecoration(
        color: optionColor,
        borderRadius: Corners.s6Border,
      ),
      child: Row(
        mainAxisSize: MainAxisSize.min,
        children: [
          Flexible(
            child: FlowyText.medium(
              optionName,
              fontSize: fontSize,
              overflow: TextOverflow.ellipsis,
              color: AFThemeExtension.of(context).textColor,
            ),
          ),
          if (onRemove != null) ...[
            const HSpace(4),
            FlowyIconButton(
              width: 16.0,
              onPressed: () => onRemove?.call(optionName),
              hoverColor: Colors.transparent,
              icon: const FlowySvg(FlowySvgs.close_s),
            ),
          ],
        ],
      ),
    );
  }
}

class SelectOptionTagCell extends StatelessWidget {
  const SelectOptionTagCell({
    super.key,
    required this.option,
    required this.onSelected,
    this.children = const [],
  });

  final SelectOptionPB option;
  final VoidCallback onSelected;
  final List<Widget> children;

  @override
  Widget build(BuildContext context) {
<<<<<<< HEAD
    return Row(
      crossAxisAlignment: CrossAxisAlignment.stretch,
      children: [
        Expanded(
          child: GestureDetector(
            behavior: HitTestBehavior.opaque,
            onTap: onSelected,
            child: Align(
              alignment: AlignmentDirectional.centerStart,
              child: Padding(
                padding: const EdgeInsets.all(5.0),
                child: SelectOptionTag(
                  option: option,
                  fontSize: 11,
                  padding:
                      const EdgeInsets.symmetric(horizontal: 8, vertical: 1),
=======
    return FlowyHover(
      style: HoverStyle(
        hoverColor: AFThemeExtension.of(context).lightGreyHover,
      ),
      child: Row(
        crossAxisAlignment: CrossAxisAlignment.stretch,
        children: [
          Expanded(
            child: GestureDetector(
              behavior: HitTestBehavior.opaque,
              onTap: onSelected,
              child: Align(
                alignment: AlignmentDirectional.centerStart,
                child: Padding(
                  padding: const EdgeInsets.all(5.0),
                  child: SelectOptionTag(
                    option: option,
                    padding:
                        const EdgeInsets.symmetric(horizontal: 8, vertical: 1),
                  ),
>>>>>>> d25830ae
                ),
              ),
            ),
          ),
        ),
        ...children,
      ],
    );
  }
}<|MERGE_RESOLUTION|>--- conflicted
+++ resolved
@@ -129,7 +129,6 @@
 
   @override
   Widget build(BuildContext context) {
-<<<<<<< HEAD
     return Row(
       crossAxisAlignment: CrossAxisAlignment.stretch,
       children: [
@@ -143,31 +142,8 @@
                 padding: const EdgeInsets.all(5.0),
                 child: SelectOptionTag(
                   option: option,
-                  fontSize: 11,
                   padding:
                       const EdgeInsets.symmetric(horizontal: 8, vertical: 1),
-=======
-    return FlowyHover(
-      style: HoverStyle(
-        hoverColor: AFThemeExtension.of(context).lightGreyHover,
-      ),
-      child: Row(
-        crossAxisAlignment: CrossAxisAlignment.stretch,
-        children: [
-          Expanded(
-            child: GestureDetector(
-              behavior: HitTestBehavior.opaque,
-              onTap: onSelected,
-              child: Align(
-                alignment: AlignmentDirectional.centerStart,
-                child: Padding(
-                  padding: const EdgeInsets.all(5.0),
-                  child: SelectOptionTag(
-                    option: option,
-                    padding:
-                        const EdgeInsets.symmetric(horizontal: 8, vertical: 1),
-                  ),
->>>>>>> d25830ae
                 ),
               ),
             ),
