--- conflicted
+++ resolved
@@ -54,22 +54,14 @@
     return DatabaseEventInsertOrUpdateSelectOption(payload).send();
   }
 
-<<<<<<< HEAD
-  Future<Either<Unit, FlowyError>> delete(
-      {required Iterable<SelectOptionPB> options}) {
+  Future<Either<Unit, FlowyError>> delete({
+    required Iterable<SelectOptionPB> options,
+  }) {
     final payload = RepeatedSelectOptionPayload.create()
       ..items.addAll(options)
       ..viewId = viewId
       ..fieldId = fieldId
       ..rowId = rowId;
-=======
-  Future<Either<Unit, FlowyError>> delete({
-    required Iterable<SelectOptionPB> options,
-  }) {
-    final payload = SelectOptionChangesetPB.create()
-      ..deleteOptions.addAll(options)
-      ..cellIdentifier = _cellIdentifier();
->>>>>>> c0093477
 
     return DatabaseEventDeleteSelectOption(payload).send();
   }
