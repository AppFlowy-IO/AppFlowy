--- conflicted
+++ resolved
@@ -89,87 +89,4 @@
       ),
     );
   }
-<<<<<<< HEAD
-}
-
-class CreateRowFieldButton extends StatefulWidget {
-  final String viewId;
-
-  const CreateRowFieldButton({
-    required this.viewId,
-    super.key,
-  });
-
-  @override
-  State<CreateRowFieldButton> createState() => _CreateRowFieldButtonState();
-}
-
-class _CreateRowFieldButtonState extends State<CreateRowFieldButton> {
-  late PopoverController popoverController;
-  late TypeOptionPB typeOption;
-
-  @override
-  void initState() {
-    popoverController = PopoverController();
-    super.initState();
-  }
-
-  @override
-  Widget build(BuildContext context) {
-    return AppFlowyPopover(
-      constraints: BoxConstraints.loose(const Size(240, 200)),
-      controller: popoverController,
-      direction: PopoverDirection.topWithLeftAligned,
-      triggerActions: PopoverTriggerFlags.none,
-      margin: EdgeInsets.zero,
-      child: SizedBox(
-        height: 40,
-        child: FlowyButton(
-          text: FlowyText.medium(
-            LocaleKeys.grid_field_newProperty.tr(),
-            color: AFThemeExtension.of(context).textColor,
-          ),
-          hoverColor: AFThemeExtension.of(context).lightGreyHover,
-          onTap: () async {
-            final result = await TypeOptionBackendService.createFieldTypeOption(
-              viewId: widget.viewId,
-            );
-            result.fold(
-              (l) {
-                typeOption = l;
-                popoverController.show();
-              },
-              (r) => Log.error("Failed to create field type option: $r"),
-            );
-          },
-          leftIcon: FlowySvg(
-            FlowySvgs.add_m,
-            color: AFThemeExtension.of(context).textColor,
-          ),
-        ),
-      ),
-      popupBuilder: (BuildContext popOverContext) {
-        return FieldEditor(
-          viewId: widget.viewId,
-          typeOptionLoader: FieldTypeOptionLoader(
-            viewId: widget.viewId,
-            field: typeOption.field_2,
-          ),
-          onDeleted: (fieldId) {
-            popoverController.close();
-            NavigatorAlertDialog(
-              title: LocaleKeys.grid_field_deleteFieldPromptMessage.tr(),
-              confirm: () {
-                context
-                    .read<RowDetailBloc>()
-                    .add(RowDetailEvent.deleteField(fieldId));
-              },
-            ).show(context);
-          },
-        );
-      },
-    );
-  }
-=======
->>>>>>> 0c6a1d4a
 }