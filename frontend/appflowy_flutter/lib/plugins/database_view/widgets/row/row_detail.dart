import 'package:appflowy/plugins/database_view/application/row/row_controller.dart';
import 'package:appflowy/plugins/database_view/grid/application/row/row_detail_bloc.dart';
import 'package:appflowy/plugins/database_view/widgets/row/row_document.dart';
import 'package:flowy_infra_ui/flowy_infra_ui.dart';

import 'package:flutter/material.dart';
import 'package:flutter_bloc/flutter_bloc.dart';

import 'cell_builder.dart';
import 'row_banner.dart';
import 'row_property.dart';

class RowDetailPage extends StatefulWidget with FlowyOverlayDelegate {
  final RowController rowController;
  final GridCellBuilder cellBuilder;

  const RowDetailPage({
    required this.rowController,
    required this.cellBuilder,
    super.key,
  });

  @override
  State<RowDetailPage> createState() => _RowDetailPageState();

  static String identifier() {
    return (RowDetailPage).toString();
  }
}

class _RowDetailPageState extends State<RowDetailPage> {
  final scrollController = ScrollController();

  @override
  void dispose() {
    scrollController.dispose();
    super.dispose();
  }

  @override
  Widget build(BuildContext context) {
    return FlowyDialog(
      child: BlocProvider(
        create: (context) => RowDetailBloc(rowController: widget.rowController)
          ..add(const RowDetailEvent.initial()),
        child: ListView(
          controller: scrollController,
          children: [
            RowBanner(
              rowController: widget.rowController,
              cellBuilder: widget.cellBuilder,
            ),
            const VSpace(16),
            Padding(
              padding: const EdgeInsets.only(left: 40, right: 60),
              child: RowPropertyList(
                cellBuilder: widget.cellBuilder,
                viewId: widget.rowController.viewId,
              ),
            ),
            const VSpace(20),
            const Padding(
              padding: EdgeInsets.symmetric(horizontal: 60),
              child: Divider(height: 1.0),
            ),
            const VSpace(20),
            RowDocument(
              viewId: widget.rowController.viewId,
              rowId: widget.rowController.rowId,
              scrollController: scrollController,
            ),
          ],
        ),
      ),
    );
  }
<<<<<<< HEAD

  Widget _rowBanner() {
    return BlocBuilder<RowDetailBloc, RowDetailState>(
      builder: (context, state) {
        final paddingOffset = getHorizontalPadding(context);
        return Padding(
          padding: EdgeInsets.only(
            left: paddingOffset,
            right: paddingOffset,
            top: 20,
          ),
          child: RowBanner(
            rowMeta: widget.rowController.rowMeta,
            viewId: widget.rowController.viewId,
            cellBuilder: (fieldId) {
              final fieldInfo = state.cells
                  .firstWhereOrNull(
                    (e) => e.fieldInfo.field.id == fieldId,
                  )
                  ?.fieldInfo;

              if (fieldInfo != null) {
                final style = GridTextCellStyle(
                  placeholder: LocaleKeys.grid_row_titlePlaceholder.tr(),
                  textStyle: Theme.of(context).textTheme.titleLarge,
                  showEmoji: false,
                  autofocus: true,
                );
                final cellContext = DatabaseCellContext(
                  viewId: widget.rowController.viewId,
                  rowMeta: widget.rowController.rowMeta,
                  fieldInfo: fieldInfo,
                );
                return widget.cellBuilder.build(cellContext, style: style);
              } else {
                return const SizedBox.shrink();
              }
            },
          ),
        );
      },
    );
  }

  Widget _responsiveRowInfo() {
    final rowDataColumn = RowPropertyList(
      cellBuilder: widget.cellBuilder,
      viewId: widget.rowController.viewId,
    );
    final rowOptionColumn = RowActionList(
      viewId: widget.rowController.viewId,
      rowController: widget.rowController,
    );
    final paddingOffset = getHorizontalPadding(context);
    if (MediaQuery.of(context).size.width > 800) {
      return Row(
        crossAxisAlignment: CrossAxisAlignment.start,
        children: [
          Flexible(
            flex: 3,
            child: Padding(
              padding: EdgeInsets.fromLTRB(paddingOffset, 0, 20, 20),
              child: rowDataColumn,
            ),
          ),
          const VerticalDivider(width: 1.0),
          Flexible(
            child: Padding(
              padding: EdgeInsets.fromLTRB(20, 0, paddingOffset, 0),
              child: rowOptionColumn,
            ),
          ),
        ],
      );
    } else {
      return Column(
        crossAxisAlignment: CrossAxisAlignment.stretch,
        mainAxisSize: MainAxisSize.min,
        children: [
          Padding(
            padding: EdgeInsets.fromLTRB(paddingOffset, 0, 20, 20),
            child: rowDataColumn,
          ),
          const Divider(height: 1.0),
          Padding(
            padding: EdgeInsets.symmetric(horizontal: paddingOffset),
            child: rowOptionColumn,
          ),
        ],
      );
    }
  }
}

double getHorizontalPadding(BuildContext context) {
  if (MediaQuery.of(context).size.width > 800) {
    return 50;
  } else {
    return 20;
  }
=======
>>>>>>> 0c6a1d4a
}<|MERGE_RESOLUTION|>--- conflicted
+++ resolved
@@ -74,107 +74,4 @@
       ),
     );
   }
-<<<<<<< HEAD
-
-  Widget _rowBanner() {
-    return BlocBuilder<RowDetailBloc, RowDetailState>(
-      builder: (context, state) {
-        final paddingOffset = getHorizontalPadding(context);
-        return Padding(
-          padding: EdgeInsets.only(
-            left: paddingOffset,
-            right: paddingOffset,
-            top: 20,
-          ),
-          child: RowBanner(
-            rowMeta: widget.rowController.rowMeta,
-            viewId: widget.rowController.viewId,
-            cellBuilder: (fieldId) {
-              final fieldInfo = state.cells
-                  .firstWhereOrNull(
-                    (e) => e.fieldInfo.field.id == fieldId,
-                  )
-                  ?.fieldInfo;
-
-              if (fieldInfo != null) {
-                final style = GridTextCellStyle(
-                  placeholder: LocaleKeys.grid_row_titlePlaceholder.tr(),
-                  textStyle: Theme.of(context).textTheme.titleLarge,
-                  showEmoji: false,
-                  autofocus: true,
-                );
-                final cellContext = DatabaseCellContext(
-                  viewId: widget.rowController.viewId,
-                  rowMeta: widget.rowController.rowMeta,
-                  fieldInfo: fieldInfo,
-                );
-                return widget.cellBuilder.build(cellContext, style: style);
-              } else {
-                return const SizedBox.shrink();
-              }
-            },
-          ),
-        );
-      },
-    );
-  }
-
-  Widget _responsiveRowInfo() {
-    final rowDataColumn = RowPropertyList(
-      cellBuilder: widget.cellBuilder,
-      viewId: widget.rowController.viewId,
-    );
-    final rowOptionColumn = RowActionList(
-      viewId: widget.rowController.viewId,
-      rowController: widget.rowController,
-    );
-    final paddingOffset = getHorizontalPadding(context);
-    if (MediaQuery.of(context).size.width > 800) {
-      return Row(
-        crossAxisAlignment: CrossAxisAlignment.start,
-        children: [
-          Flexible(
-            flex: 3,
-            child: Padding(
-              padding: EdgeInsets.fromLTRB(paddingOffset, 0, 20, 20),
-              child: rowDataColumn,
-            ),
-          ),
-          const VerticalDivider(width: 1.0),
-          Flexible(
-            child: Padding(
-              padding: EdgeInsets.fromLTRB(20, 0, paddingOffset, 0),
-              child: rowOptionColumn,
-            ),
-          ),
-        ],
-      );
-    } else {
-      return Column(
-        crossAxisAlignment: CrossAxisAlignment.stretch,
-        mainAxisSize: MainAxisSize.min,
-        children: [
-          Padding(
-            padding: EdgeInsets.fromLTRB(paddingOffset, 0, 20, 20),
-            child: rowDataColumn,
-          ),
-          const Divider(height: 1.0),
-          Padding(
-            padding: EdgeInsets.symmetric(horizontal: paddingOffset),
-            child: rowOptionColumn,
-          ),
-        ],
-      );
-    }
-  }
-}
-
-double getHorizontalPadding(BuildContext context) {
-  if (MediaQuery.of(context).size.width > 800) {
-    return 50;
-  } else {
-    return 20;
-  }
-=======
->>>>>>> 0c6a1d4a
 }