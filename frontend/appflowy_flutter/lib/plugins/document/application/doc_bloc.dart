import 'dart:async';

import 'package:appflowy/plugins/document/application/collab_document_adapter.dart';
import 'package:appflowy/plugins/document/application/doc_service.dart';
import 'package:appflowy/plugins/document/application/document_data_pb_extension.dart';
import 'package:appflowy/plugins/document/application/editor_transaction_adapter.dart';
import 'package:appflowy/plugins/trash/application/trash_service.dart';
import 'package:appflowy/shared/feature_flags.dart';
import 'package:appflowy/startup/startup.dart';
import 'package:appflowy/user/application/auth/auth_service.dart';
import 'package:appflowy/util/json_print.dart';
import 'package:appflowy/workspace/application/doc/doc_listener.dart';
import 'package:appflowy/workspace/application/doc/sync_state_listener.dart';
import 'package:appflowy/workspace/application/view/view_listener.dart';
import 'package:appflowy_backend/protobuf/flowy-document/entities.pb.dart';
import 'package:appflowy_backend/protobuf/flowy-document/protobuf.dart';
import 'package:appflowy_backend/protobuf/flowy-error/errors.pb.dart';
import 'package:appflowy_backend/protobuf/flowy-folder/view.pb.dart';
import 'package:appflowy_backend/protobuf/flowy-user/protobuf.dart';
import 'package:appflowy_editor/appflowy_editor.dart'
    show
        EditorState,
        LogLevel,
        TransactionTime,
        Selection,
        Position,
        paragraphNode;
import 'package:appflowy_result/appflowy_result.dart';
import 'package:flutter/foundation.dart';
import 'package:flutter_bloc/flutter_bloc.dart';
import 'package:freezed_annotation/freezed_annotation.dart';

part 'doc_bloc.freezed.dart';

class DocumentBloc extends Bloc<DocumentEvent, DocumentState> {
  DocumentBloc({
    required this.view,
  })  : _documentListener = DocumentListener(id: view.id),
        _syncStateListener = DocumentSyncStateListener(id: view.id),
        _viewListener = ViewListener(viewId: view.id),
        super(DocumentState.initial()) {
    on<DocumentEvent>(_onDocumentEvent);
  }

  final ViewPB view;

  final DocumentListener _documentListener;
  final DocumentSyncStateListener _syncStateListener;
  final ViewListener _viewListener;

  final DocumentService _documentService = DocumentService();
  final TrashService _trashService = TrashService();

  late CollabDocumentAdapter _collabDocumentAdapter;

  late final TransactionAdapter _transactionAdapter = TransactionAdapter(
    documentId: view.id,
    documentService: _documentService,
  );

  StreamSubscription? _subscription;

  bool get isLocalMode {
    final userProfilePB = state.userProfilePB;
    final type = userProfilePB?.authenticator ?? AuthenticatorPB.Local;
    return type == AuthenticatorPB.Local;
  }

  @override
  Future<void> close() async {
    await _documentListener.stop();
    await _syncStateListener.stop();
    await _viewListener.stop();
    await _subscription?.cancel();
    await _documentService.closeDocument(view: view);
    state.editorState?.service.keyboardService?.closeKeyboard();
    state.editorState?.dispose();
    return super.close();
  }

  Future<void> _onDocumentEvent(
    DocumentEvent event,
    Emitter<DocumentState> emit,
  ) async {
    await event.when(
      initial: () async {
        final result = await _fetchDocumentState();
        _onViewChanged();
        _onDocumentChanged();
<<<<<<< HEAD
        await result.fold(
=======
        final newState = await editorState.fold(
>>>>>>> ef9891ab
          (s) async {
            final userProfilePB =
                await getIt<AuthService>().getUser().toNullable();
            return state.copyWith(
              error: null,
              editorState: s,
              isLoading: false,
              userProfilePB: userProfilePB,
            );
          },
          (f) async => state.copyWith(
            error: f,
            editorState: null,
            isLoading: false,
          ),
        );
        emit(newState);
      },
      moveToTrash: () async {
        emit(state.copyWith(isDeleted: true));
      },
      restore: () async {
        emit(state.copyWith(isDeleted: false));
      },
      deletePermanently: () async {
        final result = await _trashService.deleteViews([view.id]);
        final forceClose = result.fold((l) => true, (r) => false);
        emit(state.copyWith(forceClose: forceClose));
      },
      restorePage: () async {
        final result = await _trashService.putback(view.id);
        final isDeleted = result.fold((l) => false, (r) => true);
        emit(state.copyWith(isDeleted: isDeleted));
      },
      syncStateChanged: (syncState) {
        emit(state.copyWith(syncState: syncState.value));
      },
    );
  }

  /// subscribe to the view(document page) change
  void _onViewChanged() {
    _viewListener.start(
      onViewMoveToTrash: (r) {
        r.map((r) => add(const DocumentEvent.moveToTrash()));
      },
      onViewDeleted: (r) {
        r.map((r) => add(const DocumentEvent.moveToTrash()));
      },
      onViewRestored: (r) => r.map((r) => add(const DocumentEvent.restore())),
    );
  }

  /// subscribe to the document content change
  void _onDocumentChanged() {
    _documentListener.start(
      didReceiveUpdate: syncDocumentDataPB,
    );

    _syncStateListener.start(
      didReceiveSyncState: (syncState) {
        if (!isClosed) {
          add(DocumentEvent.syncStateChanged(syncState));
        }
      },
    );
  }

  /// Fetch document
  Future<FlowyResult<EditorState?, FlowyError>> _fetchDocumentState() async {
    final result = await _documentService.openDocument(viewId: view.id);
    return result.fold(
      (s) async => FlowyResult.success(await _initAppFlowyEditorState(s)),
      (e) => FlowyResult.failure(e),
    );
  }

  Future<EditorState?> _initAppFlowyEditorState(DocumentDataPB data) async {
    final document = data.toDocument();
    if (document == null) {
      assert(false, 'document is null');
      return null;
    }

    final editorState = EditorState(document: document);

    _collabDocumentAdapter = CollabDocumentAdapter(editorState, view.id);

    // subscribe to the document change from the editor
    _subscription = editorState.transactionStream.listen((event) async {
      final time = event.$1;
      if (time != TransactionTime.before) {
        return;
      }
      await _transactionAdapter.apply(event.$2, editorState);

      // check if the document is empty.
      await applyRules();

      if (!isClosed) {
        // ignore: invalid_use_of_visible_for_testing_member
        emit(state.copyWith(isDocumentEmpty: editorState.document.isEmpty));
      }
    });

    // output the log from the editor when debug mode
    if (kDebugMode) {
      editorState.logConfiguration
        ..level = LogLevel.all
        ..handler = (log) {
          // Log.debug(log);
        };
    }

    return editorState;
  }

  Future<void> applyRules() async {
    await Future.wait([
      ensureAtLeastOneParagraphExists(),
      ensureLastNodeIsEditable(),
    ]);
  }

  Future<void> ensureLastNodeIsEditable() async {
    final editorState = state.editorState;
    if (editorState == null) {
      return;
    }
    final document = editorState.document;
    final lastNode = document.root.children.lastOrNull;
    if (lastNode == null || lastNode.delta == null) {
      final transaction = editorState.transaction;
      transaction.insertNode([document.root.children.length], paragraphNode());
      transaction.afterSelection = transaction.beforeSelection;
      await editorState.apply(transaction);
    }
  }

  Future<void> ensureAtLeastOneParagraphExists() async {
    final editorState = state.editorState;
    if (editorState == null) {
      return;
    }
    final document = editorState.document;
    if (document.root.children.isEmpty) {
      final transaction = editorState.transaction;
      transaction.insertNode([0], paragraphNode());
      transaction.afterSelection = Selection.collapsed(
        Position(path: [0]),
      );
      await editorState.apply(transaction);
    }
  }

<<<<<<< HEAD
  void syncDocumentDataPB(DocEventPB docEvent) async {
    if (!docEvent.isRemote || !FeatureFlag.syncDocument.isOn) {
      return;
    }

    await _collabDocumentAdapter.syncV3();
=======
  void syncDocumentDataPB(DocEventPB docEvent) {
    prettyPrintJson(docEvent.toProto3Json());
    for (final event in docEvent.events) {
      for (final blockEvent in event.event) {
        switch (blockEvent.command) {
          case DeltaTypePB.Inserted:
            break;
          case DeltaTypePB.Updated:
            break;
          case DeltaTypePB.Removed:
            break;
          default:
        }
      }
    }
>>>>>>> ef9891ab
  }
}

@freezed
class DocumentEvent with _$DocumentEvent {
  const factory DocumentEvent.initial() = Initial;
  const factory DocumentEvent.moveToTrash() = MoveToTrash;
  const factory DocumentEvent.restore() = Restore;
  const factory DocumentEvent.restorePage() = RestorePage;
  const factory DocumentEvent.deletePermanently() = DeletePermanently;
  const factory DocumentEvent.syncStateChanged(DocumentSyncStatePB syncState) =
      syncStateChanged;
}

@freezed
class DocumentState with _$DocumentState {
  const factory DocumentState({
    required bool isDeleted,
    required bool forceClose,
    required bool isLoading,
    required DocumentSyncState syncState,
    bool? isDocumentEmpty,
    UserProfilePB? userProfilePB,
    EditorState? editorState,
    FlowyError? error,
  }) = _DocumentState;

  factory DocumentState.initial() => const DocumentState(
        isDeleted: false,
        forceClose: false,
        isLoading: true,
        syncState: DocumentSyncState.Syncing,
      );
}<|MERGE_RESOLUTION|>--- conflicted
+++ resolved
@@ -87,11 +87,7 @@
         final result = await _fetchDocumentState();
         _onViewChanged();
         _onDocumentChanged();
-<<<<<<< HEAD
-        await result.fold(
-=======
-        final newState = await editorState.fold(
->>>>>>> ef9891ab
+        final newState = await result.fold(
           (s) async {
             final userProfilePB =
                 await getIt<AuthService>().getUser().toNullable();
@@ -247,30 +243,12 @@
     }
   }
 
-<<<<<<< HEAD
-  void syncDocumentDataPB(DocEventPB docEvent) async {
+  Future<void> syncDocumentDataPB(DocEventPB docEvent) async {
     if (!docEvent.isRemote || !FeatureFlag.syncDocument.isOn) {
       return;
     }
 
     await _collabDocumentAdapter.syncV3();
-=======
-  void syncDocumentDataPB(DocEventPB docEvent) {
-    prettyPrintJson(docEvent.toProto3Json());
-    for (final event in docEvent.events) {
-      for (final blockEvent in event.event) {
-        switch (blockEvent.command) {
-          case DeltaTypePB.Inserted:
-            break;
-          case DeltaTypePB.Updated:
-            break;
-          case DeltaTypePB.Removed:
-            break;
-          default:
-        }
-      }
-    }
->>>>>>> ef9891ab
   }
 }
 
@@ -281,17 +259,18 @@
   const factory DocumentEvent.restore() = Restore;
   const factory DocumentEvent.restorePage() = RestorePage;
   const factory DocumentEvent.deletePermanently() = DeletePermanently;
-  const factory DocumentEvent.syncStateChanged(DocumentSyncStatePB syncState) =
-      syncStateChanged;
+  const factory DocumentEvent.syncStateChanged(
+    final DocumentSyncStatePB syncState,
+  ) = syncStateChanged;
 }
 
 @freezed
 class DocumentState with _$DocumentState {
   const factory DocumentState({
-    required bool isDeleted,
-    required bool forceClose,
-    required bool isLoading,
-    required DocumentSyncState syncState,
+    required final bool isDeleted,
+    required final bool forceClose,
+    required final bool isLoading,
+    required final DocumentSyncState syncState,
     bool? isDocumentEmpty,
     UserProfilePB? userProfilePB,
     EditorState? editorState,
