import 'package:appflowy/plugins/document/presentation/plugins/board/board_menu_item.dart';
import 'package:appflowy/plugins/document/presentation/plugins/board/board_node_widget.dart';
import 'package:appflowy/plugins/document/presentation/plugins/cover/cover_node_widget.dart';
import 'package:appflowy/plugins/document/presentation/plugins/grid/grid_menu_item.dart';
import 'package:appflowy/plugins/document/presentation/plugins/grid/grid_node_widget.dart';
import 'package:appflowy/plugins/document/presentation/plugins/openai/widgets/auto_completion_node_widget.dart';
import 'package:appflowy/plugins/document/presentation/plugins/openai/widgets/auto_completion_plugins.dart';
import 'package:appflowy/plugins/document/presentation/plugins/openai/widgets/smart_edit_node_widget.dart';
import 'package:appflowy/plugins/document/presentation/plugins/openai/widgets/smart_edit_toolbar_item.dart';
import 'package:appflowy_backend/protobuf/flowy-folder/view.pb.dart';
import 'package:appflowy_editor/appflowy_editor.dart';
import 'package:appflowy_editor_plugins/appflowy_editor_plugins.dart';
import 'package:flowy_infra_ui/widget/error_page.dart';
import 'package:flutter/material.dart';
import 'package:flutter_bloc/flutter_bloc.dart';
import 'package:intl/intl.dart';

import '../../startup/startup.dart';
import 'application/doc_bloc.dart';
import 'editor_styles.dart';
import 'presentation/banner.dart';

class DocumentPage extends StatefulWidget {
  final VoidCallback onDeleted;
  final ViewPB view;

  DocumentPage({
    required this.view,
    required this.onDeleted,
    Key? key,
  }) : super(key: ValueKey(view.id));

  @override
  State<DocumentPage> createState() => _DocumentPageState();
}

class _DocumentPageState extends State<DocumentPage> {
  late DocumentBloc documentBloc;

  @override
  void initState() {
    // The appflowy editor use Intl as localization, set the default language as fallback.
    Intl.defaultLocale = 'en_US';
    documentBloc = getIt<DocumentBloc>(param1: super.widget.view)
      ..add(const DocumentEvent.initial());
    super.initState();
  }

  @override
  void dispose() {
    documentBloc.close();
    super.dispose();
  }

  @override
  Widget build(BuildContext context) {
    return MultiBlocProvider(
      providers: [
        BlocProvider<DocumentBloc>.value(value: documentBloc),
      ],
      child:
          BlocBuilder<DocumentBloc, DocumentState>(builder: (context, state) {
        return state.loadingState.map(
          loading: (_) => SizedBox.expand(
            child: Container(color: Colors.transparent),
          ),
          finish: (result) => result.successOrFail.fold(
            (_) {
              if (state.forceClose) {
                widget.onDeleted();
                return const SizedBox();
              } else if (documentBloc.editorState == null) {
                return const SizedBox();
              } else {
                return _renderDocument(context, state);
              }
            },
            (err) => FlowyErrorPage(err.toString()),
          ),
        );
      }),
    );
  }

  Widget _renderDocument(BuildContext context, DocumentState state) {
    return Column(
      children: [
        if (state.isDeleted) _renderBanner(context),
        // AppFlowy Editor
        const _AppFlowyEditorPage(),
      ],
    );
  }

  Widget _renderBanner(BuildContext context) {
    return DocumentBanner(
      onRestore: () =>
          context.read<DocumentBloc>().add(const DocumentEvent.restorePage()),
      onDelete: () => context
          .read<DocumentBloc>()
          .add(const DocumentEvent.deletePermanently()),
    );
  }
}

class _AppFlowyEditorPage extends StatefulWidget {
  const _AppFlowyEditorPage({
    Key? key,
  }) : super(key: key);

  @override
  State<_AppFlowyEditorPage> createState() => _AppFlowyEditorPageState();
}

class _AppFlowyEditorPageState extends State<_AppFlowyEditorPage> {
  late DocumentBloc documentBloc;
  late EditorState editorState;
  String? get openAIKey => documentBloc.state.userProfilePB?.openaiKey;

  @override
  void initState() {
    super.initState();
    documentBloc = context.read<DocumentBloc>();
    editorState = documentBloc.editorState ?? EditorState.empty();
  }

  @override
  Widget build(BuildContext context) {
    final theme = Theme.of(context);
    final editor = AppFlowyEditor(
      editorState: editorState,
      autoFocus: editorState.document.isEmpty,
      customBuilders: {
        // Divider
        kDividerType: DividerWidgetBuilder(),
        // Math Equation
        kMathEquationType: MathEquationNodeWidgetBuidler(),
        // Code Block
        kCodeBlockType: CodeBlockNodeWidgetBuilder(),
        // Board
        kBoardType: BoardNodeWidgetBuilder(),
        // Grid
        kGridType: GridNodeWidgetBuilder(),
        // Card
        kCalloutType: CalloutNodeWidgetBuilder(),
        // Auto Generator,
        kAutoCompletionInputType: AutoCompletionInputBuilder(),
<<<<<<< HEAD
        // Cover
        kCoverType: CoverNodeWidgetBuilder(),
=======
        // Smart Edit,
        kSmartEditType: SmartEditInputBuilder(),
>>>>>>> f6957fb1
      },
      shortcutEvents: [
        // Divider
        insertDividerEvent,
        // Code Block
        enterInCodeBlock,
        ignoreKeysInCodeBlock,
        pasteInCodeBlock,
      ],
      selectionMenuItems: [
        // Divider
        dividerMenuItem,
        // Math Equation
        mathEquationMenuItem,
        // Code Block
        codeBlockMenuItem,
        // Emoji
        emojiMenuItem,
        // Board
        boardMenuItem,
        // Grid
        gridMenuItem,
        // Callout
        calloutMenuItem,
        // AI
        // enable open ai features if needed.
        if (openAIKey != null && openAIKey!.isNotEmpty) ...[
          autoGeneratorMenuItem,
        ],
        // Cover
        coverMenuItem
      ],
      toolbarItems: [
        smartEditItem,
      ],
      themeData: theme.copyWith(extensions: [
        ...theme.extensions.values,
        customEditorTheme(context),
        ...customPluginTheme(context),
      ]),
    );
    return Expanded(
      child: Center(
        child: Container(
          constraints: const BoxConstraints(
            maxWidth: double.infinity,
          ),
          child: editor,
        ),
      ),
    );
  }

  @override
  void dispose() {
    _clearTemporaryNodes();
    super.dispose();
  }

  Future<void> _clearTemporaryNodes() async {
    final document = editorState.document;
    if (document.root.children.isEmpty) {
      return;
    }
    final temporaryNodeTypes = [
      kAutoCompletionInputType,
      kSmartEditType,
    ];
    final iterator = NodeIterator(
      document: document,
      startNode: document.root.children.first,
    );
    final transaction = editorState.transaction;
    while (iterator.moveNext()) {
      final node = iterator.current;
      if (temporaryNodeTypes.contains(node.type)) {
        transaction.deleteNode(node);
      }
    }
    if (transaction.operations.isNotEmpty) {
      await editorState.apply(transaction, withUpdateCursor: false);
    }
  }
}<|MERGE_RESOLUTION|>--- conflicted
+++ resolved
@@ -145,13 +145,11 @@
         kCalloutType: CalloutNodeWidgetBuilder(),
         // Auto Generator,
         kAutoCompletionInputType: AutoCompletionInputBuilder(),
-<<<<<<< HEAD
         // Cover
         kCoverType: CoverNodeWidgetBuilder(),
-=======
         // Smart Edit,
         kSmartEditType: SmartEditInputBuilder(),
->>>>>>> f6957fb1
+
       },
       shortcutEvents: [
         // Divider
