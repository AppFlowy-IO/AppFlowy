--- conflicted
+++ resolved
@@ -132,10 +132,6 @@
     final page = editorState.document.root;
     return DocumentHeaderNodeWidget(
       node: page,
-<<<<<<< HEAD
-      editorState: editorState!,
-      view: widget.view,
-=======
       editorState: editorState,
       view: widget.view,
       onIconChanged: (icon) async {
@@ -144,7 +140,6 @@
           viewIcon: icon,
         );
       },
->>>>>>> 4e6643ec
     );
   }
 
