import 'dart:async';

import 'package:flutter/material.dart';

import 'package:appflowy/mobile/application/page_style/document_page_style_bloc.dart';
import 'package:appflowy/plugins/document/application/document_appearance_cubit.dart';
import 'package:appflowy/plugins/document/application/document_bloc.dart';
import 'package:appflowy/plugins/document/presentation/banner.dart';
import 'package:appflowy/plugins/document/presentation/editor_drop_manager.dart';
import 'package:appflowy/plugins/document/presentation/editor_notification.dart';
import 'package:appflowy/plugins/document/presentation/editor_page.dart';
import 'package:appflowy/plugins/document/presentation/editor_plugins/copy_and_paste/paste_from_file.dart';
import 'package:appflowy/plugins/document/presentation/editor_plugins/copy_and_paste/paste_from_image.dart';
import 'package:appflowy/plugins/document/presentation/editor_plugins/cover/document_immersive_cover.dart';
import 'package:appflowy/plugins/document/presentation/editor_plugins/image/custom_image_block_component/custom_image_block_component.dart';
import 'package:appflowy/plugins/document/presentation/editor_plugins/image/multi_image_block_component/multi_image_block_component.dart';
import 'package:appflowy/plugins/document/presentation/editor_plugins/plugins.dart';
<<<<<<< HEAD
import 'package:appflowy/plugins/document/presentation/editor_plugins/sub_page/sub_page_block_component.dart';
=======
import 'package:appflowy/plugins/document/presentation/editor_plugins/shared_context/shared_context.dart';
>>>>>>> 1b0bb1d5
import 'package:appflowy/plugins/document/presentation/editor_style.dart';
import 'package:appflowy/shared/flowy_error_page.dart';
import 'package:appflowy/shared/patterns/file_type_patterns.dart';
import 'package:appflowy/startup/startup.dart';
import 'package:appflowy/workspace/application/action_navigation/action_navigation_bloc.dart';
import 'package:appflowy/workspace/application/action_navigation/navigation_action.dart';
import 'package:appflowy/workspace/application/view/prelude.dart';
import 'package:appflowy_backend/log.dart';
import 'package:appflowy_backend/protobuf/flowy-folder/view.pb.dart';
import 'package:appflowy_editor/appflowy_editor.dart';
import 'package:cross_file/cross_file.dart';
import 'package:desktop_drop/desktop_drop.dart';
import 'package:flowy_infra_ui/style_widget/snap_bar.dart';
import 'package:flutter_bloc/flutter_bloc.dart';
import 'package:provider/provider.dart';
import 'package:universal_platform/universal_platform.dart';

const _excludeFromDropTarget = [
  ImageBlockKeys.type,
  CustomImageBlockKeys.type,
  MultiImageBlockKeys.type,
  FileBlockKeys.type,
];

class DocumentPage extends StatefulWidget {
  const DocumentPage({
    super.key,
    required this.view,
    required this.onDeleted,
    this.initialSelection,
    this.fixedTitle,
  });

  final ViewPB view;
  final VoidCallback onDeleted;
  final Selection? initialSelection;
  final String? fixedTitle;

  @override
  State<DocumentPage> createState() => _DocumentPageState();
}

class _DocumentPageState extends State<DocumentPage>
    with WidgetsBindingObserver {
  EditorState? editorState;
  late final documentBloc = DocumentBloc(documentId: widget.view.id)
    ..add(const DocumentEvent.initial());

  StreamSubscription<(TransactionTime, Transaction)>? transactionSubscription;

  bool wasUndoRedo = false;

  @override
  void initState() {
    super.initState();
    WidgetsBinding.instance.addObserver(this);
    EditorNotification.addListener(onEditorNotification);
  }

  @override
  void dispose() {
    EditorNotification.removeListener(onEditorNotification);
    WidgetsBinding.instance.removeObserver(this);
    documentBloc.close();
    transactionSubscription?.cancel();
    super.dispose();
  }

  @override
  void didChangeAppLifecycleState(AppLifecycleState state) {
    if (state == AppLifecycleState.paused ||
        state == AppLifecycleState.detached) {
      documentBloc.add(const DocumentEvent.clearAwarenessStates());
    } else if (state == AppLifecycleState.resumed) {
      documentBloc.add(const DocumentEvent.syncAwarenessStates());
    }
  }

  @override
  Widget build(BuildContext context) {
    return ChangeNotifierProvider(
      // Due to how DropTarget works, there is no way to differentiate if an overlay is
      // blocking the target visibly, so when we have an overlay with a drop target,
      // we should disable the drop target for the Editor, until it is closed.
      //
      // See FileBlockComponent for sample use.
      //
      // Relates to:
      // - https://github.com/MixinNetwork/flutter-plugins/issues/2
      // - https://github.com/MixinNetwork/flutter-plugins/issues/331
      //
      create: (_) => EditorDropManagerState(),
      child: MultiBlocProvider(
        providers: [
          BlocProvider.value(value: getIt<ActionNavigationBloc>()),
          BlocProvider.value(value: documentBloc),
        ],
        child: BlocBuilder<DocumentBloc, DocumentState>(
          buildWhen: shouldRebuildDocument,
          builder: (context, state) {
            if (state.isLoading) {
              return const Center(child: CircularProgressIndicator.adaptive());
            }

            final editorState = state.editorState;
            this.editorState = editorState;
            final error = state.error;
            if (error != null || editorState == null) {
              Log.error(error);
              return Center(child: AppFlowyErrorPage(error: error));
            }

            if (state.forceClose) {
              widget.onDeleted();
              return const SizedBox.shrink();
            }

            editorState.transactionStream.listen(onEditorTransaction);

            return BlocListener<ActionNavigationBloc, ActionNavigationState>(
              listenWhen: (_, curr) => curr.action != null,
              listener: onNotificationAction,
              child: Consumer<EditorDropManagerState>(
                builder: (context, dropState, _) =>
                    buildEditorPage(context, state, dropState),
              ),
            );
          },
        ),
      ),
    );
  }

  Widget buildEditorPage(
    BuildContext context,
    DocumentState state,
    EditorDropManagerState dropState,
  ) {
    final width = context.read<DocumentAppearanceCubit>().state.width;

    final Widget child;
    if (UniversalPlatform.isMobile) {
      child = BlocBuilder<DocumentPageStyleBloc, DocumentPageStyleState>(
        builder: (context, styleState) => AppFlowyEditorPage(
          editorState: state.editorState!,
          styleCustomizer: EditorStyleCustomizer(
            context: context,
            width: width,
            padding: EditorStyleCustomizer.documentPadding,
          ),
          header: buildCoverAndIcon(context, state),
          initialSelection: widget.initialSelection,
        ),
      );
    } else {
      child = DropTarget(
        enable: dropState.isDropEnabled,
        onDragExited: (_) =>
            state.editorState!.selectionService.removeDropTarget(),
        onDragUpdated: (details) {
          final data = state.editorState!.selectionService
              .getDropTargetRenderData(details.globalPosition);

          if (data != null &&
              data.dropPath != null &&

              // We implement custom Drop logic for image blocks, this is
              // how we can exclude them from the Drop Target
              !_excludeFromDropTarget.contains(data.cursorNode?.type)) {
            // Render the drop target
            state.editorState!.selectionService
                .renderDropTargetForOffset(details.globalPosition);
          } else {
            state.editorState!.selectionService.removeDropTarget();
          }
        },
        onDragDone: (details) async {
          final editorState = state.editorState;
          if (editorState == null) {
            return;
          }

          editorState.selectionService.removeDropTarget();

          final data = editorState.selectionService
              .getDropTargetRenderData(details.globalPosition);

          if (data != null) {
            final cursorNode = data.cursorNode;
            final dropPath = data.dropPath;

            if (cursorNode != null && dropPath != null) {
              if (_excludeFromDropTarget.contains(cursorNode.type)) {
                return;
              }

              final node = editorState.getNodeAtPath(dropPath);

              if (node == null) {
                return;
              }

              final isLocalMode = context.read<DocumentBloc>().isLocalMode;
              final List<XFile> imageFiles = [];
              final List<XFile> otherFiles = [];

              for (final file in details.files) {
                final fileName = file.name.toLowerCase();
                if (file.mimeType?.startsWith('image/') ??
                    false || imgExtensionRegex.hasMatch(fileName)) {
                  imageFiles.add(file);
                } else {
                  otherFiles.add(file);
                }
              }

              await editorState.dropImages(
                node,
                imageFiles,
                widget.view.id,
                isLocalMode,
              );

              await editorState.dropFiles(
                node,
                otherFiles,
                widget.view.id,
                isLocalMode,
              );
            }
          }
        },
        child: AppFlowyEditorPage(
          editorState: state.editorState!,
          // if the view's name is empty, focus on the title
          autoFocus: widget.view.name.isEmpty ? false : null,
          styleCustomizer: EditorStyleCustomizer(
            context: context,
            width: width,
            padding: EditorStyleCustomizer.documentPadding,
          ),
          header: buildCoverAndIcon(context, state),
          initialSelection: widget.initialSelection,
        ),
      );
    }

<<<<<<< HEAD
    return Column(
      children: [
        if (state.isDeleted) buildBanner(context),
        Expanded(child: child),
      ],
=======
    return Provider(
      create: (_) => SharedEditorContext(),
      child: Column(
        children: [
          if (state.isDeleted) _buildBanner(context),
          Expanded(child: child),
        ],
      ),
>>>>>>> 1b0bb1d5
    );
  }

  Widget buildBanner(BuildContext context) {
    return DocumentBanner(
      onRestore: () => context.read<DocumentBloc>().add(
            const DocumentEvent.restorePage(),
          ),
      onDelete: () => context
          .read<DocumentBloc>()
          .add(const DocumentEvent.deletePermanently()),
    );
  }

  Widget buildCoverAndIcon(BuildContext context, DocumentState state) {
    final editorState = state.editorState;
    final userProfilePB = state.userProfilePB;
    if (editorState == null || userProfilePB == null) {
      return const SizedBox.shrink();
    }

    if (UniversalPlatform.isMobile) {
      return DocumentImmersiveCover(
        fixedTitle: widget.fixedTitle,
        view: widget.view,
        userProfilePB: userProfilePB,
      );
    }

    final page = editorState.document.root;
    return DocumentCoverWidget(
      node: page,
      editorState: editorState,
      view: widget.view,
      onIconChanged: (icon) async => ViewBackendService.updateViewIcon(
        viewId: widget.view.id,
        viewIcon: icon,
      ),
    );
  }

  void onEditorNotification(EditorNotificationType type) {
    final editorState = this.editorState;
    if (editorState == null) {
      return;
    }
    if (type == EditorNotificationType.undo) {
      wasUndoRedo = true;
      final beforeUndo = collectMatchingNodes(editorState.document.root);
      undoCommand.execute(editorState);
      final afterUndo = collectMatchingNodes(editorState.document.root);

      handleSubPageChanges(beforeUndo, afterUndo);
    } else if (type == EditorNotificationType.redo) {
      wasUndoRedo = true;
      final beforeRedo = collectMatchingNodes(editorState.document.root);
      redoCommand.execute(editorState);
      final afterRedo = collectMatchingNodes(editorState.document.root);

      handleSubPageChanges(beforeRedo, afterRedo);
    } else if (type == EditorNotificationType.exitEditing &&
        editorState.selection != null) {
      editorState.selection = null;
    }

    wasUndoRedo = false;
  }

  void onNotificationAction(
    BuildContext context,
    ActionNavigationState state,
  ) {
    if (state.action != null && state.action!.type == ActionType.jumpToBlock) {
      final path = state.action?.arguments?[ActionArgumentKeys.nodePath];

      final editorState = context.read<DocumentBloc>().state.editorState;
      if (editorState != null && widget.view.id == state.action?.objectId) {
        editorState.updateSelectionWithReason(
          Selection.collapsed(Position(path: [path])),
        );
      }
    }
  }

  bool shouldRebuildDocument(DocumentState previous, DocumentState current) {
    // only rebuild the document page when the below fields are changed
    // this is to prevent unnecessary rebuilds
    //
    // If you confirm the newly added fields should be rebuilt, please update
    // this function.
    if (previous.editorState != current.editorState) {
      return true;
    }

    if (previous.forceClose != current.forceClose ||
        previous.isDeleted != current.isDeleted) {
      return true;
    }

    if (previous.userProfilePB != current.userProfilePB) {
      return true;
    }

    if (previous.isLoading != current.isLoading ||
        previous.error != current.error) {
      return true;
    }

    return false;
  }

  List<Node> collectMatchingNodes(Node node) {
    final List<Node> matchingNodes = [];
    if (node.type == SubPageBlockKeys.type) {
      matchingNodes.add(node);
    }

    for (final child in node.children) {
      matchingNodes.addAll(collectMatchingNodes(child));
    }

    return matchingNodes;
  }

  void handleSubPageChanges(List<Node> before, List<Node> after) {
    final additions = after.where((e) => !before.contains(e)).toList();
    final removals = before.where((e) => !after.contains(e)).toList();

    // Removals goes to trash
    for (final node in removals) {
      if (node.type == SubPageBlockKeys.type) {
        handleSubPageDeletion(context, node);
      }
    }

    // Additions are moved to this view
    for (final node in additions) {
      handleSubPageAddition(context, node);
    }
  }

  Future<void> handleSubPageAddition(BuildContext context, Node node) async {
    if (editorState == null || node.type != SubPageBlockKeys.type) {
      return;
    }

    // We update the wasCut attribute to true to signify the view was moved.
    // In this particular case it shares behavior with cut, as it moves the view from Trash
    // to the current view.
    final transaction = editorState!.transaction
      ..deleteNode(node)
      ..insertNode(
        node.path.next,
        node.copyWith(
          attributes: {
            ...node.attributes,
            SubPageBlockKeys.wasCut: true,
          },
        ),
      );
    await editorState!.apply(transaction, withUpdateSelection: false);
  }

  Future<void> handleSubPageDeletion(BuildContext context, Node node) async {
    if (editorState == null || node.type != SubPageBlockKeys.type) {
      return;
    }

    final view = node.attributes[SubPageBlockKeys.viewId];
    if (view == null) {
      return;
    }

    // We move the view to Trash
    final result = await ViewBackendService.deleteView(viewId: view);
    result.fold(
      (_) {},
      (error) {
        Log.error(error);
        if (context.mounted) {
          showSnapBar(context, 'Failed to move page to trash');
        }
      },
    );
  }

  void onEditorTransaction((TransactionTime, Transaction) event) {
    if (wasUndoRedo) {
      return;
    }

    final List<Node> added = [];
    final List<Node> removed = [];
    for (final op in event.$2.operations) {
      if (op is InsertOperation) {
        for (final n in op.nodes) {
          added.addAll(collectMatchingNodes(n));
        }
      } else if (op is DeleteOperation) {
        for (final n in op.nodes) {
          removed.addAll(collectMatchingNodes(n));
        }
      }
    }

    if (removed.isEmpty && added.isEmpty) {
      return;
    }

    // Removals goes to trash
    for (final node in removed) {
      if (node.type == SubPageBlockKeys.type) {
        handleSubPageDeletion(context, node);
      }
    }

    // Additions are moved to this view
    for (final node in added) {
      handleSubPageAddition(context, node);
    }
  }
}<|MERGE_RESOLUTION|>--- conflicted
+++ resolved
@@ -15,11 +15,8 @@
 import 'package:appflowy/plugins/document/presentation/editor_plugins/image/custom_image_block_component/custom_image_block_component.dart';
 import 'package:appflowy/plugins/document/presentation/editor_plugins/image/multi_image_block_component/multi_image_block_component.dart';
 import 'package:appflowy/plugins/document/presentation/editor_plugins/plugins.dart';
-<<<<<<< HEAD
+import 'package:appflowy/plugins/document/presentation/editor_plugins/shared_context/shared_context.dart';
 import 'package:appflowy/plugins/document/presentation/editor_plugins/sub_page/sub_page_block_component.dart';
-=======
-import 'package:appflowy/plugins/document/presentation/editor_plugins/shared_context/shared_context.dart';
->>>>>>> 1b0bb1d5
 import 'package:appflowy/plugins/document/presentation/editor_style.dart';
 import 'package:appflowy/shared/flowy_error_page.dart';
 import 'package:appflowy/shared/patterns/file_type_patterns.dart';
@@ -267,22 +264,14 @@
       );
     }
 
-<<<<<<< HEAD
-    return Column(
-      children: [
-        if (state.isDeleted) buildBanner(context),
-        Expanded(child: child),
-      ],
-=======
     return Provider(
       create: (_) => SharedEditorContext(),
       child: Column(
         children: [
-          if (state.isDeleted) _buildBanner(context),
+          if (state.isDeleted) buildBanner(context),
           Expanded(child: child),
         ],
       ),
->>>>>>> 1b0bb1d5
     );
   }
 
