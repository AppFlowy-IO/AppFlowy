import 'package:appflowy/generated/locale_keys.g.dart';
import 'package:appflowy/mobile/application/page_style/document_page_style_bloc.dart';
import 'package:appflowy/plugins/document/application/document_bloc.dart';
import 'package:appflowy/plugins/document/presentation/editor_page.dart';
import 'package:appflowy/plugins/document/presentation/editor_plugins/actions/mobile_block_action_buttons.dart';
import 'package:appflowy/plugins/document/presentation/editor_plugins/code_block/code_block_copy_button.dart';
import 'package:appflowy/plugins/document/presentation/editor_plugins/plugins.dart';
import 'package:appflowy/plugins/document/presentation/editor_style.dart';
import 'package:appflowy_editor/appflowy_editor.dart';
import 'package:appflowy_editor_plugins/appflowy_editor_plugins.dart';
import 'package:easy_localization/easy_localization.dart' hide TextDirection;
import 'package:flowy_infra/theme_extension.dart';
import 'package:flutter/material.dart';
import 'package:flutter/services.dart';
import 'package:flutter_bloc/flutter_bloc.dart';
import 'package:universal_platform/universal_platform.dart';

<<<<<<< HEAD
import 'editor_plugins/page_block/custom_page_block_component.dart';
=======
/// A global configuration for the editor.
class EditorGlobalConfiguration {
  /// Whether to enable the drag menu in the editor.
  ///
  /// Case 1, resizing the columns block in the desktop, then the drag menu will be disabled.
  static ValueNotifier<bool> enableDragMenu = ValueNotifier(true);
}
>>>>>>> 249543d6

/// The node types that support slash menu.
final Set<String> supportSlashMenuNodeTypes = {
  ParagraphBlockKeys.type,
  HeadingBlockKeys.type,

  // Lists
  TodoListBlockKeys.type,
  BulletedListBlockKeys.type,
  NumberedListBlockKeys.type,
  QuoteBlockKeys.type,
  ToggleListBlockKeys.type,

  // Simple table
  SimpleTableBlockKeys.type,
  SimpleTableRowBlockKeys.type,
  SimpleTableCellBlockKeys.type,

  // Columns
  SimpleColumnsBlockKeys.type,
  SimpleColumnBlockKeys.type,
};

/// Build the block component builders.
///
/// Every block type should have a corresponding builder in the map.
/// Otherwise, the errorBlockComponentBuilder will be rendered.
///
/// Additional, you can define the block render options in the builder
/// - customize the block option actions. (... button and + button)
/// - customize the block component configuration. (padding, placeholder, etc.)
/// - customize the block icon. (bulleted list, numbered list, todo list)
/// - customize the hover menu. (show the menu at the top-right corner of the block)
Map<String, BlockComponentBuilder> buildBlockComponentBuilders({
  required BuildContext context,
  required EditorState editorState,
  required EditorStyleCustomizer styleCustomizer,
  SlashMenuItemsBuilder? slashMenuItemsBuilder,
  bool editable = true,
  ShowPlaceholder? showParagraphPlaceholder,
  String Function(Node)? placeholderText,
  EdgeInsets? customHeadingPadding,
  bool alwaysDistributeSimpleTableColumnWidths = false,
}) {
  final configuration = _buildDefaultConfiguration(context);
  final builders = _buildBlockComponentBuilderMap(
    context,
    configuration: configuration,
    editorState: editorState,
    styleCustomizer: styleCustomizer,
    showParagraphPlaceholder: showParagraphPlaceholder,
    placeholderText: placeholderText,
    alwaysDistributeSimpleTableColumnWidths:
        alwaysDistributeSimpleTableColumnWidths,
  );

  // customize the action builder. actually, we can customize them in their own builder. Put them here just for convenience.
  if (editable) {
    _customBlockOptionActions(
      context,
      builders: builders,
      editorState: editorState,
      styleCustomizer: styleCustomizer,
      slashMenuItemsBuilder: slashMenuItemsBuilder,
    );
  }

  return builders;
}

BlockComponentConfiguration _buildDefaultConfiguration(BuildContext context) {
  final configuration = BlockComponentConfiguration(
    padding: (node) {
      if (UniversalPlatform.isMobile) {
        final pageStyle = context.read<DocumentPageStyleBloc>().state;
        final factor = pageStyle.fontLayout.factor;
        final top = pageStyle.lineHeightLayout.padding * factor;
        EdgeInsets edgeInsets = EdgeInsets.only(top: top);
        // only add padding for the top level node, otherwise the nested node will have extra padding
        if (node.path.length == 1) {
          if (node.type != SimpleTableBlockKeys.type) {
            // do not add padding for the simple table to allow it overflow
            edgeInsets = edgeInsets.copyWith(
              left: EditorStyleCustomizer.nodeHorizontalPadding,
            );
          }
          edgeInsets = edgeInsets.copyWith(
            right: EditorStyleCustomizer.nodeHorizontalPadding,
          );
        }
        return edgeInsets;
      }

      return const EdgeInsets.symmetric(vertical: 5.0);
    },
    indentPadding: (node, textDirection) {
      double padding = 26.0;
      // only add indent padding for the top level node to align the children
      if (UniversalPlatform.isMobile && node.path.length == 1) {
        padding += EditorStyleCustomizer.nodeHorizontalPadding;
      }
      return textDirection == TextDirection.ltr
          ? EdgeInsets.only(left: padding)
          : EdgeInsets.only(right: padding);
    },
  );
  return configuration;
}

/// Build the option actions for the block component.
///
/// Notes: different block type may have different option actions.
/// All the block types have the delete and duplicate options.
List<OptionAction> _buildOptionActions(BuildContext context, String type) {
  final standardActions = [
    OptionAction.delete,
    OptionAction.duplicate,
  ];

  // filter out the copy link to block option if in local mode
  if (context.read<DocumentBloc?>()?.isLocalMode != true) {
    standardActions.add(OptionAction.copyLinkToBlock);
  }

  standardActions.add(OptionAction.turnInto);

  if (SimpleTableBlockKeys.type == type) {
    standardActions.addAll([
      OptionAction.divider,
      OptionAction.setToPageWidth,
      OptionAction.distributeColumnsEvenly,
    ]);
  }

  if (EditorOptionActionType.color.supportTypes.contains(type)) {
    standardActions.addAll([OptionAction.divider, OptionAction.color]);
  }

  if (EditorOptionActionType.align.supportTypes.contains(type)) {
    standardActions.addAll([OptionAction.divider, OptionAction.align]);
  }

  if (EditorOptionActionType.depth.supportTypes.contains(type)) {
    standardActions.addAll([OptionAction.divider, OptionAction.depth]);
  }

  return standardActions;
}

void _customBlockOptionActions(
  BuildContext context, {
  required Map<String, BlockComponentBuilder> builders,
  required EditorState editorState,
  required EditorStyleCustomizer styleCustomizer,
  SlashMenuItemsBuilder? slashMenuItemsBuilder,
}) {
  for (final entry in builders.entries) {
    if (entry.key == PageBlockKeys.type) {
      continue;
    }
    final builder = entry.value;
    final actions = _buildOptionActions(context, entry.key);

    if (UniversalPlatform.isDesktop) {
      builder.showActions = (node) {
        final parentTableNode = node.parentTableNode;
        // disable the option action button in table cell to avoid the misalignment issue
        if (node.type != SimpleTableBlockKeys.type && parentTableNode != null) {
          return false;
        }
        return true;
      };

      builder.configuration = builder.configuration.copyWith(
        blockSelectionAreaMargin: (_) => const EdgeInsets.symmetric(
          vertical: 1,
        ),
      );

      builder.actionBuilder = (context, state) {
        double top = builder.configuration.padding(context.node).top;
        final type = context.node.type;
        final level = context.node.attributes[HeadingBlockKeys.level] ?? 0;
        if ((type == HeadingBlockKeys.type ||
                type == ToggleListBlockKeys.type) &&
            level > 0) {
          final offset = [13.0, 11.0, 8.0, 6.0, 4.0, 2.0];
          top += offset[level - 1];
        } else if (type == SimpleTableBlockKeys.type) {
          top += 8.0;
        } else {
          top += 2.0;
        }
        if (overflowTypes.contains(type)) {
          top = top / 2;
        }
        return ValueListenableBuilder(
          valueListenable: EditorGlobalConfiguration.enableDragMenu,
          builder: (_, enableDragMenu, child) {
            return ValueListenableBuilder(
              valueListenable: editorState.editableNotifier,
              builder: (_, editable, child) {
                return IgnorePointer(
                  ignoring: !editable,
                  child: Opacity(
                    opacity: editable && enableDragMenu ? 1.0 : 0.0,
                    child: Padding(
                      padding: EdgeInsets.only(top: top),
                      child: BlockActionList(
                        blockComponentContext: context,
                        blockComponentState: state,
                        editorState: editorState,
                        blockComponentBuilder: builders,
                        actions: actions,
                        showSlashMenu: slashMenuItemsBuilder != null
                            ? () => customAppFlowySlashCommand(
                                  itemsBuilder: slashMenuItemsBuilder,
                                  shouldInsertSlash: false,
                                  deleteKeywordsByDefault: true,
                                  style: styleCustomizer
                                      .selectionMenuStyleBuilder(),
                                  supportSlashMenuNodeTypes:
                                      supportSlashMenuNodeTypes,
                                ).handler.call(editorState)
                            : () {},
                      ),
                    ),
                  ),
                );
              },
            );
          },
        );
      };
    }
  }
}

Map<String, BlockComponentBuilder> _buildBlockComponentBuilderMap(
  BuildContext context, {
  required BlockComponentConfiguration configuration,
  required EditorState editorState,
  required EditorStyleCustomizer styleCustomizer,
  ShowPlaceholder? showParagraphPlaceholder,
  String Function(Node)? placeholderText,
  EdgeInsets? customHeadingPadding,
  bool alwaysDistributeSimpleTableColumnWidths = false,
}) {
  final customBlockComponentBuilderMap = {
    PageBlockKeys.type: CustomPageBlockComponentBuilder(),
    ParagraphBlockKeys.type: _buildParagraphBlockComponentBuilder(
      context,
      configuration,
      showParagraphPlaceholder,
      placeholderText,
    ),
    TodoListBlockKeys.type: _buildTodoListBlockComponentBuilder(
      context,
      configuration,
    ),
    BulletedListBlockKeys.type: _buildBulletedListBlockComponentBuilder(
      context,
      configuration,
    ),
    NumberedListBlockKeys.type: _buildNumberedListBlockComponentBuilder(
      context,
      configuration,
    ),
    QuoteBlockKeys.type: _buildQuoteBlockComponentBuilder(
      context,
      configuration,
    ),
    HeadingBlockKeys.type: _buildHeadingBlockComponentBuilder(
      context,
      configuration,
      styleCustomizer,
      customHeadingPadding,
    ),
    ImageBlockKeys.type: _buildCustomImageBlockComponentBuilder(
      context,
      configuration,
    ),
    MultiImageBlockKeys.type: _buildMultiImageBlockComponentBuilder(
      context,
      configuration,
    ),
    TableBlockKeys.type: _buildTableBlockComponentBuilder(
      context,
      configuration,
    ),
    TableCellBlockKeys.type: _buildTableCellBlockComponentBuilder(
      context,
      configuration,
    ),
    DatabaseBlockKeys.gridType: _buildDatabaseViewBlockComponentBuilder(
      context,
      configuration,
    ),
    DatabaseBlockKeys.boardType: _buildDatabaseViewBlockComponentBuilder(
      context,
      configuration,
    ),
    DatabaseBlockKeys.calendarType: _buildDatabaseViewBlockComponentBuilder(
      context,
      configuration,
    ),
    CalloutBlockKeys.type: _buildCalloutBlockComponentBuilder(
      context,
      configuration,
    ),
    DividerBlockKeys.type: _buildDividerBlockComponentBuilder(
      context,
      configuration,
      editorState,
    ),
    MathEquationBlockKeys.type: _buildMathEquationBlockComponentBuilder(
      context,
      configuration,
    ),
    CodeBlockKeys.type: _buildCodeBlockComponentBuilder(
      context,
      configuration,
      styleCustomizer,
    ),
    AIWriterBlockKeys.type: _buildAIWriterBlockComponentBuilder(
      context,
      configuration,
    ),
    AskAIBlockKeys.type: _buildAskAIBlockComponentBuilder(
      context,
      configuration,
    ),
    ToggleListBlockKeys.type: _buildToggleListBlockComponentBuilder(
      context,
      configuration,
      styleCustomizer,
      customHeadingPadding,
    ),
    OutlineBlockKeys.type: _buildOutlineBlockComponentBuilder(
      context,
      configuration,
      styleCustomizer,
    ),
    LinkPreviewBlockKeys.type: _buildLinkPreviewBlockComponentBuilder(
      context,
      configuration,
    ),
    // Flutter doesn't support the video widget, so we forward the video block to the link preview block
    VideoBlockKeys.type: _buildLinkPreviewBlockComponentBuilder(
      context,
      configuration,
    ),
    FileBlockKeys.type: _buildFileBlockComponentBuilder(
      context,
      configuration,
    ),
    SubPageBlockKeys.type: _buildSubPageBlockComponentBuilder(
      context,
      configuration,
      styleCustomizer: styleCustomizer,
    ),
    errorBlockComponentBuilderKey: ErrorBlockComponentBuilder(
      configuration: configuration,
    ),
    SimpleTableBlockKeys.type: _buildSimpleTableBlockComponentBuilder(
      context,
      configuration,
      alwaysDistributeColumnWidths: alwaysDistributeSimpleTableColumnWidths,
    ),
    SimpleTableRowBlockKeys.type: _buildSimpleTableRowBlockComponentBuilder(
      context,
      configuration,
      alwaysDistributeColumnWidths: alwaysDistributeSimpleTableColumnWidths,
    ),
    SimpleTableCellBlockKeys.type: _buildSimpleTableCellBlockComponentBuilder(
      context,
      configuration,
      alwaysDistributeColumnWidths: alwaysDistributeSimpleTableColumnWidths,
    ),
    SimpleColumnsBlockKeys.type: _buildSimpleColumnsBlockComponentBuilder(
      context,
      configuration,
    ),
    SimpleColumnBlockKeys.type: _buildSimpleColumnBlockComponentBuilder(
      context,
      configuration,
    ),
  };

  final builders = {
    ...standardBlockComponentBuilderMap,
    ...customBlockComponentBuilderMap,
  };

  return builders;
}

SimpleTableBlockComponentBuilder _buildSimpleTableBlockComponentBuilder(
  BuildContext context,
  BlockComponentConfiguration configuration, {
  bool alwaysDistributeColumnWidths = false,
}) {
  final copiedConfiguration = configuration.copyWith(
    padding: (node) {
      final padding = configuration.padding(node);
      if (UniversalPlatform.isDesktop) {
        return padding;
      } else {
        return padding;
      }
    },
  );
  return SimpleTableBlockComponentBuilder(
    configuration: copiedConfiguration,
    alwaysDistributeColumnWidths: alwaysDistributeColumnWidths,
  );
}

SimpleTableRowBlockComponentBuilder _buildSimpleTableRowBlockComponentBuilder(
  BuildContext context,
  BlockComponentConfiguration configuration, {
  bool alwaysDistributeColumnWidths = false,
}) {
  return SimpleTableRowBlockComponentBuilder(
    configuration: configuration,
    alwaysDistributeColumnWidths: alwaysDistributeColumnWidths,
  );
}

SimpleTableCellBlockComponentBuilder _buildSimpleTableCellBlockComponentBuilder(
  BuildContext context,
  BlockComponentConfiguration configuration, {
  bool alwaysDistributeColumnWidths = false,
}) {
  return SimpleTableCellBlockComponentBuilder(
    configuration: configuration,
    alwaysDistributeColumnWidths: alwaysDistributeColumnWidths,
  );
}

ParagraphBlockComponentBuilder _buildParagraphBlockComponentBuilder(
  BuildContext context,
  BlockComponentConfiguration configuration,
  ShowPlaceholder? showParagraphPlaceholder,
  String Function(Node)? placeholderText,
) {
  return ParagraphBlockComponentBuilder(
    configuration: configuration.copyWith(
      placeholderText: placeholderText,
      textStyle: (node, {TextSpan? textSpan}) => _buildTextStyleInTableCell(
        context,
        node: node,
        configuration: configuration,
        textSpan: textSpan,
      ),
      textAlign: (node) => _buildTextAlignInTableCell(
        context,
        node: node,
        configuration: configuration,
      ),
    ),
    showPlaceholder: showParagraphPlaceholder,
  );
}

TodoListBlockComponentBuilder _buildTodoListBlockComponentBuilder(
  BuildContext context,
  BlockComponentConfiguration configuration,
) {
  return TodoListBlockComponentBuilder(
    configuration: configuration.copyWith(
      placeholderText: (_) => LocaleKeys.blockPlaceholders_todoList.tr(),
      textStyle: (node, {TextSpan? textSpan}) => _buildTextStyleInTableCell(
        context,
        node: node,
        configuration: configuration,
        textSpan: textSpan,
      ),
      textAlign: (node) => _buildTextAlignInTableCell(
        context,
        node: node,
        configuration: configuration,
      ),
    ),
    iconBuilder: (_, node, onCheck) => TodoListIcon(
      node: node,
      onCheck: onCheck,
    ),
    toggleChildrenTriggers: [
      LogicalKeyboardKey.shift,
      LogicalKeyboardKey.shiftLeft,
      LogicalKeyboardKey.shiftRight,
    ],
  );
}

BulletedListBlockComponentBuilder _buildBulletedListBlockComponentBuilder(
  BuildContext context,
  BlockComponentConfiguration configuration,
) {
  return BulletedListBlockComponentBuilder(
    configuration: configuration.copyWith(
      placeholderText: (_) => LocaleKeys.blockPlaceholders_bulletList.tr(),
      textStyle: (node, {TextSpan? textSpan}) => _buildTextStyleInTableCell(
        context,
        node: node,
        configuration: configuration,
        textSpan: textSpan,
      ),
      textAlign: (node) => _buildTextAlignInTableCell(
        context,
        node: node,
        configuration: configuration,
      ),
    ),
    iconBuilder: (_, node) => BulletedListIcon(node: node),
  );
}

NumberedListBlockComponentBuilder _buildNumberedListBlockComponentBuilder(
  BuildContext context,
  BlockComponentConfiguration configuration,
) {
  return NumberedListBlockComponentBuilder(
    configuration: configuration.copyWith(
      placeholderText: (_) => LocaleKeys.blockPlaceholders_numberList.tr(),
      textStyle: (node, {TextSpan? textSpan}) => _buildTextStyleInTableCell(
        context,
        node: node,
        configuration: configuration,
        textSpan: textSpan,
      ),
      textAlign: (node) => _buildTextAlignInTableCell(
        context,
        node: node,
        configuration: configuration,
      ),
    ),
    iconBuilder: (_, node, textDirection) {
      TextStyle? textStyle;
      if (node.isInHeaderColumn || node.isInHeaderRow) {
        textStyle = configuration.textStyle(node).copyWith(
              fontWeight: FontWeight.bold,
            );
      }
      return NumberedListIcon(
        node: node,
        textDirection: textDirection,
        textStyle: textStyle,
      );
    },
  );
}

QuoteBlockComponentBuilder _buildQuoteBlockComponentBuilder(
  BuildContext context,
  BlockComponentConfiguration configuration,
) {
  return QuoteBlockComponentBuilder(
    configuration: configuration.copyWith(
      placeholderText: (_) => LocaleKeys.blockPlaceholders_quote.tr(),
      textStyle: (node, {TextSpan? textSpan}) => _buildTextStyleInTableCell(
        context,
        node: node,
        configuration: configuration,
        textSpan: textSpan,
      ),
      textAlign: (node) => _buildTextAlignInTableCell(
        context,
        node: node,
        configuration: configuration,
      ),
    ),
  );
}

HeadingBlockComponentBuilder _buildHeadingBlockComponentBuilder(
  BuildContext context,
  BlockComponentConfiguration configuration,
  EditorStyleCustomizer styleCustomizer,
  EdgeInsets? customHeadingPadding,
) {
  return HeadingBlockComponentBuilder(
    configuration: configuration.copyWith(
      textStyle: (node, {TextSpan? textSpan}) => _buildTextStyleInTableCell(
        context,
        node: node,
        configuration: configuration,
        textSpan: textSpan,
      ),
      padding: (node) {
        if (customHeadingPadding != null) {
          return customHeadingPadding;
        }

        if (UniversalPlatform.isMobile) {
          final pageStyle = context.read<DocumentPageStyleBloc>().state;
          final factor = pageStyle.fontLayout.factor;
          final headingPaddings =
              pageStyle.lineHeightLayout.headingPaddings.map((e) => e * factor);
          final level =
              (node.attributes[HeadingBlockKeys.level] ?? 6).clamp(1, 6);
          final top = headingPaddings.elementAt(level - 1);
          EdgeInsets edgeInsets = EdgeInsets.only(top: top);
          if (node.path.length == 1) {
            edgeInsets = edgeInsets.copyWith(
              left: EditorStyleCustomizer.nodeHorizontalPadding,
              right: EditorStyleCustomizer.nodeHorizontalPadding,
            );
          }
          return edgeInsets;
        }

        return const EdgeInsets.only(top: 12.0, bottom: 4.0);
      },
      placeholderText: (node) {
        int level = node.attributes[HeadingBlockKeys.level] ?? 6;
        level = level.clamp(1, 6);
        return LocaleKeys.blockPlaceholders_heading.tr(
          args: [level.toString()],
        );
      },
      textAlign: (node) => _buildTextAlignInTableCell(
        context,
        node: node,
        configuration: configuration,
      ),
    ),
    textStyleBuilder: (level) {
      return styleCustomizer.headingStyleBuilder(level);
    },
  );
}

CustomImageBlockComponentBuilder _buildCustomImageBlockComponentBuilder(
  BuildContext context,
  BlockComponentConfiguration configuration,
) {
  return CustomImageBlockComponentBuilder(
    configuration: configuration,
    showMenu: true,
    menuBuilder: (node, state, imageStateNotifier) => Positioned(
      top: 10,
      right: 10,
      child: ImageMenu(
        node: node,
        state: state,
        imageStateNotifier: imageStateNotifier,
      ),
    ),
  );
}

MultiImageBlockComponentBuilder _buildMultiImageBlockComponentBuilder(
  BuildContext context,
  BlockComponentConfiguration configuration,
) {
  return MultiImageBlockComponentBuilder(
    configuration: configuration,
    showMenu: true,
    menuBuilder: (
      Node node,
      MultiImageBlockComponentState state,
      ValueNotifier<int> indexNotifier,
      VoidCallback onImageDeleted,
    ) =>
        Positioned(
      top: 10,
      right: 10,
      child: MultiImageMenu(
        node: node,
        state: state,
        indexNotifier: indexNotifier,
        isLocalMode: context.read<DocumentBloc>().isLocalMode,
        onImageDeleted: onImageDeleted,
      ),
    ),
  );
}

TableBlockComponentBuilder _buildTableBlockComponentBuilder(
  BuildContext context,
  BlockComponentConfiguration configuration,
) {
  return TableBlockComponentBuilder(
    menuBuilder: (node, editorState, position, dir, onBuild, onClose) =>
        TableMenu(
      node: node,
      editorState: editorState,
      position: position,
      dir: dir,
      onBuild: onBuild,
      onClose: onClose,
    ),
  );
}

TableCellBlockComponentBuilder _buildTableCellBlockComponentBuilder(
  BuildContext context,
  BlockComponentConfiguration configuration,
) {
  return TableCellBlockComponentBuilder(
    colorBuilder: (context, node) {
      final String colorString =
          node.attributes[TableCellBlockKeys.colBackgroundColor] ??
              node.attributes[TableCellBlockKeys.rowBackgroundColor] ??
              '';
      if (colorString.isEmpty) {
        return null;
      }
      return buildEditorCustomizedColor(context, node, colorString);
    },
    menuBuilder: (node, editorState, position, dir, onBuild, onClose) =>
        TableMenu(
      node: node,
      editorState: editorState,
      position: position,
      dir: dir,
      onBuild: onBuild,
      onClose: onClose,
    ),
  );
}

DatabaseViewBlockComponentBuilder _buildDatabaseViewBlockComponentBuilder(
  BuildContext context,
  BlockComponentConfiguration configuration,
) {
  return DatabaseViewBlockComponentBuilder(
    configuration: configuration.copyWith(
      padding: (node) {
        if (UniversalPlatform.isMobile) {
          return configuration.padding(node);
        }
        return const EdgeInsets.symmetric(vertical: 10);
      },
    ),
  );
}

CalloutBlockComponentBuilder _buildCalloutBlockComponentBuilder(
  BuildContext context,
  BlockComponentConfiguration configuration,
) {
  final calloutBGColor = AFThemeExtension.of(context).calloutBGColor;
  return CalloutBlockComponentBuilder(
    configuration: configuration.copyWith(
      padding: (node) {
        if (UniversalPlatform.isMobile) {
          return configuration.padding(node);
        }
        return const EdgeInsets.symmetric(vertical: 10);
      },
      textAlign: (node) => _buildTextAlignInTableCell(
        context,
        node: node,
        configuration: configuration,
      ),
      textStyle: (node, {TextSpan? textSpan}) => _buildTextStyleInTableCell(
        context,
        node: node,
        configuration: configuration,
        textSpan: textSpan,
      ),
    ),
    inlinePadding: const EdgeInsets.symmetric(vertical: 8.0),
    defaultColor: calloutBGColor,
  );
}

DividerBlockComponentBuilder _buildDividerBlockComponentBuilder(
  BuildContext context,
  BlockComponentConfiguration configuration,
  EditorState editorState,
) {
  return DividerBlockComponentBuilder(
    configuration: configuration,
    height: 28.0,
    wrapper: (_, node, child) => MobileBlockActionButtons(
      showThreeDots: false,
      node: node,
      editorState: editorState,
      child: child,
    ),
  );
}

MathEquationBlockComponentBuilder _buildMathEquationBlockComponentBuilder(
  BuildContext context,
  BlockComponentConfiguration configuration,
) {
  return MathEquationBlockComponentBuilder(
    configuration: configuration,
  );
}

CodeBlockComponentBuilder _buildCodeBlockComponentBuilder(
  BuildContext context,
  BlockComponentConfiguration configuration,
  EditorStyleCustomizer styleCustomizer,
) {
  return CodeBlockComponentBuilder(
    styleBuilder: styleCustomizer.codeBlockStyleBuilder,
    configuration: configuration,
    padding: const EdgeInsets.only(left: 20, right: 30, bottom: 34),
    languagePickerBuilder: codeBlockLanguagePickerBuilder,
    copyButtonBuilder: codeBlockCopyBuilder,
  );
}

AIWriterBlockComponentBuilder _buildAIWriterBlockComponentBuilder(
  BuildContext context,
  BlockComponentConfiguration configuration,
) {
  return AIWriterBlockComponentBuilder();
}

AskAIBlockComponentBuilder _buildAskAIBlockComponentBuilder(
  BuildContext context,
  BlockComponentConfiguration configuration,
) {
  return AskAIBlockComponentBuilder();
}

ToggleListBlockComponentBuilder _buildToggleListBlockComponentBuilder(
  BuildContext context,
  BlockComponentConfiguration configuration,
  EditorStyleCustomizer styleCustomizer,
  EdgeInsets? customHeadingPadding,
) {
  return ToggleListBlockComponentBuilder(
    configuration: configuration.copyWith(
      padding: (node) {
        if (customHeadingPadding != null) {
          return customHeadingPadding;
        }

        if (UniversalPlatform.isMobile) {
          final pageStyle = context.read<DocumentPageStyleBloc>().state;
          final factor = pageStyle.fontLayout.factor;
          final headingPaddings =
              pageStyle.lineHeightLayout.headingPaddings.map((e) => e * factor);
          final level =
              (node.attributes[HeadingBlockKeys.level] ?? 6).clamp(1, 6);
          final top = headingPaddings.elementAt(level - 1);
          return configuration.padding(node).copyWith(top: top);
        }

        return const EdgeInsets.only(top: 12.0, bottom: 4.0);
      },
      textStyle: (node, {TextSpan? textSpan}) {
        final textStyle = _buildTextStyleInTableCell(
          context,
          node: node,
          configuration: configuration,
          textSpan: textSpan,
        );
        final level = node.attributes[ToggleListBlockKeys.level] as int?;
        if (level == null) {
          return textStyle;
        }
        return textStyle.merge(styleCustomizer.headingStyleBuilder(level));
      },
      textAlign: (node) => _buildTextAlignInTableCell(
        context,
        node: node,
        configuration: configuration,
      ),
      placeholderText: (node) {
        int? level = node.attributes[ToggleListBlockKeys.level];
        if (level == null) {
          return configuration.placeholderText(node);
        }
        level = level.clamp(1, 6);
        return LocaleKeys.blockPlaceholders_heading.tr(
          args: [level.toString()],
        );
      },
    ),
    textStyleBuilder: (level) => styleCustomizer.headingStyleBuilder(level),
  );
}

OutlineBlockComponentBuilder _buildOutlineBlockComponentBuilder(
  BuildContext context,
  BlockComponentConfiguration configuration,
  EditorStyleCustomizer styleCustomizer,
) {
  return OutlineBlockComponentBuilder(
    configuration: configuration.copyWith(
      placeholderTextStyle: (node, {TextSpan? textSpan}) =>
          styleCustomizer.outlineBlockPlaceholderStyleBuilder(),
      padding: (node) {
        if (UniversalPlatform.isMobile) {
          return configuration.padding(node);
        }
        return const EdgeInsets.only(top: 12.0, bottom: 4.0);
      },
    ),
  );
}

LinkPreviewBlockComponentBuilder _buildLinkPreviewBlockComponentBuilder(
  BuildContext context,
  BlockComponentConfiguration configuration,
) {
  return LinkPreviewBlockComponentBuilder(
    configuration: configuration.copyWith(
      padding: (node) {
        if (UniversalPlatform.isMobile) {
          return configuration.padding(node);
        }
        return const EdgeInsets.symmetric(vertical: 10);
      },
    ),
    cache: LinkPreviewDataCache(),
    showMenu: true,
    menuBuilder: (context, node, state) => Positioned(
      top: 10,
      right: 0,
      child: LinkPreviewMenu(node: node, state: state),
    ),
    builder: (_, node, url, title, description, imageUrl) =>
        CustomLinkPreviewWidget(
      node: node,
      url: url,
      title: title,
      description: description,
      imageUrl: imageUrl,
    ),
  );
}

FileBlockComponentBuilder _buildFileBlockComponentBuilder(
  BuildContext context,
  BlockComponentConfiguration configuration,
) {
  return FileBlockComponentBuilder(
    configuration: configuration,
  );
}

SubPageBlockComponentBuilder _buildSubPageBlockComponentBuilder(
  BuildContext context,
  BlockComponentConfiguration configuration, {
  required EditorStyleCustomizer styleCustomizer,
}) {
  return SubPageBlockComponentBuilder(
    configuration: configuration.copyWith(
      textStyle: (node, {TextSpan? textSpan}) =>
          styleCustomizer.subPageBlockTextStyleBuilder(),
      padding: (node) {
        if (UniversalPlatform.isMobile) {
          return const EdgeInsets.symmetric(horizontal: 18);
        }
        return configuration.padding(node);
      },
    ),
  );
}

SimpleColumnsBlockComponentBuilder _buildSimpleColumnsBlockComponentBuilder(
  BuildContext context,
  BlockComponentConfiguration configuration,
) {
  return SimpleColumnsBlockComponentBuilder(
    configuration: configuration.copyWith(
      padding: (node) {
        if (UniversalPlatform.isMobile) {
          return configuration.padding(node);
        }

        return EdgeInsets.zero;
      },
    ),
  );
}

SimpleColumnBlockComponentBuilder _buildSimpleColumnBlockComponentBuilder(
  BuildContext context,
  BlockComponentConfiguration configuration,
) {
  return SimpleColumnBlockComponentBuilder(
    configuration: configuration.copyWith(
      padding: (_) => EdgeInsets.zero,
    ),
  );
}

TextStyle _buildTextStyleInTableCell(
  BuildContext context, {
  required Node node,
  required BlockComponentConfiguration configuration,
  required TextSpan? textSpan,
}) {
  TextStyle textStyle = configuration.textStyle(node, textSpan: textSpan);

  if (node.isInHeaderColumn ||
      node.isInHeaderRow ||
      node.isInBoldColumn ||
      node.isInBoldRow) {
    textStyle = textStyle.copyWith(
      fontWeight: FontWeight.bold,
    );
  }

  final cellTextColor = node.textColorInColumn ?? node.textColorInRow;

  // enable it if we need to support the text color of the text span
  // final isTextSpanColorNull = textSpan?.style?.color == null;
  // final isTextSpanChildrenColorNull =
  //     textSpan?.children?.every((e) => e.style?.color == null) ?? true;

  if (cellTextColor != null) {
    textStyle = textStyle.copyWith(
      color: buildEditorCustomizedColor(
        context,
        node,
        cellTextColor,
      ),
    );
  }

  return textStyle;
}

TextAlign _buildTextAlignInTableCell(
  BuildContext context, {
  required Node node,
  required BlockComponentConfiguration configuration,
}) {
  final isInTable = node.isInTable;
  if (!isInTable) {
    return configuration.textAlign(node);
  }

  return node.tableAlign.textAlign;
}<|MERGE_RESOLUTION|>--- conflicted
+++ resolved
@@ -15,9 +15,8 @@
 import 'package:flutter_bloc/flutter_bloc.dart';
 import 'package:universal_platform/universal_platform.dart';
 
-<<<<<<< HEAD
 import 'editor_plugins/page_block/custom_page_block_component.dart';
-=======
+
 /// A global configuration for the editor.
 class EditorGlobalConfiguration {
   /// Whether to enable the drag menu in the editor.
@@ -25,7 +24,6 @@
   /// Case 1, resizing the columns block in the desktop, then the drag menu will be disabled.
   static ValueNotifier<bool> enableDragMenu = ValueNotifier(true);
 }
->>>>>>> 249543d6
 
 /// The node types that support slash menu.
 final Set<String> supportSlashMenuNodeTypes = {
