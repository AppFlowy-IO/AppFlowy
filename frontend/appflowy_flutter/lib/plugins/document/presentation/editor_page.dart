--- conflicted
+++ resolved
@@ -1,18 +1,10 @@
 import 'dart:ui' as ui;
 
-<<<<<<< HEAD
-import 'package:flutter/material.dart';
-import 'package:flutter/services.dart';
-
-import 'package:appflowy/generated/locale_keys.g.dart';
-=======
->>>>>>> 70e72d84
 import 'package:appflowy/plugins/document/application/document_bloc.dart';
 import 'package:appflowy/plugins/document/presentation/editor_configuration.dart';
 import 'package:appflowy/plugins/document/presentation/editor_plugins/background_color/theme_background_color.dart';
 import 'package:appflowy/plugins/document/presentation/editor_plugins/i18n/editor_i18n.dart';
 import 'package:appflowy/plugins/document/presentation/editor_plugins/plugins.dart';
-import 'package:appflowy/plugins/document/presentation/editor_plugins/undo_redo/custom_undo_redo_commands.dart';
 import 'package:appflowy/plugins/document/presentation/editor_style.dart';
 import 'package:appflowy/plugins/inline_actions/handlers/date_reference.dart';
 import 'package:appflowy/plugins/inline_actions/handlers/inline_page_reference.dart';
@@ -29,60 +21,6 @@
 import 'package:flutter_bloc/flutter_bloc.dart';
 import 'package:universal_platform/universal_platform.dart';
 
-<<<<<<< HEAD
-final codeBlockLocalization = CodeBlockLocalizations(
-  codeBlockNewParagraph:
-      LocaleKeys.settings_shortcutsPage_commands_codeBlockNewParagraph.tr(),
-  codeBlockIndentLines:
-      LocaleKeys.settings_shortcutsPage_commands_codeBlockIndentLines.tr(),
-  codeBlockOutdentLines:
-      LocaleKeys.settings_shortcutsPage_commands_codeBlockOutdentLines.tr(),
-  codeBlockSelectAll:
-      LocaleKeys.settings_shortcutsPage_commands_codeBlockSelectAll.tr(),
-  codeBlockPasteText:
-      LocaleKeys.settings_shortcutsPage_commands_codeBlockPasteText.tr(),
-  codeBlockAddTwoSpaces:
-      LocaleKeys.settings_shortcutsPage_commands_codeBlockAddTwoSpaces.tr(),
-);
-
-final localizedCodeBlockCommands =
-    codeBlockCommands(localizations: codeBlockLocalization);
-
-final List<CommandShortcutEvent> commandShortcutEvents = [
-  backspaceToTitle,
-  arrowUpToTitle,
-  arrowLeftToTitle,
-  toggleToggleListCommand,
-  ...localizedCodeBlockCommands,
-  customCopyCommand,
-  customPasteCommand,
-  customCutCommand,
-  customUndoCommand,
-  customRedoCommand,
-  ...customTextAlignCommands,
-
-  // remove standard shortcuts for copy, cut, paste, todo
-  ...standardCommandShortcutEvents
-    ..removeWhere(
-      (shortcut) => [
-        copyCommand,
-        cutCommand,
-        pasteCommand,
-        undoCommand,
-        redoCommand,
-        toggleTodoListCommand,
-      ].contains(shortcut),
-    ),
-
-  emojiShortcutEvent,
-];
-
-final List<CommandShortcutEvent> defaultCommandShortcutEvents = [
-  ...commandShortcutEvents.map((e) => e.copyWith()),
-];
-
-=======
->>>>>>> 70e72d84
 /// Wrapper for the appflowy editor.
 class AppFlowyEditorPage extends StatefulWidget {
   const AppFlowyEditorPage({
