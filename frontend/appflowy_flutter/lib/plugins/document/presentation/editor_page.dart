--- conflicted
+++ resolved
@@ -156,8 +156,11 @@
     ]);
 
     indentableBlockTypes.add(ToggleListBlockKeys.type);
-<<<<<<< HEAD
-    convertibleBlockTypes.add(ToggleListBlockKeys.type);
+    convertibleBlockTypes.addAll([
+      ToggleListBlockKeys.type,
+      CalloutBlockKeys.type,
+    ]);
+
     editorLaunchUrl = (url) {
       if (url != null) {
         afLaunchUrlString(url);
@@ -165,12 +168,7 @@
 
       return Future.value(true);
     };
-=======
-    convertibleBlockTypes.addAll([
-      ToggleListBlockKeys.type,
-      CalloutBlockKeys.type,
-    ]);
->>>>>>> 655de30d
+
 
     effectiveScrollController = widget.scrollController ?? ScrollController();
     // disable the color parse in the HTML decoder.
