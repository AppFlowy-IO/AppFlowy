import 'dart:ui' as ui;

import 'package:flutter/material.dart';
import 'package:flutter/services.dart';

import 'package:appflowy/generated/locale_keys.g.dart';
import 'package:appflowy/plugins/document/application/document_bloc.dart';
import 'package:appflowy/plugins/document/presentation/editor_configuration.dart';
import 'package:appflowy/plugins/document/presentation/editor_plugins/align_toolbar_item/custom_text_align_command.dart';
import 'package:appflowy/plugins/document/presentation/editor_plugins/background_color/theme_background_color.dart';
import 'package:appflowy/plugins/document/presentation/editor_plugins/base/format_arrow_character.dart';
import 'package:appflowy/plugins/document/presentation/editor_plugins/base/page_reference_commands.dart';
import 'package:appflowy/plugins/document/presentation/editor_plugins/callout/callout_block_shortcuts.dart';
import 'package:appflowy/plugins/document/presentation/editor_plugins/i18n/editor_i18n.dart';
import 'package:appflowy/plugins/document/presentation/editor_plugins/mention/slash_menu_items.dart';
import 'package:appflowy/plugins/document/presentation/editor_plugins/plugins.dart';
import 'package:appflowy/plugins/document/presentation/editor_style.dart';
import 'package:appflowy/plugins/inline_actions/handlers/date_reference.dart';
import 'package:appflowy/plugins/inline_actions/handlers/inline_page_reference.dart';
import 'package:appflowy/plugins/inline_actions/handlers/reminder_reference.dart';
import 'package:appflowy/plugins/inline_actions/inline_actions_command.dart';
import 'package:appflowy/plugins/inline_actions/inline_actions_service.dart';
import 'package:appflowy/workspace/application/settings/appearance/appearance_cubit.dart';
import 'package:appflowy/workspace/application/settings/shortcuts/settings_shortcuts_service.dart';
import 'package:appflowy/workspace/application/view_info/view_info_bloc.dart';
import 'package:appflowy/workspace/presentation/home/af_focus_manager.dart';
import 'package:appflowy/workspace/presentation/settings/widgets/emoji_picker/emoji_picker.dart';
import 'package:appflowy_editor/appflowy_editor.dart';
import 'package:appflowy_editor_plugins/appflowy_editor_plugins.dart';
import 'package:collection/collection.dart';
import 'package:easy_localization/easy_localization.dart';
import 'package:flowy_infra/theme_extension.dart';
import 'package:flowy_infra_ui/flowy_infra_ui.dart';
import 'package:flutter_bloc/flutter_bloc.dart';

final codeBlockLocalization = CodeBlockLocalizations(
  codeBlockNewParagraph:
      LocaleKeys.settings_shortcuts_commands_codeBlockNewParagraph.tr(),
  codeBlockIndentLines:
      LocaleKeys.settings_shortcuts_commands_codeBlockIndentLines.tr(),
  codeBlockOutdentLines:
      LocaleKeys.settings_shortcuts_commands_codeBlockOutdentLines.tr(),
  codeBlockSelectAll:
      LocaleKeys.settings_shortcuts_commands_codeBlockSelectAll.tr(),
  codeBlockPasteText:
      LocaleKeys.settings_shortcuts_commands_codeBlockPasteText.tr(),
  codeBlockAddTwoSpaces:
      LocaleKeys.settings_shortcuts_commands_codeBlockAddTwoSpaces.tr(),
);

final localizedCodeBlockCommands =
    codeBlockCommands(localizations: codeBlockLocalization);

final List<CommandShortcutEvent> commandShortcutEvents = [
  toggleToggleListCommand,
  ...localizedCodeBlockCommands,
  customCopyCommand,
  customPasteCommand,
  customCutCommand,
  ...customTextAlignCommands,

  // remove standard shortcuts for copy, cut, paste, todo
  ...standardCommandShortcutEvents
    ..removeWhere(
      (shortcut) => [
        copyCommand,
        cutCommand,
        pasteCommand,
        toggleTodoListCommand,
      ].contains(shortcut),
    ),

  emojiShortcutEvent,
];

final List<CommandShortcutEvent> defaultCommandShortcutEvents = [
  ...commandShortcutEvents.map((e) => e.copyWith()),
];

/// Wrapper for the appflowy editor.
class AppFlowyEditorPage extends StatefulWidget {
  const AppFlowyEditorPage({
    super.key,
    required this.editorState,
    this.header,
    this.shrinkWrap = false,
    this.scrollController,
    this.autoFocus,
    required this.styleCustomizer,
    this.showParagraphPlaceholder,
    this.placeholderText,
    this.initialSelection,
    this.useViewInfoBloc = true,
  });

  final Widget? header;
  final EditorState editorState;
  final ScrollController? scrollController;
  final bool shrinkWrap;
  final bool? autoFocus;
  final EditorStyleCustomizer styleCustomizer;
  final ShowPlaceholder? showParagraphPlaceholder;
  final String Function(Node)? placeholderText;

  /// Used to provide an initial selection on Page-load
  final Selection? initialSelection;

  final bool useViewInfoBloc;

  @override
  State<AppFlowyEditorPage> createState() => _AppFlowyEditorPageState();
}

class _AppFlowyEditorPageState extends State<AppFlowyEditorPage> {
  late final ScrollController effectiveScrollController;

  late final InlineActionsService inlineActionsService = InlineActionsService(
    context: context,
    handlers: [
      InlinePageReferenceService(currentViewId: documentBloc.documentId),
      DateReferenceService(context),
      ReminderReferenceService(context),
    ],
  );

  late final List<CommandShortcutEvent> cmdShortcutEvents = [
    ...commandShortcutEvents,
    ..._buildFindAndReplaceCommands(),
  ];

  final List<ToolbarItem> toolbarItems = [
    smartEditItem..isActive = onlyShowInSingleTextTypeSelectionAndExcludeTable,
    paragraphItem..isActive = onlyShowInSingleTextTypeSelectionAndExcludeTable,
    ...headingItems
      ..forEach((e) => e.isActive = onlyShowInSingleSelectionAndTextType),
    ...markdownFormatItems..forEach((e) => e.isActive = showInAnyTextType),
    quoteItem..isActive = onlyShowInSingleTextTypeSelectionAndExcludeTable,
    bulletedListItem
      ..isActive = onlyShowInSingleTextTypeSelectionAndExcludeTable,
    numberedListItem
      ..isActive = onlyShowInSingleTextTypeSelectionAndExcludeTable,
    inlineMathEquationItem,
    linkItem,
    alignToolbarItem,
    buildTextColorItem(),
    buildHighlightColorItem(),
    customizeFontToolbarItem,
  ];

  late final List<SelectionMenuItem> slashMenuItems;

  List<CharacterShortcutEvent> get characterShortcutEvents => [
        // code block
        ...codeBlockCharacterEvents,

        // callout block
        insertNewLineInCalloutBlock,

        // toggle list
        formatGreaterToToggleList,
        insertChildNodeInsideToggleList,

        // customize the slash menu command
        customSlashCommand(
          slashMenuItems,
          style: styleCustomizer.selectionMenuStyleBuilder(),
        ),

<<<<<<< HEAD
        // emoji shortcut command
        emojiShortcutCommand(context),
=======
        customFormatGreaterEqual,
>>>>>>> bb3e9d5b

        ...standardCharacterShortcutEvents
          ..removeWhere(
            (shortcut) => [
              slashCommand, // Remove default slash command
              formatGreaterEqual, // Overridden by customFormatGreaterEqual
            ].contains(shortcut),
          ),

        /// Inline Actions
        /// - Reminder
        /// - Inline-page reference
        inlineActionsCommand(
          inlineActionsService,
          style: styleCustomizer.inlineActionsMenuStyleBuilder(),
        ),

        /// Inline page menu
        /// - Using `[[`
        pageReferenceShortcutBrackets(
          context,
          documentBloc.documentId,
          styleCustomizer.inlineActionsMenuStyleBuilder(),
        ),

        /// - Using `+`
        pageReferenceShortcutPlusSign(
          context,
          documentBloc.documentId,
          styleCustomizer.inlineActionsMenuStyleBuilder(),
        ),
      ];

  EditorStyleCustomizer get styleCustomizer => widget.styleCustomizer;
  DocumentBloc get documentBloc => context.read<DocumentBloc>();

  late final EditorScrollController editorScrollController;

  late final ViewInfoBloc viewInfoBloc = context.read<ViewInfoBloc>();

  Future<bool> showSlashMenu(editorState) async => customSlashCommand(
        slashMenuItems,
        shouldInsertSlash: false,
        style: styleCustomizer.selectionMenuStyleBuilder(),
      ).handler(editorState);

  AFFocusManager? focusManager;

  void _loseFocus() => widget.editorState.selection = null;

  @override
  void initState() {
    super.initState();

    if (widget.useViewInfoBloc) {
      viewInfoBloc.add(
        ViewInfoEvent.registerEditorState(editorState: widget.editorState),
      );
    }

    _initEditorL10n();
    _initializeShortcuts();
    appFlowyEditorAutoScrollEdgeOffset = 220;
    indentableBlockTypes.add(ToggleListBlockKeys.type);
    convertibleBlockTypes.add(ToggleListBlockKeys.type);
    slashMenuItems = _customSlashMenuItems();
    effectiveScrollController = widget.scrollController ?? ScrollController();
    // disable the color parse in the HTML decoder.
    DocumentHTMLDecoder.enableColorParse = false;

    editorScrollController = EditorScrollController(
      editorState: widget.editorState,
      shrinkWrap: widget.shrinkWrap,
      scrollController: effectiveScrollController,
    );

    // keep the previous font style when typing new text.
    supportSlashMenuNodeWhiteList.addAll([
      ToggleListBlockKeys.type,
    ]);
    toolbarItemWhiteList.addAll([
      ToggleListBlockKeys.type,
      CalloutBlockKeys.type,
      TableBlockKeys.type,
    ]);
    AppFlowyRichTextKeys.supportSliced.add(AppFlowyRichTextKeys.fontFamily);

    // customize the dynamic theme color
    _customizeBlockComponentBackgroundColorDecorator();

    WidgetsBinding.instance.addPostFrameCallback((_) {
      if (!mounted) {
        return;
      }

      focusManager = AFFocusManager.maybeOf(context);
      focusManager?.loseFocusNotifier.addListener(_loseFocus);

      if (widget.initialSelection != null) {
        widget.editorState.updateSelectionWithReason(widget.initialSelection);
      }
    });
  }

  @override
  void didChangeDependencies() {
    final currFocusManager = AFFocusManager.maybeOf(context);
    if (focusManager != currFocusManager) {
      focusManager?.loseFocusNotifier.removeListener(_loseFocus);
      focusManager = currFocusManager;
      focusManager?.loseFocusNotifier.addListener(_loseFocus);
    }
    super.didChangeDependencies();
  }

  @override
  void dispose() {
    focusManager?.loseFocusNotifier.removeListener(_loseFocus);

    if (widget.useViewInfoBloc && !viewInfoBloc.isClosed) {
      viewInfoBloc.add(const ViewInfoEvent.unregisterEditorState());
    }

    SystemChannels.textInput.invokeMethod('TextInput.hide');

    if (widget.scrollController == null) {
      effectiveScrollController.dispose();
    }
    inlineActionsService.dispose();
    editorScrollController.dispose();

    super.dispose();
  }

  @override
  Widget build(BuildContext context) {
    final (bool autoFocus, Selection? selection) =
        _computeAutoFocusParameters();

    final isRTL =
        context.read<AppearanceSettingsCubit>().state.layoutDirection ==
            LayoutDirection.rtlLayout;
    final textDirection = isRTL ? ui.TextDirection.rtl : ui.TextDirection.ltr;

    _setRTLToolbarItems(
      context.read<AppearanceSettingsCubit>().state.enableRtlToolbarItems,
    );

    final editor = Directionality(
      textDirection: textDirection,
      child: AppFlowyEditor(
        editorState: widget.editorState,
        editorScrollController: editorScrollController,
        // setup the auto focus parameters
        autoFocus: widget.autoFocus ?? autoFocus,
        focusedSelection: selection,
        // setup the theme
        editorStyle: styleCustomizer.style(),
        // customize the block builders
        blockComponentBuilders: getEditorBuilderMap(
          slashMenuItems: slashMenuItems,
          context: context,
          editorState: widget.editorState,
          styleCustomizer: widget.styleCustomizer,
          showParagraphPlaceholder: widget.showParagraphPlaceholder,
          placeholderText: widget.placeholderText,
        ),
        // customize the shortcuts
        characterShortcutEvents: characterShortcutEvents,
        commandShortcutEvents: cmdShortcutEvents,
        // customize the context menu items
        contextMenuItems: customContextMenuItems,
        // customize the header and footer.
        header: widget.header,
        footer: GestureDetector(
          behavior: HitTestBehavior.translucent,
          onTap: () async {
            // if the last one isn't a empty node, insert a new empty node.
            await _focusOnLastEmptyParagraph();
          },
          child: VSpace(PlatformExtension.isDesktopOrWeb ? 200 : 400),
        ),
      ),
    );

    final editorState = widget.editorState;

    if (PlatformExtension.isMobile) {
      return AppFlowyMobileToolbar(
        toolbarHeight: 42.0,
        editorState: editorState,
        toolbarItemsBuilder: (sel) => buildMobileToolbarItems(editorState, sel),
        child: MobileFloatingToolbar(
          editorState: editorState,
          editorScrollController: editorScrollController,
          toolbarBuilder: (_, anchor, closeToolbar) =>
              CustomMobileFloatingToolbar(
            editorState: editorState,
            anchor: anchor,
            closeToolbar: closeToolbar,
          ),
          child: editor,
        ),
      );
    }

    return Center(
      child: FloatingToolbar(
        style: styleCustomizer.floatingToolbarStyleBuilder(),
        items: toolbarItems,
        editorState: editorState,
        editorScrollController: editorScrollController,
        textDirection: textDirection,
        child: editor,
      ),
    );
  }

  List<SelectionMenuItem> _customSlashMenuItems() {
    final items = [...standardSelectionMenuItems];
    final imageItem = items
        .firstWhereOrNull((e) => e.name == AppFlowyEditorL10n.current.image);
    if (imageItem != null) {
      final imageItemIndex = items.indexOf(imageItem);
      if (imageItemIndex != -1) {
        items[imageItemIndex] = customImageMenuItem;
      }
    }
    return [
      ...items,
      inlineGridMenuItem(documentBloc),
      referencedGridMenuItem,
      inlineBoardMenuItem(documentBloc),
      referencedBoardMenuItem,
      inlineCalendarMenuItem(documentBloc),
      referencedCalendarMenuItem,
      referencedDocumentMenuItem,
      calloutItem,
      outlineItem,
      mathEquationItem,
      codeBlockItem(LocaleKeys.document_selectionMenu_codeBlock.tr()),
      toggleListBlockItem,
      emojiMenuItem,
      autoGeneratorMenuItem,
      dateMenuItem,
      videoBlockItem(LocaleKeys.document_plugins_video_label.tr()),
    ];
  }

  (bool, Selection?) _computeAutoFocusParameters() {
    if (widget.editorState.document.isEmpty) {
      return (true, Selection.collapsed(Position(path: [0])));
    }
    return const (false, null);
  }

  Future<void> _initializeShortcuts() async {
    defaultCommandShortcutEvents;
    final settingsShortcutService = SettingsShortcutService();
    final customizeShortcuts =
        await settingsShortcutService.getCustomizeShortcuts();
    await settingsShortcutService.updateCommandShortcuts(
      cmdShortcutEvents,
      customizeShortcuts,
    );
  }

  void _setRTLToolbarItems(bool enableRtlToolbarItems) {
    final textDirectionItemIds = textDirectionItems.map((e) => e.id);
    // clear all the text direction items
    toolbarItems.removeWhere((item) => textDirectionItemIds.contains(item.id));
    // only show the rtl item when the layout direction is ltr.
    if (enableRtlToolbarItems) {
      toolbarItems.addAll(textDirectionItems);
    }
  }

  List<CommandShortcutEvent> _buildFindAndReplaceCommands() {
    return findAndReplaceCommands(
      context: context,
      style: FindReplaceStyle(
        findMenuBuilder: (
          context,
          editorState,
          localizations,
          style,
          showReplaceMenu,
          onDismiss,
        ) =>
            Material(
          child: DecoratedBox(
            decoration: BoxDecoration(
              color: Theme.of(context).colorScheme.surfaceContainerHighest,
              borderRadius: BorderRadius.circular(4),
            ),
            child: FindAndReplaceMenuWidget(
              editorState: editorState,
              onDismiss: onDismiss,
            ),
          ),
        ),
      ),
    );
  }

  void _customizeBlockComponentBackgroundColorDecorator() {
    blockComponentBackgroundColorDecorator = (Node node, String colorString) =>
        buildEditorCustomizedColor(context, node, colorString);
  }

  void _initEditorL10n() => AppFlowyEditorL10n.current = EditorI18n();

  Future<void> _focusOnLastEmptyParagraph() async {
    final editorState = widget.editorState;
    final root = editorState.document.root;
    final lastNode = root.children.lastOrNull;
    final transaction = editorState.transaction;
    if (lastNode == null ||
        lastNode.delta?.isEmpty == false ||
        lastNode.type != ParagraphBlockKeys.type) {
      transaction.insertNode([root.children.length], paragraphNode());
      transaction.afterSelection = Selection.collapsed(
        Position(path: [root.children.length]),
      );
    } else {
      transaction.afterSelection = Selection.collapsed(
        Position(path: lastNode.path),
      );
    }
    await editorState.apply(transaction);
  }
}

Color? buildEditorCustomizedColor(
  BuildContext context,
  Node node,
  String colorString,
) {
  // the color string is from FlowyTint.
  final tintColor = FlowyTint.values.firstWhereOrNull(
    (e) => e.id == colorString,
  );
  if (tintColor != null) {
    return tintColor.color(context);
  }

  final themeColor = themeBackgroundColors[colorString];
  if (themeColor != null) {
    return themeColor.color(context);
  }

  if (colorString == optionActionColorDefaultColor) {
    final defaultColor = node.type == CalloutBlockKeys.type
        ? AFThemeExtension.of(context).calloutBGColor
        : Colors.transparent;
    return defaultColor;
  }

  if (colorString == tableCellDefaultColor) {
    return AFThemeExtension.of(context).tableCellBGColor;
  }

  return null;
}

bool showInAnyTextType(EditorState editorState) {
  final selection = editorState.selection;
  if (selection == null) {
    return false;
  }

  final nodes = editorState.getNodesInSelection(selection);
  return nodes.any((node) => toolbarItemWhiteList.contains(node.type));
}<|MERGE_RESOLUTION|>--- conflicted
+++ resolved
@@ -166,13 +166,10 @@
           style: styleCustomizer.selectionMenuStyleBuilder(),
         ),
 
-<<<<<<< HEAD
         // emoji shortcut command
         emojiShortcutCommand(context),
-=======
+
         customFormatGreaterEqual,
->>>>>>> bb3e9d5b
-
         ...standardCharacterShortcutEvents
           ..removeWhere(
             (shortcut) => [
