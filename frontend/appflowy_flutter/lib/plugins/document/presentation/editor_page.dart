--- conflicted
+++ resolved
@@ -184,30 +184,15 @@
             : TextDirection.ltr;
 
     return Center(
-<<<<<<< HEAD
-      child: ConstrainedBox(
-        constraints: const BoxConstraints(
-          maxWidth: double.infinity,
-          maxHeight: double.infinity,
-        ),
-        child: FloatingToolbar(
-          style: styleCustomizer.floatingToolbarStyleBuilder(),
-          items: toolbarItems,
-          editorState: widget.editorState,
-          scrollController: effectiveScrollController,
-          child: Directionality(
-            textDirection: layoutDirection,
-            child: editor,
-          ),
-        ),
-=======
       child: FloatingToolbar(
         style: styleCustomizer.floatingToolbarStyleBuilder(),
         items: toolbarItems,
         editorState: widget.editorState,
         editorScrollController: editorScrollController,
-        child: editor,
->>>>>>> 5f4e3ecc
+        child: Directionality(
+          textDirection: layoutDirection,
+          child: editor,
+        ),
       ),
     );
   }
