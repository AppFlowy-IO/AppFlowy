--- conflicted
+++ resolved
@@ -54,7 +54,6 @@
 class _AppFlowyEditorPageState extends State<AppFlowyEditorPage> {
   late final ScrollController effectiveScrollController;
 
-<<<<<<< HEAD
   late final InlineActionsService inlineActionsService = InlineActionsService(
     context: context,
     handlers: [
@@ -63,8 +62,6 @@
       ReminderReferenceService(context).reminderReferenceDelegate,
     ],
   );
-=======
-  final inlinePageReferenceService = InlinePageReferenceService();
 
   late final List<CommandShortcutEvent> commandShortcutEvents = [
     toggleToggleListCommand,
@@ -75,7 +72,6 @@
     ...standardCommandShortcutEvents,
     ..._buildFindAndReplaceCommands(),
   ];
->>>>>>> f7749bdc
 
   final List<ToolbarItem> toolbarItems = [
     smartEditItem..isActive = onlyShowInSingleTextTypeSelectionAndExcludeTable,
@@ -482,7 +478,7 @@
     final customizeShortcuts =
         await settingsShortcutService.getCustomizeShortcuts();
     await settingsShortcutService.updateCommandShortcuts(
-      standardCommandShortcutEvents,
+      commandShortcutEvents,
       customizeShortcuts,
     );
   }
