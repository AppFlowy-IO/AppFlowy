--- conflicted
+++ resolved
@@ -30,52 +30,6 @@
 
   @override
   Widget build(BuildContext context) {
-<<<<<<< HEAD
-    return AppFlowyPopover(
-      controller: popoverController,
-      triggerActions: PopoverTriggerFlags.click,
-      constraints: BoxConstraints.expand(
-        width: emojiPickerSize.width,
-        height: emojiPickerSize.height,
-      ),
-      offset: offset,
-      direction: direction ?? PopoverDirection.rightWithTopAligned,
-      popupBuilder: (context) => _buildEmojiPicker(),
-      child: emoji.isEmpty && defaultIcon != null
-          ? FlowyButton(
-              useIntrinsicWidth: true,
-              text: defaultIcon!,
-              onTap: () => popoverController.show(),
-            )
-          : FlowyTextButton(
-              emoji,
-              overflow: TextOverflow.visible,
-              fontSize: emojiSize,
-              padding: EdgeInsets.zero,
-              constraints: const BoxConstraints(minWidth: 35.0),
-              fillColor: Colors.transparent,
-              mainAxisAlignment: MainAxisAlignment.center,
-              onPressed: () {
-                popoverController.show();
-              },
-            ),
-    );
-  }
-
-  Widget _buildEmojiPicker() {
-    return Container(
-      width: emojiPickerSize.width,
-      height: emojiPickerSize.height,
-      padding: const EdgeInsets.all(4.0),
-      child: EmojiSelectionMenu(
-        onSubmitted: (emoji) {
-          onSubmitted(emoji, popoverController);
-          popoverController.close();
-        },
-        onExit: () {},
-      ),
-    );
-=======
     if (PlatformExtension.isDesktopOrWeb) {
       return AppFlowyPopover(
         controller: popoverController,
@@ -84,6 +38,8 @@
           width: emojiPickerSize.width,
           height: emojiPickerSize.height,
         ),
+        offset: offset,
+        direction: direction ?? PopoverDirection.rightWithTopAligned,
         popupBuilder: (context) => Container(
           width: emojiPickerSize.width,
           height: emojiPickerSize.height,
@@ -128,6 +84,5 @@
         },
       );
     }
->>>>>>> afc64735
   }
 }