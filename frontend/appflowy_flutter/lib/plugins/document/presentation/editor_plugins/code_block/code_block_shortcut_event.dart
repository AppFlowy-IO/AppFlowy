<<<<<<< HEAD
import 'package:flutter/material.dart';

import 'package:appflowy/plugins/document/presentation/editor_plugins/plugins.dart';
import 'package:appflowy_editor/appflowy_editor.dart';
=======
import 'package:appflowy/generated/locale_keys.g.dart';
import 'package:appflowy/plugins/document/presentation/editor_plugins/plugins.dart';
import 'package:appflowy_editor/appflowy_editor.dart';
import 'package:easy_localization/easy_localization.dart';
import 'package:flutter/material.dart';
>>>>>>> 57778307

final List<CharacterShortcutEvent> codeBlockCharacterEvents = [
  enterInCodeBlock,
  ...ignoreKeysInCodeBlock,
];

final List<CommandShortcutEvent> codeBlockCommands = [
  insertNewParagraphNextToCodeBlockCommand,
  pasteInCodeblock,
  selectAllInCodeBlockCommand,
  tabToInsertSpacesInCodeBlockCommand,
  tabToDeleteSpacesInCodeBlockCommand,
];

/// press the enter key in code block to insert a new line in it.
///
/// - support
///   - desktop
///   - web
///   - mobile
///
final CharacterShortcutEvent enterInCodeBlock = CharacterShortcutEvent(
  key: 'press enter in code block',
  character: '\n',
  handler: _enterInCodeBlockCommandHandler,
);

/// ignore ' ', '/', '_', '*' in code block.
///
/// - support
///   - desktop
///   - web
///   - mobile
///
final List<CharacterShortcutEvent> ignoreKeysInCodeBlock =
    [' ', '/', '_', '*', '~', '-']
        .map(
          (e) => CharacterShortcutEvent(
            key: 'press enter in code block',
            character: e,
            handler: (editorState) => _ignoreKeysInCodeBlockCommandHandler(
              editorState,
              e,
            ),
          ),
        )
        .toList();

/// shift + enter to insert a new node next to the code block.
///
/// - support
///   - desktop
///   - web
///
final CommandShortcutEvent insertNewParagraphNextToCodeBlockCommand =
    CommandShortcutEvent(
  key: 'insert a new paragraph next to the code block',
  command: 'shift+enter',
  getDescription:
      LocaleKeys.settings_shortcuts_commands_codeBlockNewParagraph.tr,
  handler: _insertNewParagraphNextToCodeBlockCommandHandler,
);

/// tab to insert two spaces at the line start in code block.
///
/// - support
///   - desktop
///   - web
final CommandShortcutEvent tabToInsertSpacesInCodeBlockCommand =
    CommandShortcutEvent(
  key: 'tab to insert two spaces at the line start in code block',
  command: 'tab',
<<<<<<< HEAD
  getDescription: () => 'Insert two spaces at the line start in code block',
  handler: (editorState) => _indentationInCodeBlockCommandHandler(
    editorState,
    true,
  ),
=======
  getDescription:
      LocaleKeys.settings_shortcuts_commands_codeBlockAddTwoSpaces.tr,
  handler: _tabToInsertSpacesInCodeBlockCommandHandler,
>>>>>>> 57778307
);

/// shift+tab to delete two spaces at the line start in code block if needed.
///
/// - support
///   - desktop
///   - web
final CommandShortcutEvent tabToDeleteSpacesInCodeBlockCommand =
    CommandShortcutEvent(
  key: 'shift + tab to delete two spaces at the line start in code block',
  command: 'shift+tab',
<<<<<<< HEAD
  getDescription: () => 'Delete two spaces at the line start in code block',
  handler: (editorState) => _indentationInCodeBlockCommandHandler(
    editorState,
    false,
  ),
=======
  getDescription:
      LocaleKeys.settings_shortcuts_commands_codeBlockDeleteTwoSpaces.tr,
  handler: _tabToDeleteSpacesInCodeBlockCommandHandler,
>>>>>>> 57778307
);

/// CTRL+A to select all content inside a Code Block, if cursor is inside one.
///
/// - support
///   - desktop
///   - web
final CommandShortcutEvent selectAllInCodeBlockCommand = CommandShortcutEvent(
  key: 'ctrl + a to select all content inside a code block',
  command: 'ctrl+a',
  macOSCommand: 'meta+a',
  getDescription: LocaleKeys.settings_shortcuts_commands_codeBlockSelectAll.tr,
  handler: _selectAllInCodeBlockCommandHandler,
);

/// ctrl + v to paste text in code block.
///
/// - support
///   - desktop
///   - web
final CommandShortcutEvent pasteInCodeblock = CommandShortcutEvent(
  key: 'paste in codeblock',
  command: 'ctrl+v',
  macOSCommand: 'cmd+v',
  getDescription: LocaleKeys.settings_shortcuts_commands_codeBlockPasteText.tr,
  handler: _pasteInCodeBlock,
);

CharacterShortcutEventHandler _enterInCodeBlockCommandHandler =
    (editorState) async {
  final selection = editorState.selection;
  if (selection == null || !selection.isCollapsed) {
    return false;
  }
  final node = editorState.getNodeAtPath(selection.end.path);
  if (node == null || node.type != CodeBlockKeys.type) {
    return false;
  }

  final lines = node.delta?.toPlainText().split('\n');
  int spaces = 0;
  if (lines?.isNotEmpty == true) {
    int index = 0;
    for (final line in lines!) {
      if (index <= selection.endIndex &&
          selection.endIndex <= index + line.length) {
        final lineSpaces = line.length - line.trimLeft().length;
        spaces = lineSpaces;
        break;
      }
      index += line.length + 1;
    }
  }

  final transaction = editorState.transaction
    ..insertText(
      node,
      selection.end.offset,
      '\n${' ' * spaces}',
    );
  await editorState.apply(transaction);
  return true;
};

Future<bool> _ignoreKeysInCodeBlockCommandHandler(
  EditorState editorState,
  String key,
) async {
  final selection = editorState.selection;
  if (selection == null || !selection.isCollapsed) {
    return false;
  }
  final node = editorState.getNodeAtPath(selection.end.path);
  if (node == null || node.type != CodeBlockKeys.type) {
    return false;
  }
  await editorState.insertTextAtCurrentSelection(key);
  return true;
}

CommandShortcutEventHandler _insertNewParagraphNextToCodeBlockCommandHandler =
    (editorState) {
  final selection = editorState.selection;
  if (selection == null || !selection.isCollapsed) {
    return KeyEventResult.ignored;
  }
  final node = editorState.getNodeAtPath(selection.end.path);
  final delta = node?.delta;
  if (node == null || delta == null || node.type != CodeBlockKeys.type) {
    return KeyEventResult.ignored;
  }
  final sliced = delta.slice(selection.startIndex);
  final transaction = editorState.transaction
    ..deleteText(
      // delete the text after the cursor in the code block
      node,
      selection.startIndex,
      delta.length - selection.startIndex,
    )
    ..insertNode(
      // insert a new paragraph node with the sliced delta after the code block
      selection.end.path.next,
      paragraphNode(
        attributes: {
          'delta': sliced.toJson(),
        },
      ),
    )
    ..afterSelection = Selection.collapsed(
      Position(path: selection.end.path.next),
    );
  editorState.apply(transaction);
  return KeyEventResult.handled;
};

KeyEventResult _indentationInCodeBlockCommandHandler(
  EditorState editorState,
  bool shouldIndent,
) {
  final selection = editorState.selection;
  if (selection == null) {
    return KeyEventResult.ignored;
  }
  final node = editorState.getNodeAtPath(selection.end.path);
  final delta = node?.delta;
  if (node == null || delta == null || node.type != CodeBlockKeys.type) {
    return KeyEventResult.ignored;
  }

  const spaces = '  ';
  final lines = delta.toPlainText().split('\n');
  int index = 0;

  // We store indexes to be indented in a list, because we should
  // indent it in a reverse order to not mess up the offsets.
  final List<int> transactions = [];

  for (final line in lines) {
    if (!shouldIndent && line.startsWith(spaces) || shouldIndent) {
      bool shouldTransform = false;
      if (selection.isCollapsed) {
        shouldTransform = index <= selection.endIndex &&
            selection.endIndex <= index + line.length;
      } else {
        shouldTransform = index + line.length >= selection.startIndex &&
            selection.endIndex >= index;

        if (shouldIndent && line.trim().isEmpty) {
          shouldTransform = false;
        }
      }

      if (shouldTransform) {
        transactions.add(index);
      }
    }

    index += line.length + 1;
  }

  if (transactions.isEmpty) {
    return KeyEventResult.ignored;
  }

  final transaction = editorState.transaction;

  for (final index in transactions.reversed) {
    if (shouldIndent) {
      transaction.insertText(node, index, spaces);
    } else {
      transaction.deleteText(node, index, spaces.length);
    }
  }

  // In case the selection is made backwards, we store the start
  // and end here, we will adjust the order later
  final start = !selection.isBackward ? selection.end : selection.start;
  final end = !selection.isBackward ? selection.start : selection.end;

  final endOffset = shouldIndent
      ? end.offset + (spaces.length * transactions.length)
      : end.offset - (spaces.length * transactions.length);

  final endSelection = end.copyWith(offset: endOffset);

  final startOffset = shouldIndent
      ? start.offset + spaces.length
      : start.offset - spaces.length;

  final startSelection = selection.isCollapsed
      ? endSelection
      : start.copyWith(offset: startOffset);

  transaction.afterSelection = selection.copyWith(
    start: selection.isBackward ? startSelection : endSelection,
    end: selection.isBackward ? endSelection : startSelection,
  );

  editorState.apply(transaction);

  return KeyEventResult.handled;
}

CommandShortcutEventHandler _selectAllInCodeBlockCommandHandler =
    (editorState) {
  final selection = editorState.selection;
  if (selection == null || !selection.isSingle) {
    return KeyEventResult.ignored;
  }

  final node = editorState.getNodeAtPath(selection.end.path);
  final delta = node?.delta;
  if (node == null || delta == null || node.type != CodeBlockKeys.type) {
    return KeyEventResult.ignored;
  }

  editorState.service.selectionService.updateSelection(
    Selection.single(
      path: node.path,
      startOffset: 0,
      endOffset: delta.length,
    ),
  );

  return KeyEventResult.handled;
};

CommandShortcutEventHandler _pasteInCodeBlock = (editorState) {
  var selection = editorState.selection;

  if (selection == null) {
    return KeyEventResult.ignored;
  }

  if (editorState.getNodesInSelection(selection).length != 1) {
    return KeyEventResult.ignored;
  }

  final node = editorState.getNodeAtPath(selection.end.path);
  if (node == null || node.type != CodeBlockKeys.type) {
    return KeyEventResult.ignored;
  }

  // delete the selection first.
  if (!selection.isCollapsed) {
    editorState.deleteSelection(selection);
  }

  // fetch selection again.
  selection = editorState.selection;
  if (selection == null) {
    return KeyEventResult.skipRemainingHandlers;
  }
  assert(selection.isCollapsed);

  () async {
    final data = await AppFlowyClipboard.getData();
    final text = data.text;
    if (text != null && text.isNotEmpty) {
      final transaction = editorState.transaction
        ..insertText(
          node,
          selection!.end.offset,
          text,
        );

      await editorState.apply(transaction);
    }
  }();

  return KeyEventResult.handled;
};<|MERGE_RESOLUTION|>--- conflicted
+++ resolved
@@ -1,15 +1,9 @@
-<<<<<<< HEAD
 import 'package:flutter/material.dart';
 
-import 'package:appflowy/plugins/document/presentation/editor_plugins/plugins.dart';
-import 'package:appflowy_editor/appflowy_editor.dart';
-=======
 import 'package:appflowy/generated/locale_keys.g.dart';
 import 'package:appflowy/plugins/document/presentation/editor_plugins/plugins.dart';
 import 'package:appflowy_editor/appflowy_editor.dart';
 import 'package:easy_localization/easy_localization.dart';
-import 'package:flutter/material.dart';
->>>>>>> 57778307
 
 final List<CharacterShortcutEvent> codeBlockCharacterEvents = [
   enterInCodeBlock,
@@ -82,17 +76,12 @@
     CommandShortcutEvent(
   key: 'tab to insert two spaces at the line start in code block',
   command: 'tab',
-<<<<<<< HEAD
-  getDescription: () => 'Insert two spaces at the line start in code block',
+  getDescription:
+      LocaleKeys.settings_shortcuts_commands_codeBlockAddTwoSpaces.tr,
   handler: (editorState) => _indentationInCodeBlockCommandHandler(
     editorState,
     true,
   ),
-=======
-  getDescription:
-      LocaleKeys.settings_shortcuts_commands_codeBlockAddTwoSpaces.tr,
-  handler: _tabToInsertSpacesInCodeBlockCommandHandler,
->>>>>>> 57778307
 );
 
 /// shift+tab to delete two spaces at the line start in code block if needed.
@@ -104,17 +93,12 @@
     CommandShortcutEvent(
   key: 'shift + tab to delete two spaces at the line start in code block',
   command: 'shift+tab',
-<<<<<<< HEAD
-  getDescription: () => 'Delete two spaces at the line start in code block',
+  getDescription:
+      LocaleKeys.settings_shortcuts_commands_codeBlockDeleteTwoSpaces.tr,
   handler: (editorState) => _indentationInCodeBlockCommandHandler(
     editorState,
     false,
   ),
-=======
-  getDescription:
-      LocaleKeys.settings_shortcuts_commands_codeBlockDeleteTwoSpaces.tr,
-  handler: _tabToDeleteSpacesInCodeBlockCommandHandler,
->>>>>>> 57778307
 );
 
 /// CTRL+A to select all content inside a Code Block, if cursor is inside one.
