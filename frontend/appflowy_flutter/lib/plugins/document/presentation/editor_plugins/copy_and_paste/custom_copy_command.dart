import 'dart:convert';

import 'package:appflowy/plugins/document/presentation/editor_plugins/copy_and_paste/clipboard_service.dart';
import 'package:appflowy/plugins/document/presentation/editor_plugins/sub_page/sub_page_block_component.dart';
import 'package:appflowy/startup/startup.dart';
import 'package:appflowy_editor/appflowy_editor.dart';
import 'package:flutter/material.dart';

/// Copy.
///
/// - support
///   - desktop
///   - web
///   - mobile
///
final CommandShortcutEvent customCopyCommand = CommandShortcutEvent(
  key: 'copy the selected content',
  getDescription: () => AppFlowyEditorL10n.current.cmdCopySelection,
  command: 'ctrl+c',
  macOSCommand: 'cmd+c',
  handler: _copyCommandHandler,
);

CommandShortcutEventHandler _copyCommandHandler =
    (editorState) => handleCopyCommand(editorState);

KeyEventResult handleCopyCommand(
  EditorState editorState, {
  bool isCut = false,
}) {
  final selection = editorState.selection?.normalized;
  if (selection == null) {
    return KeyEventResult.ignored;
  }

  String? text;
  String? html;
  String? inAppJson;

  if (selection.isCollapsed) {
    // if the selection is collapsed, we will copy the text of the current line.
    final node = editorState.getNodeAtPath(selection.end.path);
    if (node == null) {
      return KeyEventResult.ignored;
    }

<<<<<<< HEAD
  final selectedNodes = editorState.getSelectedNodes(selection: selection);
  final nodes = _handleSubPageNodes(selectedNodes, isCut);
  final document = Document.blank()..insert([0], nodes);
=======
    // plain text.
    text = node.delta?.toPlainText();
>>>>>>> 70e72d84

    // in app json
    final document = Document.blank()..insert([0], [node.copyWith()]);
    inAppJson = jsonEncode(document.toJson());

    // html
    html = documentToHTML(document);
  } else {
    // plain text.
    text = editorState.getTextInSelection(selection).join('\n');

    final nodes = editorState.getSelectedNodes(selection: selection);
    final document = Document.blank()..insert([0], nodes);

    // in app json
    inAppJson = jsonEncode(document.toJson());

    // html
    html = documentToHTML(document);
  }

  () async {
    await getIt<ClipboardService>().setData(
      ClipboardServiceData(
        plainText: text,
        html: html,
        inAppJson: inAppJson,
      ),
    );
  }();

  return KeyEventResult.handled;
}

List<Node> _handleSubPageNodes(List<Node> nodes, [bool isCut = false]) {
  final handled = <Node>[];
  for (final node in nodes) {
    handled.add(_handleNode(node, isCut));
  }

  return handled;
}

Node _handleNode(Node node, [bool isCut = false]) {
  final newChildren = node.children.map(_handleNode).toList();

  if (node.type == SubPageBlockKeys.type) {
    return node.copyWith(
      attributes: {
        ...node.attributes,
        SubPageBlockKeys.wasCopied: !isCut,
        SubPageBlockKeys.wasCut: isCut,
      },
      children: newChildren,
    );
  }

  return node.copyWith(children: newChildren);
}<|MERGE_RESOLUTION|>--- conflicted
+++ resolved
@@ -1,10 +1,11 @@
 import 'dart:convert';
+
+import 'package:flutter/material.dart';
 
 import 'package:appflowy/plugins/document/presentation/editor_plugins/copy_and_paste/clipboard_service.dart';
 import 'package:appflowy/plugins/document/presentation/editor_plugins/sub_page/sub_page_block_component.dart';
 import 'package:appflowy/startup/startup.dart';
 import 'package:appflowy_editor/appflowy_editor.dart';
-import 'package:flutter/material.dart';
 
 /// Copy.
 ///
@@ -44,17 +45,12 @@
       return KeyEventResult.ignored;
     }
 
-<<<<<<< HEAD
-  final selectedNodes = editorState.getSelectedNodes(selection: selection);
-  final nodes = _handleSubPageNodes(selectedNodes, isCut);
-  final document = Document.blank()..insert([0], nodes);
-=======
     // plain text.
     text = node.delta?.toPlainText();
->>>>>>> 70e72d84
 
     // in app json
-    final document = Document.blank()..insert([0], [node.copyWith()]);
+    final document = Document.blank()
+      ..insert([0], [_handleNode(node.copyWith())]);
     inAppJson = jsonEncode(document.toJson());
 
     // html
@@ -63,7 +59,8 @@
     // plain text.
     text = editorState.getTextInSelection(selection).join('\n');
 
-    final nodes = editorState.getSelectedNodes(selection: selection);
+    final selectedNodes = editorState.getSelectedNodes(selection: selection);
+    final nodes = _handleSubPageNodes(selectedNodes, isCut);
     final document = Document.blank()..insert([0], nodes);
 
     // in app json
