--- conflicted
+++ resolved
@@ -12,7 +12,6 @@
 import 'package:appflowy/shared/google_fonts_extension.dart';
 import 'package:appflowy/workspace/application/settings/appearance/base_appearance.dart';
 import 'package:appflowy/workspace/application/view/view_bloc.dart';
-import 'package:appflowy_backend/log.dart';
 import 'package:appflowy_backend/protobuf/flowy-folder/view.pb.dart';
 import 'package:appflowy_backend/protobuf/flowy-user/protobuf.dart';
 import 'package:appflowy_editor/appflowy_editor.dart';
@@ -132,15 +131,7 @@
     final documentFontFamily =
         context.read<DocumentPageStyleBloc>().state.fontFamily;
     if (documentFontFamily != null && fontFamily != documentFontFamily) {
-<<<<<<< HEAD
-      try {
-        fontFamily = GoogleFonts.getFont(documentFontFamily).fontFamily;
-      } catch (e) {
-        Log.error('Failed to load font family: $documentFontFamily');
-      }
-=======
       fontFamily = getGoogleFontSafely(documentFontFamily).fontFamily;
->>>>>>> cb150188
     }
     return TextField(
       controller: textEditingController,
