import 'package:flutter/material.dart';

import 'package:appflowy/core/helpers/url_launcher.dart';
import 'package:appflowy/generated/flowy_svgs.g.dart';
import 'package:appflowy/generated/locale_keys.g.dart';
import 'package:appflowy/mobile/presentation/bottom_sheet/show_mobile_bottom_sheet.dart';
import 'package:appflowy/mobile/presentation/widgets/flowy_option_tile.dart';
import 'package:appflowy/plugins/document/application/document_bloc.dart';
import 'package:appflowy/plugins/document/presentation/editor_drop_manager.dart';
import 'package:appflowy/plugins/document/presentation/editor_plugins/actions/mobile_block_action_buttons.dart';
import 'package:appflowy/plugins/document/presentation/editor_plugins/copy_and_paste/clipboard_service.dart';
import 'package:appflowy/plugins/document/presentation/editor_plugins/file/file_util.dart';
import 'package:appflowy/startup/startup.dart';
import 'package:appflowy/workspace/presentation/home/toast.dart';
import 'package:appflowy/workspace/presentation/widgets/dialogs.dart';
import 'package:appflowy_editor/appflowy_editor.dart';
import 'package:appflowy_popover/appflowy_popover.dart';
import 'package:cross_file/cross_file.dart';
import 'package:desktop_drop/desktop_drop.dart';
import 'package:easy_localization/easy_localization.dart';
import 'package:flowy_infra_ui/flowy_infra_ui.dart';
import 'package:flowy_infra_ui/style_widget/hover.dart';
import 'package:go_router/go_router.dart';
import 'package:open_filex/open_filex.dart';
import 'package:provider/provider.dart';
import 'package:string_validator/string_validator.dart';
import 'package:toastification/toastification.dart';

import 'file_block_menu.dart';
import 'file_upload_menu.dart';

class FileBlockKeys {
  const FileBlockKeys._();

  static const String type = 'file';

  /// The src of the file.
  ///
  /// The value is a String.
  /// It can be a url for a network file or a local file path.
  ///
  static const String url = 'url';

  /// The name of the file.
  ///
  /// The value is a String.
  ///
  static const String name = 'name';

  /// The type of the url.
  ///
  /// The value is a FileUrlType enum.
  ///
  static const String urlType = 'url_type';

  /// The date of the file upload.
  ///
  /// The value is a timestamp in ms.
  ///
  static const String uploadedAt = 'uploaded_at';

  /// The user who uploaded the file.
  ///
  /// The value is a String, in form of user id.
  ///
  static const String uploadedBy = 'uploaded_by';
}

enum FileUrlType {
  local,
  network,
  cloud;

  static FileUrlType fromIntValue(int value) {
    switch (value) {
      case 0:
        return FileUrlType.local;
      case 1:
        return FileUrlType.network;
      case 2:
        return FileUrlType.cloud;
      default:
        throw UnimplementedError();
    }
  }

  int toIntValue() {
    switch (this) {
      case FileUrlType.local:
        return 0;
      case FileUrlType.network:
        return 1;
      case FileUrlType.cloud:
        return 2;
    }
  }
}

Node fileNode({
  required String url,
  FileUrlType type = FileUrlType.local,
  String? name,
}) {
  return Node(
    type: FileBlockKeys.type,
    attributes: {
      FileBlockKeys.url: url,
      FileBlockKeys.urlType: type.toIntValue(),
      FileBlockKeys.name: name,
      FileBlockKeys.uploadedAt: DateTime.now().millisecondsSinceEpoch,
    },
  );
}

class FileBlockComponentBuilder extends BlockComponentBuilder {
  FileBlockComponentBuilder({super.configuration});

  @override
  BlockComponentWidget build(BlockComponentContext blockComponentContext) {
    final node = blockComponentContext.node;
    return FileBlockComponent(
      key: node.key,
      node: node,
      showActions: showActions(node),
      configuration: configuration,
      actionBuilder: (_, state) => actionBuilder(blockComponentContext, state),
    );
  }

  @override
  bool validate(Node node) => node.delta == null && node.children.isEmpty;
}

class FileBlockComponent extends BlockComponentStatefulWidget {
  const FileBlockComponent({
    super.key,
    required super.node,
    super.showActions,
    super.actionBuilder,
    super.configuration = const BlockComponentConfiguration(),
  });

  @override
  State<FileBlockComponent> createState() => FileBlockComponentState();
}

class FileBlockComponentState extends State<FileBlockComponent>
    with SelectableMixin, BlockComponentConfigurable {
  @override
  BlockComponentConfiguration get configuration => widget.configuration;

  @override
  Node get node => widget.node;

  RenderBox? get _renderBox => context.findRenderObject() as RenderBox?;

  late EditorDropManagerState dropManagerState =
      context.read<EditorDropManagerState>();

  final fileKey = GlobalKey();
  final showActionsNotifier = ValueNotifier<bool>(false);
  final controller = PopoverController();
  final menuController = PopoverController();

  late final editorState = Provider.of<EditorState>(context, listen: false);

  bool alwaysShowMenu = false;
  bool isDragging = false;
  bool isHovering = false;

  @override
  void didChangeDependencies() {
    dropManagerState = context.read<EditorDropManagerState>();
    super.didChangeDependencies();
  }

  @override
  Widget build(BuildContext context) {
    final url = node.attributes[FileBlockKeys.url];
    final FileUrlType urlType =
        FileUrlType.fromIntValue(node.attributes[FileBlockKeys.urlType] ?? 0);

    Widget child = MouseRegion(
      cursor: SystemMouseCursors.click,
      onEnter: (_) {
        setState(() => isHovering = true);
        showActionsNotifier.value = true;
      },
      onExit: (_) {
        setState(() => isHovering = false);
        if (!alwaysShowMenu) {
          showActionsNotifier.value = false;
        }
      },
      opaque: false,
      child: GestureDetector(
        behavior: HitTestBehavior.translucent,
        onTap: url != null && url.isNotEmpty
            ? () async => _openFile(context, urlType, url)
            : _openMenu,
        child: DecoratedBox(
          decoration: BoxDecoration(
            color: isHovering
                ? Theme.of(context).colorScheme.secondary
                : Theme.of(context).colorScheme.surfaceContainerHighest,
            borderRadius: BorderRadius.circular(4),
            border: isDragging
                ? Border.all(
                    color: Theme.of(context).colorScheme.primary,
                    width: 2,
                  )
                : null,
          ),
          child: SizedBox(
            height: 52,
            child: Row(
              children: [
                const HSpace(10),
                FlowySvg(
                  FlowySvgs.slash_menu_icon_file_s,
                  color: Theme.of(context).hintColor,
                  size: const Size.square(24),
                ),
                const HSpace(10),
                ..._buildTrailing(context),
              ],
            ),
          ),
        ),
      ),
    );

    if (PlatformExtension.isDesktopOrWeb) {
      if (url == null || url.isEmpty) {
        child = DropTarget(
          onDragEntered: (_) {
            if (dropManagerState.isDropEnabled) {
              setState(() => isDragging = true);
            }
          },
          onDragExited: (_) {
            if (dropManagerState.isDropEnabled) {
              setState(() => isDragging = false);
            }
          },
          onDragDone: (details) {
            if (dropManagerState.isDropEnabled) {
              insertFileFromLocal(details.files);
            }
          },
          child: AppFlowyPopover(
            controller: controller,
            direction: PopoverDirection.bottomWithCenterAligned,
            constraints: const BoxConstraints(
              maxWidth: 480,
              maxHeight: 340,
              minHeight: 80,
            ),
            clickHandler: PopoverClickHandler.gestureDetector,
            onOpen: () => dropManagerState.add(FileBlockKeys.type),
            onClose: () => dropManagerState.remove(FileBlockKeys.type),
            popupBuilder: (_) => FileUploadMenu(
              onInsertLocalFile: insertFileFromLocal,
              onInsertNetworkFile: insertNetworkFile,
            ),
            child: child,
          ),
        );
      }

      child = BlockSelectionContainer(
        node: node,
        delegate: this,
        listenable: editorState.selectionNotifier,
        blockColor: editorState.editorStyle.selectionColor,
        supportTypes: const [BlockSelectionType.block],
        child: Padding(key: fileKey, padding: padding, child: child),
      );
    } else if (url == null || url.isEmpty) {
      return Padding(
        key: fileKey,
        padding: padding,
        child: MobileBlockActionButtons(
          node: widget.node,
          editorState: editorState,
          child: child,
        ),
      );
    }

    if (widget.showActions && widget.actionBuilder != null) {
      child = BlockComponentActionWrapper(
        node: node,
        actionBuilder: widget.actionBuilder!,
        child: child,
      );
    }

    if (!PlatformExtension.isDesktopOrWeb) {
      // show a fixed menu on mobile
      child = MobileBlockActionButtons(
        node: node,
        editorState: editorState,
        extendActionWidgets: _buildExtendActionWidgets(context),
        child: child,
      );
    }

    return child;
  }

  Future<void> _openFile(
    BuildContext context,
    FileUrlType urlType,
    String url,
  ) async {
    if ([FileUrlType.cloud, FileUrlType.network].contains(urlType) ||
        PlatformExtension.isDesktopOrWeb) {
      await afLaunchUrlString(url);
    } else {
      final result = await OpenFilex.open(url);
      if (result.type == ResultType.done) {
        return;
      }

      if (context.mounted) {
        showToastNotification(
          context,
          message: LocaleKeys.document_plugins_file_failedToOpenMsg.tr(),
          type: ToastificationType.error,
        );
      }
    }
  }

  void _openMenu() {
    if (PlatformExtension.isDesktopOrWeb) {
      controller.show();
      dropManagerState.add(FileBlockKeys.type);
    } else {
      showUploadFileMobileMenu();
    }
  }

  List<Widget> _buildTrailing(BuildContext context) {
    if (node.attributes[FileBlockKeys.url]?.isNotEmpty == true) {
      final name = node.attributes[FileBlockKeys.name] as String;
      return [
        Expanded(
          child: FlowyText(
            name,
            overflow: TextOverflow.ellipsis,
          ),
        ),
        const HSpace(8),
        if (PlatformExtension.isDesktopOrWeb) ...[
          ValueListenableBuilder<bool>(
            valueListenable: showActionsNotifier,
            builder: (_, value, __) {
              final url = node.attributes[FileBlockKeys.url];
              if (!value || url == null || url.isEmpty) {
                return const SizedBox.shrink();
              }

              return GestureDetector(
                behavior: HitTestBehavior.translucent,
                onTap: menuController.show,
                child: AppFlowyPopover(
                  controller: menuController,
                  triggerActions: PopoverTriggerFlags.none,
                  direction: PopoverDirection.bottomWithRightAligned,
                  onClose: () {
                    setState(
                      () {
                        alwaysShowMenu = false;
                        showActionsNotifier.value = false;
                      },
                    );
                  },
                  popupBuilder: (_) {
                    alwaysShowMenu = true;
                    return FileBlockMenu(
                      controller: menuController,
                      node: node,
                      editorState: editorState,
                    );
                  },
                  child: const FileMenuTrigger(),
                ),
              );
            },
          ),
          const HSpace(8),
        ],
      ];
    } else {
      return [
        Flexible(
          child: FlowyText(
            isDragging
                ? LocaleKeys.document_plugins_file_placeholderDragging.tr()
                : LocaleKeys.document_plugins_file_placeholderText.tr(),
            overflow: TextOverflow.ellipsis,
            color: Theme.of(context).hintColor,
          ),
        ),
      ];
    }
  }

<<<<<<< HEAD
  Future<void> insertFileFromLocal(List<XFile> files) async {
    if (files.isEmpty) return;

    final file = files.first;
=======
  // only used on mobile platform
  List<Widget> _buildExtendActionWidgets(BuildContext context) {
    final String? url = widget.node.attributes[FileBlockKeys.url];
    if (url == null || url.isEmpty) {
      return [];
    }

    final urlType = FileUrlType.fromIntValue(
      widget.node.attributes[FileBlockKeys.urlType] ?? 0,
    );

    if (urlType != FileUrlType.network) {
      return [];
    }

    return [
      FlowyOptionTile.text(
        showTopBorder: false,
        text: LocaleKeys.editor_copyLink.tr(),
        leftIcon: const FlowySvg(
          FlowySvgs.m_field_copy_s,
        ),
        onTap: () async {
          context.pop();
          showSnackBarMessage(
            context,
            LocaleKeys.document_plugins_image_copiedToPasteBoard.tr(),
          );
          await getIt<ClipboardService>().setPlainText(url);
        },
      ),
    ];
  }

  void showUploadFileMobileMenu() {
    showMobileBottomSheet(
      context,
      title: LocaleKeys.document_plugins_file_name.tr(),
      showHeader: true,
      showCloseButton: true,
      showDragHandle: true,
      builder: (context) {
        return Container(
          margin: const EdgeInsets.only(top: 12.0),
          constraints: const BoxConstraints(
            maxHeight: 340,
            minHeight: 80,
          ),
          child: FileUploadMenu(
            onInsertLocalFile: (file) async {
              context.pop();
              await insertFileFromLocal(file);
            },
            onInsertNetworkFile: (url) async {
              context.pop();
              await insertNetworkFile(url);
            },
          ),
        );
      },
    );
  }

  Future<void> insertFileFromLocal(XFile file) async {
>>>>>>> 055af033
    final path = file.path;
    final documentBloc = context.read<DocumentBloc>();
    final isLocalMode = documentBloc.isLocalMode;
    final urlType = isLocalMode ? FileUrlType.local : FileUrlType.cloud;

    String? url;
    String? errorMsg;
    if (isLocalMode) {
      url = await saveFileToLocalStorage(path);
    } else {
      final result =
          await saveFileToCloudStorage(path, documentBloc.documentId);
      url = result.$1;
      errorMsg = result.$2;
    }

    if (errorMsg != null && mounted) {
      return showSnackBarMessage(context, errorMsg);
    }

    // Remove the file block from the drop state manager
    dropManagerState.remove(FileBlockKeys.type);

    final transaction = editorState.transaction;
    transaction.updateNode(widget.node, {
      FileBlockKeys.url: url,
      FileBlockKeys.urlType: urlType.toIntValue(),
      FileBlockKeys.name: file.name,
      FileBlockKeys.uploadedAt: DateTime.now().millisecondsSinceEpoch,
    });
    await editorState.apply(transaction);
  }

  Future<void> insertNetworkFile(String url) async {
    if (url.isEmpty || !isURL(url)) {
      // show error
      return showSnackBarMessage(
        context,
        LocaleKeys.document_plugins_file_networkUrlInvalid.tr(),
      );
    }

    // Remove the file block from the drop state manager
    dropManagerState.remove(FileBlockKeys.type);

    final uri = Uri.tryParse(url);
    if (uri == null) {
      return;
    }

    String name = uri.pathSegments.isNotEmpty ? uri.pathSegments.last : "";
    if (name.isEmpty && uri.pathSegments.length > 1) {
      name = uri.pathSegments[uri.pathSegments.length - 2];
    } else if (name.isEmpty) {
      name = uri.host;
    }

    final transaction = editorState.transaction;
    transaction.updateNode(widget.node, {
      FileBlockKeys.url: url,
      FileBlockKeys.urlType: FileUrlType.network.toIntValue(),
      FileBlockKeys.name: name,
      FileBlockKeys.uploadedAt: DateTime.now().millisecondsSinceEpoch,
    });
    await editorState.apply(transaction);
  }

  @override
  Position start() => Position(path: widget.node.path);

  @override
  Position end() => Position(path: widget.node.path, offset: 1);

  @override
  Position getPositionInOffset(Offset start) => end();

  @override
  bool get shouldCursorBlink => false;

  @override
  CursorStyle get cursorStyle => CursorStyle.cover;

  @override
  Rect getBlockRect({bool shiftWithBaseOffset = false}) {
    final renderBox = fileKey.currentContext?.findRenderObject();
    if (renderBox is RenderBox) {
      return Offset.zero & renderBox.size;
    }
    return Rect.zero;
  }

  @override
  Rect? getCursorRectInPosition(
    Position position, {
    bool shiftWithBaseOffset = false,
  }) {
    final rects = getRectsInSelection(Selection.collapsed(position));
    return rects.firstOrNull;
  }

  @override
  List<Rect> getRectsInSelection(
    Selection selection, {
    bool shiftWithBaseOffset = false,
  }) {
    if (_renderBox == null) {
      return [];
    }
    final parentBox = context.findRenderObject();
    final renderBox = fileKey.currentContext?.findRenderObject();
    if (parentBox is RenderBox && renderBox is RenderBox) {
      return [
        renderBox.localToGlobal(Offset.zero, ancestor: parentBox) &
            renderBox.size,
      ];
    }
    return [Offset.zero & _renderBox!.size];
  }

  @override
  Selection getSelectionInRange(Offset start, Offset end) => Selection.single(
        path: widget.node.path,
        startOffset: 0,
        endOffset: 1,
      );

  @override
  Offset localToGlobal(
    Offset offset, {
    bool shiftWithBaseOffset = false,
  }) =>
      _renderBox!.localToGlobal(offset);
}

@visibleForTesting
class FileMenuTrigger extends StatelessWidget {
  const FileMenuTrigger({super.key});

  @override
  Widget build(BuildContext context) {
    return const FlowyHover(
      resetHoverOnRebuild: false,
      child: Padding(
        padding: EdgeInsets.all(4),
        child: FlowySvg(
          FlowySvgs.three_dots_s,
        ),
      ),
    );
  }
}<|MERGE_RESOLUTION|>--- conflicted
+++ resolved
@@ -408,12 +408,6 @@
     }
   }
 
-<<<<<<< HEAD
-  Future<void> insertFileFromLocal(List<XFile> files) async {
-    if (files.isEmpty) return;
-
-    final file = files.first;
-=======
   // only used on mobile platform
   List<Widget> _buildExtendActionWidgets(BuildContext context) {
     final String? url = widget.node.attributes[FileBlockKeys.url];
@@ -477,8 +471,10 @@
     );
   }
 
-  Future<void> insertFileFromLocal(XFile file) async {
->>>>>>> 055af033
+  Future<void> insertFileFromLocal(List<XFile> files) async {
+    if (files.isEmpty) return;
+
+    final file = files.first;
     final path = file.path;
     final documentBloc = context.read<DocumentBloc>();
     final isLocalMode = documentBloc.isLocalMode;
