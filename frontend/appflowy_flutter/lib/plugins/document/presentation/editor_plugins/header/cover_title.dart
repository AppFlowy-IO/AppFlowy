import 'package:appflowy/generated/locale_keys.g.dart';
import 'package:appflowy/plugins/document/application/document_appearance_cubit.dart';
import 'package:appflowy/plugins/document/presentation/editor_plugins/shared_context/shared_context.dart';
import 'package:appflowy/plugins/document/presentation/editor_style.dart';
import 'package:appflowy/shared/text_field/text_filed_with_metric_lines.dart';
import 'package:appflowy/workspace/application/appearance_defaults.dart';
import 'package:appflowy/workspace/application/view/view_bloc.dart';
import 'package:appflowy_backend/log.dart';
import 'package:appflowy_backend/protobuf/flowy-folder/view.pb.dart';
import 'package:appflowy_editor/appflowy_editor.dart';
import 'package:easy_localization/easy_localization.dart';
import 'package:flutter/material.dart';
import 'package:flutter/services.dart';
import 'package:flutter_bloc/flutter_bloc.dart';

class CoverTitle extends StatelessWidget {
  const CoverTitle({
    super.key,
    required this.view,
  });

  final ViewPB view;

  @override
  Widget build(BuildContext context) {
    return BlocProvider(
      create: (context) => ViewBloc(view: view)..add(const ViewEvent.initial()),
      child: _InnerCoverTitle(
        view: view,
      ),
    );
  }
}

class _InnerCoverTitle extends StatefulWidget {
  const _InnerCoverTitle({
    required this.view,
  });

  final ViewPB view;

  @override
  State<_InnerCoverTitle> createState() => _InnerCoverTitleState();
}

class _InnerCoverTitleState extends State<_InnerCoverTitle> {
  final titleTextController = TextEditingController();

  late final editorContext = context.read<SharedEditorContext>();
  late final editorState = context.read<EditorState>();
  late final titleFocusNode = editorContext.coverTitleFocusNode;
  int lineCount = 1;

  @override
  void initState() {
    super.initState();

    titleTextController.text = widget.view.name;
    titleTextController.addListener(_onViewNameChanged);
<<<<<<< HEAD

    titleFocusNode
      ..onKeyEvent = _onKeyEvent
      ..addListener(_onFocusChanged);

    editorState.selectionNotifier.addListener(() {
      // if title is focused and the selection is not null, clear the selection
      if (editorState.selection != null && titleFocusNode.hasFocus) {
        Log.info('title is focused, clear the editor selection');
        editorState.selection = null;
      }
    });
=======
    titleFocusNode.onKeyEvent = _onKeyEvent;
    titleFocusNode.addListener(_onTitleFocusChanged);

    editorState.selectionNotifier.addListener(_onSelectionChanged);
    _requestFocusIfNeeded(widget.view, null);

    editorContext.coverTitleFocusNode = titleFocusNode;
>>>>>>> e527a184
  }

  @override
  void dispose() {
<<<<<<< HEAD
    titleFocusNode
      ..onKeyEvent = null
      ..removeListener(_onFocusChanged);
    titleTextController.dispose();
=======
    editorContext.coverTitleFocusNode = null;
    editorState.selectionNotifier.removeListener(_onSelectionChanged);

    titleTextController.removeListener(_onViewNameChanged);
    titleTextController.dispose();
    titleFocusNode.removeListener(_onTitleFocusChanged);
    titleFocusNode.dispose();
>>>>>>> e527a184

    super.dispose();
  }

  void _onSelectionChanged() {
    // if title is focused and the selection is not null, clear the selection
    if (editorState.selection != null && isTitleFocused) {
      Log.info('title is focused, clear the editor selection');
      editorState.selection = null;
    }
  }

  void _onTitleFocusChanged() {
    isTitleFocused = titleFocusNode.hasFocus;

    if (titleFocusNode.hasFocus && editorState.selection != null) {
      Log.info('cover title got focus, clear the editor selection');
      editorState.selection = null;
    }

    if (isTitleFocused) {
      Log.info('cover title got focus, disable keyboard service');
      editorState.service.keyboardService?.disable();
    } else {
      Log.info('cover title lost focus, enable keyboard service');
      editorState.service.keyboardService?.enable();
    }
  }

  @override
  Widget build(BuildContext context) {
    final fontStyle = Theme.of(context)
        .textTheme
        .bodyMedium!
        .copyWith(fontSize: 40.0, fontWeight: FontWeight.w700);
    final width = context.read<DocumentAppearanceCubit>().state.width;
    return BlocConsumer<ViewBloc, ViewState>(
      listenWhen: (previous, current) =>
          previous.view.name != current.view.name,
      listener: _onListen,
      builder: (context, state) {
        final appearance = context.read<DocumentAppearanceCubit>().state;
        return Container(
          padding: EditorStyleCustomizer.documentPaddingWithOptionMenu,
          constraints: BoxConstraints(maxWidth: width),
          child: Theme(
            data: Theme.of(context).copyWith(
              textSelectionTheme: TextSelectionThemeData(
                cursorColor: appearance.selectionColor,
                selectionColor: appearance.selectionColor ??
                    DefaultAppearanceSettings.getDefaultSelectionColor(context),
              ),
            ),
            child: TextFieldWithMetricLines(
              controller: titleTextController,
              enabled: editorState.editable,
              focusNode: titleFocusNode,
              style: fontStyle,
              onLineCountChange: (count) => lineCount = count,
              decoration: InputDecoration(
                border: InputBorder.none,
                hintText: LocaleKeys.menuAppHeader_defaultNewPageName.tr(),
                hintStyle: fontStyle.copyWith(
                  color: Theme.of(context).hintColor,
                ),
              ),
            ),
          ),
        );
      },
    );
  }

  void _onListen(BuildContext context, ViewState state) {
    _requestFocusIfNeeded(widget.view, state);

    if (state.view.name != titleTextController.text) {
      titleTextController.text = state.view.name;
    }
  }

  bool _shouldFocus(ViewPB view, ViewState? state) {
    final name = state?.view.name ?? view.name;

    // if the view's name is empty, focus on the title
    if (name.isEmpty) {
      return true;
    }

    return false;
  }

  void _requestFocusIfNeeded(ViewPB view, ViewState? state) {
    final shouldFocus = _shouldFocus(view, state);
    if (shouldFocus) {
      titleFocusNode.requestFocus();
    }
  }

  void _onFocusChanged() {
    if (titleFocusNode.hasFocus) {
      if (editorState.selection != null) {
        Log.info('cover title got focus, clear the editor selection');
        editorState.selection = null;
      }

      Log.info('cover title got focus, disable keyboard service');
      editorState.service.keyboardService?.disable();
    } else {
      Log.info('cover title lost focus, enable keyboard service');
      editorState.service.keyboardService?.enable();
    }
  }

  void _onViewNameChanged() {
    Debounce.debounce(
      'update view name',
      const Duration(milliseconds: 250),
      () {
        if (!mounted) {
          return;
        }
        if (context.read<ViewBloc>().state.view.name !=
            titleTextController.text) {
          context
              .read<ViewBloc>()
              .add(ViewEvent.rename(titleTextController.text));
        }
      },
    );
  }

  KeyEventResult _onKeyEvent(FocusNode focusNode, KeyEvent event) {
    if (event is KeyUpEvent) {
      return KeyEventResult.ignored;
    }

    if (event.logicalKey == LogicalKeyboardKey.enter) {
      // if enter is pressed, jump the first line of editor.
      _createNewLine();
      return KeyEventResult.handled;
    } else if (event.logicalKey == LogicalKeyboardKey.arrowDown) {
      return _moveCursorToNextLine(event.logicalKey);
    } else if (event.logicalKey == LogicalKeyboardKey.arrowRight) {
      return _moveCursorToNextLine(event.logicalKey);
    } else if (event.logicalKey == LogicalKeyboardKey.escape) {
      return _exitEditing();
    }

    return KeyEventResult.ignored;
  }

  KeyEventResult _exitEditing() {
    titleFocusNode.unfocus();
    return KeyEventResult.handled;
  }

  Future<void> _createNewLine() async {
    titleFocusNode.unfocus();

    final selection = titleTextController.selection;
    final text = titleTextController.text;
    // split the text into two lines based on the cursor position
    final parts = [
      text.substring(0, selection.baseOffset),
      text.substring(selection.baseOffset),
    ];
    titleTextController.text = parts[0];

    final transaction = editorState.transaction;
    transaction.insertNode([0], paragraphNode(text: parts[1]));
    await editorState.apply(transaction);

    // update selection instead of using afterSelection in transaction,
    //  because it will cause the cursor to jump
    await editorState.updateSelectionWithReason(
      Selection.collapsed(Position(path: [0])),
      // trigger the keyboard service.
      reason: SelectionUpdateReason.uiEvent,
    );
  }

  KeyEventResult _moveCursorToNextLine(LogicalKeyboardKey key) {
    final selection = titleTextController.selection;
    final text = titleTextController.text;

    // if the cursor is not at the end of the text, ignore the event
    if ((key == LogicalKeyboardKey.arrowRight || lineCount != 1) &&
        (!selection.isCollapsed || text.length != selection.extentOffset)) {
      return KeyEventResult.ignored;
    }

    final node = editorState.getNodeAtPath([0]);
    if (node == null) {
      _createNewLine();
      return KeyEventResult.handled;
    }

    titleFocusNode.unfocus();

    WidgetsBinding.instance.addPostFrameCallback((timeStamp) {
      // delay the update selection to wait for the title to unfocus
      int offset = 0;
      if (key == LogicalKeyboardKey.arrowDown) {
        offset = node.delta?.length ?? 0;
      } else if (key == LogicalKeyboardKey.arrowRight) {
        offset = 0;
      }
      editorState.updateSelectionWithReason(
        Selection.collapsed(
          Position(path: [0], offset: offset),
        ),
        // trigger the keyboard service.
        reason: SelectionUpdateReason.uiEvent,
      );
    });

    return KeyEventResult.handled;
  }
}<|MERGE_RESOLUTION|>--- conflicted
+++ resolved
@@ -57,72 +57,29 @@
 
     titleTextController.text = widget.view.name;
     titleTextController.addListener(_onViewNameChanged);
-<<<<<<< HEAD
 
     titleFocusNode
       ..onKeyEvent = _onKeyEvent
       ..addListener(_onFocusChanged);
 
-    editorState.selectionNotifier.addListener(() {
-      // if title is focused and the selection is not null, clear the selection
-      if (editorState.selection != null && titleFocusNode.hasFocus) {
-        Log.info('title is focused, clear the editor selection');
-        editorState.selection = null;
-      }
-    });
-=======
-    titleFocusNode.onKeyEvent = _onKeyEvent;
-    titleFocusNode.addListener(_onTitleFocusChanged);
-
     editorState.selectionNotifier.addListener(_onSelectionChanged);
-    _requestFocusIfNeeded(widget.view, null);
-
-    editorContext.coverTitleFocusNode = titleFocusNode;
->>>>>>> e527a184
   }
 
   @override
   void dispose() {
-<<<<<<< HEAD
     titleFocusNode
       ..onKeyEvent = null
       ..removeListener(_onFocusChanged);
     titleTextController.dispose();
-=======
-    editorContext.coverTitleFocusNode = null;
     editorState.selectionNotifier.removeListener(_onSelectionChanged);
-
-    titleTextController.removeListener(_onViewNameChanged);
-    titleTextController.dispose();
-    titleFocusNode.removeListener(_onTitleFocusChanged);
-    titleFocusNode.dispose();
->>>>>>> e527a184
-
     super.dispose();
   }
 
   void _onSelectionChanged() {
     // if title is focused and the selection is not null, clear the selection
-    if (editorState.selection != null && isTitleFocused) {
+    if (editorState.selection != null && titleFocusNode.hasFocus) {
       Log.info('title is focused, clear the editor selection');
       editorState.selection = null;
-    }
-  }
-
-  void _onTitleFocusChanged() {
-    isTitleFocused = titleFocusNode.hasFocus;
-
-    if (titleFocusNode.hasFocus && editorState.selection != null) {
-      Log.info('cover title got focus, clear the editor selection');
-      editorState.selection = null;
-    }
-
-    if (isTitleFocused) {
-      Log.info('cover title got focus, disable keyboard service');
-      editorState.service.keyboardService?.disable();
-    } else {
-      Log.info('cover title lost focus, enable keyboard service');
-      editorState.service.keyboardService?.enable();
     }
   }
 
