--- conflicted
+++ resolved
@@ -5,6 +5,7 @@
 import 'package:appflowy/mobile/application/page_style/document_page_style_bloc.dart';
 import 'package:appflowy/plugins/document/application/prelude.dart';
 import 'package:appflowy/plugins/document/presentation/editor_plugins/cover/document_immersive_cover_bloc.dart';
+import 'package:appflowy/plugins/document/presentation/editor_plugins/header/desktop_cover_align.dart';
 import 'package:appflowy/plugins/document/presentation/editor_plugins/header/desktop_cover_align.dart';
 import 'package:appflowy/plugins/document/presentation/editor_plugins/plugins.dart';
 import 'package:appflowy/shared/appflowy_network_image.dart';
@@ -27,6 +28,8 @@
     this.coverDetails,
     this.enableAlign = false,
     this.onAlignControllerCreated,
+    this.enableAlign = false,
+    this.onAlignControllerCreated,
   });
 
   final ViewPB view;
@@ -37,6 +40,9 @@
   final bool enableAlign;
   final Function(DesktopCoverAlignController? alignController)?
       onAlignControllerCreated;
+  final bool enableAlign;
+  final Function(DesktopCoverAlignController? alignController)?
+      onAlignControllerCreated;
   @override
   State<DesktopCover> createState() => _DesktopCoverState();
 }
@@ -48,11 +54,7 @@
   String? get coverDetails =>
       widget.node.attributes[DocumentHeaderBlockKeys.coverDetails];
   String? get coverAlign =>
-<<<<<<< HEAD
       widget.node.attributes[DocumentHeaderBlockKeys.coverOffset];
-=======
-      widget.node.attributes[DocumentHeaderBlockKeys.align];
->>>>>>> 22898ff0
 
   late final DesktopCoverAlignController coverAlignController;
 
@@ -111,6 +113,13 @@
                     alignEnable: widget.enableAlign,
                   );
                 },
+                imageBuilder: (context, provider) {
+                  return DesktopCoverAlign(
+                    controller: coverAlignController,
+                    imageProvider: provider,
+                    alignEnable: widget.enableAlign,
+                  );
+                },
               ),
             );
           }
@@ -119,6 +128,12 @@
             return SizedBox(
               height: height,
               width: double.infinity,
+              child: DesktopCoverAlign(
+                controller: coverAlignController,
+                imageProvider: AssetImage(
+                  PageStyleCoverImageType.builtInImagePath(cover.value),
+                ),
+                alignEnable: widget.enableAlign,
               child: DesktopCoverAlign(
                 controller: coverAlignController,
                 imageProvider: AssetImage(
@@ -161,6 +176,12 @@
                   File(cover.value),
                 ),
                 alignEnable: widget.enableAlign,
+              child: DesktopCoverAlign(
+                controller: coverAlignController,
+                imageProvider: FileImage(
+                  File(cover.value),
+                ),
+                alignEnable: widget.enableAlign,
               ),
             );
           }
@@ -177,6 +198,7 @@
     if (detail == null) {
       return const SizedBox.shrink();
     }
+
 
     switch (widget.coverType) {
       case CoverType.file:
@@ -195,6 +217,13 @@
                 alignEnable: widget.enableAlign,
               );
             },
+            imageBuilder: (context, provider) {
+              return DesktopCoverAlign(
+                controller: coverAlignController,
+                imageProvider: provider,
+                alignEnable: widget.enableAlign,
+              );
+            },
           );
         }
         final imageFile = File(detail);
@@ -208,7 +237,20 @@
           alignEnable: widget.enableAlign,
         );
 
+        final provider = FileImage(imageFile);
+        return DesktopCoverAlign(
+          controller: coverAlignController,
+          imageProvider: provider,
+          alignEnable: widget.enableAlign,
+        );
+
       case CoverType.asset:
+        final provider =
+            AssetImage(PageStyleCoverImageType.builtInImagePath(detail));
+        return DesktopCoverAlign(
+          controller: coverAlignController,
+          imageProvider: provider,
+          alignEnable: widget.enableAlign,
         final provider =
             AssetImage(PageStyleCoverImageType.builtInImagePath(detail));
         return DesktopCoverAlign(
