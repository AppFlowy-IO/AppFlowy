import 'dart:io';

import 'package:appflowy/generated/flowy_svgs.g.dart';
import 'package:appflowy/generated/locale_keys.g.dart';
import 'package:appflowy/mobile/application/page_style/document_page_style_bloc.dart';
import 'package:appflowy/mobile/presentation/bottom_sheet/bottom_sheet.dart';
import 'package:appflowy/plugins/base/emoji/emoji_picker_screen.dart';
import 'package:appflowy/plugins/base/icon/icon_picker.dart';
import 'package:appflowy/plugins/document/application/document_bloc.dart';
import 'package:appflowy/plugins/document/presentation/editor_plugins/header/desktop_cover.dart';
import 'package:appflowy/plugins/document/presentation/editor_plugins/header/emoji_icon_widget.dart';
import 'package:appflowy/plugins/document/presentation/editor_plugins/image/custom_image_block_component.dart';
import 'package:appflowy/plugins/document/presentation/editor_plugins/image/image_util.dart';
import 'package:appflowy/plugins/document/presentation/editor_plugins/image/upload_image_menu.dart';
import 'package:appflowy/plugins/document/presentation/editor_plugins/migration/editor_migration.dart';
import 'package:appflowy/plugins/document/presentation/editor_style.dart';
import 'package:appflowy/shared/appflowy_network_image.dart';
import 'package:appflowy/workspace/application/view/view_ext.dart';
import 'package:appflowy/workspace/application/view/view_listener.dart';
import 'package:appflowy_backend/protobuf/flowy-folder/view.pb.dart';
import 'package:appflowy_editor/appflowy_editor.dart' hide UploadImageMenu;
import 'package:appflowy_popover/appflowy_popover.dart';
import 'package:easy_localization/easy_localization.dart';
import 'package:flowy_infra_ui/flowy_infra_ui.dart';
import 'package:flowy_infra_ui/widget/rounded_button.dart';
import 'package:flutter/material.dart';
import 'package:flutter_bloc/flutter_bloc.dart';
import 'package:go_router/go_router.dart';
import 'package:string_validator/string_validator.dart';

const double kCoverHeight = 250.0;
const double kIconHeight = 60.0;
const double kToolbarHeight = 40.0; // with padding to the top

// Remove this widget if the desktop support immersive cover.
class DocumentHeaderBlockKeys {
  const DocumentHeaderBlockKeys._();

  static const String coverType = 'cover_selection_type';
  static const String coverDetails = 'cover_selection';
  static const String icon = 'selected_icon';
}

// for the version under 0.5.5, including 0.5.5
enum CoverType {
  none,
  color,
  file,
  asset;

  static CoverType fromString(String? value) {
    if (value == null) {
      return CoverType.none;
    }
    return CoverType.values.firstWhere(
      (e) => e.toString() == value,
      orElse: () => CoverType.none,
    );
  }
}

class DocumentCoverWidget extends StatefulWidget {
  const DocumentCoverWidget({
    super.key,
    required this.node,
    required this.editorState,
    required this.onIconChanged,
    required this.view,
  });

  final Node node;
  final EditorState editorState;
  final void Function(String icon) onIconChanged;
  final ViewPB view;

  @override
  State<DocumentCoverWidget> createState() => _DocumentCoverWidgetState();
}

class _DocumentCoverWidgetState extends State<DocumentCoverWidget> {
  CoverType get coverType => CoverType.fromString(
        widget.node.attributes[DocumentHeaderBlockKeys.coverType],
      );
  String? get coverDetails =>
      widget.node.attributes[DocumentHeaderBlockKeys.coverDetails];
  String? get icon => widget.node.attributes[DocumentHeaderBlockKeys.icon];
  bool get hasIcon => viewIcon.isNotEmpty;
  bool get hasCover =>
      coverType != CoverType.none ||
      (cover != null && cover?.type != PageStyleCoverImageType.none);

  String viewIcon = '';
  PageStyleCover? cover;
  late ViewPB view;
  late final ViewListener viewListener;

  @override
  void initState() {
    super.initState();
    final value = widget.view.icon.value;
    viewIcon = value.isNotEmpty ? value : icon ?? '';
    cover = widget.view.cover;
    view = widget.view;
    widget.node.addListener(_reload);
    viewListener = ViewListener(
      viewId: widget.view.id,
    )..start(
        onViewUpdated: (p0) {
          setState(() {
            viewIcon = p0.icon.value;
            cover = p0.cover;
            view = p0;
          });
        },
      );
  }

  @override
  void dispose() {
    viewListener.stop();
    widget.node.removeListener(_reload);
    super.dispose();
  }

  void _reload() => setState(() {});

  @override
  Widget build(BuildContext context) {
    return Stack(
      children: [
        SizedBox(
          height: _calculateOverallHeight(),
          child: DocumentHeaderToolbar(
            onIconOrCoverChanged: _saveIconOrCover,
            node: widget.node,
            editorState: widget.editorState,
            hasCover: hasCover,
            hasIcon: hasIcon,
          ),
        ),
        if (hasCover)
          DocumentCover(
            view: view,
            editorState: widget.editorState,
            node: widget.node,
            coverType: coverType,
            coverDetails: coverDetails,
            onChangeCover: (type, details) =>
                _saveIconOrCover(cover: (type, details)),
          ),
        if (hasIcon)
          Positioned(
            left: PlatformExtension.isDesktopOrWeb ? 80 : 20,
            // if hasCover, there shouldn't be icons present so the icon can
            // be closer to the bottom.
            bottom:
                hasCover ? kToolbarHeight - kIconHeight / 2 : kToolbarHeight,
            child: DocumentIcon(
              editorState: widget.editorState,
              node: widget.node,
              icon: viewIcon,
              onChangeIcon: (icon) => _saveIconOrCover(icon: icon),
            ),
          ),
      ],
    );
  }

  double _calculateOverallHeight() {
    switch ((hasIcon, hasCover)) {
      case (true, true):
        return kCoverHeight + kToolbarHeight;
      case (true, false):
        return 50 + kIconHeight + kToolbarHeight;
      case (false, true):
        return kCoverHeight + kToolbarHeight;
      case (false, false):
        return kToolbarHeight;
    }
  }

  void _saveIconOrCover({(CoverType, String?)? cover, String? icon}) async {
    final coverType = widget.node.attributes[DocumentHeaderBlockKeys.coverType];
    final coverDetails =
        widget.node.attributes[DocumentHeaderBlockKeys.coverDetails];
    final Map<String, dynamic> attributes = {
      DocumentHeaderBlockKeys.coverType: coverType,
      DocumentHeaderBlockKeys.coverDetails: coverDetails,
      DocumentHeaderBlockKeys.icon:
          widget.node.attributes[DocumentHeaderBlockKeys.icon],
      CustomImageBlockKeys.imageType: '1',
    };
    if (cover != null) {
      attributes[DocumentHeaderBlockKeys.coverType] = cover.$1.toString();
      attributes[DocumentHeaderBlockKeys.coverDetails] = cover.$2;
    }
    if (icon != null) {
      attributes[DocumentHeaderBlockKeys.icon] = icon;
      widget.onIconChanged(icon);
    }

<<<<<<< HEAD
    if (cover != null) {
      EditorMigration.migrateCoverIfNeeded(
        view,
        attributes,
        overwrite: true,
      );
    }
=======
    // compatible with version <= 0.5.5.
    transaction.updateNode(widget.node, attributes);
    await widget.editorState.apply(transaction);

    // compatible with version > 0.5.5.
    EditorMigration.migrateCoverIfNeeded(
      widget.view,
      attributes,
      overwrite: true,
    );
>>>>>>> 2b8dca20
  }
}

@visibleForTesting
class DocumentHeaderToolbar extends StatefulWidget {
  const DocumentHeaderToolbar({
    super.key,
    required this.node,
    required this.editorState,
    required this.hasCover,
    required this.hasIcon,
    required this.onIconOrCoverChanged,
  });

  final Node node;
  final EditorState editorState;
  final bool hasCover;
  final bool hasIcon;
  final void Function({(CoverType, String?)? cover, String? icon})
      onIconOrCoverChanged;

  @override
  State<DocumentHeaderToolbar> createState() => _DocumentHeaderToolbarState();
}

class _DocumentHeaderToolbarState extends State<DocumentHeaderToolbar> {
  bool isHidden = true;
  bool isPopoverOpen = false;

  final PopoverController _popoverController = PopoverController();

  @override
  void initState() {
    super.initState();

    isHidden = PlatformExtension.isDesktopOrWeb;
  }

  @override
  Widget build(BuildContext context) {
    Widget child = Container(
      alignment: Alignment.bottomLeft,
      width: double.infinity,
      padding: PlatformExtension.isDesktopOrWeb
          ? EdgeInsets.symmetric(
              horizontal: EditorStyleCustomizer.documentPadding.right,
            )
          : EdgeInsets.symmetric(
              horizontal: EditorStyleCustomizer.documentPadding.left,
            ),
      child: SizedBox(
        height: 28,
        child: Row(
          crossAxisAlignment: CrossAxisAlignment.stretch,
          children: buildRowChildren(),
        ),
      ),
    );

    if (PlatformExtension.isDesktopOrWeb) {
      child = MouseRegion(
        onEnter: (event) => setHidden(false),
        onExit: (event) {
          if (!isPopoverOpen) {
            setHidden(true);
          }
        },
        opaque: false,
        child: child,
      );
    }

    return child;
  }

  List<Widget> buildRowChildren() {
    if (isHidden || widget.hasCover && widget.hasIcon) {
      return [];
    }
    final List<Widget> children = [];

    if (!widget.hasCover) {
      children.add(
        FlowyButton(
          leftIconSize: const Size.square(18),
          onTap: () => widget.onIconOrCoverChanged(
            cover: PlatformExtension.isDesktopOrWeb
                ? (CoverType.asset, '1')
                : (CoverType.color, '0xffe8e0ff'),
          ),
          useIntrinsicWidth: true,
          leftIcon: const FlowySvg(FlowySvgs.add_cover_s),
          text: FlowyText.small(
            LocaleKeys.document_plugins_cover_addCover.tr(),
            color: Theme.of(context).hintColor,
          ),
        ),
      );
    }

    if (widget.hasIcon) {
      children.add(
        FlowyButton(
          onTap: () => widget.onIconOrCoverChanged(icon: ""),
          useIntrinsicWidth: true,
          leftIcon: const FlowySvg(FlowySvgs.add_icon_s),
          iconPadding: 4.0,
          text: FlowyText.small(
            LocaleKeys.document_plugins_cover_removeIcon.tr(),
            color: Theme.of(context).hintColor,
          ),
        ),
      );
    } else {
      Widget child = FlowyButton(
        useIntrinsicWidth: true,
        leftIcon: const FlowySvg(FlowySvgs.add_icon_s),
        iconPadding: 4.0,
        text: FlowyText.small(
          LocaleKeys.document_plugins_cover_addIcon.tr(),
          color: Theme.of(context).hintColor,
        ),
        onTap: PlatformExtension.isDesktop
            ? null
            : () async {
                final result = await context.push<EmojiPickerResult>(
                  MobileEmojiPickerScreen.routeName,
                );
                if (result != null) {
                  widget.onIconOrCoverChanged(icon: result.emoji);
                }
              },
      );

      if (PlatformExtension.isDesktop) {
        child = AppFlowyPopover(
          onClose: () => isPopoverOpen = false,
          controller: _popoverController,
          offset: const Offset(0, 8),
          direction: PopoverDirection.bottomWithCenterAligned,
          constraints: BoxConstraints.loose(const Size(360, 380)),
          child: child,
          popupBuilder: (BuildContext popoverContext) {
            isPopoverOpen = true;
            return FlowyIconPicker(
              onSelected: (result) {
                widget.onIconOrCoverChanged(icon: result.emoji);
                _popoverController.close();
              },
            );
          },
        );
      }

      children.add(child);
    }

    return children;
  }

  void setHidden(bool value) {
    if (isHidden == value) return;
    setState(() {
      isHidden = value;
    });
  }
}

@visibleForTesting
class DocumentCover extends StatefulWidget {
  const DocumentCover({
    super.key,
    required this.view,
    required this.node,
    required this.editorState,
    required this.coverType,
    this.coverDetails,
    required this.onChangeCover,
  });

  final ViewPB view;
  final Node node;
  final EditorState editorState;
  final CoverType coverType;
  final String? coverDetails;
  final void Function(CoverType type, String? details) onChangeCover;

  @override
  State<DocumentCover> createState() => DocumentCoverState();
}

class DocumentCoverState extends State<DocumentCover> {
  bool isOverlayButtonsHidden = true;
  bool isPopoverOpen = false;
  final PopoverController popoverController = PopoverController();

  @override
  Widget build(BuildContext context) {
    return PlatformExtension.isDesktopOrWeb
        ? _buildDesktopCover()
        : _buildMobileCover();
  }

  Widget _buildDesktopCover() {
    return SizedBox(
      height: kCoverHeight,
      child: MouseRegion(
        onEnter: (event) => setOverlayButtonsHidden(false),
        onExit: (event) =>
            setOverlayButtonsHidden(isPopoverOpen ? false : true),
        child: Stack(
          children: [
            SizedBox(
              height: double.infinity,
              width: double.infinity,
              child: DesktopCover(
                view: widget.view,
                editorState: widget.editorState,
                node: widget.node,
                coverType: widget.coverType,
                coverDetails: widget.coverDetails,
              ),
            ),
            if (!isOverlayButtonsHidden) _buildCoverOverlayButtons(context),
          ],
        ),
      ),
    );
  }

  Widget _buildMobileCover() {
    return SizedBox(
      height: kCoverHeight,
      child: Stack(
        children: [
          SizedBox(
            height: double.infinity,
            width: double.infinity,
            child: _buildCoverImage(),
          ),
          Positioned(
            bottom: 8,
            right: 12,
            child: Row(
              children: [
                IntrinsicWidth(
                  child: RoundedTextButton(
                    fontSize: 14,
                    onPressed: () {
                      showMobileBottomSheet(
                        context,
                        showHeader: true,
                        showDragHandle: true,
                        showCloseButton: true,
                        title:
                            LocaleKeys.document_plugins_cover_changeCover.tr(),
                        builder: (context) {
                          return Padding(
                            padding: const EdgeInsets.only(top: 8.0),
                            child: ConstrainedBox(
                              constraints: const BoxConstraints(
                                maxHeight: 340,
                                minHeight: 80,
                              ),
                              child: UploadImageMenu(
                                limitMaximumImageSize: !_isLocalMode(),
                                supportTypes: const [
                                  UploadImageType.color,
                                  UploadImageType.local,
                                  UploadImageType.url,
                                  UploadImageType.unsplash,
                                ],
                                onSelectedLocalImage: (path) async {
                                  context.pop();
                                  widget.onChangeCover(CoverType.file, path);
                                },
                                onSelectedAIImage: (_) {
                                  throw UnimplementedError();
                                },
                                onSelectedNetworkImage: (url) async {
                                  context.pop();
                                  widget.onChangeCover(CoverType.file, url);
                                },
                                onSelectedColor: (color) {
                                  context.pop();
                                  widget.onChangeCover(CoverType.color, color);
                                },
                              ),
                            ),
                          );
                        },
                      );
                    },
                    fillColor: Theme.of(context)
                        .colorScheme
                        .onSurfaceVariant
                        .withOpacity(0.5),
                    height: 32,
                    title: LocaleKeys.document_plugins_cover_changeCover.tr(),
                  ),
                ),
                const HSpace(8.0),
                SizedBox.square(
                  dimension: 32.0,
                  child: DeleteCoverButton(
                    onTap: () => widget.onChangeCover(CoverType.none, null),
                  ),
                ),
              ],
            ),
          ),
        ],
      ),
    );
  }

  Widget _buildCoverImage() {
    final detail = widget.coverDetails;
    if (detail == null) {
      return const SizedBox.shrink();
    }
    switch (widget.coverType) {
      case CoverType.file:
        if (isURL(detail)) {
          final userProfilePB =
              context.read<DocumentBloc>().state.userProfilePB;
          return FlowyNetworkImage(
            url: detail,
            userProfilePB: userProfilePB,
            errorWidgetBuilder: (context, url, error) =>
                const SizedBox.shrink(),
          );
        }
        final imageFile = File(detail);
        if (!imageFile.existsSync()) {
          WidgetsBinding.instance.addPostFrameCallback((_) {
            widget.onChangeCover(CoverType.none, null);
          });
          return const SizedBox.shrink();
        }
        return Image.file(
          imageFile,
          fit: BoxFit.cover,
        );
      case CoverType.asset:
        return Image.asset(
          widget.coverDetails!,
          fit: BoxFit.cover,
        );
      case CoverType.color:
        final color = widget.coverDetails?.tryToColor() ?? Colors.white;
        return Container(color: color);
      case CoverType.none:
        return const SizedBox.shrink();
    }
  }

  Widget _buildCoverOverlayButtons(BuildContext context) {
    return Positioned(
      bottom: 20,
      right: 50,
      child: Row(
        mainAxisSize: MainAxisSize.min,
        children: [
          AppFlowyPopover(
            controller: popoverController,
            triggerActions: PopoverTriggerFlags.none,
            offset: const Offset(0, 8),
            direction: PopoverDirection.bottomWithCenterAligned,
            constraints: const BoxConstraints(
              maxWidth: 540,
              maxHeight: 360,
              minHeight: 80,
            ),
            margin: EdgeInsets.zero,
            onClose: () => isPopoverOpen = false,
            child: IntrinsicWidth(
              child: RoundedTextButton(
                height: 28.0,
                onPressed: () => popoverController.show(),
                hoverColor: Theme.of(context).colorScheme.surface,
                textColor: Theme.of(context).colorScheme.tertiary,
                fillColor:
                    Theme.of(context).colorScheme.surface.withOpacity(0.5),
                title: LocaleKeys.document_plugins_cover_changeCover.tr(),
              ),
            ),
            popupBuilder: (BuildContext popoverContext) {
              isPopoverOpen = true;

              return UploadImageMenu(
                limitMaximumImageSize: !_isLocalMode(),
                supportTypes: const [
                  UploadImageType.color,
                  UploadImageType.local,
                  UploadImageType.url,
                  UploadImageType.unsplash,
                ],
                onSelectedLocalImage: (path) {
                  popoverController.close();
                  onCoverChanged(CoverType.file, path);
                },
                onSelectedAIImage: (_) {
                  throw UnimplementedError();
                },
                onSelectedNetworkImage: (url) {
                  popoverController.close();
                  onCoverChanged(CoverType.file, url);
                },
                onSelectedColor: (color) {
                  popoverController.close();
                  onCoverChanged(CoverType.color, color);
                },
              );
            },
          ),
          const HSpace(10),
          DeleteCoverButton(
            onTap: () => onCoverChanged(CoverType.none, null),
          ),
        ],
      ),
    );
  }

  Future<void> onCoverChanged(CoverType type, String? details) async {
    if (type == CoverType.file && details != null && !isURL(details)) {
      if (_isLocalMode()) {
        details = await saveImageToLocalStorage(details);
      } else {
        // else we should save the image to cloud storage
        (details, _) = await saveImageToCloudStorage(details, widget.view.id);
      }
    }
    widget.onChangeCover(type, details);
  }

  void setOverlayButtonsHidden(bool value) {
    if (isOverlayButtonsHidden == value) return;
    setState(() {
      isOverlayButtonsHidden = value;
    });
  }

  bool _isLocalMode() {
    return context.read<DocumentBloc>().isLocalMode;
  }
}

@visibleForTesting
class DeleteCoverButton extends StatelessWidget {
  const DeleteCoverButton({required this.onTap, super.key});

  final VoidCallback onTap;

  @override
  Widget build(BuildContext context) {
    final fillColor = PlatformExtension.isDesktopOrWeb
        ? Theme.of(context).colorScheme.surface.withOpacity(0.5)
        : Theme.of(context).colorScheme.onSurfaceVariant.withOpacity(0.5);
    final svgColor = PlatformExtension.isDesktopOrWeb
        ? Theme.of(context).colorScheme.tertiary
        : Theme.of(context).colorScheme.onPrimary;
    return FlowyIconButton(
      hoverColor: Theme.of(context).colorScheme.surface,
      fillColor: fillColor,
      iconPadding: const EdgeInsets.all(5),
      width: 28,
      icon: FlowySvg(
        FlowySvgs.delete_s,
        color: svgColor,
      ),
      onPressed: onTap,
    );
  }
}

@visibleForTesting
class DocumentIcon extends StatefulWidget {
  const DocumentIcon({
    super.key,
    required this.node,
    required this.editorState,
    required this.icon,
    required this.onChangeIcon,
  });

  final Node node;
  final EditorState editorState;
  final String icon;
  final void Function(String icon) onChangeIcon;

  @override
  State<DocumentIcon> createState() => _DocumentIconState();
}

class _DocumentIconState extends State<DocumentIcon> {
  final PopoverController _popoverController = PopoverController();

  @override
  Widget build(BuildContext context) {
    Widget child = EmojiIconWidget(
      emoji: widget.icon,
    );

    if (PlatformExtension.isDesktopOrWeb) {
      child = AppFlowyPopover(
        direction: PopoverDirection.bottomWithCenterAligned,
        controller: _popoverController,
        offset: const Offset(0, 8),
        constraints: BoxConstraints.loose(const Size(360, 380)),
        child: child,
        popupBuilder: (BuildContext popoverContext) {
          return FlowyIconPicker(
            onSelected: (result) {
              widget.onChangeIcon(result.emoji);
              _popoverController.close();
            },
          );
        },
      );
    } else {
      child = GestureDetector(
        child: child,
        onTap: () async {
          final result = await context.push<EmojiPickerResult>(
            MobileEmojiPickerScreen.routeName,
          );
          if (result != null) {
            widget.onChangeIcon(result.emoji);
          }
        },
      );
    }

    return child;
  }
}<|MERGE_RESOLUTION|>--- conflicted
+++ resolved
@@ -180,6 +180,7 @@
   }
 
   void _saveIconOrCover({(CoverType, String?)? cover, String? icon}) async {
+    final transaction = widget.editorState.transaction;
     final coverType = widget.node.attributes[DocumentHeaderBlockKeys.coverType];
     final coverDetails =
         widget.node.attributes[DocumentHeaderBlockKeys.coverDetails];
@@ -199,15 +200,6 @@
       widget.onIconChanged(icon);
     }
 
-<<<<<<< HEAD
-    if (cover != null) {
-      EditorMigration.migrateCoverIfNeeded(
-        view,
-        attributes,
-        overwrite: true,
-      );
-    }
-=======
     // compatible with version <= 0.5.5.
     transaction.updateNode(widget.node, attributes);
     await widget.editorState.apply(transaction);
@@ -218,7 +210,6 @@
       attributes,
       overwrite: true,
     );
->>>>>>> 2b8dca20
   }
 }
 
