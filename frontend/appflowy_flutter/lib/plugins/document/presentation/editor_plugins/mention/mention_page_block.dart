--- conflicted
+++ resolved
@@ -105,7 +105,12 @@
             return _MobileMentionPageBlock(
               view: view,
               textStyle: widget.textStyle,
-              handleTap: () => _handleTap(context, view),
+              handleTap: () => _handleTap(
+                context,
+                widget.editorState,
+                view,
+                blockId: widget.blockId,
+              ),
               handleDoubleTap: () => _handleDoubleTap(
                 context,
                 widget.editorState,
@@ -119,7 +124,12 @@
               view: view,
               content: state.blockContent,
               textStyle: widget.textStyle,
-              handleTap: () => _handleTap(context, view),
+              handleTap: () => _handleTap(
+                context,
+                widget.editorState,
+                view,
+                blockId: widget.blockId,
+              ),
             );
           }
         },
@@ -127,7 +137,6 @@
     );
   }
 
-<<<<<<< HEAD
   Future<ViewPB?> fetchView(String pageId) async {
     final view = await ViewBackendService.getView(pageId).then(
       (value) => value.toNullable(),
@@ -139,40 +148,6 @@
       final trash = trashViews.fold(
         (l) => l.items.firstWhereOrNull((element) => element.id == pageId),
         (r) => null,
-=======
-  Future<void> handleTap(ViewPB view) async {
-    final blockId = widget.blockId;
-    final currentViewId = context.read<DocumentBloc>().documentId;
-    if (currentViewId == widget.pageId && blockId != null) {
-      // same page
-      final path = _findNodePathByBlockId(editorState, blockId);
-      if (path != null) {
-        editorState.scrollService?.jumpTo(path.first);
-        await editorState.updateSelectionWithReason(
-          Selection.collapsed(Position(path: path)),
-          customSelectionType: SelectionType.block,
-        );
-      }
-      return;
-    }
-
-    if (UniversalPlatform.isMobile) {
-      if (mounted && currentViewId != widget.pageId) {
-        await context.pushView(view);
-      }
-    } else {
-      final action = NavigationAction(
-        objectId: view.id,
-        arguments: {
-          ActionArgumentKeys.view: view,
-          ActionArgumentKeys.blockId: blockId,
-        },
-      );
-      getIt<ActionNavigationBloc>().add(
-        ActionNavigationEvent.performAction(
-          action: action,
-        ),
->>>>>>> 0413100e
       );
       if (trash != null) {
         return ViewPB()
@@ -246,7 +221,7 @@
               view: view,
               showTrashHint: state.isInTrash,
               textStyle: widget.textStyle,
-              handleTap: () => _handleTap(context, view),
+              handleTap: () => _handleTap(context, widget.editorState, view),
               isChildPage: true,
               handleDoubleTap: () => _handleDoubleTap(
                 context,
@@ -263,7 +238,7 @@
               content: null,
               textStyle: widget.textStyle,
               isChildPage: true,
-              handleTap: () => _handleTap(context, view),
+              handleTap: () => _handleTap(context, widget.editorState, view),
             );
           }
         },
@@ -318,12 +293,63 @@
   }
 }
 
-Future<void> _handleTap(BuildContext context, ViewPB view) async {
-  if (UniversalPlatform.isMobile && context.mounted) {
-    await context.pushView(view);
+Path? _findNodePathByBlockId(EditorState editorState, String blockId) {
+  final document = editorState.document;
+  final startNode = document.root.children.firstOrNull;
+  if (startNode == null) {
+    return null;
+  }
+
+  final nodeIterator = NodeIterator(
+    document: document,
+    startNode: startNode,
+  );
+  while (nodeIterator.moveNext()) {
+    final node = nodeIterator.current;
+    if (node.id == blockId) {
+      return node.path;
+    }
+  }
+
+  return null;
+}
+
+Future<void> _handleTap(
+  BuildContext context,
+  EditorState editorState,
+  ViewPB view, {
+  String? blockId,
+}) async {
+  final currentViewId = context.read<DocumentBloc>().documentId;
+  if (currentViewId == view.id && blockId != null) {
+    // same page
+    final path = _findNodePathByBlockId(editorState, blockId);
+    if (path != null) {
+      editorState.scrollService?.jumpTo(path.first);
+      await editorState.updateSelectionWithReason(
+        Selection.collapsed(Position(path: path)),
+        customSelectionType: SelectionType.block,
+      );
+    }
+    return;
+  }
+
+  if (UniversalPlatform.isMobile) {
+    if (context.mounted && currentViewId != view.id) {
+      await context.pushView(view);
+    }
   } else {
-    getIt<TabsBloc>().add(
-      TabsEvent.openPlugin(plugin: view.plugin(), view: view),
+    final action = NavigationAction(
+      objectId: view.id,
+      arguments: {
+        ActionArgumentKeys.view: view,
+        ActionArgumentKeys.blockId: blockId,
+      },
+    );
+    getIt<ActionNavigationBloc>().add(
+      ActionNavigationEvent.performAction(
+        action: action,
+      ),
     );
   }
 }
@@ -362,27 +388,6 @@
       );
 
     await editorState.apply(transaction, withUpdateSelection: false);
-  }
-
-  Path? _findNodePathByBlockId(EditorState editorState, String blockId) {
-    final document = editorState.document;
-    final startNode = document.root.children.firstOrNull;
-    if (startNode == null) {
-      return null;
-    }
-
-    final nodeIterator = NodeIterator(
-      document: document,
-      startNode: startNode,
-    );
-    while (nodeIterator.moveNext()) {
-      final node = nodeIterator.current;
-      if (node.id == blockId) {
-        return node.path;
-      }
-    }
-
-    return null;
   }
 }
 
