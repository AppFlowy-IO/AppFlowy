--- conflicted
+++ resolved
@@ -1,11 +1,11 @@
 import 'package:appflowy/plugins/document/presentation/editor_plugins/inline_math_equation/inline_math_equation.dart';
 import 'package:appflowy/plugins/document/presentation/editor_plugins/mention/mention_block.dart';
 import 'package:appflowy/plugins/document/presentation/more/cubit/document_appearance_cubit.dart';
-<<<<<<< HEAD
+
 import 'package:appflowy/plugins/inline_actions/inline_actions_menu.dart';
-=======
+
 import 'package:appflowy/util/google_font_family_extension.dart';
->>>>>>> 6ba7fc03
+
 import 'package:appflowy_editor/appflowy_editor.dart' hide Log;
 import 'package:collection/collection.dart';
 import 'package:flutter/material.dart';
@@ -206,11 +206,6 @@
       return textSpan;
     }
 
-<<<<<<< HEAD
-    // Inline Mentions (Page Reference, Date, Reminder, etc.)
-    final mention =
-        attributes[MentionBlockKeys.mention] as Map<String, dynamic>?;
-=======
     // try to refresh font here.
     if (attributes.fontFamily != null) {
       try {
@@ -220,9 +215,9 @@
       }
     }
 
-    // customize the inline mention block, like inline page
-    final mention = attributes[MentionBlockKeys.mention] as Map?;
->>>>>>> 6ba7fc03
+    // Inline Mentions (Page Reference, Date, Reminder, etc.)
+    final mention =
+        attributes[MentionBlockKeys.mention] as Map<String, dynamic>?;
     if (mention != null) {
       final type = mention[MentionBlockKeys.type];
       return WidgetSpan(
