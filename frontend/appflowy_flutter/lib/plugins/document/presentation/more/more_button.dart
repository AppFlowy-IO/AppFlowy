import 'package:appflowy/generated/flowy_svgs.g.dart';
import 'package:appflowy/generated/locale_keys.g.dart';
import 'package:appflowy/plugins/document/presentation/more/cubit/document_appearance_cubit.dart';
import 'package:appflowy/plugins/document/presentation/more/font_size_slider.dart';
import 'package:appflowy/startup/startup.dart';
import 'package:appflowy/workspace/application/view_info/view_info_bloc.dart';
import 'package:appflowy_editor/appflowy_editor.dart';
import 'package:appflowy_popover/appflowy_popover.dart';
import 'package:easy_localization/easy_localization.dart';
import 'package:flowy_infra/theme_extension.dart';
import 'package:flowy_infra_ui/flowy_infra_ui.dart';
import 'package:flowy_infra_ui/style_widget/hover.dart';
import 'package:flowy_infra_ui/widget/flowy_tooltip.dart';
<<<<<<< HEAD
=======
import 'package:flutter/material.dart';
>>>>>>> c06a0346
import 'package:flutter_bloc/flutter_bloc.dart';

class DocumentMoreButton extends StatelessWidget {
  const DocumentMoreButton({super.key});

  @override
  Widget build(BuildContext context) {
<<<<<<< HEAD
    return BlocProvider.value(
      value: getIt<ViewInfoBloc>(),
      child: BlocBuilder<ViewInfoBloc, ViewInfoState>(
        builder: (context, state) {
          return AppFlowyPopover(
            constraints: BoxConstraints.loose(const Size(200, 400)),
            offset: const Offset(0, 30),
            popupBuilder: (_) {
              final actions = [
                AppFlowyPopover(
                  direction: PopoverDirection.leftWithCenterAligned,
                  constraints:
                      const BoxConstraints(maxHeight: 40, maxWidth: 240),
                  offset: const Offset(-10, 0),
                  popupBuilder: (context) => const FontSizeStepper(),
                  child: FlowyButton(
                    text: FlowyText.regular(
                      LocaleKeys.moreAction_fontSize.tr(),
                      color: AFThemeExtension.of(context).textColor,
                    ),
                    leftIcon: Icon(
                      Icons.format_size_sharp,
                      color: Theme.of(context).iconTheme.color,
                      size: 18,
                    ),
                    leftIconSize: const Size(18, 18),
                    hoverColor: AFThemeExtension.of(context).lightGreyHover,
                  ),
                ),
                if (state.documentCounters != null) ...[
                  MoreActionFooter(documentCounters: state.documentCounters!),
                ],
              ];

              return ListView.separated(
                shrinkWrap: true,
                padding: EdgeInsets.zero,
                itemCount: actions.length,
                separatorBuilder: (_, __) => const VSpace(4),
                physics: StyledScrollPhysics(),
                itemBuilder: (_, index) => actions[index],
              );
            },
            child: FlowyTooltip(
              message: LocaleKeys.moreAction_moreOptions.tr(),
              child: FlowyHover(
                child: Padding(
                  padding: const EdgeInsets.all(6),
                  child: FlowySvg(
                    FlowySvgs.details_s,
                    size: const Size(18, 18),
                    color: Theme.of(context).iconTheme.color,
                  ),
                ),
=======
    return AppFlowyPopover(
      constraints: BoxConstraints.loose(const Size(200, 400)),
      offset: const Offset(0, 30),
      popupBuilder: (_) {
        final actions = [
          AppFlowyPopover(
            direction: PopoverDirection.leftWithCenterAligned,
            constraints: const BoxConstraints(maxHeight: 40, maxWidth: 240),
            offset: const Offset(-10, 0),
            popupBuilder: (context) {
              return BlocBuilder<DocumentAppearanceCubit, DocumentAppearance>(
                builder: (context, state) {
                  return FontSizeStepper(
                    minimumValue: 10,
                    maximumValue: 24,
                    value: state.fontSize,
                    divisions: 8,
                    onChanged: (newFontSize) {
                      context
                          .read<DocumentAppearanceCubit>()
                          .syncFontSize(newFontSize);
                    },
                  );
                },
              );
            },
            child: FlowyButton(
              text: FlowyText.regular(
                LocaleKeys.moreAction_fontSize.tr(),
                color: AFThemeExtension.of(context).textColor,
              ),
              leftIcon: Icon(
                Icons.format_size_sharp,
                color: Theme.of(context).iconTheme.color,
                size: 18,
>>>>>>> c06a0346
              ),
            ),
          );
        },
      ),
    );
  }
}

class MoreActionFooter extends StatelessWidget {
  const MoreActionFooter({super.key, required this.documentCounters});

  final Counters documentCounters;

  @override
  Widget build(BuildContext context) {
    return Padding(
      padding: const EdgeInsets.symmetric(horizontal: 6),
      child: Column(
        crossAxisAlignment: CrossAxisAlignment.start,
        children: [
          const Divider(height: 4),
          const VSpace(2),
          FlowyText(
            LocaleKeys.moreAction_wordCount.tr(
              args: [
                documentCounters.wordCount.toString(),
              ],
            ),
            color: Theme.of(context).hintColor,
            fontSize: 10,
          ),
          const VSpace(2),
          FlowyText(
            LocaleKeys.moreAction_charCount.tr(
              args: [
                documentCounters.charCount.toString(),
              ],
            ),
            color: Theme.of(context).hintColor,
            fontSize: 10,
          ),
        ],
      ),
    );
  }
}<|MERGE_RESOLUTION|>--- conflicted
+++ resolved
@@ -1,3 +1,5 @@
+import 'package:flutter/material.dart';
+
 import 'package:appflowy/generated/flowy_svgs.g.dart';
 import 'package:appflowy/generated/locale_keys.g.dart';
 import 'package:appflowy/plugins/document/presentation/more/cubit/document_appearance_cubit.dart';
@@ -11,10 +13,6 @@
 import 'package:flowy_infra_ui/flowy_infra_ui.dart';
 import 'package:flowy_infra_ui/style_widget/hover.dart';
 import 'package:flowy_infra_ui/widget/flowy_tooltip.dart';
-<<<<<<< HEAD
-=======
-import 'package:flutter/material.dart';
->>>>>>> c06a0346
 import 'package:flutter_bloc/flutter_bloc.dart';
 
 class DocumentMoreButton extends StatelessWidget {
@@ -22,7 +20,6 @@
 
   @override
   Widget build(BuildContext context) {
-<<<<<<< HEAD
     return BlocProvider.value(
       value: getIt<ViewInfoBloc>(),
       child: BlocBuilder<ViewInfoBloc, ViewInfoState>(
@@ -37,7 +34,24 @@
                   constraints:
                       const BoxConstraints(maxHeight: 40, maxWidth: 240),
                   offset: const Offset(-10, 0),
-                  popupBuilder: (context) => const FontSizeStepper(),
+                  popupBuilder: (context) {
+                    return BlocBuilder<DocumentAppearanceCubit,
+                        DocumentAppearance>(
+                      builder: (context, state) {
+                        return FontSizeStepper(
+                          minimumValue: 10,
+                          maximumValue: 24,
+                          value: state.fontSize,
+                          divisions: 8,
+                          onChanged: (newFontSize) {
+                            context
+                                .read<DocumentAppearanceCubit>()
+                                .syncFontSize(newFontSize);
+                          },
+                        );
+                      },
+                    );
+                  },
                   child: FlowyButton(
                     text: FlowyText.regular(
                       LocaleKeys.moreAction_fontSize.tr(),
@@ -77,43 +91,6 @@
                     color: Theme.of(context).iconTheme.color,
                   ),
                 ),
-=======
-    return AppFlowyPopover(
-      constraints: BoxConstraints.loose(const Size(200, 400)),
-      offset: const Offset(0, 30),
-      popupBuilder: (_) {
-        final actions = [
-          AppFlowyPopover(
-            direction: PopoverDirection.leftWithCenterAligned,
-            constraints: const BoxConstraints(maxHeight: 40, maxWidth: 240),
-            offset: const Offset(-10, 0),
-            popupBuilder: (context) {
-              return BlocBuilder<DocumentAppearanceCubit, DocumentAppearance>(
-                builder: (context, state) {
-                  return FontSizeStepper(
-                    minimumValue: 10,
-                    maximumValue: 24,
-                    value: state.fontSize,
-                    divisions: 8,
-                    onChanged: (newFontSize) {
-                      context
-                          .read<DocumentAppearanceCubit>()
-                          .syncFontSize(newFontSize);
-                    },
-                  );
-                },
-              );
-            },
-            child: FlowyButton(
-              text: FlowyText.regular(
-                LocaleKeys.moreAction_fontSize.tr(),
-                color: AFThemeExtension.of(context).textColor,
-              ),
-              leftIcon: Icon(
-                Icons.format_size_sharp,
-                color: Theme.of(context).iconTheme.color,
-                size: 18,
->>>>>>> c06a0346
               ),
             ),
           );
