--- conflicted
+++ resolved
@@ -2,13 +2,8 @@
 import 'package:appflowy/plugins/database_view/application/database_view_service.dart';
 import 'package:appflowy/plugins/document/presentation/plugins/board/board_node_widget.dart';
 import 'package:appflowy/plugins/document/presentation/plugins/grid/grid_node_widget.dart';
-<<<<<<< HEAD
 import 'package:appflowy_backend/protobuf/flowy-folder2/view.pb.dart';
-=======
 import 'package:appflowy/workspace/application/app/app_service.dart';
-import 'package:appflowy_backend/protobuf/flowy-folder/app.pb.dart';
-import 'package:appflowy_backend/protobuf/flowy-folder/view.pb.dart';
->>>>>>> fcd85889
 import 'package:appflowy_editor/appflowy_editor.dart';
 import 'package:easy_localization/easy_localization.dart';
 
@@ -16,11 +11,7 @@
 const String kViewID = 'view_id';
 
 extension InsertPage on EditorState {
-<<<<<<< HEAD
-  void insertPage(ViewPB appPB, ViewPB viewPB) {
-=======
-  Future<void> insertPage(AppPB appPB, ViewPB viewPB) async {
->>>>>>> fcd85889
+  Future<void> insertPage(ViewPB appPB, ViewPB viewPB) async {
     final selection = service.selectionService.currentSelection.value;
     final textNodes =
         service.selectionService.currentSelectedNodes.whereType<TextNode>();
@@ -44,7 +35,6 @@
     final ref = await AppBackendService().createView(
       appId: appPB.id,
       name: "$prefix ${viewPB.name}",
-      desc: appPB.desc,
       layoutType: viewPB.layout,
       ext: {
         'database_id': database.id,
@@ -72,11 +62,11 @@
     apply(transaction);
   }
 
-  String referencedBoardPrefix(ViewLayoutTypePB layout) {
+  String referencedBoardPrefix(ViewLayoutPB layout) {
     switch (layout) {
-      case ViewLayoutTypePB.Grid:
+      case ViewLayoutPB.Grid:
         return LocaleKeys.grid_referencedGridPrefix.tr();
-      case ViewLayoutTypePB.Board:
+      case ViewLayoutPB.Board:
         return LocaleKeys.board_referencedBoardPrefix.tr();
       default:
         throw UnimplementedError();
