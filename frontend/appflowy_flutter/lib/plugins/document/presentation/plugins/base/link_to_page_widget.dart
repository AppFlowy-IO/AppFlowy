import 'package:appflowy/workspace/application/app/app_service.dart';
import 'package:appflowy_backend/protobuf/flowy-folder2/view.pb.dart';
import 'package:appflowy_editor/appflowy_editor.dart';
import 'package:dartz/dartz.dart' as dartz;
import 'package:flowy_infra/image.dart';
import 'package:flowy_infra_ui/style_widget/button.dart';
import 'package:flowy_infra_ui/style_widget/text.dart';
import 'package:flutter/material.dart';
import 'package:flutter/services.dart';
import 'insert_page_command.dart';
import 'package:appflowy/generated/locale_keys.g.dart';
import 'package:easy_localization/easy_localization.dart';

EditorState? _editorState;
OverlayEntry? _linkToPageMenu;

void showLinkToPageMenu(
  EditorState editorState,
  SelectionMenuService menuService,
  BuildContext context,
  ViewLayoutPB pageType,
) {
  final alignment = menuService.alignment;
  final offset = menuService.offset;
  menuService.dismiss();

  _editorState = editorState;

  String hintText = '';
  switch (pageType) {
    case ViewLayoutPB.Grid:
      hintText = LocaleKeys.document_slashMenu_grid_selectAGridToLinkTo.tr();
      break;
    case ViewLayoutPB.Board:
      hintText = LocaleKeys.document_slashMenu_board_selectABoardToLinkTo.tr();
      break;
    default:
      throw Exception('Unknown layout type');
  }

  _linkToPageMenu?.remove();
  _linkToPageMenu = OverlayEntry(builder: (context) {
    return Positioned(
      top: alignment == Alignment.bottomLeft ? offset.dy : null,
      bottom: alignment == Alignment.topLeft ? offset.dy : null,
      left: offset.dx,
      child: Material(
        color: Colors.transparent,
        child: LinkToPageMenu(
          editorState: editorState,
          layoutType: pageType,
          hintText: hintText,
          onSelected: (viewPB, childViewPB) {
            editorState.insertPage(viewPB, childViewPB);
          },
        ),
      ),
    );
  });

  Overlay.of(context).insert(_linkToPageMenu!);

  editorState.service.selectionService.currentSelection
      .addListener(dismissLinkToPageMenu);
}

void dismissLinkToPageMenu() {
  _linkToPageMenu?.remove();
  _linkToPageMenu = null;

  _editorState?.service.selectionService.currentSelection
      .removeListener(dismissLinkToPageMenu);
  _editorState = null;
}

class LinkToPageMenu extends StatefulWidget {
  const LinkToPageMenu({
    super.key,
    required this.editorState,
    required this.layoutType,
    required this.hintText,
    required this.onSelected,
  });

  final EditorState editorState;
  final ViewLayoutPB layoutType;
  final String hintText;
  final void Function(ViewPB view, ViewPB childView) onSelected;

  @override
  State<LinkToPageMenu> createState() => _LinkToPageMenuState();
}

class _LinkToPageMenuState extends State<LinkToPageMenu> {
  final _focusNode = FocusNode(debugLabel: 'reference_list_widget');
  EditorStyle get style => widget.editorState.editorStyle;
  int _selectedIndex = 0;
  int _totalItems = 0;
  Future<List<dartz.Tuple2<AppPB, List<ViewPB>>>>? _availableLayout;
  final Map<int, dartz.Tuple2<AppPB, ViewPB>> _items = {};

  Future<List<dartz.Tuple2<AppPB, List<ViewPB>>>> fetchItems() async {
    final items = await AppBackendService().fetchViews(widget.layoutType);

    int index = 0;
    for (final app in items) {
      for (final view in app.value2) {
        _items.putIfAbsent(index, () => dartz.Tuple2(app.value1, view));
        index += 1;
      }
    }

    _totalItems = _items.length;
    return items;
  }

  @override
  void initState() {
    _availableLayout = fetchItems();
    WidgetsBinding.instance.addPostFrameCallback((_) {
      _focusNode.requestFocus();
    });
    super.initState();
  }

  @override
  void dispose() {
    _focusNode.dispose();
    super.dispose();
  }

  @override
  Widget build(BuildContext context) {
    return Focus(
      focusNode: _focusNode,
      onKey: _onKey,
      child: Container(
        width: 300,
        padding: const EdgeInsets.fromLTRB(10, 6, 10, 6),
        decoration: BoxDecoration(
          color: style.selectionMenuBackgroundColor,
          boxShadow: [
            BoxShadow(
              blurRadius: 5,
              spreadRadius: 1,
              color: Colors.black.withOpacity(0.1),
            ),
          ],
          borderRadius: BorderRadius.circular(6.0),
        ),
        child: _buildListWidget(context, _selectedIndex, _availableLayout),
      ),
    );
  }

<<<<<<< HEAD
  Widget _buildListWidget(BuildContext context) {
    return FutureBuilder<List<dartz.Tuple2<ViewPB, List<ViewPB>>>>(
=======
  KeyEventResult _onKey(FocusNode node, RawKeyEvent event) {
    if (event is! RawKeyDownEvent ||
        _availableLayout == null ||
        _items.isEmpty) {
      return KeyEventResult.ignored;
    }

    final acceptedKeys = [
      LogicalKeyboardKey.arrowUp,
      LogicalKeyboardKey.arrowDown,
      LogicalKeyboardKey.tab,
      LogicalKeyboardKey.enter
    ];

    if (!acceptedKeys.contains(event.logicalKey)) {
      return KeyEventResult.handled;
    }

    var newSelectedIndex = _selectedIndex;
    if (event.logicalKey == LogicalKeyboardKey.arrowDown &&
        newSelectedIndex != _totalItems - 1) {
      newSelectedIndex += 1;
    } else if (event.logicalKey == LogicalKeyboardKey.arrowUp &&
        newSelectedIndex != 0) {
      newSelectedIndex -= 1;
    } else if (event.logicalKey == LogicalKeyboardKey.tab) {
      newSelectedIndex += 1;
      newSelectedIndex %= _totalItems;
    } else if (event.logicalKey == LogicalKeyboardKey.enter) {
      widget.onSelected(
          _items[_selectedIndex]!.value1, _items[_selectedIndex]!.value2);
    }

    setState(() {
      _selectedIndex = newSelectedIndex;
    });

    return KeyEventResult.handled;
  }

  Widget _buildListWidget(BuildContext context, int selectedIndex,
      Future<List<dartz.Tuple2<AppPB, List<ViewPB>>>>? items) {
    int index = 0;
    return FutureBuilder<List<dartz.Tuple2<AppPB, List<ViewPB>>>>(
>>>>>>> fcd85889
      builder: (context, snapshot) {
        if (snapshot.hasData &&
            snapshot.connectionState == ConnectionState.done) {
          final views = snapshot.data;
          final children = <Widget>[
            Padding(
              padding: const EdgeInsets.symmetric(vertical: 4),
              child: FlowyText.regular(
                widget.hintText,
                fontSize: 10,
                color: Colors.grey,
              ),
            ),
          ];
          if (views != null && views.isNotEmpty) {
            for (final view in views) {
              if (view.value2.isNotEmpty) {
                children.add(
                  Padding(
                    padding: const EdgeInsets.symmetric(vertical: 4),
                    child: FlowyText.regular(
                      view.value1.name,
                    ),
                  ),
                );
                for (final value in view.value2) {
                  children.add(
                    FlowyButton(
                      isSelected: index == _selectedIndex,
                      leftIcon: svgWidget(
                        _iconName(value),
                        color: Theme.of(context).iconTheme.color,
                      ),
                      text: FlowyText.regular(value.name),
                      onTap: () => widget.onSelected(view.value1, value),
                    ),
                  );

                  index += 1;
                }
              }
            }
          }
          return Column(
            crossAxisAlignment: CrossAxisAlignment.stretch,
            children: children,
          );
        } else {
          return const Center(
            child: CircularProgressIndicator(),
          );
        }
      },
      future: items,
    );
  }

  String _iconName(ViewPB viewPB) {
    switch (viewPB.layout) {
      case ViewLayoutPB.Grid:
        return 'editor/grid';
      case ViewLayoutPB.Board:
        return 'editor/board';
      default:
        throw Exception('Unknown layout type');
    }
  }
}<|MERGE_RESOLUTION|>--- conflicted
+++ resolved
@@ -96,10 +96,10 @@
   EditorStyle get style => widget.editorState.editorStyle;
   int _selectedIndex = 0;
   int _totalItems = 0;
-  Future<List<dartz.Tuple2<AppPB, List<ViewPB>>>>? _availableLayout;
-  final Map<int, dartz.Tuple2<AppPB, ViewPB>> _items = {};
-
-  Future<List<dartz.Tuple2<AppPB, List<ViewPB>>>> fetchItems() async {
+  Future<List<dartz.Tuple2<ViewPB, List<ViewPB>>>>? _availableLayout;
+  final Map<int, dartz.Tuple2<ViewPB, ViewPB>> _items = {};
+
+  Future<List<dartz.Tuple2<ViewPB, List<ViewPB>>>> fetchItems() async {
     final items = await AppBackendService().fetchViews(widget.layoutType);
 
     int index = 0;
@@ -153,10 +153,6 @@
     );
   }
 
-<<<<<<< HEAD
-  Widget _buildListWidget(BuildContext context) {
-    return FutureBuilder<List<dartz.Tuple2<ViewPB, List<ViewPB>>>>(
-=======
   KeyEventResult _onKey(FocusNode node, RawKeyEvent event) {
     if (event is! RawKeyDownEvent ||
         _availableLayout == null ||
@@ -197,11 +193,13 @@
     return KeyEventResult.handled;
   }
 
-  Widget _buildListWidget(BuildContext context, int selectedIndex,
-      Future<List<dartz.Tuple2<AppPB, List<ViewPB>>>>? items) {
+  Widget _buildListWidget(
+    BuildContext context,
+    int selectedIndex,
+    Future<List<dartz.Tuple2<ViewPB, List<ViewPB>>>>? items,
+  ) {
     int index = 0;
-    return FutureBuilder<List<dartz.Tuple2<AppPB, List<ViewPB>>>>(
->>>>>>> fcd85889
+    return FutureBuilder<List<dartz.Tuple2<ViewPB, List<ViewPB>>>>(
       builder: (context, snapshot) {
         if (snapshot.hasData &&
             snapshot.connectionState == ConnectionState.done) {
