--- conflicted
+++ resolved
@@ -237,44 +237,50 @@
 
   Widget _buildFileImagePicker() {
     return BlocBuilder<ChangeCoverPopoverBloc, ChangeCoverPopoverState>(
-      builder: (context, state) {
-        if (state is Loaded) {
-          List<String> images = state.imageNames;
-          return GridView.builder(
-            shrinkWrap: true,
-            gridDelegate: const SliverGridDelegateWithFixedCrossAxisCount(
-              crossAxisCount: 3,
-              childAspectRatio: 1 / 0.65,
-              crossAxisSpacing: 7,
-              mainAxisSpacing: 7,
-            ),
-            itemCount: images.length + 1,
-            itemBuilder: (BuildContext ctx, index) {
-              if (index == 0) {
-                return Container(
-                  decoration: BoxDecoration(
-                    color:
-                        Theme.of(context).colorScheme.primary.withOpacity(0.15),
-                    border: Border.all(
-                      color: Theme.of(context).colorScheme.primary,
-                    ),
-                    borderRadius: Corners.s8Border,
+        builder: (context, state) {
+      if (state is Loaded) {
+        List<String> images = state.imageNames;
+        return GridView.builder(
+          shrinkWrap: true,
+          gridDelegate: const SliverGridDelegateWithFixedCrossAxisCount(
+            crossAxisCount: 3,
+            childAspectRatio: 1 / 0.65,
+            crossAxisSpacing: 7,
+            mainAxisSpacing: 7,
+          ),
+          itemCount: images.length + 1,
+          itemBuilder: (BuildContext ctx, index) {
+            if (index == 0) {
+              return Container(
+                decoration: BoxDecoration(
+                  color:
+                      Theme.of(context).colorScheme.primary.withOpacity(0.15),
+                  border: Border.all(
+                    color: Theme.of(context).colorScheme.primary,
                   ),
-                  child: FlowyIconButton(
-                    iconPadding: EdgeInsets.zero,
-                    icon: Icon(
-                      Icons.add,
-                      color: Theme.of(context).colorScheme.primary,
-                    ),
-                    width: 20,
-                    onPressed: () {
-                      setState(() {
-                        isAddingImage = true;
-                      });
-                    },
+                  borderRadius: Corners.s8Border,
+                ),
+                child: FlowyIconButton(
+                  iconPadding: EdgeInsets.zero,
+                  icon: Icon(
+                    Icons.add,
+                    color: Theme.of(context).colorScheme.primary,
                   ),
+                  width: 20,
+                  onPressed: () {
+                    setState(() {
+                      isAddingImage = true;
+                    });
+                  },
+                ),
+              );
+            }
+            return ImageGridItem(
+              onImageSelect: () {
+                widget.onCoverChanged(
+                  CoverSelectionType.file,
+                  images[index - 1],
                 );
-<<<<<<< HEAD
               },
               onImageDelete: () async {
                 final changeCoverBloc = context.read<ChangeCoverPopoverBloc>();
@@ -307,24 +313,6 @@
       }
       return Container();
     });
-=======
-              }
-              return ImageGridItem(
-                onImageSelect: () {
-                  widget.onCoverChanged(
-                    CoverSelectionType.file,
-                    images[index - 1],
-                  );
-                },
-                imagePath: images[index - 1],
-              );
-            },
-          );
-        }
-        return Container();
-      },
-    );
->>>>>>> 28ae1930
   }
 
   List<ColorOption> _generateBackgroundColorOptions(EditorState editorState) {
@@ -451,15 +439,7 @@
                   'editor/delete',
                   color: Theme.of(context).colorScheme.tertiary,
                 ),
-<<<<<<< HEAD
                 onPressed: widget.onImageDelete,
-=======
-                onPressed: () {
-                  context.read<ChangeCoverPopoverBloc>().add(
-                        ChangeCoverPopoverEvent.deleteImage(widget.imagePath),
-                      );
-                },
->>>>>>> 28ae1930
               ),
             ),
         ],
