--- conflicted
+++ resolved
@@ -1,10 +1,6 @@
 import 'package:appflowy/generated/locale_keys.g.dart';
-<<<<<<< HEAD
-import 'package:appflowy/plugins/document/application/share_bloc.dart';
+import 'package:appflowy/plugins/document/application/document_share_bloc.dart';
 import 'package:appflowy/plugins/document/presentation/editor_plugins/copy_and_paste/clipboard_service.dart';
-=======
-import 'package:appflowy/plugins/document/application/document_share_bloc.dart';
->>>>>>> 066a511d
 import 'package:appflowy/startup/startup.dart';
 import 'package:appflowy/util/string_extension.dart';
 import 'package:appflowy/workspace/application/export/document_exporter.dart';
@@ -146,14 +142,16 @@
               fileName: '${name.toFileName()}.html',
             );
             if (exportPath != null) {
-              docShareBloc.add(DocShareEvent.shareHTML(exportPath));
+              docShareBloc.add(DocumentShareEvent.shareHTML(exportPath));
             }
             break;
           case ShareAction.clipboard:
             final documentExporter = DocumentExporter(widget.view);
-            final result = await documentExporter.export(DocumentExportType.markdown);
+            final result =
+                await documentExporter.export(DocumentExportType.markdown);
             result.fold(
-              (markdown) => getIt<ClipboardService>().setData(ClipboardServiceData(plainText: markdown)),
+              (markdown) => getIt<ClipboardService>()
+                  .setData(ClipboardServiceData(plainText: markdown)),
               (error) => showMessageToast(error.msg),
             );
             break;
