import 'package:appflowy/generated/locale_keys.g.dart';
import 'package:appflowy/plugins/database/application/tab_bar_bloc.dart';
import 'package:appflowy/plugins/shared/share/share_bloc.dart';
import 'package:appflowy/plugins/shared/share/share_menu.dart';
import 'package:appflowy_popover/appflowy_popover.dart';
import 'package:easy_localization/easy_localization.dart';
import 'package:flowy_infra_ui/flowy_infra_ui.dart';
import 'package:flutter/material.dart';
import 'package:flutter_bloc/flutter_bloc.dart';

class ShareMenuButton extends StatelessWidget {
  const ShareMenuButton({
    super.key,
    required this.tabs,
  });

  final List<ShareMenuTab> tabs;

  @override
  Widget build(BuildContext context) {
    final shareBloc = context.read<ShareBloc>();
    final databaseBloc = context.read<DatabaseTabBarBloc?>();
    return SizedBox(
      height: 32.0,
      child: IntrinsicWidth(
        child: AppFlowyPopover(
          direction: PopoverDirection.bottomWithRightAligned,
          constraints: const BoxConstraints(
            maxWidth: 422,
          ),
          offset: const Offset(0, 8),
          popupBuilder: (context) => MultiBlocProvider(
            providers: [
              if (databaseBloc != null)
                BlocProvider.value(
                  value: databaseBloc,
                ),
              BlocProvider.value(value: shareBloc),
            ],
            child: ShareMenu(
              tabs: tabs,
            ),
          ),
          child: const _ShareButton(),
        ),
      ),
    );
  }
}

class _ShareButton extends StatelessWidget {
  const _ShareButton();

  @override
  Widget build(BuildContext context) {
    return FlowyButton(
      text: FlowyText(
        LocaleKeys.shareAction_buttonText.tr(),
        fontSize: 14.0,
        fontWeight: FontWeight.w500,
        color: Theme.of(context).colorScheme.onPrimary,
      ),
<<<<<<< HEAD
      margin: const EdgeInsets.symmetric(horizontal: 14.0),
      backgroundColor: Theme.of(context).colorScheme.primary,
      hoverColor: Theme.of(context).colorScheme.primary.withOpacity(0.9),
      radius: BorderRadius.circular(10.0),
=======
      textColor: Theme.of(context).colorScheme.onPrimary,
      onPressed: () {
        // Do nothing, but it needs to provide an empty action in order to show cursorß
      },
>>>>>>> cd0f8d80
    );
  }
}<|MERGE_RESOLUTION|>--- conflicted
+++ resolved
@@ -60,17 +60,14 @@
         fontWeight: FontWeight.w500,
         color: Theme.of(context).colorScheme.onPrimary,
       ),
-<<<<<<< HEAD
       margin: const EdgeInsets.symmetric(horizontal: 14.0),
       backgroundColor: Theme.of(context).colorScheme.primary,
       hoverColor: Theme.of(context).colorScheme.primary.withOpacity(0.9),
       radius: BorderRadius.circular(10.0),
-=======
       textColor: Theme.of(context).colorScheme.onPrimary,
       onPressed: () {
         // Do nothing, but it needs to provide an empty action in order to show cursorß
       },
->>>>>>> cd0f8d80
     );
   }
 }