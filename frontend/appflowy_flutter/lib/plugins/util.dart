--- conflicted
+++ resolved
@@ -4,24 +4,7 @@
 import 'package:appflowy_backend/protobuf/flowy-folder/view.pb.dart';
 import 'package:flutter/material.dart';
 
-<<<<<<< HEAD
-class ViewPluginNotifier extends PluginNotifier<Option<DeletedViewPB>> {
-  final ViewListener? _viewListener;
-  ViewPB view;
-  bool _readOnlyStatus = false;
-
-  @override
-  final ValueNotifier<Option<DeletedViewPB>> isDeleted = ValueNotifier(none());
-
-  @override
-  bool get readOnlyStatus => _readOnlyStatus;
-
-  @override
-  set readOnlyStatus(bool value) => _readOnlyStatus = value;
-
-=======
 class ViewPluginNotifier extends PluginNotifier<DeletedViewPB?> {
->>>>>>> 1fadb153
   ViewPluginNotifier({
     required this.view,
   }) : _viewListener = ViewListener(viewId: view.id) {
@@ -36,9 +19,16 @@
 
   ViewPB view;
   final ViewListener? _viewListener;
+  bool _readOnlyStatus = false;
 
   @override
   final ValueNotifier<DeletedViewPB?> isDeleted = ValueNotifier(null);
+
+  @override
+  bool get readOnlyStatus => _readOnlyStatus;
+
+  @override
+  set readOnlyStatus(bool value) => _readOnlyStatus = value;
 
   @override
   void dispose() {
