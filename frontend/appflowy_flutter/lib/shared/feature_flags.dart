import 'dart:convert';

import 'package:appflowy/core/config/kv.dart';
import 'package:appflowy/core/config/kv_keys.dart';
import 'package:appflowy/startup/startup.dart';
import 'package:collection/collection.dart';

typedef FeatureFlagMap = Map<FeatureFlag, bool>;

/// The [FeatureFlag] is used to control the front-end features of the app.
///
/// For example, if your feature is still under development,
///   you can set the value to `false` to hide the feature.
enum FeatureFlag {
  // used to control the visibility of the collaborative workspace feature
  // if it's on, you can see the workspace list and the workspace settings
  // in the top-left corner of the app
  collaborativeWorkspace,

  // used to control the visibility of the members settings
  // if it's on, you can see the members settings in the settings page
  membersSettings,

  // used to control the sync feature of the document
  // if it's on, the document will be synced the events from server in real-time
  syncDocument,

  // used to control the sync feature of the database
  // if it's on, the collaborators will show in the database
  syncDatabase,

  // used for the search feature
  search,

  // used for controlling whether to show plan+billing options in settings
  planBilling,

  // used for space design
  spaceDesign,

  // used for ignore the conflicted feature flag
  unknown;

  static Future<void> initialize() async {
    final values = await getIt<KeyValueStorage>().getWithFormat<FeatureFlagMap>(
          KVKeys.featureFlag,
          (value) => Map.from(jsonDecode(value)).map(
            (key, value) {
              final k = FeatureFlag.values.firstWhereOrNull(
                    (e) => e.name == key,
                  ) ??
                  FeatureFlag.unknown;
              return MapEntry(k, value as bool);
            },
          ),
        ) ??
        {};

    _values = {
      ...{for (final flag in FeatureFlag.values) flag: false},
      ...values,
    };
  }

  static UnmodifiableMapView<FeatureFlag, bool> get data =>
      UnmodifiableMapView(_values);

  Future<void> turnOn() async {
    await update(true);
  }

  Future<void> turnOff() async {
    await update(false);
  }

  Future<void> update(bool value) async {
    _values[this] = value;

    await getIt<KeyValueStorage>().set(
      KVKeys.featureFlag,
      jsonEncode(
        _values.map((key, value) => MapEntry(key.name, value)),
      ),
    );
  }

  static Future<void> clear() async {
    _values = {};
    await getIt<KeyValueStorage>().remove(KVKeys.featureFlag);
  }

  bool get isOn {
    if ([
<<<<<<< HEAD
      FeatureFlag.planBilling,
=======
      // release this feature in version 0.6.1
      FeatureFlag.spaceDesign,
>>>>>>> f36e3ae3
      // release this feature in version 0.5.9
      FeatureFlag.search,
      // release this feature in version 0.5.6
      FeatureFlag.collaborativeWorkspace,
      FeatureFlag.membersSettings,
      // release this feature in version 0.5.4
      FeatureFlag.syncDatabase,
      FeatureFlag.syncDocument,
    ].contains(this)) {
      return true;
    }

    if (_values.containsKey(this)) {
      return _values[this]!;
    }

    switch (this) {
      case FeatureFlag.search:
      case FeatureFlag.syncDocument:
      case FeatureFlag.syncDatabase:
      case FeatureFlag.spaceDesign:
        return true;
      case FeatureFlag.collaborativeWorkspace:
      case FeatureFlag.membersSettings:
      case FeatureFlag.unknown:
        return false;
<<<<<<< HEAD
      case FeatureFlag.planBilling:
      case FeatureFlag.search:
      case FeatureFlag.syncDocument:
      case FeatureFlag.syncDatabase:
        return true;
=======
>>>>>>> f36e3ae3
    }
  }

  String get description {
    switch (this) {
      case FeatureFlag.collaborativeWorkspace:
        return 'if it\'s on, you can see the workspace list and the workspace settings in the top-left corner of the app';
      case FeatureFlag.membersSettings:
        return 'if it\'s on, you can see the members settings in the settings page';
      case FeatureFlag.syncDocument:
        return 'if it\'s on, the document will be synced in real-time';
      case FeatureFlag.syncDatabase:
        return 'if it\'s on, the collaborators will show in the database';
      case FeatureFlag.search:
        return 'if it\'s on, the command palette and search button will be available';
      case FeatureFlag.planBilling:
        return 'if it\'s on, plan and billing pages will be available in Settings';
      case FeatureFlag.spaceDesign:
        return 'if it\'s on, the space design feature will be available';
      case FeatureFlag.unknown:
        return '';
    }
  }

  String get key => 'appflowy_feature_flag_${toString()}';
}

FeatureFlagMap _values = {};<|MERGE_RESOLUTION|>--- conflicted
+++ resolved
@@ -91,12 +91,9 @@
 
   bool get isOn {
     if ([
-<<<<<<< HEAD
       FeatureFlag.planBilling,
-=======
       // release this feature in version 0.6.1
       FeatureFlag.spaceDesign,
->>>>>>> f36e3ae3
       // release this feature in version 0.5.9
       FeatureFlag.search,
       // release this feature in version 0.5.6
@@ -114,6 +111,7 @@
     }
 
     switch (this) {
+      case FeatureFlag.planBilling:
       case FeatureFlag.search:
       case FeatureFlag.syncDocument:
       case FeatureFlag.syncDatabase:
@@ -123,14 +121,6 @@
       case FeatureFlag.membersSettings:
       case FeatureFlag.unknown:
         return false;
-<<<<<<< HEAD
-      case FeatureFlag.planBilling:
-      case FeatureFlag.search:
-      case FeatureFlag.syncDocument:
-      case FeatureFlag.syncDatabase:
-        return true;
-=======
->>>>>>> f36e3ae3
     }
   }
 
