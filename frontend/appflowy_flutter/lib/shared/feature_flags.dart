--- conflicted
+++ resolved
@@ -85,11 +85,7 @@
 
   bool get isOn {
     if ([
-<<<<<<< HEAD
-      // release this feature in version 0.5.5
-=======
       // release this feature in version 0.5.6
->>>>>>> 3c446d5e
       FeatureFlag.collaborativeWorkspace,
       FeatureFlag.membersSettings,
       // release this feature in version 0.5.4
