--- conflicted
+++ resolved
@@ -122,14 +122,12 @@
     () => ClipboardService(),
   );
 
-<<<<<<< HEAD
-  getIt.registerFactory<TemplateService>(() => TemplateService());
-=======
   // theme
   getIt.registerFactory<BaseAppearance>(
     () => PlatformExtension.isMobile ? MobileAppearance() : DesktopAppearance(),
   );
->>>>>>> 4e6643ec
+
+  getIt.registerFactory<TemplateService>(() => TemplateService());
 }
 
 void _resolveUserDeps(GetIt getIt, IntegrationMode mode) {
