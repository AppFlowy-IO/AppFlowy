import 'dart:io';

import 'package:appflowy/env/env.dart';
import 'package:appflowy/workspace/application/settings/prelude.dart';
import 'package:appflowy_backend/appflowy_backend.dart';
import 'package:flowy_infra/plugins/service/location_service.dart';
import 'package:flowy_infra/plugins/service/plugin_service.dart';
import 'package:flutter/foundation.dart';
import 'package:flutter/material.dart';
import 'package:get_it/get_it.dart';

import 'deps_resolver.dart';
import 'launch_configuration.dart';
import 'plugin/plugin.dart';
import 'tasks/prelude.dart';

final getIt = GetIt.instance;

abstract class EntryPoint {
  Widget create(LaunchConfiguration config);
}

class FlowyRunnerContext {
  final Directory applicationDataDirectory;

  FlowyRunnerContext({required this.applicationDataDirectory});
}

class FlowyRunner {
  static Future<FlowyRunnerContext> run(
    EntryPoint f,
    IntegrationMode mode, {
    LaunchConfiguration config = const LaunchConfiguration(
      autoRegistrationSupported: false,
    ),
  }) async {
    // Clear all the states in case of rebuilding.
    await getIt.reset();

    // Specify the env
    initGetIt(getIt, mode, f, config);

<<<<<<< HEAD
    final directory = await getIt<ApplicationDataStorage>()
        .getPath()
        .then((value) => Directory(value));

    FlowyPluginService.instance.setLocation(
      PluginLocationService(fallback: appFlowyApplicationDataDirectory()),
    );
=======
    final applicationDataDirectory =
        await getIt<ApplicationDataStorage>().getPath().then(
              (value) => Directory(value),
            );
>>>>>>> f0d5f517

    // add task
    final launcher = getIt<AppLauncher>();
    launcher.addTasks(
      [
        // handle platform errors.
        const PlatformErrorCatcherTask(),
        // localization
        const InitLocalizationTask(),
        // init the app window
        const InitAppWindowTask(),
        // Init Rust SDK
        InitRustSDKTask(directory: applicationDataDirectory),
        // Load Plugins, like document, grid ...
        const PluginLoadTask(),

        // init the app widget
        // ignore in test mode
        if (!mode.isUnitTest) ...[
          const HotKeyTask(),
          InitSupabaseTask(
            url: Env.supabaseUrl,
            anonKey: Env.supabaseAnonKey,
            key: Env.supabaseKey,
            jwtSecret: Env.supabaseJwtSecret,
            collabTable: Env.supabaseCollabTable,
          ),
          const InitAppWidgetTask(),
          const InitPlatformServiceTask()
        ],
      ],
    );
    await launcher.launch(); // execute the tasks

    return FlowyRunnerContext(
      applicationDataDirectory: applicationDataDirectory,
    );
  }
}

Future<void> initGetIt(
  GetIt getIt,
  IntegrationMode env,
  EntryPoint f,
  LaunchConfiguration config,
) async {
  getIt.registerFactory<EntryPoint>(() => f);
  getIt.registerLazySingleton<FlowySDK>(() {
    return FlowySDK();
  });
  getIt.registerLazySingleton<AppLauncher>(
    () => AppLauncher(
      context: LaunchContext(
        getIt,
        env,
        config,
      ),
    ),
  );
  getIt.registerSingleton<PluginSandbox>(PluginSandbox());

  await DependencyResolver.resolve(getIt, env);
}

class LaunchContext {
  GetIt getIt;
  IntegrationMode env;
  LaunchConfiguration config;
  LaunchContext(this.getIt, this.env, this.config);
}

enum LaunchTaskType {
  dataProcessing,
  appLauncher,
}

/// The interface of an app launch task, which will trigger
/// some nonresident indispensable task in app launching task.
abstract class LaunchTask {
  const LaunchTask();

  LaunchTaskType get type => LaunchTaskType.dataProcessing;

  Future<void> initialize(LaunchContext context);
}

class AppLauncher {
  AppLauncher({
    required this.context,
  });

  final LaunchContext context;
  final List<LaunchTask> tasks = [];

  void addTask(LaunchTask task) {
    tasks.add(task);
  }

  void addTasks(Iterable<LaunchTask> tasks) {
    this.tasks.addAll(tasks);
  }

  Future<void> launch() async {
    for (final task in tasks) {
      await task.initialize(context);
    }
  }
}

enum IntegrationMode {
  develop,
  release,
  unitTest,
  integrationTest;

  // test mode
  bool get isTest => isUnitTest || isIntegrationTest;
  bool get isUnitTest => this == IntegrationMode.unitTest;
  bool get isIntegrationTest => this == IntegrationMode.integrationTest;

  // release mode
  bool get isRelease => this == IntegrationMode.release;

  // develop mode
  bool get isDevelop => this == IntegrationMode.develop;
}

IntegrationMode integrationEnv() {
  if (Platform.environment.containsKey('FLUTTER_TEST')) {
    return IntegrationMode.unitTest;
  }

  if (kReleaseMode) {
    return IntegrationMode.release;
  }

  return IntegrationMode.develop;
}<|MERGE_RESOLUTION|>--- conflicted
+++ resolved
@@ -3,8 +3,6 @@
 import 'package:appflowy/env/env.dart';
 import 'package:appflowy/workspace/application/settings/prelude.dart';
 import 'package:appflowy_backend/appflowy_backend.dart';
-import 'package:flowy_infra/plugins/service/location_service.dart';
-import 'package:flowy_infra/plugins/service/plugin_service.dart';
 import 'package:flutter/foundation.dart';
 import 'package:flutter/material.dart';
 import 'package:get_it/get_it.dart';
@@ -40,20 +38,10 @@
     // Specify the env
     initGetIt(getIt, mode, f, config);
 
-<<<<<<< HEAD
-    final directory = await getIt<ApplicationDataStorage>()
-        .getPath()
-        .then((value) => Directory(value));
-
-    FlowyPluginService.instance.setLocation(
-      PluginLocationService(fallback: appFlowyApplicationDataDirectory()),
-    );
-=======
     final applicationDataDirectory =
         await getIt<ApplicationDataStorage>().getPath().then(
               (value) => Directory(value),
             );
->>>>>>> f0d5f517
 
     // add task
     final launcher = getIt<AppLauncher>();
