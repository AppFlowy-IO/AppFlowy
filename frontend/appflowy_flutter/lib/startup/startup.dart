--- conflicted
+++ resolved
@@ -139,11 +139,7 @@
           // It is unable to get the device information from the test environment.
           const ApplicationInfoTask(),
           // The auto update task should be placed after the ApplicationInfoTask to fetch the latest version.
-<<<<<<< HEAD
-          AutoUpdateTask(),
-=======
           if (!mode.isIntegrationTest) AutoUpdateTask(),
->>>>>>> f53e9d65
           const HotKeyTask(),
           if (isAppFlowyCloudEnabled) InitAppFlowyCloudTask(),
           const InitAppWidgetTask(),
