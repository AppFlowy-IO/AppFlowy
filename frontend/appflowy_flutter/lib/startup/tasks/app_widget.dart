--- conflicted
+++ resolved
@@ -204,16 +204,8 @@
                 ),
                 child: overlayManagerBuilder(
                   context,
-<<<<<<< HEAD
-                  !PlatformExtension.isMobile
+                  !PlatformExtension.isMobile && FeatureFlag.search.isOn
                       ? CommandPalette(child: child)
-=======
-                  FeatureFlag.search.isOn
-                      ? CommandPalette(
-                          toggleNotifier: _commandPaletteNotifier,
-                          child: child,
-                        )
->>>>>>> d4278a75
                       : child,
                 ),
               ),
