--- conflicted
+++ resolved
@@ -30,19 +30,20 @@
       if (!PlatformExtension.isMobile) _desktopHomeScreenRoute(),
       // Mobile only
       if (PlatformExtension.isMobile) ...[
-<<<<<<< HEAD
-        _mobileHomeScreenWithNavigationBarRoute(),
-        // MobileHomeSettingPage is outside the bottom navigation bar, thus it is not in the StatefulShellRoute.
+        // settings
         _mobileHomeSettingPageRoute(),
         _mobileSettingPrivacyPolicyPageRoute(),
         _mobileSettingUserAgreementPageRoute(),
-=======
+
+        // view page
         _mobileEditorScreenRoute(),
         _mobileGridScreenRoute(),
         _mobileBoardScreenRoute(),
         _mobileCalendarScreenRoute(),
+
+        // home
+        // MobileHomeSettingPage is outside the bottom navigation bar, thus it is not in the StatefulShellRoute.
         _mobileHomeScreenWithNavigationBarRoute(),
->>>>>>> d51c7f38
       ],
 
       // Desktop and Mobile
@@ -100,7 +101,6 @@
           ),
         ],
       ),
-
       StatefulShellBranch(
         routes: <RouteBase>[
           GoRoute(
@@ -111,7 +111,6 @@
           ),
         ],
       ),
-
       StatefulShellBranch(
         routes: <RouteBase>[
           GoRoute(
