import 'package:appflowy/mobile/presentation/database/board/mobile_board_screen.dart';
import 'package:appflowy/mobile/presentation/database/card/card.dart';
import 'package:appflowy/mobile/presentation/database/card/card_detail/mobile_create_field_screen.dart';
import 'package:appflowy/mobile/presentation/database/card/card_detail/mobile_create_row_field_screen.dart';
import 'package:appflowy/mobile/presentation/database/card/card_property_edit/card_property_edit_screen.dart';
import 'package:appflowy/mobile/presentation/database/date_picker/mobile_date_picker_screen.dart';
import 'package:appflowy/mobile/presentation/database/mobile_calendar_events_screen.dart';
import 'package:appflowy/mobile/presentation/database/mobile_calendar_screen.dart';
import 'package:appflowy/mobile/presentation/database/mobile_grid_screen.dart';
import 'package:appflowy/mobile/presentation/favorite/mobile_favorite_page.dart';
import 'package:appflowy/mobile/presentation/presentation.dart';
import 'package:appflowy/mobile/presentation/setting/cloud/appflowy_cloud_page.dart';
import 'package:appflowy/mobile/presentation/setting/font/font_picker_screen.dart';
import 'package:appflowy/mobile/presentation/setting/language/language_picker_screen.dart';
import 'package:appflowy/plugins/base/color/color_picker_screen.dart';
import 'package:appflowy/plugins/base/emoji/emoji_picker_screen.dart';
import 'package:appflowy/plugins/database_view/grid/application/row/row_detail_bloc.dart';
import 'package:appflowy/plugins/document/presentation/editor_plugins/code_block/code_language_screen.dart';
import 'package:appflowy/plugins/document/presentation/editor_plugins/image/image_picker_screen.dart';
import 'package:appflowy/plugins/document/presentation/editor_plugins/mobile_toolbar_item/mobile_block_settings_screen.dart';
import 'package:appflowy/startup/startup.dart';
import 'package:appflowy/startup/tasks/app_widget.dart';
import 'package:appflowy/user/application/auth/auth_service.dart';
import 'package:appflowy/user/presentation/presentation.dart';
import 'package:appflowy/util/platform_extension.dart';
import 'package:appflowy/workspace/presentation/home/desktop_home_screen.dart';
import 'package:appflowy_backend/protobuf/flowy-database2/protobuf.dart';
import 'package:flowy_infra/time/duration.dart';
import 'package:flutter/material.dart';
import 'package:flutter_bloc/flutter_bloc.dart';
import 'package:go_router/go_router.dart';

GoRouter generateRouter(Widget child) {
  return GoRouter(
    navigatorKey: AppGlobals.rootNavKey,
    initialLocation: '/',
    routes: [
      // Root route is SplashScreen.
      // It needs LaunchConfiguration as a parameter, so we get it from ApplicationWidget's child.
      _rootRoute(child),
      // Routes in both desktop and mobile
      _signInScreenRoute(),
      _skipLogInScreenRoute(),
      _encryptSecretScreenRoute(),
      _workspaceErrorScreenRoute(),
      // Desktop only
      if (!PlatformExtension.isMobile) _desktopHomeScreenRoute(),
      // Mobile only
      if (PlatformExtension.isMobile) ...[
        // settings
        _mobileHomeSettingPageRoute(),
        _mobileSettingPrivacyPolicyPageRoute(),
        _mobileSettingUserAgreementPageRoute(),
        _mobileCloudSettingAppFlowyCloudPageRoute(),

        // view page
        _mobileEditorScreenRoute(),
        _mobileGridScreenRoute(),
        _mobileBoardScreenRoute(),
        _mobileCalendarScreenRoute(),
        // card detail page
        _mobileCardDetailScreenRoute(),
        _mobileCardPropertyEditScreenRoute(),
        _mobileDateCellEditScreenRoute(),
        _mobileCreateRowFieldScreenRoute(),
        _mobileNewPropertyPageRoute(),

        // home
        // MobileHomeSettingPage is outside the bottom navigation bar, thus it is not in the StatefulShellRoute.
        _mobileHomeScreenWithNavigationBarRoute(),

        // trash
        _mobileHomeTrashPageRoute(),

        // emoji picker
        _mobileEmojiPickerPageRoute(),
        _mobileImagePickerPageRoute(),

        // color picker
        _mobileColorPickerPageRoute(),

        // code language picker
        _mobileCodeLanguagePickerPageRoute(),
        _mobileLanguagePickerPageRoute(),
        _mobileFontPickerPageRoute(),

        // calendar related
        _mobileCalendarEventsPageRoute(),

        _mobileBlockSettingsPageRoute(),
      ],

      // Desktop and Mobile
      GoRoute(
        path: WorkspaceStartScreen.routeName,
        pageBuilder: (context, state) {
          final args = state.extra as Map<String, dynamic>;
          return CustomTransitionPage(
            child: WorkspaceStartScreen(
              userProfile: args[WorkspaceStartScreen.argUserProfile],
            ),
            transitionsBuilder: _buildFadeTransition,
            transitionDuration: _slowDuration,
          );
        },
      ),
      GoRoute(
        path: SignUpScreen.routeName,
        pageBuilder: (context, state) {
          return CustomTransitionPage(
            child: SignUpScreen(
              router: getIt<AuthRouter>(),
            ),
            transitionsBuilder: _buildFadeTransition,
            transitionDuration: _slowDuration,
          );
        },
      ),
    ],
  );
}

/// We use StatefulShellRoute to create a StatefulNavigationShell(ScaffoldWithNavBar) to access to multiple pages, and each page retains its own state.
StatefulShellRoute _mobileHomeScreenWithNavigationBarRoute() {
  return StatefulShellRoute.indexedStack(
    builder: (
      BuildContext context,
      GoRouterState state,
      StatefulNavigationShell navigationShell,
    ) {
      // Return the widget that implements the custom shell (in this case
      // using a BottomNavigationBar). The StatefulNavigationShell is passed
      // to be able access the state of the shell and to navigate to other
      // branches in a stateful way.
      return MobileBottomNavigationBar(navigationShell: navigationShell);
    },
    branches: <StatefulShellBranch>[
      StatefulShellBranch(
        routes: <RouteBase>[
          GoRoute(
            path: MobileHomeScreen.routeName,
            builder: (BuildContext context, GoRouterState state) {
              return const MobileHomeScreen();
            },
          ),
        ],
      ),
      StatefulShellBranch(
        routes: <RouteBase>[
          GoRoute(
            path: MobileFavoriteScreen.routeName,
            builder: (BuildContext context, GoRouterState state) {
              return const MobileFavoriteScreen();
            },
          ),
        ],
      ),
      StatefulShellBranch(
        routes: <RouteBase>[
          GoRoute(
            path: '/d',
            builder: (BuildContext context, GoRouterState state) =>
                const RootPlaceholderScreen(
              label: 'Search',
              detailsPath: '/d/details',
            ),
            routes: <RouteBase>[
              GoRoute(
                path: 'details',
                builder: (BuildContext context, GoRouterState state) =>
                    const DetailsPlaceholderScreen(
                  label: 'Search Page details',
                ),
              ),
            ],
          ),
        ],
      ),
      StatefulShellBranch(
        routes: <RouteBase>[
          GoRoute(
            path: '/e',
            builder: (BuildContext context, GoRouterState state) =>
                const RootPlaceholderScreen(
              label: 'Notification',
              detailsPath: '/e/details',
            ),
            routes: <RouteBase>[
              GoRoute(
                path: 'details',
                builder: (BuildContext context, GoRouterState state) =>
                    const DetailsPlaceholderScreen(
                  label: 'Notification Page details',
                ),
              ),
            ],
          ),
        ],
      ),
    ],
  );
}

GoRoute _mobileHomeSettingPageRoute() {
  return GoRoute(
    parentNavigatorKey: AppGlobals.rootNavKey,
    path: MobileHomeSettingPage.routeName,
    pageBuilder: (context, state) {
      return const MaterialPage(child: MobileHomeSettingPage());
    },
  );
}

GoRoute _mobileSettingPrivacyPolicyPageRoute() {
  return GoRoute(
    parentNavigatorKey: AppGlobals.rootNavKey,
    path: PrivacyPolicyPage.routeName,
    pageBuilder: (context, state) {
      return const MaterialPage(child: PrivacyPolicyPage());
    },
  );
}

GoRoute _mobileCloudSettingAppFlowyCloudPageRoute() {
  return GoRoute(
    parentNavigatorKey: AppGlobals.rootNavKey,
    path: AppFlowyCloudPage.routeName,
    pageBuilder: (context, state) {
      return const MaterialPage(child: AppFlowyCloudPage());
    },
  );
}

GoRoute _mobileSettingUserAgreementPageRoute() {
  return GoRoute(
    parentNavigatorKey: AppGlobals.rootNavKey,
    path: UserAgreementPage.routeName,
    pageBuilder: (context, state) {
      return const MaterialPage(child: UserAgreementPage());
    },
  );
}

GoRoute _mobileHomeTrashPageRoute() {
  return GoRoute(
    parentNavigatorKey: AppGlobals.rootNavKey,
    path: MobileHomeTrashPage.routeName,
    pageBuilder: (context, state) {
      return const MaterialPage(child: MobileHomeTrashPage());
    },
  );
}

GoRoute _mobileBlockSettingsPageRoute() {
  return GoRoute(
    parentNavigatorKey: AppGlobals.rootNavKey,
    path: MobileBlockSettingsScreen.routeName,
    pageBuilder: (context, state) {
      final actionsString =
          state.uri.queryParameters[MobileBlockSettingsScreen.supportedActions];
      final actions = actionsString
          ?.split(',')
          .map(MobileBlockActionType.fromActionString)
          .toList();
      return MaterialPage(
        child: MobileBlockSettingsScreen(
          actions: actions ?? MobileBlockActionType.standard,
        ),
      );
    },
  );
}

GoRoute _mobileEmojiPickerPageRoute() {
  return GoRoute(
    parentNavigatorKey: AppGlobals.rootNavKey,
    path: MobileEmojiPickerScreen.routeName,
    pageBuilder: (context, state) {
      final title =
          state.uri.queryParameters[MobileEmojiPickerScreen.pageTitle];
      return MaterialPage(
        child: MobileEmojiPickerScreen(
          title: title,
        ),
      );
    },
  );
}

GoRoute _mobileColorPickerPageRoute() {
  return GoRoute(
    parentNavigatorKey: AppGlobals.rootNavKey,
    path: MobileColorPickerScreen.routeName,
    pageBuilder: (context, state) {
      final title =
          state.uri.queryParameters[MobileColorPickerScreen.pageTitle] ?? '';
      return MaterialPage(
        child: MobileColorPickerScreen(
          title: title,
        ),
      );
    },
  );
}

GoRoute _mobileImagePickerPageRoute() {
  return GoRoute(
    parentNavigatorKey: AppGlobals.rootNavKey,
    path: MobileImagePickerScreen.routeName,
    pageBuilder: (context, state) {
      return const MaterialPage(
        child: MobileImagePickerScreen(),
      );
    },
  );
}

GoRoute _mobileCodeLanguagePickerPageRoute() {
  return GoRoute(
    parentNavigatorKey: AppGlobals.rootNavKey,
    path: MobileCodeLanguagePickerScreen.routeName,
    pageBuilder: (context, state) {
      return const MaterialPage(
        child: MobileCodeLanguagePickerScreen(),
      );
    },
  );
}

GoRoute _mobileLanguagePickerPageRoute() {
  return GoRoute(
    parentNavigatorKey: AppGlobals.rootNavKey,
    path: LanguagePickerScreen.routeName,
    pageBuilder: (context, state) {
      return const MaterialPage(
        child: LanguagePickerScreen(),
      );
    },
  );
}

GoRoute _mobileFontPickerPageRoute() {
  return GoRoute(
    parentNavigatorKey: AppGlobals.rootNavKey,
    path: FontPickerScreen.routeName,
    pageBuilder: (context, state) {
      return const MaterialPage(
        child: FontPickerScreen(),
      );
    },
  );
}

GoRoute _mobileNewPropertyPageRoute() {
  return GoRoute(
    parentNavigatorKey: AppGlobals.rootNavKey,
    path: MobileNewPropertyScreen.routeName,
    pageBuilder: (context, state) {
      final viewId = state
          .uri.queryParameters[MobileNewPropertyScreen.argViewId] as String;
      final fieldTypeId =
          state.uri.queryParameters[MobileNewPropertyScreen.argFieldTypeId] ??
              FieldType.RichText.value.toString();
      final value = int.parse(fieldTypeId);
      return MaterialPage(
        fullscreenDialog: true,
        child: MobileNewPropertyScreen(
          viewId: viewId,
          fieldType: FieldType.valueOf(value),
        ),
      );
    },
  );
}

GoRoute _mobileCalendarEventsPageRoute() {
  return GoRoute(
    path: MobileCalendarEventsScreen.routeName,
    pageBuilder: (context, state) {
      final args = state.extra as Map<String, dynamic>;

      return MaterialPage(
        child: MobileCalendarEventsScreen(
          calendarBloc: args[MobileCalendarEventsScreen.calendarBlocKey],
          date: args[MobileCalendarEventsScreen.calendarDateKey],
          events: args[MobileCalendarEventsScreen.calendarEventsKey],
          rowCache: args[MobileCalendarEventsScreen.calendarRowCacheKey],
          viewId: args[MobileCalendarEventsScreen.calendarViewIdKey],
        ),
      );
    },
  );
}

GoRoute _desktopHomeScreenRoute() {
  return GoRoute(
    path: DesktopHomeScreen.routeName,
    pageBuilder: (context, state) {
      return CustomTransitionPage(
        child: const DesktopHomeScreen(),
        transitionsBuilder: _buildFadeTransition,
        transitionDuration: _slowDuration,
      );
    },
  );
}

GoRoute _workspaceErrorScreenRoute() {
  return GoRoute(
    path: WorkspaceErrorScreen.routeName,
    pageBuilder: (context, state) {
      final args = state.extra as Map<String, dynamic>;
      return CustomTransitionPage(
        child: WorkspaceErrorScreen(
          error: args[WorkspaceErrorScreen.argError],
          userFolder: args[WorkspaceErrorScreen.argUserFolder],
        ),
        transitionsBuilder: _buildFadeTransition,
        transitionDuration: _slowDuration,
      );
    },
  );
}

GoRoute _encryptSecretScreenRoute() {
  return GoRoute(
    path: EncryptSecretScreen.routeName,
    pageBuilder: (context, state) {
      final args = state.extra as Map<String, dynamic>;
      return CustomTransitionPage(
        child: EncryptSecretScreen(
          user: args[EncryptSecretScreen.argUser],
          key: args[EncryptSecretScreen.argKey],
        ),
        transitionsBuilder: _buildFadeTransition,
        transitionDuration: _slowDuration,
      );
    },
  );
}

GoRoute _skipLogInScreenRoute() {
  return GoRoute(
    path: SkipLogInScreen.routeName,
    pageBuilder: (context, state) {
      return CustomTransitionPage(
        child: const SkipLogInScreen(),
        transitionsBuilder: _buildFadeTransition,
        transitionDuration: _slowDuration,
      );
    },
  );
}

GoRoute _signInScreenRoute() {
  return GoRoute(
    path: SignInScreen.routeName,
    pageBuilder: (context, state) {
      return CustomTransitionPage(
        child: const SignInScreen(),
        transitionsBuilder: _buildFadeTransition,
        transitionDuration: _slowDuration,
      );
    },
  );
}

GoRoute _mobileEditorScreenRoute() {
  return GoRoute(
    path: MobileEditorScreen.routeName,
    parentNavigatorKey: AppGlobals.rootNavKey,
    pageBuilder: (context, state) {
      final id = state.uri.queryParameters[MobileEditorScreen.viewId]!;
      final title = state.uri.queryParameters[MobileEditorScreen.viewTitle];
      return MaterialPage(
        child: MobileEditorScreen(
          id: id,
          title: title,
        ),
      );
    },
  );
}

GoRoute _mobileGridScreenRoute() {
  return GoRoute(
    path: MobileGridScreen.routeName,
    parentNavigatorKey: AppGlobals.rootNavKey,
    pageBuilder: (context, state) {
      final id = state.uri.queryParameters[MobileGridScreen.viewId]!;
      final title = state.uri.queryParameters[MobileGridScreen.viewTitle];
      return MaterialPage(
        child: MobileGridScreen(
          id: id,
          title: title,
        ),
      );
    },
  );
}

GoRoute _mobileBoardScreenRoute() {
  return GoRoute(
    path: MobileBoardScreen.routeName,
    parentNavigatorKey: AppGlobals.rootNavKey,
    pageBuilder: (context, state) {
      final id = state.uri.queryParameters[MobileBoardScreen.viewId]!;
      final title = state.uri.queryParameters[MobileBoardScreen.viewTitle];
      return MaterialPage(
        child: MobileBoardScreen(
          id: id,
          title: title,
        ),
      );
    },
  );
}

GoRoute _mobileCalendarScreenRoute() {
  return GoRoute(
    path: MobileCalendarScreen.routeName,
    parentNavigatorKey: AppGlobals.rootNavKey,
    pageBuilder: (context, state) {
      final id = state.uri.queryParameters[MobileCalendarScreen.viewId]!;
      final title = state.uri.queryParameters[MobileCalendarScreen.viewTitle]!;
      return MaterialPage(
        child: MobileCalendarScreen(
          id: id,
          title: title,
        ),
      );
    },
  );
}

GoRoute _mobileCardDetailScreenRoute() {
  return GoRoute(
    parentNavigatorKey: AppGlobals.rootNavKey,
<<<<<<< HEAD
    path: MobileCardDetailScreen.routeName,
=======
    path: MobileRowDetailPage.routeName,
>>>>>>> a4e0c575
    pageBuilder: (context, state) {
      final args = state.extra as Map<String, dynamic>;
      final databaseController =
          args[MobileRowDetailPage.argDatabaseController];
      final rowId = args[MobileRowDetailPage.argRowId]!;

      return MaterialPage(
        child: MobileRowDetailPage(
          databaseController: databaseController,
          rowId: rowId,
        ),
      );
    },
  );
}

GoRoute _mobileCardPropertyEditScreenRoute() {
  return GoRoute(
    parentNavigatorKey: AppGlobals.rootNavKey,
    path: CardPropertyEditScreen.routeName,
    pageBuilder: (context, state) {
      final args = state.extra as Map<String, dynamic>;
      final cellContext = args[CardPropertyEditScreen.argCellContext];
      final fieldController = args[CardPropertyEditScreen.argFieldController];
      final rowDetailBloc = args[CardPropertyEditScreen.argRowDetailBloc];

      return MaterialPage(
        child: BlocProvider.value(
          value: rowDetailBloc as RowDetailBloc,
          child: CardPropertyEditScreen(
            cellContext: cellContext,
            fieldController: fieldController,
          ),
        ),
      );
    },
  );
}

GoRoute _mobileDateCellEditScreenRoute() {
  return GoRoute(
    parentNavigatorKey: AppGlobals.rootNavKey,
    path: MobileDateCellEditScreen.routeName,
    pageBuilder: (context, state) {
      final args = state.extra as Map<String, dynamic>;
      final controller = args[MobileDateCellEditScreen.dateCellController];
      final fullScreen = args[MobileDateCellEditScreen.fullScreen];
      return CustomTransitionPage(
        transitionsBuilder: (_, __, ___, child) => child,
        fullscreenDialog: true,
        opaque: false,
        barrierDismissible: true,
        barrierColor: Theme.of(context).bottomSheetTheme.modalBarrierColor,
        child: MobileDateCellEditScreen(
          controller: controller,
          showAsFullScreen: fullScreen ?? true,
        ),
      );
    },
  );
}

GoRoute _mobileCreateRowFieldScreenRoute() {
  return GoRoute(
    parentNavigatorKey: AppGlobals.rootNavKey,
    path: MobileCreateRowFieldScreen.routeName,
    pageBuilder: (context, state) {
      final args = state.extra as Map<String, dynamic>;
      final viewId = args[MobileCreateRowFieldScreen.argViewId];
      final fieldController =
          args[MobileCreateRowFieldScreen.argFieldController];
      final typeOption = args[MobileCreateRowFieldScreen.argTypeOption];

      return MaterialPage(
        child: MobileCreateRowFieldScreen(
          viewId: viewId,
          typeOption: typeOption,
          fieldController: fieldController,
        ),
        fullscreenDialog: true,
      );
    },
  );
}

GoRoute _rootRoute(Widget child) {
  return GoRoute(
    path: '/',
    redirect: (context, state) async {
      // Every time before navigating to splash screen, we check if user is already logged in in desktop. It is used to skip showing splash screen when user just changes apperance settings like theme mode.
      final userResponse = await getIt<AuthService>().getUser();
      final routeName = userResponse.fold(
        (error) => null,
        (user) => DesktopHomeScreen.routeName,
      );
      if (routeName != null && !PlatformExtension.isMobile) return routeName;

      return null;
    },
    // Root route is SplashScreen.
    // It needs LaunchConfiguration as a parameter, so we get it from ApplicationWidget's child.
    pageBuilder: (context, state) => MaterialPage(
      child: child,
    ),
  );
}

Widget _buildFadeTransition(
  BuildContext context,
  Animation<double> animation,
  Animation<double> secondaryAnimation,
  Widget child,
) =>
    FadeTransition(opacity: animation, child: child);

Duration _slowDuration = Duration(
  milliseconds: (RouteDurations.slow.inMilliseconds).round(),
);<|MERGE_RESOLUTION|>--- conflicted
+++ resolved
@@ -536,11 +536,7 @@
 GoRoute _mobileCardDetailScreenRoute() {
   return GoRoute(
     parentNavigatorKey: AppGlobals.rootNavKey,
-<<<<<<< HEAD
-    path: MobileCardDetailScreen.routeName,
-=======
     path: MobileRowDetailPage.routeName,
->>>>>>> a4e0c575
     pageBuilder: (context, state) {
       final args = state.extra as Map<String, dynamic>;
       final databaseController =
