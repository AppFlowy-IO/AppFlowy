--- conflicted
+++ resolved
@@ -544,10 +544,7 @@
       if (tabs.isEmpty) {
         tabs = const [PickerTabType.emoji, PickerTabType.icon];
       }
-<<<<<<< HEAD
-=======
-
->>>>>>> 187f7409
+
       return MaterialExtendedPage(
         child: MobileDocumentScreen(
           id: id,
