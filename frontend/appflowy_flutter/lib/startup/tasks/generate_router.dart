--- conflicted
+++ resolved
@@ -74,13 +74,11 @@
         _mobileCodeLanguagePickerPageRoute(),
         _mobileLanguagePickerPageRoute(),
         _mobileFontPickerPageRoute(),
-<<<<<<< HEAD
 
         // calendar related
         _mobileCalendarEventsPageRoute(),
-=======
+
         _mobileBlockSettingsPageRoute(),
->>>>>>> 66835a54
       ],
 
       // Desktop and Mobile
