import 'dart:async';
import 'dart:io';

import 'package:appflowy/env/env.dart';
import 'package:appflowy/workspace/application/settings/application_data_storage.dart';
import 'package:flutter/foundation.dart';
import 'package:supabase_flutter/supabase_flutter.dart';
<<<<<<< HEAD
import 'package:url_protocol/url_protocol.dart';
=======
import 'package:hive_flutter/hive_flutter.dart';
import 'package:path/path.dart' as p;

>>>>>>> c6401da0
import '../startup.dart';

// ONLY supports in macOS and Windows now.
//
// If you need to update the schema, please update the following files:
// - appflowy_flutter/macos/Runner/Info.plist (macOS)
// - the callback url in Supabase dashboard
const appflowyDeepLinkSchema = 'appflowy-flutter';
const supabaseLoginCallback = '$appflowyDeepLinkSchema://login-callback';

bool isSupabaseInitialized = false;
const hiveBoxName = 'appflowy_supabase_authentication';

class InitSupabaseTask extends LaunchTask {
  @override
  Future<void> initialize(LaunchContext context) async {
    if (!isSupabaseEnabled) {
      return;
    }

    if (isSupabaseInitialized) {
      return;
    }

    // register deep link for Windows
    if (Platform.isWindows) {
      registerProtocolHandler(appflowyDeepLinkSchema);
    }

    await Supabase.initialize(
      url: Env.supabaseUrl,
      anonKey: Env.supabaseAnonKey,
<<<<<<< HEAD
      debug: true,
=======
      debug: kDebugMode,
      localStorage: const SupabaseLocalStorage(),
>>>>>>> c6401da0
    );
  }
}

/// customize the supabase auth storage
///
/// We don't use the default one because it always save the session in the document directory.
/// When we switch to the different folder, the session still exists.
class SupabaseLocalStorage extends LocalStorage {
  const SupabaseLocalStorage()
      : super(
          initialize: _initialize,
          hasAccessToken: _hasAccessToken,
          accessToken: _accessToken,
          removePersistedSession: _removePersistedSession,
          persistSession: _persistSession,
        );

  static Future<void> _initialize() async {
    HiveCipher? encryptionCipher;

    // customize the path for Hive
    final path = await getIt<ApplicationDataStorage>().getPath();
    Hive.init(p.join(path, 'supabase_auth'));
    await Hive.openBox(
      hiveBoxName,
      encryptionCipher: encryptionCipher,
    );
  }

  static Future<bool> _hasAccessToken() {
    return Future.value(
      Hive.box(hiveBoxName).containsKey(
        supabasePersistSessionKey,
      ),
    );
  }

  static Future<String?> _accessToken() {
    return Future.value(
      Hive.box(hiveBoxName).get(supabasePersistSessionKey) as String?,
    );
  }

  static Future<void> _removePersistedSession() {
    return Hive.box(hiveBoxName).delete(supabasePersistSessionKey);
  }

  static Future<void> _persistSession(String persistSessionString) {
    return Hive.box(hiveBoxName).put(
      supabasePersistSessionKey,
      persistSessionString,
    );
  }
}<|MERGE_RESOLUTION|>--- conflicted
+++ resolved
@@ -5,13 +5,9 @@
 import 'package:appflowy/workspace/application/settings/application_data_storage.dart';
 import 'package:flutter/foundation.dart';
 import 'package:supabase_flutter/supabase_flutter.dart';
-<<<<<<< HEAD
 import 'package:url_protocol/url_protocol.dart';
-=======
 import 'package:hive_flutter/hive_flutter.dart';
 import 'package:path/path.dart' as p;
-
->>>>>>> c6401da0
 import '../startup.dart';
 
 // ONLY supports in macOS and Windows now.
@@ -44,12 +40,8 @@
     await Supabase.initialize(
       url: Env.supabaseUrl,
       anonKey: Env.supabaseAnonKey,
-<<<<<<< HEAD
-      debug: true,
-=======
       debug: kDebugMode,
       localStorage: const SupabaseLocalStorage(),
->>>>>>> c6401da0
     );
   }
 }
