--- conflicted
+++ resolved
@@ -79,25 +79,13 @@
     return UserEventOpenAnonUser().send();
   }
 
-<<<<<<< HEAD
-  Future<Either<List<UserWorkspacePB>, FlowyError>> getWorkspaces() {
+  Future<FlowyResult<List<UserWorkspacePB>, FlowyError>> getWorkspaces() {
     return UserEventGetAllWorkspace().send().then((value) {
       return value.fold(
-        (workspaces) => left(workspaces.items),
-        (error) => right(error),
+        (workspaces) => FlowyResult.success(workspaces.items),
+        (error) => FlowyResult.failure(error),
       );
     });
-=======
-  Future<FlowyResult<List<WorkspacePB>, FlowyError>> getWorkspaces() {
-    // final request = WorkspaceIdPB.create();
-    // return FolderEventReadAllWorkspaces(request).send().then((result) {
-    //   return result.fold(
-    //     (workspaces) => FlowyResult.success(workspaces.items),
-    //     (error) => FlowyResult.failure(error),
-    //   );
-    // });
-    return Future.value(FlowyResult.success([]));
->>>>>>> e250f780
   }
 
   Future<FlowyResult<void, FlowyError>> openWorkspace(String workspaceId) {
@@ -129,19 +117,16 @@
     });
   }
 
-  Future<Either<UserWorkspacePB, FlowyError>> createUserWorkspace(
+  Future<FlowyResult<UserWorkspacePB, FlowyError>> createUserWorkspace(
     String name,
   ) {
     final request = CreateWorkspacePB.create()..name = name;
-    return UserEventCreateWorkspace(request).send().then((result) {
-      return result.fold(
-        (workspace) => left(workspace),
-        (error) => right(error),
-      );
-    });
+    return UserEventCreateWorkspace(request).send();
   }
 
-  Future<Either<Unit, FlowyError>> deleteWorkspaceById(String workspaceId) {
+  Future<FlowyResult<void, FlowyError>> deleteWorkspaceById(
+    String workspaceId,
+  ) {
     final request = UserWorkspaceIdPB.create()..workspaceId = workspaceId;
     return UserEventDeleteWorkspace(request).send();
   }
