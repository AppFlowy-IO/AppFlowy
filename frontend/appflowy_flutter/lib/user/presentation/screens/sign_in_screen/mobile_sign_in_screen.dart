--- conflicted
+++ resolved
@@ -36,14 +36,8 @@
                 const VSpace(spacing),
                 _buildAppNameText(colorScheme),
                 const VSpace(spacing * 2),
-<<<<<<< HEAD
                 const SignInAnonymousButtonV3(),
-                const SignInWithMagicLinkButtons(),
-=======
-                isLocalAuthEnabled
-                    ? const SignInAnonymousButtonV3()
-                    : const ContinueWithEmailAndPassword(),
->>>>>>> 2e295e68
+                const ContinueWithEmailAndPassword(),
                 const VSpace(spacing),
                 if (isAuthEnabled) _buildThirdPartySignInButtons(colorScheme),
                 const VSpace(spacing * 1.5),
