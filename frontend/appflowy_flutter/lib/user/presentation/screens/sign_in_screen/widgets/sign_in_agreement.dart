import 'package:appflowy/core/helpers/url_launcher.dart';
import 'package:appflowy/generated/locale_keys.g.dart';
import 'package:appflowy_ui/appflowy_ui.dart';
import 'package:easy_localization/easy_localization.dart';
import 'package:flutter/gestures.dart';
import 'package:flutter/material.dart';

class SignInAgreement extends StatelessWidget {
  const SignInAgreement({
    super.key,
  });

  @override
  Widget build(BuildContext context) {
    final theme = AppFlowyTheme.of(context);
    final textStyle = theme.textStyle.caption.standard(
      color: theme.textColorScheme.secondary,
    );
    final underlinedTextStyle = theme.textStyle.caption.underline(
      color: theme.textColorScheme.secondary,
    );
    return RichText(
      textAlign: TextAlign.center,
      text: TextSpan(
        children: [
          TextSpan(
<<<<<<< HEAD
            text: '${LocaleKeys.web_signInAgreement.tr()} ',
            style: const TextStyle(color: Colors.grey, fontSize: 12),
=======
            text: isLocalAuthEnabled
                ? '${LocaleKeys.web_signInLocalAgreement.tr()} \n'
                : '${LocaleKeys.web_signInAgreement.tr()} \n',
            style: textStyle,
>>>>>>> 2e295e68
          ),
          TextSpan(
            text: '${LocaleKeys.web_termOfUse.tr()} ',
            style: underlinedTextStyle,
            mouseCursor: SystemMouseCursors.click,
            recognizer: TapGestureRecognizer()
              ..onTap = () => afLaunchUrlString('https://appflowy.com/terms'),
          ),
          TextSpan(
            text: '${LocaleKeys.web_and.tr()} ',
            style: textStyle,
          ),
          TextSpan(
            text: LocaleKeys.web_privacyPolicy.tr(),
            style: underlinedTextStyle,
            mouseCursor: SystemMouseCursors.click,
            recognizer: TapGestureRecognizer()
              ..onTap = () => afLaunchUrlString('https://appflowy.com/privacy'),
          ),
        ],
      ),
    );
  }
}<|MERGE_RESOLUTION|>--- conflicted
+++ resolved
@@ -24,15 +24,10 @@
       text: TextSpan(
         children: [
           TextSpan(
-<<<<<<< HEAD
-            text: '${LocaleKeys.web_signInAgreement.tr()} ',
-            style: const TextStyle(color: Colors.grey, fontSize: 12),
-=======
             text: isLocalAuthEnabled
                 ? '${LocaleKeys.web_signInLocalAgreement.tr()} \n'
                 : '${LocaleKeys.web_signInAgreement.tr()} \n',
             style: textStyle,
->>>>>>> 2e295e68
           ),
           TextSpan(
             text: '${LocaleKeys.web_termOfUse.tr()} ',
