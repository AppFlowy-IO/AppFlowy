--- conflicted
+++ resolved
@@ -68,12 +68,7 @@
         ),
         const VSpace(32),
         SizedBox(
-<<<<<<< HEAD
-          width:
-              PlatformExtension.isMobile ? size.width - 32 : size.width * 0.5,
-=======
           width: size.width * 0.7,
->>>>>>> 29a6eab1
           child: FolderWidget(
             createFolderCallback: () async {
               _didCustomizeFolder = true;
