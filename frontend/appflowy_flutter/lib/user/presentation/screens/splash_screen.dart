--- conflicted
+++ resolved
@@ -107,15 +107,9 @@
     Log.trace(
       '_handleUnauthenticated -> cloud is enabled: $isCloudEnabled',
     );
-<<<<<<< HEAD
-    // if the env is not configured, we will skip to the 'skip login screen'.
+    // replace Splash screen as root page
     if (isCloudEnabled) {
-      getIt<SplashRouter>().pushSignInScreen(context);
-=======
-    // replace Splash screen as root page
-    if (isSupabaseEnabled) {
       context.go(SignInScreen.routeName);
->>>>>>> 890f52a0
     } else {
       // if the env is not configured, we will skip to the 'skip login screen'.
       context.go(SkipLogInScreen.routeName);
