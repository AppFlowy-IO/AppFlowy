--- conflicted
+++ resolved
@@ -257,15 +257,6 @@
                   Row(
                     crossAxisAlignment: CrossAxisAlignment.center,
                     children: [
-<<<<<<< HEAD
-                      FlowyText.regular(
-                        title,
-                        fontSize: FontSizes.s14,
-                        fontFamily: GoogleFonts.poppins(
-                          fontWeight: FontWeight.w500,
-                        ).fontFamily,
-                        maxLines: null,
-=======
                       Flexible(
                         child: FlowyText.regular(
                           title,
@@ -275,7 +266,6 @@
                           ).fontFamily,
                           overflow: TextOverflow.ellipsis,
                         ),
->>>>>>> e18e0317
                       ),
                       Tooltip(
                         decoration: BoxDecoration(
