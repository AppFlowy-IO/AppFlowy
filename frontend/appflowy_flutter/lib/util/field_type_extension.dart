--- conflicted
+++ resolved
@@ -22,11 +22,8 @@
         FieldType.CreatedTime => LocaleKeys.grid_field_createdAtFieldName.tr(),
         FieldType.Relation => LocaleKeys.grid_field_relationFieldName.tr(),
         FieldType.Summary => LocaleKeys.grid_field_summaryFieldName.tr(),
-<<<<<<< HEAD
         FieldType.Time => LocaleKeys.grid_field_timeFieldName.tr(),
-=======
         FieldType.Translate => LocaleKeys.grid_field_translateFieldName.tr(),
->>>>>>> 2d674060
         _ => throw UnimplementedError(),
       };
 
@@ -43,11 +40,8 @@
         FieldType.CreatedTime => FlowySvgs.created_at_s,
         FieldType.Relation => FlowySvgs.relation_s,
         FieldType.Summary => FlowySvgs.ai_summary_s,
-<<<<<<< HEAD
         FieldType.Time => FlowySvgs.timer_start_s,
-=======
         FieldType.Translate => FlowySvgs.ai_translate_s,
->>>>>>> 2d674060
         _ => throw UnimplementedError(),
       };
 
@@ -70,11 +64,8 @@
         FieldType.Checklist => const Color(0xFF98F4CD),
         FieldType.Relation => const Color(0xFFFDEDA7),
         FieldType.Summary => const Color(0xFFBECCFF),
-<<<<<<< HEAD
         FieldType.Time => const Color(0xFFFDEDA7),
-=======
         FieldType.Translate => const Color(0xFFBECCFF),
->>>>>>> 2d674060
         _ => throw UnimplementedError(),
       };
 
@@ -92,11 +83,8 @@
         FieldType.Checklist => const Color(0xFF42AD93),
         FieldType.Relation => const Color(0xFFFDEDA7),
         FieldType.Summary => const Color(0xFF6859A7),
-<<<<<<< HEAD
         FieldType.Time => const Color(0xFFFDEDA7),
-=======
         FieldType.Translate => const Color(0xFF6859A7),
->>>>>>> 2d674060
         _ => throw UnimplementedError(),
       };
 }