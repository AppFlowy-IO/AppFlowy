import 'dart:async';

import 'package:appflowy/user/application/user_settings_service.dart';
import 'package:appflowy_backend/log.dart';
import 'package:appflowy_backend/protobuf/flowy-user/user_setting.pb.dart';
import 'package:easy_localization/easy_localization.dart';
import 'package:flowy_infra/size.dart';
import 'package:flowy_infra/theme.dart';
import 'package:flowy_infra/theme_extension.dart';
import 'package:flutter/material.dart';
import 'package:flutter_bloc/flutter_bloc.dart';
import 'package:freezed_annotation/freezed_annotation.dart';

part 'appearance.freezed.dart';

const _white = Color(0xFFFFFFFF);

/// [AppearanceSettingsCubit] is used to modify the appearance of AppFlowy.
/// It includes the [AppTheme], [ThemeMode], [TextStyles] and [Locale].
class AppearanceSettingsCubit extends Cubit<AppearanceSettingsState> {
  final AppearanceSettingsPB _setting;

  AppearanceSettingsCubit(AppearanceSettingsPB setting)
      : _setting = setting,
        super(AppearanceSettingsState.initial(
          setting.theme,
          setting.themeMode,
          setting.font,
          setting.monospaceFont,
          setting.locale,
          setting.isMenuCollapsed,
          setting.menuOffset,
        ));

  /// Update selected theme in the user's settings and emit an updated state
  /// with the AppTheme named [themeName].
  void setTheme(String themeName) {
    _setting.theme = themeName;
    _saveAppearanceSettings();
    emit(state.copyWith(appTheme: AppTheme.fromName(themeName)));
  }

  /// Update the theme mode in the user's settings and emit an updated state.
  void setThemeMode(ThemeMode themeMode) {
    _setting.themeMode = _themeModeToPB(themeMode);
    _saveAppearanceSettings();
    emit(state.copyWith(themeMode: themeMode));
  }

  /// Updates the current locale and notify the listeners the locale was
  /// changed. Fallback to [en] locale if [newLocale] is not supported.
  void setLocale(BuildContext context, Locale newLocale) {
    if (!context.supportedLocales.contains(newLocale)) {
      Log.warn("Unsupported locale: $newLocale, Fallback to locale: en");
      newLocale = const Locale('en');
    }

    if (state.locale != newLocale) {
      context.setLocale(newLocale);

      _setting.locale.languageCode = newLocale.languageCode;
      _setting.locale.countryCode = newLocale.countryCode ?? "";
      _saveAppearanceSettings();

      emit(state.copyWith(locale: newLocale));
    }
  }

  // Saves the menus current visibility
  void saveIsMenuCollapsed(bool collapsed) {
    _setting.isMenuCollapsed = collapsed;
    _saveAppearanceSettings();
  }

  // Saves the current resize offset of the menu
  void saveMenuOffset(double offset) {
    _setting.menuOffset = offset;
    _saveAppearanceSettings();
  }

  /// Saves key/value setting to disk.
  /// Removes the key if the passed in value is null
  void setKeyValue(String key, String? value) {
    if (key.isEmpty) {
      Log.warn("The key should not be empty");
      return;
    }

    if (value == null) {
      _setting.settingKeyValue.remove(key);
    }

    if (_setting.settingKeyValue[key] != value) {
      if (value == null) {
        _setting.settingKeyValue.remove(key);
      } else {
        _setting.settingKeyValue[key] = value;
      }
    }
    _saveAppearanceSettings();
  }

  String? getValue(String key) {
    if (key.isEmpty) {
      Log.warn("The key should not be empty");
      return null;
    }
    return _setting.settingKeyValue[key];
  }

  /// Called when the application launches.
  /// Uses the device locale when the application is opened for the first time.
  void readLocaleWhenAppLaunch(BuildContext context) {
    if (_setting.resetToDefault) {
      _setting.resetToDefault = false;
      _saveAppearanceSettings();
      setLocale(context, context.deviceLocale);
      return;
    }

    setLocale(context, state.locale);
  }

  Future<void> _saveAppearanceSettings() async {
    UserSettingsBackendService().setAppearanceSetting(_setting).then((result) {
      result.fold(
        (l) => null,
        (error) => Log.error(error),
      );
    });
  }
}

ThemeMode _themeModeFromPB(ThemeModePB themeModePB) {
  switch (themeModePB) {
    case ThemeModePB.Light:
      return ThemeMode.light;
    case ThemeModePB.Dark:
      return ThemeMode.dark;
    case ThemeModePB.System:
    default:
      return ThemeMode.system;
  }
}

ThemeModePB _themeModeToPB(ThemeMode themeMode) {
  switch (themeMode) {
    case ThemeMode.light:
      return ThemeModePB.Light;
    case ThemeMode.dark:
      return ThemeModePB.Dark;
    case ThemeMode.system:
    default:
      return ThemeModePB.System;
  }
}

@freezed
class AppearanceSettingsState with _$AppearanceSettingsState {
  const AppearanceSettingsState._();

  const factory AppearanceSettingsState({
    required AppTheme appTheme,
    required ThemeMode themeMode,
    required String font,
    required String monospaceFont,
    required Locale locale,
    required bool isMenuCollapsed,
    required double menuOffset,
  }) = _AppearanceSettingsState;

  factory AppearanceSettingsState.initial(
    String themeName,
    ThemeModePB themeModePB,
    String font,
    String monospaceFont,
    LocaleSettingsPB localePB,
    bool isMenuCollapsed,
    double menuOffset,
  ) {
    return AppearanceSettingsState(
      appTheme: AppTheme.fromName(themeName),
      font: font,
      monospaceFont: monospaceFont,
      themeMode: _themeModeFromPB(themeModePB),
      locale: Locale(localePB.languageCode, localePB.countryCode),
      isMenuCollapsed: isMenuCollapsed,
      menuOffset: menuOffset,
    );
  }

  ThemeData get lightTheme => _getThemeData(Brightness.light);
  ThemeData get darkTheme => _getThemeData(Brightness.dark);

  ThemeData _getThemeData(Brightness brightness) {
    // Poppins and SF Mono are not well supported in some languages, so use the
    // built-in font for the following languages.
    final useBuiltInFontLanguages = [
      const Locale('zh', 'CN'),
      const Locale('zh', 'TW'),
    ];
    String fontFamily = font;
    String monospaceFontFamily = monospaceFont;
    if (useBuiltInFontLanguages.contains(locale)) {
      fontFamily = '';
      monospaceFontFamily = '';
    }

    final theme = brightness == Brightness.light
        ? appTheme.lightTheme
        : appTheme.darkTheme;

    return ThemeData(
      brightness: brightness,
      textTheme: _getTextTheme(fontFamily: fontFamily, fontColor: theme.text),
      textSelectionTheme: TextSelectionThemeData(
        cursorColor: theme.main2,
        selectionHandleColor: theme.main2,
      ),
      iconTheme: IconThemeData(color: theme.icon),
      tooltipTheme: TooltipThemeData(
        textStyle: _getFontStyle(
          fontFamily: fontFamily,
          fontSize: FontSizes.s11,
          fontWeight: FontWeight.w400,
          fontColor: theme.surface,
        ),
      ),
      scrollbarTheme: ScrollbarThemeData(
        thumbColor: MaterialStateProperty.all(theme.shader3),
        thickness: MaterialStateProperty.resolveWith((states) {
          const Set<MaterialState> interactiveStates = <MaterialState>{
            MaterialState.pressed,
            MaterialState.hovered,
            MaterialState.dragged,
          };
          if (states.any(interactiveStates.contains)) {
            return 5.0;
          }
          return 3.0;
        }),
        crossAxisMargin: 0.0,
        mainAxisMargin: 0.0,
        radius: Corners.s10Radius,
      ),
      materialTapTargetSize: MaterialTapTargetSize.shrinkWrap,
      canvasColor: theme.shader6,
      dividerColor: theme.divider,
      hintColor: theme.hint,
      //action item hover color
      hoverColor: theme.hoverBG2,
      disabledColor: theme.shader4,
      highlightColor: theme.main1,
      indicatorColor: theme.main1,
<<<<<<< HEAD
=======
      toggleableActiveColor: theme.main1,
      cardColor: theme.input,
>>>>>>> cf93e92e
      colorScheme: ColorScheme(
        brightness: brightness,
        primary: theme.primary,
        onPrimary: theme.onPrimary,
        primaryContainer: theme.main2,
        onPrimaryContainer: _white,
        // page title hover color
        secondary: theme.hoverBG1,
        onSecondary: theme.shader1,
        // setting value hover color
        secondaryContainer: theme.selector,
        onSecondaryContainer: theme.topbarBg,
        tertiary: theme.shader7,
        tertiaryContainer: theme.questionBubbleBG,
        background: theme.surface,
        onBackground: theme.text,
        surface: theme.surface,
        // text&icon color when it is hovered
        onSurface: theme.hoverFG,
        onError: theme.shader7,
        error: theme.red,
        outline: theme.shader4,
        surfaceVariant: theme.sidebarBg,
        shadow: theme.shadow,
      ),
      extensions: [
        AFThemeExtension(
          warning: theme.yellow,
          success: theme.green,
          tint1: theme.tint1,
          tint2: theme.tint2,
          tint3: theme.tint3,
          tint4: theme.tint4,
          tint5: theme.tint5,
          tint6: theme.tint6,
          tint7: theme.tint7,
          tint8: theme.tint8,
          tint9: theme.tint9,
          greyHover: theme.hoverBG1,
          greySelect: theme.bg3,
          lightGreyHover: theme.shader6,
          toggleOffFill: theme.shader5,
          code: _getFontStyle(
            fontFamily: monospaceFontFamily,
            fontColor: theme.shader3,
          ),
          callout: _getFontStyle(
            fontFamily: fontFamily,
            fontSize: FontSizes.s11,
            fontColor: theme.shader3,
          ),
          caption: _getFontStyle(
            fontFamily: fontFamily,
            fontSize: FontSizes.s11,
            fontWeight: FontWeight.w400,
            fontColor: theme.shader3,
          ),
        )
      ],
    );
  }

  TextStyle _getFontStyle({
    String? fontFamily,
    double? fontSize,
    FontWeight? fontWeight,
    Color? fontColor,
    double? letterSpacing,
    double? lineHeight,
  }) =>
      TextStyle(
        fontFamily: fontFamily,
        fontSize: fontSize ?? FontSizes.s12,
        color: fontColor,
        fontWeight: fontWeight ?? FontWeight.w500,
        fontFamilyFallback: const ["Noto Color Emoji"],
        letterSpacing: (fontSize ?? FontSizes.s12) * (letterSpacing ?? 0.005),
        height: lineHeight,
      );

  TextTheme _getTextTheme(
      {required String fontFamily, required Color fontColor}) {
    return TextTheme(
      displayLarge: _getFontStyle(
        fontFamily: fontFamily,
        fontSize: FontSizes.s32,
        fontColor: fontColor,
        fontWeight: FontWeight.w600,
        lineHeight: 42.0,
      ), // h2
      displayMedium: _getFontStyle(
        fontFamily: fontFamily,
        fontSize: FontSizes.s24,
        fontColor: fontColor,
        fontWeight: FontWeight.w600,
        lineHeight: 34.0,
      ), // h3
      displaySmall: _getFontStyle(
        fontFamily: fontFamily,
        fontSize: FontSizes.s20,
        fontColor: fontColor,
        fontWeight: FontWeight.w600,
        lineHeight: 28.0,
      ), // h4
      titleLarge: _getFontStyle(
        fontFamily: fontFamily,
        fontSize: FontSizes.s18,
        fontColor: fontColor,
        fontWeight: FontWeight.w600,
      ), // title
      titleMedium: _getFontStyle(
        fontFamily: fontFamily,
        fontSize: FontSizes.s16,
        fontColor: fontColor,
        fontWeight: FontWeight.w600,
      ), // heading
      titleSmall: _getFontStyle(
        fontFamily: fontFamily,
        fontSize: FontSizes.s14,
        fontColor: fontColor,
        fontWeight: FontWeight.w600,
      ), // subheading
      bodyMedium: _getFontStyle(
        fontFamily: fontFamily,
        fontColor: fontColor,
      ), // body-regular
      bodySmall: _getFontStyle(
        fontFamily: fontFamily,
        fontColor: fontColor,
        fontWeight: FontWeight.w400,
      ), // body-thin
    );
  }
}<|MERGE_RESOLUTION|>--- conflicted
+++ resolved
@@ -252,11 +252,8 @@
       disabledColor: theme.shader4,
       highlightColor: theme.main1,
       indicatorColor: theme.main1,
-<<<<<<< HEAD
-=======
       toggleableActiveColor: theme.main1,
       cardColor: theme.input,
->>>>>>> cf93e92e
       colorScheme: ColorScheme(
         brightness: brightness,
         primary: theme.primary,
