import 'dart:async';
import 'package:appflowy/startup/plugin/plugin.dart';
import 'package:appflowy/workspace/application/workspace/workspace_listener.dart';
import 'package:appflowy/workspace/application/workspace/workspace_service.dart';
import 'package:appflowy_backend/protobuf/flowy-folder2/view.pb.dart';
import 'package:dartz/dartz.dart';
import 'package:appflowy_backend/log.dart';
import 'package:appflowy_backend/protobuf/flowy-error/errors.pb.dart';
import 'package:appflowy_backend/protobuf/flowy-folder2/workspace.pb.dart';
import 'package:appflowy_backend/protobuf/flowy-user/user_profile.pb.dart';
import 'package:freezed_annotation/freezed_annotation.dart';
import 'package:flutter_bloc/flutter_bloc.dart';

part 'menu_bloc.freezed.dart';

class MenuBloc extends Bloc<MenuEvent, MenuState> {
  final WorkspaceService _workspaceService;
  final WorkspaceListener _listener;
  final UserProfilePB user;
  final WorkspacePB workspace;

  MenuBloc({
    required this.user,
    required this.workspace,
  })  : _workspaceService = WorkspaceService(workspaceId: workspace.id),
        _listener = WorkspaceListener(
          user: user,
          workspaceId: workspace.id,
        ),
        super(MenuState.initial(workspace)) {
    on<MenuEvent>((event, emit) async {
      await event.map(
        initial: (e) async {
          _listener.start(appsChanged: _handleAppsOrFail);
          await _fetchApps(emit);
        },
        openPage: (e) async {
          emit(state.copyWith(plugin: e.plugin));
        },
        createApp: (_CreateApp event) async {
          final result = await _workspaceService.createApp(
            name: event.name,
            desc: event.desc ?? "",
          );
          result.fold(
            (app) => {},
            (error) {
              Log.error(error);
              emit(state.copyWith(successOrFailure: right(error)));
            },
          );
        },
        didReceiveApps: (e) async {
<<<<<<< HEAD
          emit(e.appsOrFail.fold(
            (views) =>
                state.copyWith(views: views, successOrFailure: left(unit)),
            (err) => state.copyWith(successOrFailure: right(err)),
          ));
=======
          emit(
            e.appsOrFail.fold(
              (apps) =>
                  state.copyWith(apps: apps, successOrFailure: left(unit)),
              (err) => state.copyWith(successOrFailure: right(err)),
            ),
          );
>>>>>>> 782d0127
        },
        moveApp: (_MoveApp value) {
          if (state.views.length > value.fromIndex) {
            final view = state.views[value.fromIndex];
            _workspaceService.moveApp(
<<<<<<< HEAD
                appId: view.id,
                fromIndex: value.fromIndex,
                toIndex: value.toIndex);
            final apps = List<ViewPB>.from(state.views);
=======
              appId: app.id,
              fromIndex: value.fromIndex,
              toIndex: value.toIndex,
            );
            final apps = List<AppPB>.from(state.apps);
>>>>>>> 782d0127
            apps.insert(value.toIndex, apps.removeAt(value.fromIndex));
            emit(state.copyWith(views: apps));
          }
        },
      );
    });
  }

  @override
  Future<void> close() async {
    await _listener.stop();
    return super.close();
  }

<<<<<<< HEAD
  // ignore: unused_element
  Future<void> _fetchApps(Emitter<MenuState> emit) async {
    final appsOrFail = await _workspaceService.getApps();
    emit(appsOrFail.fold(
      (views) => state.copyWith(views: views),
      (error) {
        Log.error(error);
        return state.copyWith(successOrFailure: right(error));
      },
    ));
=======
  Future<void> _performActionOnCreateApp(
    _CreateApp event,
    Emitter<MenuState> emit,
  ) async {
    final result = await _workspaceService.createApp(
      name: event.name,
      desc: event.desc ?? "",
    );
    result.fold(
      (app) => {},
      (error) {
        Log.error(error);
        emit(state.copyWith(successOrFailure: right(error)));
      },
    );
  }

  // ignore: unused_element
  Future<void> _fetchApps(Emitter<MenuState> emit) async {
    final appsOrFail = await _workspaceService.getApps();
    emit(
      appsOrFail.fold(
        (apps) => state.copyWith(apps: apps),
        (error) {
          Log.error(error);
          return state.copyWith(successOrFailure: right(error));
        },
      ),
    );
>>>>>>> 782d0127
  }

  void _handleAppsOrFail(Either<List<ViewPB>, FlowyError> appsOrFail) {
    appsOrFail.fold(
      (apps) => add(MenuEvent.didReceiveApps(left(apps))),
      (error) => add(MenuEvent.didReceiveApps(right(error))),
    );
  }
}

@freezed
class MenuEvent with _$MenuEvent {
  const factory MenuEvent.initial() = _Initial;
  const factory MenuEvent.openPage(Plugin plugin) = _OpenPage;
  const factory MenuEvent.createApp(String name, {String? desc}) = _CreateApp;
  const factory MenuEvent.moveApp(int fromIndex, int toIndex) = _MoveApp;
  const factory MenuEvent.didReceiveApps(
<<<<<<< HEAD
      Either<List<ViewPB>, FlowyError> appsOrFail) = _ReceiveApps;
=======
    Either<List<AppPB>, FlowyError> appsOrFail,
  ) = _ReceiveApps;
>>>>>>> 782d0127
}

@freezed
class MenuState with _$MenuState {
  const factory MenuState({
    required List<ViewPB> views,
    required Either<Unit, FlowyError> successOrFailure,
    required Plugin plugin,
  }) = _MenuState;

  factory MenuState.initial(WorkspacePB workspace) => MenuState(
        views: workspace.views,
        successOrFailure: left(unit),
        plugin: makePlugin(pluginType: PluginType.blank),
      );
}<|MERGE_RESOLUTION|>--- conflicted
+++ resolved
@@ -51,38 +51,24 @@
           );
         },
         didReceiveApps: (e) async {
-<<<<<<< HEAD
-          emit(e.appsOrFail.fold(
-            (views) =>
-                state.copyWith(views: views, successOrFailure: left(unit)),
-            (err) => state.copyWith(successOrFailure: right(err)),
-          ));
-=======
           emit(
             e.appsOrFail.fold(
-              (apps) =>
-                  state.copyWith(apps: apps, successOrFailure: left(unit)),
+              (views) =>
+                  state.copyWith(views: views, successOrFailure: left(unit)),
               (err) => state.copyWith(successOrFailure: right(err)),
             ),
           );
->>>>>>> 782d0127
         },
         moveApp: (_MoveApp value) {
           if (state.views.length > value.fromIndex) {
             final view = state.views[value.fromIndex];
             _workspaceService.moveApp(
-<<<<<<< HEAD
-                appId: view.id,
-                fromIndex: value.fromIndex,
-                toIndex: value.toIndex);
-            final apps = List<ViewPB>.from(state.views);
-=======
-              appId: app.id,
+              appId: view.id,
               fromIndex: value.fromIndex,
               toIndex: value.toIndex,
             );
-            final apps = List<AppPB>.from(state.apps);
->>>>>>> 782d0127
+            final apps = List<ViewPB>.from(state.views);
+
             apps.insert(value.toIndex, apps.removeAt(value.fromIndex));
             emit(state.copyWith(views: apps));
           }
@@ -97,48 +83,18 @@
     return super.close();
   }
 
-<<<<<<< HEAD
-  // ignore: unused_element
-  Future<void> _fetchApps(Emitter<MenuState> emit) async {
-    final appsOrFail = await _workspaceService.getApps();
-    emit(appsOrFail.fold(
-      (views) => state.copyWith(views: views),
-      (error) {
-        Log.error(error);
-        return state.copyWith(successOrFailure: right(error));
-      },
-    ));
-=======
-  Future<void> _performActionOnCreateApp(
-    _CreateApp event,
-    Emitter<MenuState> emit,
-  ) async {
-    final result = await _workspaceService.createApp(
-      name: event.name,
-      desc: event.desc ?? "",
-    );
-    result.fold(
-      (app) => {},
-      (error) {
-        Log.error(error);
-        emit(state.copyWith(successOrFailure: right(error)));
-      },
-    );
-  }
-
   // ignore: unused_element
   Future<void> _fetchApps(Emitter<MenuState> emit) async {
     final appsOrFail = await _workspaceService.getApps();
     emit(
       appsOrFail.fold(
-        (apps) => state.copyWith(apps: apps),
+        (views) => state.copyWith(views: views),
         (error) {
           Log.error(error);
           return state.copyWith(successOrFailure: right(error));
         },
       ),
     );
->>>>>>> 782d0127
   }
 
   void _handleAppsOrFail(Either<List<ViewPB>, FlowyError> appsOrFail) {
@@ -156,12 +112,8 @@
   const factory MenuEvent.createApp(String name, {String? desc}) = _CreateApp;
   const factory MenuEvent.moveApp(int fromIndex, int toIndex) = _MoveApp;
   const factory MenuEvent.didReceiveApps(
-<<<<<<< HEAD
-      Either<List<ViewPB>, FlowyError> appsOrFail) = _ReceiveApps;
-=======
-    Either<List<AppPB>, FlowyError> appsOrFail,
+    Either<List<ViewPB>, FlowyError> appsOrFail,
   ) = _ReceiveApps;
->>>>>>> 782d0127
 }
 
 @freezed
