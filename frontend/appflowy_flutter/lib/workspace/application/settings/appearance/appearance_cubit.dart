--- conflicted
+++ resolved
@@ -1,5 +1,6 @@
 import 'dart:async';
 
+import 'package:appflowy/mobile/application/mobile_theme_data.dart';
 import 'package:appflowy/user/application/user_settings_service.dart';
 import 'package:appflowy/util/platform_extension.dart';
 import 'package:appflowy/workspace/application/appearance_defaults.dart';
@@ -404,209 +405,27 @@
     if (PlatformExtension.isMobile) {
       // Mobile version has only one theme(light mode) for now.
       // The desktop theme and the mobile theme are independent.
-<<<<<<< HEAD
-      final mobileThemeData = getMobileThemeData(brightness);
+      final mobileThemeData = getMobileThemeData(
+        brightness,
+        theme,
+        fontFamily,
+        monospaceFontFamily,
+      );
       return mobileThemeData;
-=======
-      const mobileColorTheme = ColorScheme(
-        brightness: Brightness.light,
-        primary: Color(0xFF2DA2F6), //primary 100
-        onPrimary: Colors.white,
-        // TODO(yijing): add color later
-        secondary: Colors.white,
-        onSecondary: Colors.white,
-        error: Color(0xffFB006D),
-        onError: Color(0xffFB006D),
-        background: Colors.white,
-        onBackground: Color(0xff2F3030), // title text
-        outline: Color(0xffBDC0C5), //caption
-        //Snack bar
-        surface: Colors.white,
-        onSurface: Color(0xff2F3030), // title text
-      );
-      return ThemeData(
-        // color
-        primaryColor: mobileColorTheme.primary, //primary 100
-        primaryColorLight: const Color(0xFF57B5F8), //primary 80
-        dividerColor: mobileColorTheme.outline, //caption
-        scaffoldBackgroundColor: mobileColorTheme.background,
-        appBarTheme: AppBarTheme(
-          foregroundColor: mobileColorTheme.onBackground,
-          backgroundColor: mobileColorTheme.background,
-          elevation: 0,
-          centerTitle: false,
-          titleTextStyle: TextStyle(
-            fontFamily: 'Poppins',
-            color: mobileColorTheme.onBackground,
-            fontSize: 18,
-            fontWeight: FontWeight.w600,
-            letterSpacing: 0.05,
-          ),
-        ),
-        // button
-        elevatedButtonTheme: ElevatedButtonThemeData(
-          style: ButtonStyle(
-            elevation: MaterialStateProperty.all(0),
-            shadowColor: MaterialStateProperty.all(null),
-            backgroundColor: MaterialStateProperty.resolveWith<Color>(
-              (Set<MaterialState> states) {
-                if (states.contains(MaterialState.disabled)) {
-                  return const Color(0xFF57B5F8);
-                }
-                return mobileColorTheme.primary;
-              },
-            ),
-            foregroundColor: MaterialStateProperty.all(Colors.white),
-          ),
-        ),
-        outlinedButtonTheme: OutlinedButtonThemeData(
-          style: ButtonStyle(
-            foregroundColor: MaterialStateProperty.all(
-              mobileColorTheme.onBackground,
-            ),
-            backgroundColor: MaterialStateProperty.all(Colors.white),
-            shape: MaterialStateProperty.all(
-              RoundedRectangleBorder(
-                borderRadius: BorderRadius.circular(6),
-              ),
-            ),
-            side: MaterialStateProperty.all(
-              BorderSide(
-                color: mobileColorTheme.outline,
-                width: 0.5,
-              ),
-            ),
-            padding: MaterialStateProperty.all(
-              const EdgeInsets.symmetric(horizontal: 16),
-            ),
-            // splash color
-            overlayColor: MaterialStateProperty.all(
-              Colors.grey[100],
-            ),
-          ),
-        ),
-        // text
-        fontFamily: 'Poppins',
-        textTheme: const TextTheme(
-          displayLarge: TextStyle(
-            color: Color(0xFF57B5F8),
-            fontSize: 32,
-            fontWeight: FontWeight.w700,
-            height: 1.20,
-            letterSpacing: 0.16,
-          ),
-          displayMedium: TextStyle(
-            color: Color(0xff2F3030),
-            fontSize: 32,
-            fontWeight: FontWeight.w600,
-            height: 1.20,
-            letterSpacing: 0.16,
-          ),
-          // H1 Semi 26
-          displaySmall: TextStyle(
-            color: Color(0xFF2F3030),
-            fontSize: 26,
-            fontWeight: FontWeight.w600,
-            height: 1.10,
-            letterSpacing: 0.13,
-          ),
-          // body2 14 Regular
-          bodyMedium: TextStyle(
-            color: Colors.black,
-            fontSize: 14,
-            fontWeight: FontWeight.w400,
-            height: 1.20,
-            letterSpacing: 0.07,
-          ),
-          // blue text button
-          labelMedium: TextStyle(
-            color: Color(0xFF2DA2F6),
-            fontSize: 14,
-            fontWeight: FontWeight.w500,
-            height: 1.20,
-          ),
-        ),
-        inputDecorationTheme: InputDecorationTheme(
-          focusedBorder: const OutlineInputBorder(
-            borderSide: BorderSide(
-              width: 2,
-              color: Color(0xFF2DA2F6), //primary 100
-            ),
-            borderRadius: BorderRadius.all(Radius.circular(6)),
-          ),
-          focusedErrorBorder: OutlineInputBorder(
-            borderSide: BorderSide(color: mobileColorTheme.error),
-            borderRadius: const BorderRadius.all(Radius.circular(6)),
-          ),
-          errorBorder: OutlineInputBorder(
-            borderSide: BorderSide(color: mobileColorTheme.error),
-            borderRadius: const BorderRadius.all(Radius.circular(6)),
-          ),
-          enabledBorder: const OutlineInputBorder(
-            borderSide: BorderSide(
-              color: Color(0xffBDC0C5), //caption
-            ),
-            borderRadius: BorderRadius.all(Radius.circular(6)),
-          ),
-        ),
-        colorScheme: mobileColorTheme,
-        extensions: [
-          AFThemeExtension(
-            warning: theme.yellow,
-            success: theme.green,
-            tint1: theme.tint1,
-            tint2: theme.tint2,
-            tint3: theme.tint3,
-            tint4: theme.tint4,
-            tint5: theme.tint5,
-            tint6: theme.tint6,
-            tint7: theme.tint7,
-            tint8: theme.tint8,
-            tint9: theme.tint9,
-            textColor: theme.text,
-            greyHover: theme.hoverBG1,
-            greySelect: theme.bg3,
-            lightGreyHover: theme.hoverBG3,
-            toggleOffFill: theme.shader5,
-            progressBarBGColor: theme.progressBarBGColor,
-            toggleButtonBGColor: theme.toggleButtonBGColor,
-            calendarWeekendBGColor: theme.calendarWeekendBGColor,
-            gridRowCountColor: theme.gridRowCountColor,
-            code: _getFontStyle(
-              fontFamily: monospaceFontFamily,
-              fontColor: theme.shader3,
-            ),
-            callout: _getFontStyle(
-              fontFamily: fontFamily,
-              fontSize: FontSizes.s11,
-              fontColor: theme.shader3,
-            ),
-            calloutBGColor: theme.hoverBG3,
-            tableCellBGColor: theme.surface,
-            caption: _getFontStyle(
-              fontFamily: fontFamily,
-              fontSize: FontSizes.s11,
-              fontWeight: FontWeight.w400,
-              fontColor: theme.hint,
-            ),
-          ),
-        ],
-      );
->>>>>>> d51c7f38
     }
 
     // Due to Desktop version has multiple themes, it relies on the current theme to build the ThemeData
     final desktopThemeData = ThemeData(
       brightness: brightness,
       dialogBackgroundColor: theme.surface,
-      textTheme: _getTextTheme(fontFamily: fontFamily, fontColor: theme.text),
+      textTheme: getTextTheme(fontFamily: fontFamily, fontColor: theme.text),
       textSelectionTheme: TextSelectionThemeData(
         cursorColor: theme.main2,
         selectionHandleColor: theme.main2,
       ),
       iconTheme: IconThemeData(color: theme.icon),
       tooltipTheme: TooltipThemeData(
-        textStyle: _getFontStyle(
+        textStyle: getFontStyle(
           fontFamily: fontFamily,
           fontSize: FontSizes.s11,
           fontWeight: FontWeight.w400,
@@ -669,18 +488,18 @@
           toggleButtonBGColor: theme.toggleButtonBGColor,
           calendarWeekendBGColor: theme.calendarWeekendBGColor,
           gridRowCountColor: theme.gridRowCountColor,
-          code: _getFontStyle(
+          code: getFontStyle(
             fontFamily: monospaceFontFamily,
             fontColor: theme.shader3,
           ),
-          callout: _getFontStyle(
+          callout: getFontStyle(
             fontFamily: fontFamily,
             fontSize: FontSizes.s11,
             fontColor: theme.shader3,
           ),
           calloutBGColor: theme.hoverBG3,
           tableCellBGColor: theme.surface,
-          caption: _getFontStyle(
+          caption: getFontStyle(
             fontFamily: fontFamily,
             fontSize: FontSizes.s11,
             fontWeight: FontWeight.w400,
@@ -691,90 +510,90 @@
     );
     return desktopThemeData;
   }
-
-  TextStyle _getFontStyle({
-    required String fontFamily,
-    double? fontSize,
-    FontWeight? fontWeight,
-    Color? fontColor,
-    double? letterSpacing,
-    double? lineHeight,
-  }) {
-    try {
-      return GoogleFonts.getFont(
-        fontFamily,
-        fontSize: fontSize ?? FontSizes.s12,
-        color: fontColor,
-        fontWeight: fontWeight ?? FontWeight.w500,
-        letterSpacing: (fontSize ?? FontSizes.s12) * (letterSpacing ?? 0.005),
-        height: lineHeight,
-      );
-    } catch (e) {
-      return TextStyle(
-        fontFamily: fontFamily,
-        fontSize: fontSize ?? FontSizes.s12,
-        color: fontColor,
-        fontWeight: fontWeight ?? FontWeight.w500,
-        fontFamilyFallback: const ["Noto Color Emoji"],
-        letterSpacing: (fontSize ?? FontSizes.s12) * (letterSpacing ?? 0.005),
-        height: lineHeight,
-      );
-    }
-  }
-
-  TextTheme _getTextTheme({
-    required String fontFamily,
-    required Color fontColor,
-  }) {
-    return TextTheme(
-      displayLarge: _getFontStyle(
-        fontFamily: fontFamily,
-        fontSize: FontSizes.s32,
-        fontColor: fontColor,
-        fontWeight: FontWeight.w600,
-        lineHeight: 42.0,
-      ), // h2
-      displayMedium: _getFontStyle(
-        fontFamily: fontFamily,
-        fontSize: FontSizes.s24,
-        fontColor: fontColor,
-        fontWeight: FontWeight.w600,
-        lineHeight: 34.0,
-      ), // h3
-      displaySmall: _getFontStyle(
-        fontFamily: fontFamily,
-        fontSize: FontSizes.s20,
-        fontColor: fontColor,
-        fontWeight: FontWeight.w600,
-        lineHeight: 28.0,
-      ), // h4
-      titleLarge: _getFontStyle(
-        fontFamily: fontFamily,
-        fontSize: FontSizes.s18,
-        fontColor: fontColor,
-        fontWeight: FontWeight.w600,
-      ), // title
-      titleMedium: _getFontStyle(
-        fontFamily: fontFamily,
-        fontSize: FontSizes.s16,
-        fontColor: fontColor,
-        fontWeight: FontWeight.w600,
-      ), // heading
-      titleSmall: _getFontStyle(
-        fontFamily: fontFamily,
-        fontSize: FontSizes.s14,
-        fontColor: fontColor,
-        fontWeight: FontWeight.w600,
-      ), // subheading
-      bodyMedium: _getFontStyle(
-        fontFamily: fontFamily,
-        fontColor: fontColor,
-      ), // body-regular
-      bodySmall: _getFontStyle(
-        fontFamily: fontFamily,
-        fontColor: fontColor,
-        fontWeight: FontWeight.w400,
-      ), // body-thin
+}
+
+TextStyle getFontStyle({
+  required String fontFamily,
+  double? fontSize,
+  FontWeight? fontWeight,
+  Color? fontColor,
+  double? letterSpacing,
+  double? lineHeight,
+}) {
+  try {
+    return GoogleFonts.getFont(
+      fontFamily,
+      fontSize: fontSize ?? FontSizes.s12,
+      color: fontColor,
+      fontWeight: fontWeight ?? FontWeight.w500,
+      letterSpacing: (fontSize ?? FontSizes.s12) * (letterSpacing ?? 0.005),
+      height: lineHeight,
     );
-  }
+  } catch (e) {
+    return TextStyle(
+      fontFamily: fontFamily,
+      fontSize: fontSize ?? FontSizes.s12,
+      color: fontColor,
+      fontWeight: fontWeight ?? FontWeight.w500,
+      fontFamilyFallback: const ["Noto Color Emoji"],
+      letterSpacing: (fontSize ?? FontSizes.s12) * (letterSpacing ?? 0.005),
+      height: lineHeight,
+    );
+  }
+}
+
+TextTheme getTextTheme({
+  required String fontFamily,
+  required Color fontColor,
+}) {
+  return TextTheme(
+    displayLarge: getFontStyle(
+      fontFamily: fontFamily,
+      fontSize: FontSizes.s32,
+      fontColor: fontColor,
+      fontWeight: FontWeight.w600,
+      lineHeight: 42.0,
+    ), // h2
+    displayMedium: getFontStyle(
+      fontFamily: fontFamily,
+      fontSize: FontSizes.s24,
+      fontColor: fontColor,
+      fontWeight: FontWeight.w600,
+      lineHeight: 34.0,
+    ), // h3
+    displaySmall: getFontStyle(
+      fontFamily: fontFamily,
+      fontSize: FontSizes.s20,
+      fontColor: fontColor,
+      fontWeight: FontWeight.w600,
+      lineHeight: 28.0,
+    ), // h4
+    titleLarge: getFontStyle(
+      fontFamily: fontFamily,
+      fontSize: FontSizes.s18,
+      fontColor: fontColor,
+      fontWeight: FontWeight.w600,
+    ), // title
+    titleMedium: getFontStyle(
+      fontFamily: fontFamily,
+      fontSize: FontSizes.s16,
+      fontColor: fontColor,
+      fontWeight: FontWeight.w600,
+    ), // heading
+    titleSmall: getFontStyle(
+      fontFamily: fontFamily,
+      fontSize: FontSizes.s14,
+      fontColor: fontColor,
+      fontWeight: FontWeight.w600,
+    ), // subheading
+    bodyMedium: getFontStyle(
+      fontFamily: fontFamily,
+      fontColor: fontColor,
+    ), // body-regular
+    bodySmall: getFontStyle(
+      fontFamily: fontFamily,
+      fontColor: fontColor,
+      fontWeight: FontWeight.w400,
+    ), // body-thin
+  );
 }