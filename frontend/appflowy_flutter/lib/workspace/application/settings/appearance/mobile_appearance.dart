--- conflicted
+++ resolved
@@ -37,13 +37,9 @@
             brightness: brightness,
             primary: _primaryColor,
             onPrimary: Colors.white,
-<<<<<<< HEAD
             // group card header background color
             primaryContainer: const Color(0xffF1F1F4), // primary 20
-            // group card background color
-=======
             // group card & property edit background color
->>>>>>> 551e0121
             secondary: const Color(0xfff7f8fc), // shade 10
             onSecondary: _onSecondaryColor,
             // hidden group title & card text color
@@ -86,11 +82,7 @@
       primaryColor: colorTheme.primary, //primary 100
       primaryColorLight: const Color(0xFF57B5F8), //primary 80
       dividerColor: colorTheme.outline, //caption
-<<<<<<< HEAD
-      hintColor: colorTheme.onSecondary,
-=======
       hintColor: hintColor,
->>>>>>> 551e0121
       disabledColor: colorTheme.outline,
       scaffoldBackgroundColor: colorTheme.background,
       appBarTheme: AppBarTheme(
