import 'package:appflowy/user/application/user_listener.dart';
import 'package:appflowy_backend/log.dart';
import 'package:appflowy_backend/protobuf/flowy-error/errors.pb.dart';
import 'package:appflowy_backend/protobuf/flowy-user/user_profile.pb.dart';
import 'package:flutter_bloc/flutter_bloc.dart';
import 'package:freezed_annotation/freezed_annotation.dart';
import 'package:dartz/dartz.dart';

part 'settings_dialog_bloc.freezed.dart';

enum SettingsPage {
  appearance,
  language,
  files,
  user,
<<<<<<< HEAD
  shortcuts,
=======
  supabaseSetting,
>>>>>>> 1b582c38
}

class SettingsDialogBloc
    extends Bloc<SettingsDialogEvent, SettingsDialogState> {
  final UserListener _userListener;
  final UserProfilePB userProfile;

  SettingsDialogBloc(this.userProfile)
      : _userListener = UserListener(userProfile: userProfile),
        super(SettingsDialogState.initial(userProfile)) {
    on<SettingsDialogEvent>((event, emit) async {
      await event.when(
        initial: () async {
          _userListener.start(onProfileUpdated: _profileUpdated);
        },
        didReceiveUserProfile: (UserProfilePB newUserProfile) {
          emit(state.copyWith(userProfile: newUserProfile));
        },
        setSelectedPage: (SettingsPage page) {
          emit(state.copyWith(page: page));
        },
      );
    });
  }

  @override
  Future<void> close() async {
    await _userListener.stop();
    super.close();
  }

  void _profileUpdated(Either<UserProfilePB, FlowyError> userProfileOrFailed) {
    userProfileOrFailed.fold(
      (newUserProfile) =>
          add(SettingsDialogEvent.didReceiveUserProfile(newUserProfile)),
      (err) => Log.error(err),
    );
  }
}

@freezed
class SettingsDialogEvent with _$SettingsDialogEvent {
  const factory SettingsDialogEvent.initial() = _Initial;
  const factory SettingsDialogEvent.didReceiveUserProfile(
    UserProfilePB newUserProfile,
  ) = _DidReceiveUserProfile;
  const factory SettingsDialogEvent.setSelectedPage(SettingsPage page) =
      _SetViewIndex;
}

@freezed
class SettingsDialogState with _$SettingsDialogState {
  const factory SettingsDialogState({
    required UserProfilePB userProfile,
    required Either<Unit, String> successOrFailure,
    required SettingsPage page,
  }) = _SettingsDialogState;

  factory SettingsDialogState.initial(UserProfilePB userProfile) =>
      SettingsDialogState(
        userProfile: userProfile,
        successOrFailure: left(unit),
        page: SettingsPage.appearance,
      );
}<|MERGE_RESOLUTION|>--- conflicted
+++ resolved
@@ -13,11 +13,8 @@
   language,
   files,
   user,
-<<<<<<< HEAD
+  supabaseSetting,
   shortcuts,
-=======
-  supabaseSetting,
->>>>>>> 1b582c38
 }
 
 class SettingsDialogBloc
