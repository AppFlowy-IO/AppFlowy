--- conflicted
+++ resolved
@@ -3,11 +3,8 @@
 
 import 'package:appflowy/core/config/kv.dart';
 import 'package:appflowy/core/config/kv_keys.dart';
-<<<<<<< HEAD
 import 'package:appflowy/generated/locale_keys.g.dart';
-=======
 import 'package:appflowy/shared/icon_emoji_picker/flowy_icon_emoji_picker.dart';
->>>>>>> 73463cd7
 import 'package:appflowy/startup/startup.dart';
 import 'package:appflowy/workspace/application/favorite/favorite_listener.dart';
 import 'package:appflowy/workspace/application/recent/cached_recent_service.dart';
@@ -19,7 +16,6 @@
 import 'package:appflowy_backend/protobuf/flowy-folder/view.pb.dart';
 import 'package:appflowy_result/appflowy_result.dart';
 import 'package:collection/collection.dart';
-import 'package:easy_localization/easy_localization.dart';
 import 'package:flutter_bloc/flutter_bloc.dart';
 import 'package:freezed_annotation/freezed_annotation.dart';
 import 'package:protobuf/protobuf.dart';
@@ -179,7 +175,7 @@
               openAfterDuplicate: true,
               syncAfterDuplicate: true,
               includeChildren: true,
-              suffix: ' (${LocaleKeys.menuAppHeader_copy.tr()})',
+              suffix: ' (${LocaleKeys.menuAppHeader_pageNameSuffix.tr()})',
             );
             emit(
               result.fold(
