--- conflicted
+++ resolved
@@ -48,13 +48,8 @@
     emit(
       workspacesOrFailed.fold(
         (workspaces) => state.copyWith(
-<<<<<<< HEAD
           workspaces: [],
-          successOrFailure: left(unit),
-=======
-          workspaces: workspaces,
           successOrFailure: FlowyResult.success(null),
->>>>>>> e250f780
         ),
         (error) {
           Log.error(error);
