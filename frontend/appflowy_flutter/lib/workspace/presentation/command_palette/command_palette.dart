--- conflicted
+++ resolved
@@ -48,28 +48,7 @@
 }
 
 class _CommandPaletteControllerState extends State<_CommandPaletteController> {
-<<<<<<< HEAD
-  late final CommandPaletteBloc _commandPaletteBloc;
   final ValueNotifier<bool> _toggleNotifier = ValueNotifier<bool>(false);
-=======
-  late ValueNotifier<bool> _toggleNotifier = widget.toggleNotifier;
-  bool _isOpen = false;
-
-  @override
-  void didUpdateWidget(covariant _CommandPaletteController oldWidget) {
-    if (oldWidget.toggleNotifier != widget.toggleNotifier) {
-      _toggleNotifier.removeListener(_onToggle);
-      _toggleNotifier.dispose();
-      _toggleNotifier = widget.toggleNotifier;
-
-      // If widget is changed, eg. on theme mode hotkey used
-      // while modal is shown, set the value before listening
-      _toggleNotifier.value = _isOpen;
-
-      _toggleNotifier.addListener(_onToggle);
-    }
->>>>>>> d4278a75
-
   bool _isOpen = false;
 
   @override
