--- conflicted
+++ resolved
@@ -147,39 +147,6 @@
     WorkspaceSettingPB workspaceSetting,
     HomeSettingState homeSettingState,
   ) {
-<<<<<<< HEAD
-    return LayoutBuilder(
-      builder: (BuildContext context, BoxConstraints constraints) {
-        final layout = HomeLayout(context, constraints);
-        final homeStack = HomeStack(
-          layout: layout,
-          delegate: DesktopHomeScreenStackAdaptor(
-            buildContext: context,
-          ),
-        );
-        final menu = _buildHomeSidebar(
-          layout: layout,
-          context: context,
-          userProfile: userProfile,
-          workspaceSetting: workspaceSetting,
-          homeSettingState: homeSettingState,
-        );
-        final homeMenuResizer = _buildHomeMenuResizer(context: context);
-        final editPanel = _buildEditPanel(
-          layout: layout,
-          context: context,
-        );
-        const bubble = QuestionBubble();
-        return _layoutWidgets(
-          layout: layout,
-          homeStack: homeStack,
-          homeMenu: menu,
-          editPanel: editPanel,
-          bubble: bubble,
-          homeMenuResizer: homeMenuResizer,
-        );
-      },
-=======
     final layout = HomeLayout(context);
     final homeStack = HomeStack(
       layout: layout,
@@ -192,6 +159,7 @@
       context: context,
       userProfile: userProfile,
       workspaceSetting: workspaceSetting,
+      homeSettingState: homeSettingState,
     );
     final homeMenuResizer = _buildHomeMenuResizer(context: context);
     final editPanel = _buildEditPanel(
@@ -206,7 +174,6 @@
       editPanel: editPanel,
       bubble: bubble,
       homeMenuResizer: homeMenuResizer,
->>>>>>> 0e3ffa8f
     );
   }
 
