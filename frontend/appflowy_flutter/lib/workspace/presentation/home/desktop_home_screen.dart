import 'package:appflowy/plugins/blank/blank.dart';
import 'package:appflowy/startup/plugin/plugin.dart';
import 'package:appflowy/startup/startup.dart';
import 'package:appflowy/user/application/auth/auth_service.dart';
import 'package:appflowy/user/application/reminder/reminder_bloc.dart';
import 'package:appflowy/workspace/application/settings/appearance/appearance_cubit.dart';
import 'package:appflowy/workspace/application/home/home_bloc.dart';
import 'package:appflowy/workspace/application/home/home_service.dart';
import 'package:appflowy/workspace/application/home/home_setting_bloc.dart';
import 'package:appflowy/workspace/application/panes/panes_cubit/panes_cubit.dart';
import 'package:appflowy/workspace/application/view/view_ext.dart';
import 'package:appflowy/workspace/presentation/home/errors/workspace_failed_screen.dart';
import 'package:appflowy/workspace/presentation/home/hotkeys.dart';
import 'package:appflowy/workspace/presentation/home/menu/sidebar/sidebar.dart';
import 'package:appflowy/workspace/presentation/widgets/edit_panel/panel_animation.dart';
import 'package:appflowy/workspace/presentation/widgets/float_bubble/question_bubble.dart';
import 'package:appflowy_backend/dispatch/dispatch.dart';
import 'package:appflowy_backend/log.dart';
import 'package:appflowy_backend/protobuf/flowy-folder2/protobuf.dart';
import 'package:appflowy_backend/protobuf/flowy-user/protobuf.dart'
    show UserProfilePB;
import 'package:flowy_infra_ui/style_widget/container.dart';
import 'package:flutter/gestures.dart';
import 'package:flutter/material.dart';
import 'package:flutter_bloc/flutter_bloc.dart';
import 'package:sized_context/sized_context.dart';
import 'package:styled_widget/styled_widget.dart';

import '../widgets/edit_panel/edit_panel.dart';
import 'home_layout.dart';
import 'home_stack.dart';

class DesktopHomeScreen extends StatelessWidget {
  static const routeName = '/DesktopHomeScreen';

  const DesktopHomeScreen({super.key});

  @override
  Widget build(BuildContext context) {
    return FutureBuilder(
      future: Future.wait([
        FolderEventGetCurrentWorkspace().send(),
        getIt<AuthService>().getUser(),
      ]),
      builder: (context, snapshots) {
        if (!snapshots.hasData) {
          return _buildLoading();
        }

        final workspaceSetting = snapshots.data?[0].fold(
          (workspaceSettingPB) => workspaceSettingPB as WorkspaceSettingPB,
          (error) => null,
        );
        final userProfile = snapshots.data?[1].fold(
          (error) => null,
          (userProfilePB) => userProfilePB as UserProfilePB,
        );

        // In the unlikely case either of the above is null, eg.
        // when a workspace is already open this can happen.
        if (workspaceSetting == null || userProfile == null) {
          return const WorkspaceFailedScreen();
        }

        return MultiBlocProvider(
          key: ValueKey(userProfile.id),
          providers: [
            BlocProvider<ReminderBloc>.value(
              value: getIt<ReminderBloc>()..add(const ReminderEvent.started()),
            ),
            BlocProvider<PanesCubit>.value(value: getIt<PanesCubit>()),
            BlocProvider<HomeBloc>(
              create: (context) {
                return HomeBloc(userProfile, workspaceSetting)
                  ..add(const HomeEvent.initial());
              },
            ),
            BlocProvider<HomeSettingBloc>(
              create: (_) {
                return HomeSettingBloc(
                  userProfile,
                  workspaceSetting,
                  context.read<AppearanceSettingsCubit>(),
                  context.widthPx,
                )..add(const HomeSettingEvent.initial());
              },
            ),
          ],
          child: HomeHotKeys(
            child: Scaffold(
              body: MultiBlocListener(
                listeners: [
                  BlocListener<HomeBloc, HomeState>(
                    listenWhen: (p, c) => p.latestView != c.latestView,
                    listener: (context, state) {
                      final view = state.latestView;
                      if (view != null) {
                        // Only open the last opened view if the [TabsState.currentPageManager] current opened plugin is blank and the last opened view is not null.
                        // All opened widgets that display on the home screen are in the form of plugins. There is a list of built-in plugins defined in the [PluginType] enum, including board, grid and trash.
                        final currentPageManager = context
                            .read<PanesCubit>()
                            .state
                            .activePane
                            .tabs
                            .currentPageManager;

                        if (currentPageManager.plugin.pluginType ==
                            PluginType.blank) {
                          getIt<PanesCubit>().openPlugin(
                            plugin: view.plugin(listenOnViewChanged: true),
                          );
                        }
                      }
                    },
                  ),
                ],
                child: BlocBuilder<HomeSettingBloc, HomeSettingState>(
                  buildWhen: (previous, current) => previous != current,
                  builder: (context, state) {
                    return FlowyContainer(
                      Theme.of(context).colorScheme.surface,
                      child: _buildBody(context, userProfile, workspaceSetting),
                    );
                  },
                ),
              ),
            ),
          ),
        );
      },
    );
  }

  Widget _buildLoading() =>
      const Center(child: CircularProgressIndicator.adaptive());

  Widget _buildBody(
    BuildContext context,
    UserProfilePB userProfile,
    WorkspaceSettingPB workspaceSetting,
  ) {
    return LayoutBuilder(
      builder: (BuildContext context, BoxConstraints constraints) {
        final layout = HomeLayout(context, constraints);
        final homeStack = HomeStack(
          layout: layout,
          delegate: DesktopHomeScreenStackAdaptor(
            buildContext: context,
          ),
        );
        final menu = _buildHomeSidebar(
          layout: layout,
          context: context,
          userProfile: userProfile,
          workspaceSetting: workspaceSetting,
        );
        final homeMenuResizer = _buildHomeMenuResizer(context: context);
        final editPanel = _buildEditPanel(
          layout: layout,
          context: context,
        );
        const bubble = QuestionBubble();
        return _layoutWidgets(
          layout: layout,
          homeStack: homeStack,
          homeMenu: menu,
          editPanel: editPanel,
          bubble: bubble,
          homeMenuResizer: homeMenuResizer,
        );
      },
    );
  }

  Widget _buildHomeSidebar({
    required HomeLayout layout,
    required BuildContext context,
    required UserProfilePB userProfile,
    required WorkspaceSettingPB workspaceSetting,
  }) {
    final homeMenu = HomeSideBar(
      user: userProfile,
      workspaceSetting: workspaceSetting,
    );
    return FocusTraversalGroup(child: RepaintBoundary(child: homeMenu));
  }

  Widget _buildEditPanel({
    required BuildContext context,
    required HomeLayout layout,
  }) {
    final homeBloc = context.read<HomeSettingBloc>();
    return BlocBuilder<HomeSettingBloc, HomeSettingState>(
      buildWhen: (previous, current) =>
          previous.panelContext != current.panelContext,
      builder: (context, state) {
        return state.panelContext.fold(
          () => const SizedBox(),
          (panelContext) => FocusTraversalGroup(
            child: RepaintBoundary(
              child: EditPanel(
                panelContext: panelContext,
                onEndEdit: () =>
                    homeBloc.add(const HomeSettingEvent.dismissEditPanel()),
              ),
            ),
          ),
        );
      },
    );
  }

  Widget _buildHomeMenuResizer({
    required BuildContext context,
  }) {
    return MouseRegion(
      cursor: SystemMouseCursors.resizeLeftRight,
      child: GestureDetector(
        dragStartBehavior: DragStartBehavior.down,
        onHorizontalDragStart: (details) => context
            .read<HomeSettingBloc>()
            .add(const HomeSettingEvent.editPanelResizeStart()),
        onHorizontalDragUpdate: (details) => context
            .read<HomeSettingBloc>()
            .add(HomeSettingEvent.editPanelResized(details.localPosition.dx)),
        onHorizontalDragEnd: (details) => context
            .read<HomeSettingBloc>()
            .add(const HomeSettingEvent.editPanelResizeEnd()),
        onHorizontalDragCancel: () => context
            .read<HomeSettingBloc>()
            .add(const HomeSettingEvent.editPanelResizeEnd()),
        behavior: HitTestBehavior.translucent,
        child: SizedBox(
          width: 10,
          height: MediaQuery.of(context).size.height,
        ),
      ),
    );
  }

  Widget _layoutWidgets({
    required HomeLayout layout,
    required Widget homeMenu,
    required Widget homeStack,
    required Widget editPanel,
    required Widget bubble,
    required Widget homeMenuResizer,
  }) {
    return Stack(
      children: [
        homeStack
            .constrained(minWidth: 500)
            .positioned(
              left: layout.homePageLOffset,
              right: layout.homePageROffset,
              bottom: 0,
              top: 0,
              animate: true,
            )
            .animate(layout.animDuration, Curves.easeOutQuad),
        bubble
            .positioned(
              right: 20,
              bottom: 16,
              animate: true,
            )
            .animate(layout.animDuration, Curves.easeOut),
        editPanel
            .animatedPanelX(
              duration: layout.animDuration.inMilliseconds * 0.001,
              closeX: layout.editPanelWidth,
              isClosed: !layout.showEditPanel,
              curve: Curves.easeOutQuad,
            )
            .positioned(
              right: 0,
              top: 0,
              bottom: 0,
              width: layout.editPanelWidth,
            ),
        homeMenu
            .animatedPanelX(
              closeX: -layout.menuWidth,
              isClosed: !layout.showMenu,
              curve: Curves.easeOutQuad,
              duration: layout.animDuration.inMilliseconds * 0.001,
            )
            .positioned(
              left: 0,
              top: 0,
              width: layout.menuWidth,
              bottom: 0,
<<<<<<< HEAD
              animate: true,
            )
            .animate(layout.animDuration, Curves.easeOut),
        homeMenuResizer.positioned(left: layout.menuWidth - 5)
=======
            ),
        homeMenuResizer
            .positioned(left: layout.menuWidth - 5)
            .animate(layout.animDuration, Curves.easeOutQuad),
>>>>>>> bf0cfa79
      ],
    );
  }
}

class DesktopHomeScreenStackAdaptor extends HomeStackDelegate {
  final BuildContext buildContext;

  DesktopHomeScreenStackAdaptor({
    required this.buildContext,
  });

  @override
  void didDeleteStackWidget(ViewPB view, int? index) {
    final homeService = HomeService();
    homeService.readApp(appId: view.parentViewId).then((result) {
      result.fold(
        (parentView) {
          final List<ViewPB> views = parentView.childViews;
          if (views.isNotEmpty) {
            ViewPB lastView = views.last;
            if (index != null && index != 0 && views.length > index - 1) {
              lastView = views[index - 1];
            }
            getIt<PanesCubit>()
                .openPlugin(plugin: lastView.plugin(listenOnViewChanged: true));
          } else {
            getIt<PanesCubit>().openPlugin(plugin: BlankPagePlugin());
          }
        },
        (err) => Log.error(err),
      );
    });
  }
}<|MERGE_RESOLUTION|>--- conflicted
+++ resolved
@@ -290,17 +290,10 @@
               top: 0,
               width: layout.menuWidth,
               bottom: 0,
-<<<<<<< HEAD
-              animate: true,
-            )
-            .animate(layout.animDuration, Curves.easeOut),
-        homeMenuResizer.positioned(left: layout.menuWidth - 5)
-=======
             ),
         homeMenuResizer
             .positioned(left: layout.menuWidth - 5)
             .animate(layout.animDuration, Curves.easeOutQuad),
->>>>>>> bf0cfa79
       ],
     );
   }
