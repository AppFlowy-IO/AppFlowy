--- conflicted
+++ resolved
@@ -10,32 +10,14 @@
 import 'home_sizes.dart';
 
 class HomeLayout {
-<<<<<<< HEAD
-  late double menuWidth;
-  late bool showMenu;
-  late bool menuIsDrawer;
-  late bool showEditPanel;
-  late double editPanelWidth;
-  late double homePageLOffset;
-  late double homePageROffset;
-  late double homePageWidth;
-  late double homePageHeight;
-  late double menuSpacing;
-  late Duration animDuration;
-
   HomeLayout(BuildContext context, BoxConstraints homeScreenConstraint) {
-=======
-  HomeLayout(BuildContext context) {
->>>>>>> 1fadb153
     final homeSetting = context.read<HomeSettingBloc>().state;
     showEditPanel = homeSetting.panelContext != null;
     menuWidth = Sizes.sideBarWidth;
     menuWidth += homeSetting.resizeOffset;
 
     final screenWidthPx = context.widthPx;
-    context
-        .read<HomeSettingBloc>()
-        .add(HomeSettingEvent.checkScreenSize(screenWidthPx));
+    context.read<HomeSettingBloc>().add(HomeSettingEvent.checkScreenSize(screenWidthPx));
 
     showMenu = !homeSetting.isMenuCollapsed;
     if (showMenu) {
@@ -50,9 +32,7 @@
     homePageROffset = showEditPanel ? editPanelWidth : 0;
 
     homePageWidth = homeScreenConstraint.maxWidth -
-        (homeSetting.isMenuCollapsed
-            ? 0
-            : Sizes.sideBarWidth + homeSetting.resizeOffset);
+        (homeSetting.isMenuCollapsed ? 0 : Sizes.sideBarWidth + homeSetting.resizeOffset);
     homePageHeight = homeScreenConstraint.maxHeight;
   }
 
@@ -65,4 +45,6 @@
   late Duration animDuration;
   late double editPanelWidth;
   late double homePageROffset;
+  late double homePageWidth;
+  late double homePageHeight;
 }