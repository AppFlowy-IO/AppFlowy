class HomeSizes {
  static const double menuAddButtonHeight = 60;
<<<<<<< HEAD
  static const double topBarHeight = 44;
=======
  static const double topBarHeight =
      32 + HomeInsets.topBarTitleVerticalPadding * 2;
>>>>>>> 50f76dd8
  static const double editPanelTopBarHeight = 60;
  static const double editPanelWidth = 400;
  static const double tabBarHeigth = 40;
  static const double tabBarWidth = 200;
  static const double workspaceSectionHeight = 32;
  static const double searchSectionHeight = 30;
  static const double newPageSectionHeight = 30;
}

class HomeInsets {
  static const double topBarTitleHorizontalPadding = 12;
  static const double topBarTitleVerticalPadding = 12;
}<|MERGE_RESOLUTION|>--- conflicted
+++ resolved
@@ -1,14 +1,9 @@
 class HomeSizes {
   static const double menuAddButtonHeight = 60;
-<<<<<<< HEAD
-  static const double topBarHeight = 44;
-=======
-  static const double topBarHeight =
-      32 + HomeInsets.topBarTitleVerticalPadding * 2;
->>>>>>> 50f76dd8
+  static const double topBarHeight = 32 + HomeInsets.topBarTitleVerticalPadding;
   static const double editPanelTopBarHeight = 60;
   static const double editPanelWidth = 400;
-  static const double tabBarHeigth = 40;
+  static const double tabBarHeight = 40;
   static const double tabBarWidth = 200;
   static const double workspaceSectionHeight = 32;
   static const double searchSectionHeight = 30;
