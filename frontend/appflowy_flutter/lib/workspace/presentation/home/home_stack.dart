import 'dart:async';
import 'dart:io';
import 'dart:math';

import 'package:appflowy/core/frameless_window.dart';
import 'package:appflowy/generated/flowy_svgs.g.dart';
import 'package:appflowy/generated/locale_keys.g.dart';
import 'package:appflowy/plugins/blank/blank.dart';
import 'package:appflowy/shared/window_title_bar.dart';
import 'package:appflowy/startup/plugin/plugin.dart';
import 'package:appflowy/startup/startup.dart';
import 'package:appflowy/util/theme_extension.dart';
import 'package:appflowy/workspace/application/home/home_setting_bloc.dart';
import 'package:appflowy/workspace/application/tabs/tabs_bloc.dart';
import 'package:appflowy/workspace/presentation/home/home_sizes.dart';
import 'package:appflowy/workspace/presentation/home/navigation.dart';
import 'package:appflowy/workspace/presentation/home/tabs/tabs_manager.dart';
import 'package:appflowy/workspace/presentation/home/toast.dart';
import 'package:appflowy/workspace/presentation/notifications/number_red_dot.dart';
import 'package:appflowy_backend/dispatch/dispatch.dart';
import 'package:appflowy_backend/protobuf/flowy-folder/view.pb.dart';
import 'package:appflowy_backend/protobuf/flowy-user/user_profile.pb.dart';
import 'package:easy_localization/easy_localization.dart';
import 'package:flowy_infra_ui/flowy_infra_ui.dart';
import 'package:flowy_infra_ui/style_widget/hover.dart';
import 'package:flutter/material.dart';
import 'package:flutter/scheduler.dart';
import 'package:flutter_bloc/flutter_bloc.dart';
import 'package:provider/provider.dart';
import 'package:time/time.dart';
import 'package:universal_platform/universal_platform.dart';
import 'package:window_manager/window_manager.dart';

import 'home_layout.dart';

typedef NavigationCallback = void Function(String id);

abstract class HomeStackDelegate {
  void didDeleteStackWidget(ViewPB view, int? index);
}

class HomeStack extends StatefulWidget {
  const HomeStack({
    super.key,
    required this.delegate,
    required this.layout,
    required this.userProfile,
  });

  final HomeStackDelegate delegate;
  final HomeLayout layout;
  final UserProfilePB userProfile;

  @override
  State<HomeStack> createState() => _HomeStackState();
}

class _HomeStackState extends State<HomeStack> with WindowListener {
  int selectedIndex = 0;

  @override
  Widget build(BuildContext context) {
    return BlocProvider<TabsBloc>.value(
      value: getIt<TabsBloc>(),
      child: BlocBuilder<TabsBloc, TabsState>(
        builder: (context, state) => Column(
          children: [
            if (UniversalPlatform.isWindows)
              WindowTitleBar(leftChildren: [_buildToggleMenuButton(context)]),
            Padding(
              padding: EdgeInsets.only(left: widget.layout.menuSpacing),
              child: TabsManager(
                onIndexChanged: (index) {
                  if (selectedIndex != index) {
                    // Unfocus editor to hide selection toolbar
                    FocusScope.of(context).unfocus();

                    context.read<TabsBloc>().add(TabsEvent.selectTab(index));
                    setState(() => selectedIndex = index);
                  }
                },
              ),
            ),
            Expanded(
              child: IndexedStack(
                index: selectedIndex,
                children: state.pageManagers
                    .map(
                      (pm) => LayoutBuilder(
                        builder: (context, constraints) {
                          return Row(
                            children: [
                              Expanded(
                                child: Column(
                                  children: [
                                    pm.stackTopBar(layout: widget.layout),
                                    Expanded(
                                      child: PageStack(
                                        pageManager: pm,
                                        delegate: widget.delegate,
                                        userProfile: widget.userProfile,
                                      ),
                                    ),
                                  ],
                                ),
                              ),
                              SecondaryView(
                                pageManager: pm,
                                adaptedPercentageWidth:
                                    constraints.maxWidth * 3 / 7,
                              ),
                            ],
                          );
                        },
                      ),
                    )
                    .toList(),
              ),
            ),
          ],
        ),
      ),
    );
  }

  Widget _buildToggleMenuButton(BuildContext context) {
    if (context.read<HomeSettingBloc>().isMenuExpanded) {
      return const SizedBox.shrink();
    }

    final textSpan = TextSpan(
      children: [
        TextSpan(
          text: '${LocaleKeys.sideBar_openSidebar.tr()}\n',
          style: context.tooltipTextStyle(),
        ),
        TextSpan(
          text: Platform.isMacOS ? '⌘+.' : 'Ctrl+\\',
          style: context
              .tooltipTextStyle()
              ?.copyWith(color: Theme.of(context).hintColor),
        ),
      ],
    );

<<<<<<< HEAD
    return SizedBox.square(
      dimension: 24,
      child: Stack(
        children: [
          FlowyTooltip(
            richMessage: textSpan,
            child: GestureDetector(
              onTap: () {
                final bloc = context.read<HomeSettingBloc?>();
                if (bloc == null) return;
                if (bloc.state.menuStatus == MenuStatus.hidden) {
                  bloc.add(
                    const HomeSettingEvent.changeMenuStatus(
                      MenuStatus.expanded,
                    ),
                  );
                } else {
                  bloc.add(
                    const HomeSettingEvent.changeMenuStatus(MenuStatus.hidden),
                  );
                }
              },
              behavior: HitTestBehavior.opaque,
              child: FlowyHover(
                child: Container(
                  width: 24,
                  padding: const EdgeInsets.all(4),
                  child: const RotatedBox(
                    quarterTurns: 2,
                    child: FlowySvg(FlowySvgs.hide_menu_s),
                  ),
                ),
              ),
=======
    return FlowyTooltip(
      richMessage: textSpan,
      child: Listener(
        behavior: HitTestBehavior.translucent,
        onPointerDown: (_) {
          final isMenuExpanded =
              context.read<HomeSettingBloc>().isMenuExpanded;
          final status = isMenuExpanded ? MenuStatus.hidden : MenuStatus.expanded;
          context
              .read<HomeSettingBloc>()
              .add(HomeSettingEvent.changeMenuStatus(status));
        },
        child: FlowyHover(
          child: Container(
            width: 24,
            padding: const EdgeInsets.all(4),
            child: const RotatedBox(
              quarterTurns: 2,
              child: FlowySvg(FlowySvgs.hide_menu_s),
>>>>>>> fb33e4d5
            ),
          ),
          Align(
            alignment: Alignment.topRight,
            child: NumberedRedDot.desktop(),
          ),
        ],
      ),
    );
  }

  @override
  void onWindowFocus() {
    // https://pub.dev/packages/window_manager#windows
    // must call setState once when the window is focused
    setState(() {});
  }
}

class PageStack extends StatefulWidget {
  const PageStack({
    super.key,
    required this.pageManager,
    required this.delegate,
    required this.userProfile,
  });

  final PageManager pageManager;
  final HomeStackDelegate delegate;
  final UserProfilePB userProfile;

  @override
  State<PageStack> createState() => _PageStackState();
}

class _PageStackState extends State<PageStack>
    with AutomaticKeepAliveClientMixin {
  @override
  Widget build(BuildContext context) {
    super.build(context);

    return Container(
      color: Theme.of(context).colorScheme.surface,
      child: FocusTraversalGroup(
        child: widget.pageManager.stackWidget(
          userProfile: widget.userProfile,
          onDeleted: (view, index) {
            widget.delegate.didDeleteStackWidget(view, index);
          },
        ),
      ),
    );
  }

  @override
  bool get wantKeepAlive => true;
}

class SecondaryView extends StatefulWidget {
  const SecondaryView({
    super.key,
    required this.pageManager,
    required this.adaptedPercentageWidth,
  });

  final PageManager pageManager;
  final double adaptedPercentageWidth;

  @override
  State<SecondaryView> createState() => _SecondaryViewState();
}

class _SecondaryViewState extends State<SecondaryView>
    with SingleTickerProviderStateMixin, AutomaticKeepAliveClientMixin {
  final overlayController = OverlayPortalController();
  final layerLink = LayerLink();

  late final ValueNotifier<double> widthNotifier;

  late final AnimationController animationController;
  late Animation<double> widthAnimation;
  late final Animation<Offset> offsetAnimation;

  late bool hasSecondaryView;

  CurvedAnimation get curveAnimation => CurvedAnimation(
        parent: animationController,
        curve: Curves.easeOut,
      );

  @override
  void initState() {
    super.initState();
    widget.pageManager.showSecondaryPluginNotifier
        .addListener(onShowSecondaryChanged);
    final width = widget.pageManager.showSecondaryPluginNotifier.value
        ? max(450.0, widget.adaptedPercentageWidth)
        : 0.0;
    widthNotifier = ValueNotifier<double>(width)
      ..addListener(updateWidthAnimation);

    animationController = AnimationController(
      duration: const Duration(milliseconds: 300),
      vsync: this,
    );

    widthAnimation = Tween<double>(
      begin: 0.0,
      end: width,
    ).animate(curveAnimation);
    offsetAnimation = Tween<Offset>(
      begin: const Offset(1.0, 0.0),
      end: Offset.zero,
    ).animate(curveAnimation);

    widget.pageManager.secondaryNotifier.addListener(onSecondaryViewChanged);
    onSecondaryViewChanged();

    overlayController.show();
  }

  @override
  void dispose() {
    widget.pageManager.showSecondaryPluginNotifier
        .removeListener(onShowSecondaryChanged);
    widget.pageManager.secondaryNotifier.removeListener(onSecondaryViewChanged);
    widthNotifier.dispose();
    super.dispose();
  }

  @override
  Widget build(BuildContext context) {
    super.build(context);
    final isLightMode = Theme.of(context).isLightMode;
    return OverlayPortal(
      controller: overlayController,
      overlayChildBuilder: (context) {
        return ValueListenableBuilder(
          valueListenable: widget.pageManager.showSecondaryPluginNotifier,
          builder: (context, isShowing, child) {
            return CompositedTransformFollower(
              link: layerLink,
              followerAnchor: Alignment.topRight,
              offset: const Offset(0.0, 120.0),
              child: Align(
                alignment: AlignmentDirectional.topEnd,
                child: AnimatedSwitcher(
                  duration: 150.milliseconds,
                  transitionBuilder: (child, animation) {
                    return NonClippingSizeTransition(
                      sizeFactor: animation,
                      axis: Axis.horizontal,
                      axisAlignment: -1,
                      child: child,
                    );
                  },
                  child: isShowing || !hasSecondaryView
                      ? const SizedBox.shrink()
                      : GestureDetector(
                          onTap: () => widget.pageManager
                              .showSecondaryPluginNotifier.value = true,
                          child: Container(
                            height: 36,
                            width: 36,
                            decoration: BoxDecoration(
                              borderRadius: getBorderRadius(),
                              color: Theme.of(context).colorScheme.surface,
                              boxShadow: [
                                BoxShadow(
                                  offset: const Offset(0, 4),
                                  blurRadius: 20,
                                  color: isLightMode
                                      ? const Color(0x1F1F2329)
                                      : Theme.of(context)
                                          .shadowColor
                                          .withValues(alpha: 0.08),
                                ),
                              ],
                            ),
                            child: FlowyHover(
                              style: HoverStyle(
                                borderRadius: getBorderRadius(),
                                border: getBorder(context),
                              ),
                              child: const Center(
                                child: FlowySvg(
                                  FlowySvgs.rename_s,
                                  size: Size.square(16.0),
                                ),
                              ),
                            ),
                          ),
                        ),
                ),
              ),
            );
          },
        );
      },
      child: CompositedTransformTarget(
        link: layerLink,
        child: Container(
          color: Theme.of(context).colorScheme.surface,
          child: FocusTraversalGroup(
            child: ValueListenableBuilder(
              valueListenable: widthNotifier,
              builder: (context, value, child) {
                return AnimatedBuilder(
                  animation: Listenable.merge([
                    widthAnimation,
                    offsetAnimation,
                  ]),
                  builder: (context, child) {
                    return Container(
                      width: widthAnimation.value,
                      alignment: Alignment(
                        offsetAnimation.value.dx,
                        offsetAnimation.value.dy,
                      ),
                      child: OverflowBox(
                        alignment: AlignmentDirectional.centerStart,
                        maxWidth: value,
                        child: SecondaryViewResizer(
                          pageManager: widget.pageManager,
                          notifier: widthNotifier,
                          child: Column(
                            children: [
                              widget.pageManager.stackSecondaryTopBar(value),
                              Expanded(
                                child: widget.pageManager
                                    .stackSecondaryWidget(value),
                              ),
                            ],
                          ),
                        ),
                      ),
                    );
                  },
                );
              },
            ),
          ),
        ),
      ),
    );
  }

  BoxBorder getBorder(BuildContext context) {
    final isLightMode = Theme.of(context).isLightMode;
    final borderSide = BorderSide(
      color: isLightMode
          ? const Color(0x141F2329)
          : Theme.of(context).dividerColor,
    );

    return Border(
      left: borderSide,
      top: borderSide,
      bottom: borderSide,
    );
  }

  BorderRadius getBorderRadius() {
    return const BorderRadius.only(
      topLeft: Radius.circular(12.0),
      bottomLeft: Radius.circular(12.0),
    );
  }

  void onSecondaryViewChanged() {
    hasSecondaryView = widget.pageManager.secondaryNotifier.plugin.pluginType !=
        PluginType.blank;
  }

  void onShowSecondaryChanged() async {
    if (widget.pageManager.showSecondaryPluginNotifier.value) {
      widthNotifier.value = max(450.0, widget.adaptedPercentageWidth);
      updateWidthAnimation();
      await animationController.forward();
    } else {
      updateWidthAnimation();
      await animationController.reverse();
      setState(() => widthNotifier.value = 0.0);
    }
  }

  void updateWidthAnimation() {
    widthAnimation = Tween<double>(
      begin: 0.0,
      end: widthNotifier.value,
    ).animate(curveAnimation);
  }

  @override
  bool get wantKeepAlive => true;
}

class SecondaryViewResizer extends StatefulWidget {
  const SecondaryViewResizer({
    super.key,
    required this.pageManager,
    required this.notifier,
    required this.child,
  });

  final PageManager pageManager;
  final ValueNotifier<double> notifier;
  final Widget child;

  @override
  State<SecondaryViewResizer> createState() => _SecondaryViewResizerState();
}

class _SecondaryViewResizerState extends State<SecondaryViewResizer> {
  final overlayController = OverlayPortalController();
  final layerLink = LayerLink();

  bool isHover = false;
  bool isDragging = false;
  Timer? showHoverTimer;

  @override
  void initState() {
    super.initState();
    overlayController.show();
  }

  @override
  Widget build(BuildContext context) {
    return OverlayPortal(
      controller: overlayController,
      overlayChildBuilder: (context) {
        return CompositedTransformFollower(
          showWhenUnlinked: false,
          link: layerLink,
          targetAnchor: Alignment.center,
          followerAnchor: Alignment.center,
          child: Center(
            child: MouseRegion(
              cursor: SystemMouseCursors.resizeLeftRight,
              onEnter: (_) {
                showHoverTimer = Timer(const Duration(milliseconds: 500), () {
                  setState(() => isHover = true);
                });
              },
              onExit: (_) {
                showHoverTimer?.cancel();
                setState(() => isHover = false);
              },
              child: GestureDetector(
                behavior: HitTestBehavior.opaque,
                onHorizontalDragStart: (_) => setState(() => isDragging = true),
                onHorizontalDragUpdate: (details) {
                  final newWidth = MediaQuery.sizeOf(context).width -
                      details.globalPosition.dx;
                  if (newWidth >= 450.0) {
                    widget.notifier.value = newWidth;
                  }
                },
                onHorizontalDragEnd: (_) => setState(() => isDragging = false),
                child: TweenAnimationBuilder(
                  tween: ColorTween(
                    end: isHover || isDragging
                        ? Theme.of(context).colorScheme.primary
                        : Colors.transparent,
                  ),
                  duration: const Duration(milliseconds: 100),
                  builder: (context, color, child) {
                    return SizedBox(
                      width: 11,
                      child: Center(
                        child: Container(
                          color: color,
                          width: 2,
                        ),
                      ),
                    );
                  },
                ),
              ),
            ),
          ),
        );
      },
      child: Row(
        crossAxisAlignment: CrossAxisAlignment.stretch,
        children: [
          CompositedTransformTarget(
            link: layerLink,
            child: Container(
              width: 1,
              color: Theme.of(context).dividerColor,
            ),
          ),
          Flexible(child: widget.child),
        ],
      ),
    );
  }
}

class FadingIndexedStack extends StatefulWidget {
  const FadingIndexedStack({
    super.key,
    required this.index,
    required this.children,
    this.duration = const Duration(milliseconds: 250),
  });

  final int index;
  final List<Widget> children;
  final Duration duration;

  @override
  FadingIndexedStackState createState() => FadingIndexedStackState();
}

class FadingIndexedStackState extends State<FadingIndexedStack> {
  double _targetOpacity = 1;

  @override
  void initState() {
    super.initState();
    initToastWithContext(context);
  }

  @override
  void didUpdateWidget(FadingIndexedStack oldWidget) {
    if (oldWidget.index == widget.index) return;
    _targetOpacity = 0;
    SchedulerBinding.instance.addPostFrameCallback(
      (_) => setState(() => _targetOpacity = 1),
    );
    super.didUpdateWidget(oldWidget);
  }

  @override
  Widget build(BuildContext context) {
    return TweenAnimationBuilder<double>(
      duration: _targetOpacity > 0 ? widget.duration : 0.milliseconds,
      tween: Tween(begin: 0, end: _targetOpacity),
      builder: (_, value, child) => Opacity(opacity: value, child: child),
      child: IndexedStack(index: widget.index, children: widget.children),
    );
  }
}

abstract mixin class NavigationItem {
  String? get viewName;
  Widget get leftBarItem;
  Widget? get rightBarItem => null;
  Widget tabBarItem(String pluginId, [bool shortForm = false]);

  NavigationCallback get action => (id) => throw UnimplementedError();
}

class PageNotifier extends ChangeNotifier {
  PageNotifier({Plugin? plugin})
      : _plugin = plugin ?? makePlugin(pluginType: PluginType.blank);

  Plugin _plugin;

  Widget get titleWidget => _plugin.widgetBuilder.leftBarItem;

  Widget tabBarWidget(
    String pluginId, [
    bool shortForm = false,
  ]) =>
      _plugin.widgetBuilder.tabBarItem(pluginId, shortForm);

  void setPlugin(
    Plugin newPlugin, {
    required bool setLatest,
    bool disposeExisting = true,
  }) {
    if (newPlugin.id != plugin.id && disposeExisting) {
      _plugin.dispose();
    }

    // Set the plugin view as the latest view.
    if (setLatest && newPlugin.id.isNotEmpty) {
      FolderEventSetLatestView(ViewIdPB(value: newPlugin.id)).send();
    }

    _plugin = newPlugin;
    notifyListeners();
  }

  Plugin get plugin => _plugin;
}

// PageManager manages the view for one Tab
class PageManager {
  PageManager();

  final PageNotifier _notifier = PageNotifier();
  final PageNotifier _secondaryNotifier = PageNotifier();

  PageNotifier get notifier => _notifier;
  PageNotifier get secondaryNotifier => _secondaryNotifier;

  bool isPinned = false;

  final showSecondaryPluginNotifier = ValueNotifier(false);

  Plugin get plugin => _notifier.plugin;

  void setPlugin(Plugin newPlugin, bool setLatest, [bool init = true]) {
    if (init) {
      newPlugin.init();
    }
    _notifier.setPlugin(newPlugin, setLatest: setLatest);
  }

  void setSecondaryPlugin(Plugin newPlugin) {
    newPlugin.init();
    _secondaryNotifier.setPlugin(newPlugin, setLatest: false);
  }

  void expandSecondaryPlugin() {
    _notifier.setPlugin(_secondaryNotifier.plugin, setLatest: true);
    _secondaryNotifier.setPlugin(
      BlankPagePlugin(),
      setLatest: false,
      disposeExisting: false,
    );
  }

  void showSecondaryPlugin() {
    showSecondaryPluginNotifier.value = true;
  }

  void hideSecondaryPlugin() {
    showSecondaryPluginNotifier.value = false;
  }

  Widget stackTopBar({required HomeLayout layout}) {
    return ChangeNotifierProvider.value(
      value: _notifier,
      child: Selector<PageNotifier, Widget>(
        selector: (context, notifier) => notifier.titleWidget,
        builder: (_, __, child) => MoveWindowDetector(
          child: HomeTopBar(layout: layout),
        ),
      ),
    );
  }

  Widget stackWidget({
    required UserProfilePB userProfile,
    required Function(ViewPB, int?) onDeleted,
  }) {
    return ChangeNotifierProvider.value(
      value: _notifier,
      child: Consumer<PageNotifier>(
        builder: (_, notifier, __) {
          if (notifier.plugin.pluginType == PluginType.blank) {
            return const BlankPage();
          }

          return FadingIndexedStack(
            index: getIt<PluginSandbox>().indexOf(notifier.plugin.pluginType),
            children: getIt<PluginSandbox>().supportPluginTypes.map(
              (pluginType) {
                if (pluginType == notifier.plugin.pluginType) {
                  final builder = notifier.plugin.widgetBuilder;
                  final pluginWidget = builder.buildWidget(
                    context: PluginContext(
                      onDeleted: onDeleted,
                      userProfile: userProfile,
                    ),
                    shrinkWrap: false,
                  );

                  return Padding(
                    padding: builder.contentPadding,
                    child: pluginWidget,
                  );
                }

                return const BlankPage();
              },
            ).toList(),
          );
        },
      ),
    );
  }

  Widget stackSecondaryWidget(double width) {
    return ValueListenableBuilder(
      valueListenable: showSecondaryPluginNotifier,
      builder: (context, value, child) {
        if (width == 0.0) {
          return const SizedBox.shrink();
        }

        return child!;
      },
      child: ChangeNotifierProvider.value(
        value: _secondaryNotifier,
        child: Selector<PageNotifier, PluginWidgetBuilder>(
          selector: (context, notifier) => notifier.plugin.widgetBuilder,
          builder: (_, widgetBuilder, __) {
            return widgetBuilder.buildWidget(
              context: PluginContext(),
              shrinkWrap: false,
            );
          },
        ),
      ),
    );
  }

  Widget stackSecondaryTopBar(double width) {
    return ValueListenableBuilder(
      valueListenable: showSecondaryPluginNotifier,
      builder: (context, value, child) {
        if (width == 0.0) {
          return const SizedBox.shrink();
        }

        return child!;
      },
      child: ChangeNotifierProvider.value(
        value: _secondaryNotifier,
        child: Selector<PageNotifier, PluginWidgetBuilder>(
          selector: (context, notifier) => notifier.plugin.widgetBuilder,
          builder: (_, widgetBuilder, __) {
            return const MoveWindowDetector(
              child: HomeSecondaryTopBar(),
            );
          },
        ),
      ),
    );
  }

  void dispose() {
    _notifier.dispose();
    _secondaryNotifier.dispose();
    showSecondaryPluginNotifier.dispose();
  }
}

class HomeTopBar extends StatefulWidget {
  const HomeTopBar({super.key, required this.layout});

  final HomeLayout layout;

  @override
  State<HomeTopBar> createState() => _HomeTopBarState();
}

class _HomeTopBarState extends State<HomeTopBar>
    with AutomaticKeepAliveClientMixin {
  @override
  Widget build(BuildContext context) {
    super.build(context);

    return Container(
      decoration: BoxDecoration(
        color: Theme.of(context).colorScheme.surface,
      ),
      height: HomeSizes.topBarHeight + HomeInsets.topBarTitleVerticalPadding,
      child: Padding(
        padding: const EdgeInsets.symmetric(
          horizontal: HomeInsets.topBarTitleHorizontalPadding,
          vertical: HomeInsets.topBarTitleVerticalPadding,
        ),
        child: Row(
          children: [
            HSpace(widget.layout.menuSpacing),
            const FlowyNavigation(),
            const HSpace(16),
            ChangeNotifierProvider.value(
              value: Provider.of<PageNotifier>(context, listen: false),
              child: Consumer(
                builder: (_, PageNotifier notifier, __) =>
                    notifier.plugin.widgetBuilder.rightBarItem ??
                    const SizedBox.shrink(),
              ),
            ),
          ],
        ),
      ),
    );
  }

  @override
  bool get wantKeepAlive => true;
}

class HomeSecondaryTopBar extends StatelessWidget {
  const HomeSecondaryTopBar({super.key});

  @override
  Widget build(BuildContext context) {
    return Container(
      decoration: BoxDecoration(
        color: Theme.of(context).colorScheme.surfaceContainerHighest,
      ),
      height: HomeSizes.topBarHeight + HomeInsets.topBarTitleVerticalPadding,
      child: Padding(
        padding: const EdgeInsets.symmetric(
          horizontal: HomeInsets.topBarTitleHorizontalPadding,
          vertical: HomeInsets.topBarTitleVerticalPadding,
        ),
        child: Row(
          children: [
            FlowyIconButton(
              width: 24,
              tooltipText: LocaleKeys.sideBar_closeSidebar.tr(),
              radius: const BorderRadius.all(Radius.circular(8.0)),
              icon: const FlowySvg(
                FlowySvgs.show_menu_s,
                size: Size.square(16),
              ),
              onPressed: () {
                getIt<TabsBloc>().add(const TabsEvent.closeSecondaryPlugin());
              },
            ),
            const HSpace(8.0),
            FlowyIconButton(
              width: 24,
              tooltipText: LocaleKeys.sideBar_expandSidebar.tr(),
              radius: const BorderRadius.all(Radius.circular(8.0)),
              icon: const FlowySvg(
                FlowySvgs.full_view_s,
                size: Size.square(16),
              ),
              onPressed: () {
                getIt<TabsBloc>().add(const TabsEvent.expandSecondaryPlugin());
              },
            ),
            Expanded(
              child: Align(
                alignment: AlignmentDirectional.centerEnd,
                child: ChangeNotifierProvider.value(
                  value: Provider.of<PageNotifier>(context, listen: false),
                  child: Consumer(
                    builder: (_, PageNotifier notifier, __) =>
                        notifier.plugin.widgetBuilder.rightBarItem ??
                        const SizedBox.shrink(),
                  ),
                ),
              ),
            ),
          ],
        ),
      ),
    );
  }
}

/// A version of Flutter's built in SizeTransition widget that clips the child
/// more sparingly than the original.
class NonClippingSizeTransition extends AnimatedWidget {
  const NonClippingSizeTransition({
    super.key,
    this.axis = Axis.vertical,
    required Animation<double> sizeFactor,
    this.axisAlignment = 0.0,
    this.fixedCrossAxisSizeFactor,
    this.child,
  })  : assert(
          fixedCrossAxisSizeFactor == null || fixedCrossAxisSizeFactor >= 0.0,
        ),
        super(listenable: sizeFactor);

  /// [Axis.horizontal] if [sizeFactor] modifies the width, otherwise
  /// [Axis.vertical].
  final Axis axis;

  /// The animation that controls the (clipped) size of the child.
  ///
  /// The width or height (depending on the [axis] value) of this widget will be
  /// its intrinsic width or height multiplied by [sizeFactor]'s value at the
  /// current point in the animation.
  ///
  /// If the value of [sizeFactor] is less than one, the child will be clipped
  /// in the appropriate axis.
  Animation<double> get sizeFactor => listenable as Animation<double>;

  /// Describes how to align the child along the axis that [sizeFactor] is
  /// modifying.
  ///
  /// A value of -1.0 indicates the top when [axis] is [Axis.vertical], and the
  /// start when [axis] is [Axis.horizontal]. The start is on the left when the
  /// text direction in effect is [TextDirection.ltr] and on the right when it
  /// is [TextDirection.rtl].
  ///
  /// A value of 1.0 indicates the bottom or end, depending upon the [axis].
  ///
  /// A value of 0.0 (the default) indicates the center for either [axis] value.
  final double axisAlignment;

  /// The factor by which to multiply the cross axis size of the child.
  ///
  /// If the value of [fixedCrossAxisSizeFactor] is less than one, the child
  /// will be clipped along the appropriate axis.
  ///
  /// If `null` (the default), the cross axis size is as large as the parent.
  final double? fixedCrossAxisSizeFactor;

  /// The widget below this widget in the tree.
  ///
  /// {@macro flutter.widgets.ProxyWidget.child}
  final Widget? child;

  @override
  Widget build(BuildContext context) {
    final AlignmentDirectional alignment;
    final Edge edge;
    if (axis == Axis.vertical) {
      alignment = AlignmentDirectional(-1.0, axisAlignment);
      edge = switch (axisAlignment) { -1.0 => Edge.bottom, _ => Edge.top };
    } else {
      alignment = AlignmentDirectional(axisAlignment, -1.0);
      edge = switch (axisAlignment) { -1.0 => Edge.right, _ => Edge.left };
    }
    return ClipRect(
      clipper: EdgeRectClipper(edge: edge, margin: 20),
      child: Align(
        alignment: alignment,
        heightFactor: axis == Axis.vertical
            ? max(sizeFactor.value, 0.0)
            : fixedCrossAxisSizeFactor,
        widthFactor: axis == Axis.horizontal
            ? max(sizeFactor.value, 0.0)
            : fixedCrossAxisSizeFactor,
        child: child,
      ),
    );
  }
}

class EdgeRectClipper extends CustomClipper<Rect> {
  const EdgeRectClipper({
    required this.edge,
    required this.margin,
  });

  final Edge edge;
  final double margin;

  @override
  Rect getClip(Size size) {
    return switch (edge) {
      Edge.left =>
        Rect.fromLTRB(0.0, -margin, size.width + margin, size.height + margin),
      Edge.right =>
        Rect.fromLTRB(-margin, -margin, size.width, size.height + margin),
      Edge.top =>
        Rect.fromLTRB(-margin, 0.0, size.width + margin, size.height + margin),
      Edge.bottom => Rect.fromLTRB(-margin, -margin, size.width, size.height),
    };
  }

  @override
  bool shouldReclip(covariant CustomClipper<Rect> oldClipper) => false;
}

enum Edge {
  left,
  top,
  right,
  bottom;

  bool get isHorizontal => switch (this) {
        left || right => true,
        _ => false,
      };

  bool get isVertical => !isHorizontal;
}<|MERGE_RESOLUTION|>--- conflicted
+++ resolved
@@ -143,41 +143,6 @@
       ],
     );
 
-<<<<<<< HEAD
-    return SizedBox.square(
-      dimension: 24,
-      child: Stack(
-        children: [
-          FlowyTooltip(
-            richMessage: textSpan,
-            child: GestureDetector(
-              onTap: () {
-                final bloc = context.read<HomeSettingBloc?>();
-                if (bloc == null) return;
-                if (bloc.state.menuStatus == MenuStatus.hidden) {
-                  bloc.add(
-                    const HomeSettingEvent.changeMenuStatus(
-                      MenuStatus.expanded,
-                    ),
-                  );
-                } else {
-                  bloc.add(
-                    const HomeSettingEvent.changeMenuStatus(MenuStatus.hidden),
-                  );
-                }
-              },
-              behavior: HitTestBehavior.opaque,
-              child: FlowyHover(
-                child: Container(
-                  width: 24,
-                  padding: const EdgeInsets.all(4),
-                  child: const RotatedBox(
-                    quarterTurns: 2,
-                    child: FlowySvg(FlowySvgs.hide_menu_s),
-                  ),
-                ),
-              ),
-=======
     return FlowyTooltip(
       richMessage: textSpan,
       child: Listener(
@@ -197,14 +162,9 @@
             child: const RotatedBox(
               quarterTurns: 2,
               child: FlowySvg(FlowySvgs.hide_menu_s),
->>>>>>> fb33e4d5
             ),
           ),
-          Align(
-            alignment: Alignment.topRight,
-            child: NumberedRedDot.desktop(),
-          ),
-        ],
+        ),
       ),
     );
   }
