--- conflicted
+++ resolved
@@ -260,33 +260,9 @@
       providers: [ChangeNotifierProvider.value(value: _notifier)],
       child: Consumer(
         builder: (_, PageNotifier notifier, __) {
-<<<<<<< HEAD
           return HomeBody(
             notifier: notifier,
             onDeleted: onDeleted,
-=======
-          return FadingIndexedStack(
-            index: getIt<PluginSandbox>().indexOf(notifier.plugin.pluginType),
-            children: getIt<PluginSandbox>().supportPluginTypes.map(
-              (pluginType) {
-                if (pluginType == notifier.plugin.pluginType) {
-                  final builder = notifier.plugin.widgetBuilder;
-                  final pluginWidget = builder.buildWidget(
-                    context: PluginContext(onDeleted: onDeleted),
-                    shrinkWrap: false,
-                  );
-
-                  // TODO(Xazin): Board should fill up full width
-                  return Padding(
-                    padding: builder.contentPadding,
-                    child: pluginWidget,
-                  );
-                }
-
-                return const BlankPage();
-              },
-            ).toList(),
->>>>>>> 6a9866b9
           );
         },
       ),
@@ -432,9 +408,10 @@
             final builder = widget.notifier.plugin.widgetBuilder;
             final pluginWidget = builder.buildWidget(
               context: PluginContext(onDeleted: onDeleted),
-              shrinkWrap: true,
+              shrinkWrap: false,
             );
 
+            // TODO(Xazin): Board should fill up full width
             return Padding(
               padding: builder.contentPadding,
               child: pluginWidget,
