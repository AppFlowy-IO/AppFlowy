import 'package:appflowy/core/frameless_window.dart';
import 'package:appflowy/plugins/blank/blank.dart';
import 'package:appflowy/startup/plugin/plugin.dart';
import 'package:appflowy/startup/startup.dart';
import 'package:appflowy/workspace/application/home/home_setting_bloc.dart';
import 'package:appflowy/workspace/application/panes/panes.dart';
import 'package:appflowy/workspace/application/panes/panes_cubit/panes_cubit.dart';
import 'package:appflowy/workspace/application/panes/size_cubit/cubit/size_controller.dart';
import 'package:appflowy/workspace/application/tabs/tabs.dart';
import 'package:appflowy/workspace/presentation/home/home_sizes.dart';
import 'package:appflowy/workspace/presentation/home/navigation.dart';
import 'package:appflowy/workspace/presentation/home/tabs/tabs_manager.dart';
import 'package:appflowy/workspace/presentation/home/toast.dart';
import 'package:appflowy_backend/dispatch/dispatch.dart';
import 'package:appflowy_backend/log.dart';
import 'package:appflowy_backend/protobuf/flowy-folder2/view.pb.dart';
import 'package:flowy_infra/size.dart';
import 'package:flowy_infra_ui/flowy_infra_ui.dart';
import 'package:flowy_infra_ui/style_widget/extension.dart';
import 'package:flutter/gestures.dart';
import 'package:flutter/material.dart';
import 'package:flutter_bloc/flutter_bloc.dart';
import 'package:provider/provider.dart';
import 'package:time/time.dart';

import 'home_layout.dart';

typedef NavigationCallback = void Function(String id);

abstract class HomeStackDelegate {
  void didDeleteStackWidget(ViewPB view, int? index);
}

class HomeStack extends StatelessWidget {
  final HomeStackDelegate delegate;
  final HomeLayout layout;
  final PaneNode? paneNode;
  const HomeStack({
    required this.delegate,
    this.paneNode,
    required this.layout,
    super.key,
  });

  @override
  Widget build(BuildContext context) {
    return BlocBuilder<PanesCubit, PanesState>(
      builder: (context, state) {
        return BlocBuilder<HomeSettingBloc, HomeSettingState>(
          builder: (context, homeState) {
            return _buildTabs(
              state.root,
              context,
              MediaQuery.of(context).size.width -
                  (homeState.isMenuCollapsed
                      ? 0
                      : (homeState.resizeOffset + Sizes.sideBarWidth)),
              MediaQuery.of(context).size.height,
            );
          },
        );
      },
    );
  }

  Widget _buildTabs(
    PaneNode root,
    BuildContext context,
    double width,
    double height,
  ) {
    if (root.children.isEmpty) {
      final pageController = PageController();
      return ChangeNotifierProvider<Tabs>(
        create: (context) => root.tabs,
        child: Consumer<Tabs>(
          builder: (context, value, child) {
            final horizontalController = ScrollController();
            final verticalController = ScrollController();
            return BlocBuilder<HomeSettingBloc, HomeSettingState>(
              builder: (context, state) {
                return Scrollbar(
                  controller: verticalController,
                  child: SingleChildScrollView(
                    controller: verticalController,
                    child: Scrollbar(
                      controller: horizontalController,
                      thumbVisibility: true,
                      child: SingleChildScrollView(
                        controller: horizontalController,
                        scrollDirection: Axis.horizontal,
                        child: Column(
                          mainAxisAlignment: MainAxisAlignment.start,
                          children: [
                            TabsManager(
                              pane: root,
                              pageController: pageController,
                              tabs: value,
                            ),
                            value.currentPageManager.stackTopBar(
                                layout: layout, paneId: root.paneId),
                            Expanded(
                              child: PageView(
                                physics: const NeverScrollableScrollPhysics(),
                                controller: pageController,
                                children: value.pageManagers
                                    .map(
                                      (pm) => PageStack(
                                        pageManager: pm,
                                        delegate: delegate,
                                      ),
                                    )
                                    .toList(),
                              ),
                            ),
                          ],
                        ).constrained(
                          width: MediaQuery.of(context).size.width -
                              (state.isMenuCollapsed
                                  ? 0
                                  : (state.resizeOffset + Sizes.sideBarWidth)),
                          height: MediaQuery.of(context).size.height,
                        ),
                      ),
                    ),
                  ),
                );
              },
            );
          },
        ),
      );
    } else {
      return SizedBox(
        child: LayoutBuilder(
          builder: (context, constraints) => Stack(
            key: ValueKey(root.paneId),
            children: [
              ...root.children.indexed.map((indexNode) {
                return ChangeNotifierProvider<PaneSizeController>(
                  create: (context) => root.sizeController,
                  child: Consumer<PaneSizeController>(
                    builder: (context, value, child) => GestureDetector(
                      onTap: () {
                        context.read<PanesCubit>().setActivePane(indexNode.$2);
                      },
                      child: Stack(
                        children: [
                          _buildTabs(
                            indexNode.$2,
                            context,
                            root.axis == Axis.vertical
                                ? width * value.flex[indexNode.$1]
                                : width,
                            root.axis == Axis.horizontal
                                ? height * value.flex[indexNode.$1]
                                : height,
                          )
                              .constrained(
                                animate: true,
                                width: root.axis == Axis.vertical
                                    ? width * value.flex[indexNode.$1]
                                    : width,
                                height: root.axis == Axis.horizontal
                                    ? height * value.flex[indexNode.$1]
                                    : height,
                              )
                              .positioned(
                                left: root.axis == Axis.vertical
                                    ? width *
                                        value.flex[indexNode.$1 > 0
                                            ? indexNode.$1 - 1
                                            : indexNode.$1] *
                                        indexNode.$1
                                    : null,
                                top: root.axis == Axis.horizontal
                                    ? height *
                                        value.flex[indexNode.$1 > 0
                                            ? indexNode.$1 - 1
                                            : indexNode.$1] *
                                        indexNode.$1
                                    : null,
                              ),
                          MouseRegion(
                            cursor: root.axis == Axis.vertical
                                ? SystemMouseCursors.resizeLeftRight
                                : SystemMouseCursors.resizeUpDown,
                            child: GestureDetector(
                              dragStartBehavior: DragStartBehavior.down,
                              onHorizontalDragUpdate: (details) {
                                Log.warn(
                                    "Change ${details.delta.dx} width ${width * value.flex[indexNode.$1]} change ${(width * value.flex[indexNode.$1]) - (details.delta.dx)} position ${width * value.flex[indexNode.$1]}");
                                root.sizeController.resize(
                                  root,
                                  root.axis == Axis.vertical ? width : height,
                                  root.axis == Axis.vertical
                                      ? (width * value.flex[indexNode.$1]) -
                                          (details.delta.dx)
                                      : (height * value.flex[indexNode.$1]) -
                                          (details.delta.dy),
                                  indexNode.$1,
                                  details.delta.dx,
                                );
                              },
                              onVerticalDragUpdate: (details) {
                                Log.warn(
                                    "Change ${details.delta.dx} width ${width * value.flex[indexNode.$1]} change ${(width * value.flex[indexNode.$1]) + (details.delta.dx)} position ${width * value.flex[indexNode.$1]}");
                                root.sizeController.resize(
                                  root,
                                  root.axis == Axis.vertical ? width : height,
                                  root.axis == Axis.vertical
                                      ? (width * value.flex[indexNode.$1]) -
                                          (details.delta.dx)
                                      : (height * value.flex[indexNode.$1]) -
                                          (details.delta.dy),
                                  indexNode.$1,
                                  details.delta.dy,
                                );
                              },
                              behavior: HitTestBehavior.translucent,
                              child: Container(
                                color: Colors.lightBlue,
                                width: root.axis == Axis.vertical
                                    ? 5
                                    : MediaQuery.of(context).size.width,
                                height: root.axis == Axis.vertical
                                    ? MediaQuery.of(context).size.height
                                    : 5,
                              ),
                            ),
                          ).positioned(
                            left: root.axis == Axis.vertical
                                ? width *
                                    value.flex[indexNode.$1 > 0
                                        ? indexNode.$1 - 1
                                        : indexNode.$1] *
                                    indexNode.$1
                                : null,
                            top: root.axis == Axis.horizontal
                                ? height *
                                    value.flex[indexNode.$1 > 0
                                        ? indexNode.$1 - 1
                                        : indexNode.$1] *
                                    indexNode.$1
                                : null,
                          )
                        ],
                      ),
                    ),
                  ),
                );
              }).toList(),
            ],
          ),
        ),
      );
    }
  }
}

class PageStack extends StatefulWidget {
  const PageStack({
    super.key,
    required this.pageManager,
    required this.delegate,
  });

  final PageManager pageManager;

  final HomeStackDelegate delegate;

  @override
  State<PageStack> createState() => _PageStackState();
}

class _PageStackState extends State<PageStack>
    with AutomaticKeepAliveClientMixin {
  @override
  Widget build(BuildContext context) {
    super.build(context);

    return Container(
      color: Theme.of(context).colorScheme.surface,
      child: FocusTraversalGroup(
        child: widget.pageManager.stackWidget(
          onDeleted: (view, index) {
            widget.delegate.didDeleteStackWidget(view, index);
          },
        ),
      ),
    );
  }

  @override
  bool get wantKeepAlive => true;
}

class FadingIndexedStack extends StatefulWidget {
  final int index;
  final List<Widget> children;
  final Duration duration;

  const FadingIndexedStack({
    super.key,
    required this.index,
    required this.children,
    this.duration = const Duration(
      milliseconds: 250,
    ),
  });

  @override
  FadingIndexedStackState createState() => FadingIndexedStackState();
}

class FadingIndexedStackState extends State<FadingIndexedStack> {
  double _targetOpacity = 1;

  @override
  void initState() {
    super.initState();
    initToastWithContext(context);
  }

  @override
  void didUpdateWidget(FadingIndexedStack oldWidget) {
    if (oldWidget.index == widget.index) return;
    setState(() => _targetOpacity = 0);
    Future.delayed(1.milliseconds, () => setState(() => _targetOpacity = 1));
    super.didUpdateWidget(oldWidget);
  }

  @override
  Widget build(BuildContext context) {
    return TweenAnimationBuilder<double>(
      duration: _targetOpacity > 0 ? widget.duration : 0.milliseconds,
      tween: Tween(begin: 0, end: _targetOpacity),
      builder: (_, value, child) {
        return Opacity(opacity: value, child: child);
      },
      child: IndexedStack(index: widget.index, children: widget.children),
    );
  }
}

abstract mixin class NavigationItem {
  Widget get leftBarItem;
  Widget? get rightBarItem => null;
  Widget tabBarItem(String pluginId);

  NavigationCallback get action => (id) => throw UnimplementedError();
}

class PageNotifier extends ChangeNotifier {
  Plugin _plugin;

  Widget get titleWidget => _plugin.widgetBuilder.leftBarItem;

  Widget tabBarWidget(String pluginId) =>
      _plugin.widgetBuilder.tabBarItem(pluginId);

  PageNotifier({Plugin? plugin})
      : _plugin = plugin ?? makePlugin(pluginType: PluginType.blank);

  /// This is the only place where the plugin is set.
  /// No need compare the old plugin with the new plugin. Just set it.
  set plugin(Plugin newPlugin) {
    _plugin.dispose();

    /// Set the plugin view as the latest view.
    FolderEventSetLatestView(ViewIdPB(value: newPlugin.id)).send();

    _plugin = newPlugin;
    notifyListeners();
  }

  Plugin get plugin => _plugin;
}

// PageManager manages the view for one Tab
class PageManager {
  final PageNotifier _notifier = PageNotifier();

  PageNotifier get notifier => _notifier;

  PageManager();

  Widget title() {
    return _notifier.plugin.widgetBuilder.leftBarItem;
  }

  Plugin get plugin => _notifier.plugin;

  void setPlugin(Plugin newPlugin) {
    _notifier.plugin = newPlugin;
  }

  void setStackWithId(String id) {
    // Navigate to the page with id
  }

  Widget stackTopBar({required HomeLayout layout, required String paneId}) {
    return MultiProvider(
      providers: [
        ChangeNotifierProvider.value(value: _notifier),
      ],
      child: Selector<PageNotifier, Widget>(
        selector: (context, notifier) => notifier.titleWidget,
        builder: (context, widget, child) {
          return MoveWindowDetector(
            child: HomeTopBar(layout: layout, paneId: paneId),
          );
        },
      ),
    );
  }

  Widget stackWidget({required Function(ViewPB, int?) onDeleted}) {
    return MultiProvider(
      providers: [ChangeNotifierProvider.value(value: _notifier)],
      child: Consumer(
        builder: (_, PageNotifier notifier, __) {
          return FadingIndexedStack(
            index: getIt<PluginSandbox>().indexOf(notifier.plugin.pluginType),
            children: getIt<PluginSandbox>().supportPluginTypes.map(
              (pluginType) {
                if (pluginType == notifier.plugin.pluginType) {
                  final builder = notifier.plugin.widgetBuilder;
                  final pluginWidget = builder.buildWidget(
                    context: PluginContext(onDeleted: onDeleted),
                    shrinkWrap: false,
                  );

                  return Padding(
                    padding: builder.contentPadding,
                    child: pluginWidget,
                  );
                }

                return const BlankPage();
              },
            ).toList(),
          );
        },
      ),
    );
  }
}

class HomeTopBar extends StatelessWidget {
<<<<<<< HEAD
  const HomeTopBar({super.key, required this.layout, required this.paneId});
=======
  const HomeTopBar({super.key, required this.layout});
>>>>>>> c7af04b3

  final HomeLayout layout;
  final String paneId;

  @override
  Widget build(BuildContext context) {
    return Container(
      color: Theme.of(context).colorScheme.onSecondaryContainer,
      height: HomeSizes.topBarHeight,
      child: Padding(
        padding: const EdgeInsets.symmetric(
          horizontal: HomeInsets.topBarTitlePadding,
        ),
        child: Row(
          crossAxisAlignment: CrossAxisAlignment.center,
          children: [
            HSpace(layout.menuSpacing),
            const FlowyNavigation(),
            const HSpace(16),
            ChangeNotifierProvider.value(
              value: Provider.of<PageNotifier>(context, listen: false),
              child: Consumer(
                builder: (_, PageNotifier notifier, __) =>
                    notifier.plugin.widgetBuilder.rightBarItem ??
                    const SizedBox.shrink(),
              ),
            ),
            BlocBuilder<PanesCubit, PanesState>(
              builder: (context, state) {
                return state.count > 1
                    ? IconButton(
                        onPressed: () {
                          context.read<PanesCubit>().closePane(paneId);
                        },
                        icon: const Icon(Icons.close_sharp),
                      )
                    : const SizedBox.shrink();
              },
            )
          ],
        ),
      ).bottomBorder(color: Theme.of(context).dividerColor),
    );
  }
}<|MERGE_RESOLUTION|>--- conflicted
+++ resolved
@@ -448,11 +448,7 @@
 }
 
 class HomeTopBar extends StatelessWidget {
-<<<<<<< HEAD
   const HomeTopBar({super.key, required this.layout, required this.paneId});
-=======
-  const HomeTopBar({super.key, required this.layout});
->>>>>>> c7af04b3
 
   final HomeLayout layout;
   final String paneId;
