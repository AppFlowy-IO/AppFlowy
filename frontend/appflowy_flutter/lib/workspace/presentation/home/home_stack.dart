--- conflicted
+++ resolved
@@ -1,8 +1,4 @@
-<<<<<<< HEAD
 import 'dart:async';
-=======
-import 'package:flutter/material.dart';
->>>>>>> 1fadb153
 
 import 'package:appflowy/core/frameless_window.dart';
 import 'package:appflowy/generated/flowy_svgs.g.dart';
@@ -19,17 +15,15 @@
 import 'package:appflowy/workspace/presentation/home/panes/panes_layout.dart';
 import 'package:appflowy/workspace/presentation/home/toast.dart';
 import 'package:appflowy_backend/dispatch/dispatch.dart';
-<<<<<<< HEAD
+import 'package:appflowy_backend/protobuf/flowy-folder/view.pb.dart';
 import 'package:appflowy_backend/protobuf/flowy-folder2/view.pb.dart';
 import 'package:easy_localization/easy_localization.dart';
+import 'package:flowy_infra_ui/flowy_infra_ui.dart';
 import 'package:flowy_infra_ui/flowy_infra_ui.dart';
 import 'package:flowy_infra_ui/style_widget/extension.dart';
 import 'package:flutter/gestures.dart';
 import 'package:flutter/material.dart';
-=======
-import 'package:appflowy_backend/protobuf/flowy-folder/view.pb.dart';
-import 'package:flowy_infra_ui/flowy_infra_ui.dart';
->>>>>>> 1fadb153
+import 'package:flutter/material.dart';
 import 'package:flutter_bloc/flutter_bloc.dart';
 import 'package:provider/provider.dart';
 import 'package:time/time.dart';
@@ -43,12 +37,6 @@
 }
 
 class HomeStack extends StatelessWidget {
-<<<<<<< HEAD
-  final HomeStackDelegate delegate;
-  final HomeLayout layout;
-  final PaneNode? paneNode;
-=======
->>>>>>> 1fadb153
   const HomeStack({
     super.key,
     required this.delegate,
@@ -58,10 +46,10 @@
 
   final HomeStackDelegate delegate;
   final HomeLayout layout;
+  final PaneNode? paneNode;
 
   @override
   Widget build(BuildContext context) {
-<<<<<<< HEAD
     return BlocBuilder<PanesBloc, PanesState>(
       buildWhen: (previous, current) =>
           previous.count != current.count ||
@@ -89,36 +77,6 @@
           },
         );
       },
-=======
-    final pageController = PageController();
-
-    return BlocProvider<TabsBloc>.value(
-      value: getIt<TabsBloc>(),
-      child: BlocBuilder<TabsBloc, TabsState>(
-        builder: (context, state) {
-          return Column(
-            children: [
-              Padding(
-                padding: EdgeInsets.only(left: layout.menuSpacing),
-                child: TabsManager(pageController: pageController),
-              ),
-              state.currentPageManager.stackTopBar(layout: layout),
-              Expanded(
-                child: PageView(
-                  physics: const NeverScrollableScrollPhysics(),
-                  controller: pageController,
-                  children: state.pageManagers
-                      .map(
-                        (pm) => PageStack(pageManager: pm, delegate: delegate),
-                      )
-                      .toList(),
-                ),
-              ),
-            ],
-          );
-        },
-      ),
->>>>>>> 1fadb153
     );
   }
 }
@@ -138,8 +96,7 @@
   State<PageStack> createState() => _PageStackState();
 }
 
-class _PageStackState extends State<PageStack>
-    with AutomaticKeepAliveClientMixin {
+class _PageStackState extends State<PageStack> with AutomaticKeepAliveClientMixin {
   @override
   Widget build(BuildContext context) {
     super.build(context);
@@ -224,24 +181,17 @@
 }
 
 class PageNotifier extends ChangeNotifier {
-  PageNotifier({Plugin? plugin})
-      : _plugin = plugin ?? makePlugin(pluginType: PluginType.blank);
-
   Plugin _plugin;
   bool _readOnly;
 
   Widget get titleWidget => _plugin.widgetBuilder.leftBarItem;
 
-  Widget tabBarWidget(String pluginId) =>
-      _plugin.widgetBuilder.tabBarItem(pluginId);
-
-<<<<<<< HEAD
+  Widget tabBarWidget(String pluginId) => _plugin.widgetBuilder.tabBarItem(pluginId);
+
   PageNotifier({Plugin? plugin, bool? readOnly})
       : _plugin = plugin ?? makePlugin(pluginType: PluginType.blank),
         _readOnly = readOnly ?? false;
 
-=======
->>>>>>> 1fadb153
   /// This is the only place where the plugin is set.
   /// No need compare the old plugin with the new plugin. Just set it.
   set plugin(Plugin newPlugin) {
@@ -267,21 +217,12 @@
 
 // PageManager manages the view for one Tab
 class PageManager {
-<<<<<<< HEAD
-  final PageNotifier _notifier;
+  PageManager();
+
+  final PageNotifier _notifier = PageNotifier();
 
   PageNotifier get notifier => _notifier;
 
-  PageManager() : _notifier = PageNotifier();
-
-=======
-  PageManager();
-
-  final PageNotifier _notifier = PageNotifier();
-
-  PageNotifier get notifier => _notifier;
-
->>>>>>> 1fadb153
   Widget title() {
     return _notifier.plugin.widgetBuilder.leftBarItem;
   }
@@ -359,7 +300,6 @@
 
   @override
   Widget build(BuildContext context) {
-<<<<<<< HEAD
     return Column(
       children: [
         Container(
@@ -379,8 +319,7 @@
                   value: Provider.of<PageNotifier>(context, listen: false),
                   child: Consumer(
                     builder: (_, PageNotifier notifier, __) =>
-                        notifier.plugin.widgetBuilder.rightBarItem ??
-                        const SizedBox.shrink(),
+                        notifier.plugin.widgetBuilder.rightBarItem ?? const SizedBox.shrink(),
                   ),
                 ),
                 BlocBuilder<PanesBloc, PanesState>(
@@ -392,11 +331,8 @@
                     return Padding(
                       padding: const EdgeInsets.all(2),
                       child: FlowyIconButton(
-                        iconColorOnHover:
-                            Theme.of(context).colorScheme.onSurface,
-                        onPressed: () => context
-                            .read<PanesBloc>()
-                            .add(ClosePane(paneId: paneId)),
+                        iconColorOnHover: Theme.of(context).colorScheme.onSurface,
+                        onPressed: () => context.read<PanesBloc>().add(ClosePane(paneId: paneId)),
                         icon: const FlowySvg(FlowySvgs.close_s),
                       ),
                     );
@@ -405,19 +341,6 @@
               ],
             ),
           ).bottomBorder(color: Theme.of(context).dividerColor),
-=======
-    return Container(
-      decoration: BoxDecoration(
-        color: Theme.of(context).colorScheme.onSecondaryContainer,
-        border: Border(
-          bottom: BorderSide(color: Theme.of(context).dividerColor),
-        ),
-      ),
-      height: HomeSizes.topBarHeight,
-      child: Padding(
-        padding: const EdgeInsets.symmetric(
-          horizontal: HomeInsets.topBarTitlePadding,
->>>>>>> 1fadb153
         ),
         if (notifier.readOnly) _buildReadOnlyBanner(context),
       ],
@@ -442,7 +365,6 @@
           ],
         ),
       ),
-<<<<<<< HEAD
     );
   }
 }
@@ -541,8 +463,6 @@
           return const BlankPage();
         },
       ).toList(),
-=======
->>>>>>> 1fadb153
     );
   }
 }