--- conflicted
+++ resolved
@@ -263,7 +263,6 @@
 
   @override
   Widget build(BuildContext context) {
-<<<<<<< HEAD
     return BlocBuilder<HomeSettingBloc, HomeSettingState>(
       buildWhen: (previous, current) =>
           previous.fontIconsSizeFactor != current.fontIconsSizeFactor,
@@ -280,31 +279,6 @@
               color: Theme.of(context).colorScheme.onSecondaryContainer,
               border: Border(
                 bottom: BorderSide(color: Theme.of(context).dividerColor),
-=======
-    return Container(
-      decoration: BoxDecoration(
-        color: Theme.of(context).colorScheme.onSecondaryContainer,
-        border: Border(
-          bottom: BorderSide(color: Theme.of(context).dividerColor),
-        ),
-      ),
-      height: HomeSizes.topBarHeight,
-      child: Padding(
-        padding: const EdgeInsets.symmetric(
-          horizontal: HomeInsets.topBarTitlePadding,
-        ),
-        child: Row(
-          children: [
-            HSpace(layout.menuSpacing),
-            const FlowyNavigation(),
-            const HSpace(16),
-            ChangeNotifierProvider.value(
-              value: Provider.of<PageNotifier>(context, listen: false),
-              child: Consumer(
-                builder: (_, PageNotifier notifier, __) =>
-                    notifier.plugin.widgetBuilder.rightBarItem ??
-                    const SizedBox.shrink(),
->>>>>>> 0e3ffa8f
               ),
             ),
             height: HomeSizes.topBarHeight,
@@ -313,7 +287,6 @@
                 horizontal: HomeInsets.topBarTitlePadding,
               ),
               child: Row(
-                crossAxisAlignment: CrossAxisAlignment.center,
                 children: [
                   HSpace(layout.menuSpacing),
                   const FlowyNavigation(),
