--- conflicted
+++ resolved
@@ -83,32 +83,13 @@
             expandableController.toggle();
           }
         },
-<<<<<<< HEAD
-        child: AppActionList(onSelected: (action) {
-          switch (action) {
-            case AppDisclosureAction.rename:
-              NavigatorTextFieldDialog(
-                title: LocaleKeys.menuAppHeader_renameDialog.tr(),
-                value: context.read<AppBloc>().state.view.name,
-                confirm: (newValue) {
-                  context.read<AppBloc>().add(AppEvent.rename(newValue));
-                },
-              ).show(context);
-
-              break;
-            case AppDisclosureAction.delete:
-              context.read<AppBloc>().add(const AppEvent.delete());
-              break;
-          }
-        }),
-=======
         child: AppActionList(
           onSelected: (action) {
             switch (action) {
               case AppDisclosureAction.rename:
                 NavigatorTextFieldDialog(
                   title: LocaleKeys.menuAppHeader_renameDialog.tr(),
-                  value: context.read<AppBloc>().state.app.name,
+                  value: context.read<AppBloc>().state.view.name,
                   confirm: (newValue) {
                     context.read<AppBloc>().add(AppEvent.rename(newValue));
                   },
@@ -121,7 +102,6 @@
             }
           },
         ),
->>>>>>> 782d0127
       ),
     );
   }
