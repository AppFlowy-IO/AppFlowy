import 'dart:convert';
import 'dart:io';
import 'dart:typed_data';

import 'package:appflowy/plugins/document/application/document_data_pb_extension.dart';
import 'package:appflowy/plugins/document/presentation/editor_plugins/migration/editor_migration.dart';
import 'package:appflowy/startup/startup.dart';
import 'package:appflowy/workspace/application/settings/share/import_service.dart';
import 'package:appflowy/workspace/presentation/home/menu/app/header/import/import_from_notion_widget.dart';
import 'package:appflowy/workspace/presentation/home/menu/app/header/import/import_type.dart';
import 'package:appflowy/workspace/presentation/home/menu/app/header/import/importer/notion_importer.dart';
import 'package:appflowy_backend/protobuf/flowy-folder2/protobuf.dart';
import 'package:flowy_infra/file_picker/file_picker_service.dart';
import 'package:appflowy_editor/appflowy_editor.dart';
import 'package:flowy_infra_ui/flowy_infra_ui.dart';
import 'package:flowy_infra_ui/style_widget/container.dart';
import 'package:flutter/material.dart';
import 'package:appflowy/generated/locale_keys.g.dart';
import 'package:easy_localization/easy_localization.dart';
import 'package:path/path.dart' as p;

typedef ImportCallback = void Function(
  ImportType type,
  String name,
  List<int>? document,
);

Future<void> showImportPanel(
  String parentViewId,
  BuildContext context,
  ImportCallback callback,
) async {
  await FlowyOverlay.show(
    context: context,
    builder: (context) => FlowyDialog(
      backgroundColor: Theme.of(context).colorScheme.surface,
      title: FlowyText.semibold(
        LocaleKeys.moreAction_import.tr(),
        fontSize: 20,
        color: Theme.of(context).colorScheme.tertiary,
      ),
      child: Padding(
        padding: const EdgeInsets.symmetric(
          vertical: 10.0,
          horizontal: 20.0,
        ),
        child: ImportPanel(
          parentViewId: parentViewId,
          importCallback: callback,
        ),
      ),
    ),
  );
}

class ImportPanel extends StatelessWidget {
  const ImportPanel({
    super.key,
    required this.parentViewId,
    required this.importCallback,
  });

  final String parentViewId;
  final ImportCallback importCallback;

  @override
  Widget build(BuildContext context) {
    final importCards = _buildImportCards(context);
    final width = MediaQuery.of(context).size.width * 0.7;
    final height = width * 0.5;
    return FlowyContainer(
      Theme.of(context).colorScheme.surface,
      height: height,
      width: width,
      child: GridView.count(
        childAspectRatio: 1 / .2,
        crossAxisCount: 2,
<<<<<<< HEAD
        children: importCards,
      ),
    );
  }

  List<Widget> _buildImportCards(BuildContext context) {
    final importCards = ImportType.values
        .where((element) => element.enableOnRelease)
        .map(
          (e) => Card(
            child: FlowyButton(
              leftIcon: e.icon(context),
              leftIconSize: const Size.square(20),
              text: FlowyText.medium(
                e.toString(),
                fontSize: 15,
                overflow: TextOverflow.ellipsis,
=======
        children: ImportType.values
            .where((element) => element.enableOnRelease)
            .map(
              (e) => Card(
                child: FlowyButton(
                  leftIcon: e.icon(context),
                  leftIconSize: const Size.square(20),
                  text: FlowyText.medium(
                    e.toString(),
                    fontSize: 15,
                    overflow: TextOverflow.ellipsis,
                    color: Theme.of(context).colorScheme.tertiary,
                  ),
                  onTap: () async {
                    await _importFile(parentViewId, e);
                    if (context.mounted) {
                      FlowyOverlay.pop(context);
                    }
                  },
                ),
>>>>>>> 5e2ed56f
              ),
              onTap: () async {
                await _importFile(parentViewId, e);
                if (context.mounted) {
                  FlowyOverlay.pop(context);
                }
              },
            ),
          ),
        )
        .toList();
    importCards.add(
      Card(
        child: ImportFromNotionWidget(
          callback: (type, path) async {
            if (path != null) {
              final notionImporter = NotionImporter(
                parentViewId: parentViewId,
              );
              await notionImporter.importFromNotion(type, path);
            }
          },
        ),
      ),
    );
    return importCards;
  }

  Future<void> _importFile(String parentViewId, ImportType importType) async {
    final result = await getIt<FilePickerService>().pickFiles(
      type: FileType.custom,
      allowMultiple: importType.allowMultiSelect,
      allowedExtensions: importType.allowedExtensions,
    );
    if (result == null || result.files.isEmpty) {
      return;
    }

    for (final file in result.files) {
      final path = file.path;
      if (path == null) {
        continue;
      }
      final data = await File(path).readAsString();
      final name = p.basenameWithoutExtension(path);

      switch (importType) {
        case ImportType.markdownOrText:
        case ImportType.historyDocument:
          final bytes = documentDataFrom(importType, data);
          if (bytes != null) {
            await ImportBackendService.importData(
              bytes,
              name,
              parentViewId,
              ImportTypePB.HistoryDocument,
            );
          }
          break;
        case ImportType.historyDatabase:
          await ImportBackendService.importData(
            utf8.encode(data),
            name,
            parentViewId,
            ImportTypePB.HistoryDatabase,
          );
          break;
        case ImportType.databaseRawData:
          await ImportBackendService.importData(
            utf8.encode(data),
            name,
            parentViewId,
            ImportTypePB.RawDatabase,
          );
          break;
        case ImportType.databaseCSV:
          await ImportBackendService.importData(
            utf8.encode(data),
            name,
            parentViewId,
            ImportTypePB.CSV,
          );
          break;
        default:
          assert(false, 'Unsupported Type $importType');
      }
    }

    importCallback(importType, '', null);
  }
}

Uint8List? documentDataFrom(ImportType importType, String data) {
  switch (importType) {
    case ImportType.markdownOrText:
      final document = markdownToDocument(data);
      return DocumentDataPBFromTo.fromDocument(document)?.writeToBuffer();
    case ImportType.historyDocument:
      final document = EditorMigration.migrateDocument(data);
      return DocumentDataPBFromTo.fromDocument(document)?.writeToBuffer();
    default:
      assert(false, 'Unsupported Type $importType');
      return null;
  }
}<|MERGE_RESOLUTION|>--- conflicted
+++ resolved
@@ -75,7 +75,6 @@
       child: GridView.count(
         childAspectRatio: 1 / .2,
         crossAxisCount: 2,
-<<<<<<< HEAD
         children: importCards,
       ),
     );
@@ -93,28 +92,6 @@
                 e.toString(),
                 fontSize: 15,
                 overflow: TextOverflow.ellipsis,
-=======
-        children: ImportType.values
-            .where((element) => element.enableOnRelease)
-            .map(
-              (e) => Card(
-                child: FlowyButton(
-                  leftIcon: e.icon(context),
-                  leftIconSize: const Size.square(20),
-                  text: FlowyText.medium(
-                    e.toString(),
-                    fontSize: 15,
-                    overflow: TextOverflow.ellipsis,
-                    color: Theme.of(context).colorScheme.tertiary,
-                  ),
-                  onTap: () async {
-                    await _importFile(parentViewId, e);
-                    if (context.mounted) {
-                      FlowyOverlay.pop(context);
-                    }
-                  },
-                ),
->>>>>>> 5e2ed56f
               ),
               onTap: () async {
                 await _importFile(parentViewId, e);
