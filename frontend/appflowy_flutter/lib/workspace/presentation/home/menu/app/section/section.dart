--- conflicted
+++ resolved
@@ -40,12 +40,8 @@
     );
   }
 
-<<<<<<< HEAD
-  ReorderableColumn _reorderableColum(BuildContext context, ViewSectionState state) {
-=======
   ReorderableColumn _reorderableColumn(
       BuildContext context, ViewSectionState state) {
->>>>>>> 3039f042
     final children = state.views.map((view) {
       return ViewSectionItem(
         key: ValueKey(view.id),
@@ -58,7 +54,9 @@
     return ReorderableColumn(
       needsLongPressDraggable: false,
       onReorder: (oldIndex, index) {
-        context.read<ViewSectionBloc>().add(ViewSectionEvent.moveView(oldIndex, index));
+        context
+            .read<ViewSectionBloc>()
+            .add(ViewSectionEvent.moveView(oldIndex, index));
       },
       // ignorePrimaryScrollController: true,
       children: children,
