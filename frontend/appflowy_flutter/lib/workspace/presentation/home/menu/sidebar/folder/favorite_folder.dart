--- conflicted
+++ resolved
@@ -34,12 +34,8 @@
           return Column(
             children: [
               FavoriteHeader(
-                onPressed: () => context
-                    .read<FolderBloc>()
-                    .add(const FolderEvent.expandOrUnExpand()),
-                onAdded: () => context
-                    .read<FolderBloc>()
-                    .add(const FolderEvent.expandOrUnExpand(isExpanded: true)),
+                onPressed: () => context.read<FolderBloc>().add(const FolderEvent.expandOrUnExpand()),
+                onAdded: () => context.read<FolderBloc>().add(const FolderEvent.expandOrUnExpand(isExpanded: true)),
               ),
               if (state.isExpanded)
                 ...views.map(
@@ -54,24 +50,14 @@
                     view: view,
                     level: 0,
                     onSelected: (view) {
-<<<<<<< HEAD
                       if (RawKeyboard.instance.isControlPressed) {
-                        context
-                            .read<PanesBloc>()
-                            .add(OpenTabInActivePane(plugin: view.plugin()));
-=======
-                      if (HardwareKeyboard.instance.isControlPressed) {
-                        context.read<TabsBloc>().openTab(view);
->>>>>>> 1fadb153
+                        context.read<PanesBloc>().add(OpenTabInActivePane(plugin: view.plugin()));
                       }
 
-                      context
-                          .read<PanesBloc>()
-                          .add(OpenPluginInActivePane(plugin: view.plugin()));
+                      context.read<PanesBloc>().add(OpenPluginInActivePane(plugin: view.plugin()));
                     },
-                    onTertiarySelected: (view) => context
-                        .read<PanesBloc>()
-                        .add(OpenTabInActivePane(plugin: view.plugin())),
+                    onTertiarySelected: (view) =>
+                        context.read<PanesBloc>().add(OpenTabInActivePane(plugin: view.plugin())),
                   ),
                 ),
             ],
