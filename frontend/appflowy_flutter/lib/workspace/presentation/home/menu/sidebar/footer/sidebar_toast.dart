import 'package:flutter/material.dart';

import 'package:appflowy/generated/flowy_svgs.g.dart';
import 'package:appflowy/generated/locale_keys.g.dart';
<<<<<<< HEAD
import 'package:appflowy/util/theme_extension.dart';
import 'package:appflowy/workspace/application/settings/plan/workspace_subscription_ext.dart';
=======
import 'package:appflowy/shared/af_role_pb_extension.dart';
>>>>>>> 49f18fc5
import 'package:appflowy/workspace/application/settings/settings_dialog_bloc.dart';
import 'package:appflowy/workspace/application/sidebar/billing/sidebar_plan_bloc.dart';
import 'package:appflowy/workspace/application/user/user_workspace_bloc.dart';
import 'package:appflowy/workspace/presentation/home/menu/sidebar/shared/sidebar_setting.dart';
import 'package:appflowy/workspace/presentation/widgets/dialogs.dart';
import 'package:appflowy_backend/log.dart';
import 'package:appflowy_backend/protobuf/flowy-user/workspace.pb.dart';
import 'package:easy_localization/easy_localization.dart';
import 'package:flowy_infra/theme_extension.dart';
import 'package:flowy_infra_ui/style_widget/text.dart';
import 'package:flowy_infra_ui/widget/spacing.dart';
import 'package:flutter_bloc/flutter_bloc.dart';

class SidebarToast extends StatelessWidget {
  const SidebarToast({super.key});

  @override
  Widget build(BuildContext context) {
    return BlocConsumer<SidebarPlanBloc, SidebarPlanState>(
      listener: (_, state) {
        // Show a dialog when the user hits the storage limit, After user click ok, it will navigate to the plan page.
        // Even though the dislog is dissmissed, if the user triggers the storage limit again, the dialog will show again.
        state.tierIndicator.maybeWhen(
          storageLimitHit: () {
            WidgetsBinding.instance.addPostFrameCallback(
              (_) => _showStorageLimitDialog(context),
              debugLabel: 'Sidebar.showStorageLimit',
            );
          },
          orElse: () {
            // Do nothing
          },
        );
      },
      builder: (_, state) {
        return state.tierIndicator.when(
          loading: () => const SizedBox.shrink(),
          storageLimitHit: () => PlanIndicator(
            planName: SubscriptionPlanPB.Free.label,
            text: LocaleKeys.sideBar_upgradeToPro.tr(),
            onTap: () => _hanldeOnTap(context, SubscriptionPlanPB.Pro),
            reason: LocaleKeys.sideBar_storageLimitDialogTitle.tr(),
          ),
          aiMaxiLimitHit: () => PlanIndicator(
            planName: SubscriptionPlanPB.AiMax.label,
            text: LocaleKeys.sideBar_upgradeToAIMax.tr(),
            onTap: () => _hanldeOnTap(context, SubscriptionPlanPB.AiMax),
            reason: LocaleKeys.sideBar_aiResponseLimitTitle.tr(),
          ),
        );
      },
    );
  }

  void _showStorageLimitDialog(BuildContext context) => showConfirmDialog(
        context: context,
        title: LocaleKeys.sideBar_purchaseStorageSpace.tr(),
        description: LocaleKeys.sideBar_storageLimitDialogTitle.tr(),
        confirmLabel:
            LocaleKeys.settings_comparePlanDialog_actions_upgrade.tr(),
        onConfirm: () {
          WidgetsBinding.instance.addPostFrameCallback(
            (_) => _hanldeOnTap(context, SubscriptionPlanPB.Pro),
          );
        },
      );

  void _hanldeOnTap(BuildContext context, SubscriptionPlanPB plan) {
    final userProfile = context.read<SidebarPlanBloc>().state.userProfile;
    final userWorkspaceBloc = context.read<UserWorkspaceBloc>();

<<<<<<< HEAD
    if (userProfile == null) {
      return Log.error(
        'UserProfile is null, this should NOT happen! Please file a bug report',
=======
    // Only the user is workspace owner, it will navigate to the plan page.
    final member = userWorkspaceBloc.state.currentWorkspaceMember;
    if (member == null) {
      Log.error(
        "Member is null. It should not happen. If you see this error, it's a bug",
      );
      return;
    }

    if (member.role.isOwner) {
      if (userProfile != null) {
        showSettingsDialog(
          context,
          userProfile,
          userWorkspaceBloc,
          SettingsPage.plan,
        );
        return;
      }
    } else {
      final message = plan == SubscriptionPlanPB.AiMax
          ? LocaleKeys.sideBar_askOwnerToUpgradeToAIMax.tr()
          : LocaleKeys.sideBar_askOwnerToUpgradeToPro.tr();
      showDialog(
        context: context,
        barrierDismissible: false,
        useRootNavigator: false,
        builder: (dialogContext) => _AskOwnerToChangePlan(
          message: message,
          onOkPressed: () {},
        ),
>>>>>>> 49f18fc5
      );
    }

    showSettingsDialog(
      context,
      userProfile,
      userWorkspaceBloc,
      SettingsPage.plan,
    );
  }
}

class PlanIndicator extends StatefulWidget {
  const PlanIndicator({
    super.key,
    required this.planName,
    required this.text,
    required this.onTap,
    required this.reason,
  });

  final String planName;
  final String reason;
  final String text;
  final Function() onTap;

  @override
  State<PlanIndicator> createState() => _PlanIndicatorState();
}

class _PlanIndicatorState extends State<PlanIndicator> {
  bool isExpanded = false;

  @override
  Widget build(BuildContext context) {
    return Container(
      margin: const EdgeInsets.only(bottom: 12),
      padding: const EdgeInsets.all(12),
      clipBehavior: Clip.antiAlias,
      decoration: ShapeDecoration(
        color: Theme.of(context).isLightMode
            ? const Color(0x66F5EAFF)
            : const Color(0x1AFFFFFF),
        shape: RoundedRectangleBorder(
          side: const BorderSide(
            strokeAlign: BorderSide.strokeAlignOutside,
            color: Color(0x339327FF),
          ),
          borderRadius: BorderRadius.circular(10),
        ),
      ),
      child: Column(
        crossAxisAlignment: CrossAxisAlignment.start,
        children: [
          Row(
            children: [
              const FlowySvg(
                FlowySvgs.upgrade_storage_s,
                blendMode: null,
              ),
              const HSpace(6),
              FlowyText(
                widget.text,
                color: AFThemeExtension.of(context).strongText,
              ),
            ],
          ),
<<<<<<< HEAD
          const VSpace(6),
          Opacity(
            opacity: 0.7,
            child: FlowyText.regular(
              widget.reason,
              maxLines: null,
              fontSize: 13,
              lineHeight: 1.3,
=======
          radius: BorderRadius.zero,
          leftIconSize: const Size(40, 20),
          leftIcon: Badge(
            padding: const EdgeInsets.symmetric(horizontal: 6),
            backgroundColor: secondaryColor,
            label: FlowyText.semibold(
              planName,
              color: const Color(0xFFE8E2EE),
              fontSize: 12,
              textAlign: TextAlign.center,
>>>>>>> 49f18fc5
            ),
          ),
          const VSpace(6),
          MouseRegion(
            cursor: SystemMouseCursors.click,
            child: GestureDetector(
              behavior: HitTestBehavior.translucent,
              onTap: widget.onTap,
              child: Container(
                padding:
                    const EdgeInsets.symmetric(horizontal: 10, vertical: 8),
                decoration: ShapeDecoration(
                  color: const Color(0xFFA44AFD),
                  shape: RoundedRectangleBorder(
                    borderRadius: BorderRadius.circular(9),
                  ),
                ),
                child: FlowyText(
                  LocaleKeys.settings_comparePlanDialog_actions_upgrade.tr(),
                  color: Colors.white,
                  fontSize: 12,
                  strutStyle: const StrutStyle(forceStrutHeight: true),
                ),
              ),
            ),
          ),
        ],
      ),
    );
  }
}

class _AskOwnerToChangePlan extends StatelessWidget {
  const _AskOwnerToChangePlan({
    required this.message,
    required this.onOkPressed,
  });
  final String message;
  final VoidCallback onOkPressed;

  @override
  Widget build(BuildContext context) {
    return NavigatorOkCancelDialog(
      message: message,
      okTitle: LocaleKeys.button_ok.tr(),
      onOkPressed: onOkPressed,
      titleUpperCase: false,
    );
  }
}<|MERGE_RESOLUTION|>--- conflicted
+++ resolved
@@ -2,12 +2,8 @@
 
 import 'package:appflowy/generated/flowy_svgs.g.dart';
 import 'package:appflowy/generated/locale_keys.g.dart';
-<<<<<<< HEAD
 import 'package:appflowy/util/theme_extension.dart';
 import 'package:appflowy/workspace/application/settings/plan/workspace_subscription_ext.dart';
-=======
-import 'package:appflowy/shared/af_role_pb_extension.dart';
->>>>>>> 49f18fc5
 import 'package:appflowy/workspace/application/settings/settings_dialog_bloc.dart';
 import 'package:appflowy/workspace/application/sidebar/billing/sidebar_plan_bloc.dart';
 import 'package:appflowy/workspace/application/user/user_workspace_bloc.dart';
@@ -79,43 +75,9 @@
     final userProfile = context.read<SidebarPlanBloc>().state.userProfile;
     final userWorkspaceBloc = context.read<UserWorkspaceBloc>();
 
-<<<<<<< HEAD
     if (userProfile == null) {
       return Log.error(
         'UserProfile is null, this should NOT happen! Please file a bug report',
-=======
-    // Only the user is workspace owner, it will navigate to the plan page.
-    final member = userWorkspaceBloc.state.currentWorkspaceMember;
-    if (member == null) {
-      Log.error(
-        "Member is null. It should not happen. If you see this error, it's a bug",
-      );
-      return;
-    }
-
-    if (member.role.isOwner) {
-      if (userProfile != null) {
-        showSettingsDialog(
-          context,
-          userProfile,
-          userWorkspaceBloc,
-          SettingsPage.plan,
-        );
-        return;
-      }
-    } else {
-      final message = plan == SubscriptionPlanPB.AiMax
-          ? LocaleKeys.sideBar_askOwnerToUpgradeToAIMax.tr()
-          : LocaleKeys.sideBar_askOwnerToUpgradeToPro.tr();
-      showDialog(
-        context: context,
-        barrierDismissible: false,
-        useRootNavigator: false,
-        builder: (dialogContext) => _AskOwnerToChangePlan(
-          message: message,
-          onOkPressed: () {},
-        ),
->>>>>>> 49f18fc5
       );
     }
 
@@ -183,7 +145,6 @@
               ),
             ],
           ),
-<<<<<<< HEAD
           const VSpace(6),
           Opacity(
             opacity: 0.7,
@@ -192,18 +153,6 @@
               maxLines: null,
               fontSize: 13,
               lineHeight: 1.3,
-=======
-          radius: BorderRadius.zero,
-          leftIconSize: const Size(40, 20),
-          leftIcon: Badge(
-            padding: const EdgeInsets.symmetric(horizontal: 6),
-            backgroundColor: secondaryColor,
-            label: FlowyText.semibold(
-              planName,
-              color: const Color(0xFFE8E2EE),
-              fontSize: 12,
-              textAlign: TextAlign.center,
->>>>>>> 49f18fc5
             ),
           ),
           const VSpace(6),
