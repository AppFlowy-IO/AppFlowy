--- conflicted
+++ resolved
@@ -1,5 +1,3 @@
-import 'package:flutter/material.dart';
-
 import 'package:appflowy/startup/startup.dart';
 import 'package:appflowy/workspace/application/favorite/favorite_bloc.dart';
 import 'package:appflowy/workspace/application/menu/menu_bloc.dart';
@@ -14,10 +12,10 @@
 import 'package:appflowy/workspace/presentation/home/menu/sidebar/sidebar_user.dart';
 import 'package:appflowy_backend/protobuf/flowy-folder/view.pb.dart';
 import 'package:appflowy_backend/protobuf/flowy-folder/workspace.pb.dart';
-import 'package:appflowy_backend/protobuf/flowy-user/protobuf.dart'
-    show UserProfilePB;
+import 'package:appflowy_backend/protobuf/flowy-user/protobuf.dart' show UserProfilePB;
 import 'package:appflowy_editor/appflowy_editor.dart';
 import 'package:flowy_infra_ui/widget/spacing.dart';
+import 'package:flutter/material.dart';
 import 'package:flutter_bloc/flutter_bloc.dart';
 
 /// Home Sidebar is the left side bar of the home page.
@@ -55,8 +53,7 @@
       child: MultiBlocListener(
         listeners: [
           BlocListener<MenuBloc, MenuState>(
-            listenWhen: (p, c) =>
-                p.lastCreatedView?.id != c.lastCreatedView?.id,
+            listenWhen: (p, c) => p.lastCreatedView?.id != c.lastCreatedView?.id,
             listener: (context, state) => context.read<PanesBloc>().add(
                   OpenPluginInActivePane(
                     plugin: state.lastCreatedView!.plugin(),
@@ -144,17 +141,10 @@
     final action = state.action;
     if (action != null) {
       if (action.type == ActionType.openView) {
-        final view =
-            context.read<MenuBloc>().state.views.findView(action.objectId);
+        final view = context.read<MenuBloc>().state.views.findView(action.objectId);
 
         if (view != null) {
-<<<<<<< HEAD
-          context
-              .read<PanesBloc>()
-              .add(OpenPluginInActivePane(plugin: view.plugin()));
-=======
           final Map<String, dynamic> arguments = {};
->>>>>>> 1fadb153
 
           final nodePath = action.arguments?[ActionArgumentKeys.nodePath];
           if (nodePath != null) {
@@ -168,7 +158,15 @@
             arguments[PluginArgumentKeys.rowId] = rowId;
           }
 
-          context.read<TabsBloc>().openPlugin(view, arguments: arguments);
+          // context.read<TabsBloc>().openPlugin(view, arguments: arguments);
+
+          context.read<PanesBloc>().add(
+                OpenPluginInActivePane(
+                  plugin: view.plugin(
+                    arguments: arguments,
+                  ),
+                ),
+              );
         }
       }
     }
