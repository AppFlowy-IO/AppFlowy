import 'dart:async';

import 'package:flutter/material.dart';

import 'package:appflowy/shared/feature_flags.dart';
import 'package:appflowy/startup/startup.dart';
<<<<<<< HEAD
import 'package:appflowy/workspace/application/action_navigation/action_navigation_bloc.dart';
import 'package:appflowy/workspace/application/action_navigation/navigation_action.dart';
import 'package:appflowy/workspace/application/favorite/favorite_bloc.dart';
import 'package:appflowy/workspace/application/menu/sidebar_root_views_bloc.dart';
=======
import 'package:appflowy/workspace/application/menu/sidebar_sections_bloc.dart';
import 'package:appflowy/workspace/application/notifications/notification_action.dart';
import 'package:appflowy/workspace/application/notifications/notification_action_bloc.dart';
>>>>>>> ef9891ab
import 'package:appflowy/workspace/application/tabs/tabs_bloc.dart';
import 'package:appflowy/workspace/application/user/user_workspace_bloc.dart';
import 'package:appflowy/workspace/application/view/view_ext.dart';
import 'package:appflowy/workspace/presentation/home/menu/sidebar/sidebar_folder.dart';
import 'package:appflowy/workspace/presentation/home/menu/sidebar/sidebar_new_page_button.dart';
import 'package:appflowy/workspace/presentation/home/menu/sidebar/sidebar_top_menu.dart';
import 'package:appflowy/workspace/presentation/home/menu/sidebar/sidebar_trash.dart';
import 'package:appflowy/workspace/presentation/home/menu/sidebar/sidebar_user.dart';
import 'package:appflowy/workspace/presentation/home/menu/sidebar/sidebar_workspace.dart';
import 'package:appflowy_backend/protobuf/flowy-folder/workspace.pb.dart';
import 'package:appflowy_backend/protobuf/flowy-user/auth.pb.dart';
import 'package:appflowy_backend/protobuf/flowy-user/protobuf.dart'
    show UserProfilePB;
import 'package:appflowy_editor/appflowy_editor.dart';
import 'package:flowy_infra_ui/widget/spacing.dart';
import 'package:flutter_bloc/flutter_bloc.dart';

/// Home Sidebar is the left side bar of the home page.
///
/// in the sidebar, we have:
///   - user icon, user name
///   - settings
///   - scrollable document list
///   - trash
class HomeSideBar extends StatelessWidget {
  const HomeSideBar({
    super.key,
    required this.userProfile,
    required this.workspaceSetting,
  });

  final UserProfilePB userProfile;

  final WorkspaceSettingPB workspaceSetting;

  @override
  Widget build(BuildContext context) {
    // Workspace Bloc: control the current workspace
    //   |
    //   +-- Workspace Menu
    //   |    |
    //   |    +-- Workspace List: control to switch workspace
    //   |    |
    //   |    +-- Workspace Settings
    //   |    |
    //   |    +-- Notification Center
    //   |
    //   +-- Favorite Section
    //   |
    //   +-- Public Or Private Section: control the sections of the workspace
    //   |
    //   +-- Trash Section
    return BlocProvider<UserWorkspaceBloc>(
      create: (_) => UserWorkspaceBloc(userProfile: userProfile)
        ..add(
          const UserWorkspaceEvent.initial(),
        ),
      child: BlocBuilder<UserWorkspaceBloc, UserWorkspaceState>(
        // Rebuild the whole sidebar when the current workspace changes
        buildWhen: (previous, current) =>
            previous.currentWorkspace?.workspaceId !=
            current.currentWorkspace?.workspaceId,
        builder: (context, state) {
          return MultiBlocProvider(
            providers: [
              BlocProvider(create: (_) => getIt<ActionNavigationBloc>()),
              BlocProvider(
                create: (_) => SidebarSectionsBloc()
                  ..add(
                    SidebarSectionsEvent.initial(
                      userProfile,
                      state.currentWorkspace?.workspaceId ??
                          workspaceSetting.workspaceId,
                    ),
                  ),
              ),
            ],
            child: MultiBlocListener(
              listeners: [
                BlocListener<SidebarSectionsBloc, SidebarSectionsState>(
                  listenWhen: (p, c) =>
                      p.lastCreatedRootView?.id != c.lastCreatedRootView?.id,
                  listener: (context, state) => context.read<TabsBloc>().add(
                        TabsEvent.openPlugin(
                          plugin: state.lastCreatedRootView!.plugin(),
                        ),
                      ),
                ),
                BlocListener<ActionNavigationBloc, ActionNavigationState>(
                  listenWhen: (_, curr) => curr.action != null,
                  listener: _onNotificationAction,
                ),
                BlocListener<UserWorkspaceBloc, UserWorkspaceState>(
                  listener: (context, state) {
                    context.read<SidebarSectionsBloc>().add(
                          SidebarSectionsEvent.initial(
                            userProfile,
                            state.currentWorkspace?.workspaceId ??
                                workspaceSetting.workspaceId,
                          ),
                        );
                  },
                ),
              ],
              child: _Sidebar(userProfile: userProfile),
            ),
          );
        },
      ),
    );
  }

  void _onNotificationAction(
    BuildContext context,
    NotificationActionState state,
  ) {
    final action = state.action;
    if (action != null) {
      if (action.type == ActionType.openView) {
        final view = context
            .read<SidebarSectionsBloc>()
            .state
            .section
            .publicViews
            .findView(action.objectId);

        if (view != null) {
          final Map<String, dynamic> arguments = {};

          final nodePath = action.arguments?[ActionArgumentKeys.nodePath];
          if (nodePath != null) {
            arguments[PluginArgumentKeys.selection] = Selection.collapsed(
              Position(path: [nodePath]),
            );
          }

          final rowId = action.arguments?[ActionArgumentKeys.rowId];
          if (rowId != null) {
            arguments[PluginArgumentKeys.rowId] = rowId;
          }

          context.read<TabsBloc>().openPlugin(view, arguments: arguments);
        }
      }
    }
  }
}

class _Sidebar extends StatefulWidget {
  const _Sidebar({
    required this.userProfile,
  });

  final UserProfilePB userProfile;

  @override
  State<_Sidebar> createState() => _SidebarState();
}

class _SidebarState extends State<_Sidebar> {
  final _scrollController = ScrollController();
  Timer? _scrollDebounce;
  bool isScrolling = false;

  @override
  void initState() {
    super.initState();
    _scrollController.addListener(_onScrollChanged);
  }

  @override
  void dispose() {
    _scrollDebounce?.cancel();
    _scrollController.removeListener(_onScrollChanged);
    _scrollController.dispose();
    super.dispose();
  }

  @override
  Widget build(BuildContext context) {
    const menuHorizontalInset = EdgeInsets.symmetric(horizontal: 12);
    return DecoratedBox(
      decoration: BoxDecoration(
        color: Theme.of(context).colorScheme.surfaceVariant,
        border: Border(
          right: BorderSide(color: Theme.of(context).dividerColor),
        ),
      ),
      child: Column(
        mainAxisSize: MainAxisSize.min,
        children: [
          // top menu
          const Padding(
            padding: menuHorizontalInset,
            child: SidebarTopMenu(),
          ),
          // user or workspace, setting
          Padding(
            padding: menuHorizontalInset,
            child: widget.userProfile.authenticator != AuthenticatorPB.Local &&
                    FeatureFlag.collaborativeWorkspace.isOn
                ? SidebarWorkspace(
                    userProfile: widget.userProfile,
                  )
                : SidebarUser(
                    userProfile: widget.userProfile,
                  ),
          ),

          const VSpace(20),
          // scrollable document list
          Expanded(
            child: Padding(
              padding: menuHorizontalInset,
              child: SingleChildScrollView(
                controller: _scrollController,
                physics: const ClampingScrollPhysics(),
                child: SidebarFolder(
                  userProfile: widget.userProfile,
                  isHoverEnabled: !isScrolling,
                ),
              ),
            ),
          ),
          const VSpace(10),
          // trash
          const Padding(
            padding: menuHorizontalInset,
            child: SidebarTrashButton(),
          ),
          const VSpace(10),
          // new page button
          const SidebarNewPageButton(),
        ],
      ),
    );
  }

<<<<<<< HEAD
  void _onNotificationAction(
    BuildContext context,
    ActionNavigationState state,
  ) {
    final action = state.action;
    if (action?.type == ActionType.openView) {
      final view = state.views.findView(action!.objectId);

      if (view != null) {
        final Map<String, dynamic> arguments = {};

        final nodePath = action.arguments?[ActionArgumentKeys.nodePath];
        if (nodePath != null) {
          arguments[PluginArgumentKeys.selection] = Selection.collapsed(
            Position(path: [nodePath]),
          );
        }

        final rowId = action.arguments?[ActionArgumentKeys.rowId];
        if (rowId != null) {
          arguments[PluginArgumentKeys.rowId] = rowId;
        }

        context.read<TabsBloc>().openPlugin(view, arguments: arguments);
      }
=======
  void _onScrollChanged() {
    setState(() => isScrolling = true);

    _scrollDebounce?.cancel();
    _scrollDebounce =
        Timer(const Duration(milliseconds: 300), _setScrollStopped);
  }

  void _setScrollStopped() {
    if (mounted) {
      setState(() => isScrolling = false);
>>>>>>> ef9891ab
    }
  }
}<|MERGE_RESOLUTION|>--- conflicted
+++ resolved
@@ -4,16 +4,9 @@
 
 import 'package:appflowy/shared/feature_flags.dart';
 import 'package:appflowy/startup/startup.dart';
-<<<<<<< HEAD
 import 'package:appflowy/workspace/application/action_navigation/action_navigation_bloc.dart';
 import 'package:appflowy/workspace/application/action_navigation/navigation_action.dart';
-import 'package:appflowy/workspace/application/favorite/favorite_bloc.dart';
-import 'package:appflowy/workspace/application/menu/sidebar_root_views_bloc.dart';
-=======
 import 'package:appflowy/workspace/application/menu/sidebar_sections_bloc.dart';
-import 'package:appflowy/workspace/application/notifications/notification_action.dart';
-import 'package:appflowy/workspace/application/notifications/notification_action_bloc.dart';
->>>>>>> ef9891ab
 import 'package:appflowy/workspace/application/tabs/tabs_bloc.dart';
 import 'package:appflowy/workspace/application/user/user_workspace_bloc.dart';
 import 'package:appflowy/workspace/application/view/view_ext.dart';
@@ -128,35 +121,28 @@
 
   void _onNotificationAction(
     BuildContext context,
-    NotificationActionState state,
+    ActionNavigationState state,
   ) {
     final action = state.action;
-    if (action != null) {
-      if (action.type == ActionType.openView) {
-        final view = context
-            .read<SidebarSectionsBloc>()
-            .state
-            .section
-            .publicViews
-            .findView(action.objectId);
-
-        if (view != null) {
-          final Map<String, dynamic> arguments = {};
-
-          final nodePath = action.arguments?[ActionArgumentKeys.nodePath];
-          if (nodePath != null) {
-            arguments[PluginArgumentKeys.selection] = Selection.collapsed(
-              Position(path: [nodePath]),
-            );
-          }
-
-          final rowId = action.arguments?[ActionArgumentKeys.rowId];
-          if (rowId != null) {
-            arguments[PluginArgumentKeys.rowId] = rowId;
-          }
-
-          context.read<TabsBloc>().openPlugin(view, arguments: arguments);
+    if (action?.type == ActionType.openView) {
+      final view = state.views.findView(action!.objectId);
+
+      if (view != null) {
+        final Map<String, dynamic> arguments = {};
+
+        final nodePath = action.arguments?[ActionArgumentKeys.nodePath];
+        if (nodePath != null) {
+          arguments[PluginArgumentKeys.selection] = Selection.collapsed(
+            Position(path: [nodePath]),
+          );
         }
+
+        final rowId = action.arguments?[ActionArgumentKeys.rowId];
+        if (rowId != null) {
+          arguments[PluginArgumentKeys.rowId] = rowId;
+        }
+
+        context.read<TabsBloc>().openPlugin(view, arguments: arguments);
       }
     }
   }
@@ -252,33 +238,6 @@
     );
   }
 
-<<<<<<< HEAD
-  void _onNotificationAction(
-    BuildContext context,
-    ActionNavigationState state,
-  ) {
-    final action = state.action;
-    if (action?.type == ActionType.openView) {
-      final view = state.views.findView(action!.objectId);
-
-      if (view != null) {
-        final Map<String, dynamic> arguments = {};
-
-        final nodePath = action.arguments?[ActionArgumentKeys.nodePath];
-        if (nodePath != null) {
-          arguments[PluginArgumentKeys.selection] = Selection.collapsed(
-            Position(path: [nodePath]),
-          );
-        }
-
-        final rowId = action.arguments?[ActionArgumentKeys.rowId];
-        if (rowId != null) {
-          arguments[PluginArgumentKeys.rowId] = rowId;
-        }
-
-        context.read<TabsBloc>().openPlugin(view, arguments: arguments);
-      }
-=======
   void _onScrollChanged() {
     setState(() => isScrolling = true);
 
@@ -290,7 +249,6 @@
   void _setScrollStopped() {
     if (mounted) {
       setState(() => isScrolling = false);
->>>>>>> ef9891ab
     }
   }
 }