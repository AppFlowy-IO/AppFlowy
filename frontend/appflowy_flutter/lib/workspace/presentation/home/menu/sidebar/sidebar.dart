<<<<<<< HEAD
import 'dart:async';

import 'package:flutter/material.dart';

=======
import 'package:appflowy/shared/feature_flags.dart';
>>>>>>> 2af93a9b
import 'package:appflowy/startup/startup.dart';
import 'package:appflowy/workspace/application/favorite/favorite_bloc.dart';
import 'package:appflowy/workspace/application/menu/menu_bloc.dart';
import 'package:appflowy/workspace/application/notifications/notification_action.dart';
import 'package:appflowy/workspace/application/notifications/notification_action_bloc.dart';
import 'package:appflowy/workspace/application/tabs/tabs_bloc.dart';
import 'package:appflowy/workspace/application/view/view_ext.dart';
import 'package:appflowy/workspace/presentation/home/menu/sidebar/sidebar_folder.dart';
import 'package:appflowy/workspace/presentation/home/menu/sidebar/sidebar_new_page_button.dart';
import 'package:appflowy/workspace/presentation/home/menu/sidebar/sidebar_top_menu.dart';
import 'package:appflowy/workspace/presentation/home/menu/sidebar/sidebar_trash.dart';
import 'package:appflowy/workspace/presentation/home/menu/sidebar/sidebar_user.dart';
import 'package:appflowy/workspace/presentation/home/menu/sidebar/sidebar_workspace.dart';
import 'package:appflowy_backend/protobuf/flowy-folder/view.pb.dart';
import 'package:appflowy_backend/protobuf/flowy-folder/workspace.pb.dart';
import 'package:appflowy_backend/protobuf/flowy-user/protobuf.dart'
    show UserProfilePB;
import 'package:appflowy_editor/appflowy_editor.dart';
import 'package:flowy_infra_ui/widget/spacing.dart';
import 'package:flutter/material.dart';
import 'package:flutter_bloc/flutter_bloc.dart';

/// Home Sidebar is the left side bar of the home page.
///
/// in the sidebar, we have:
///   - user icon, user name
///   - settings
///   - scrollable document list
///   - trash
class HomeSideBar extends StatefulWidget {
  const HomeSideBar({
    super.key,
    required this.userProfile,
    required this.workspaceSetting,
  });

  final UserProfilePB userProfile;

  final WorkspaceSettingPB workspaceSetting;

  @override
  State<HomeSideBar> createState() => _HomeSideBarState();
}

class _HomeSideBarState extends State<HomeSideBar> {
  final _scrollController = ScrollController();
  Timer? _srollDebounce;
  bool isScrolling = false;

  @override
  void initState() {
    super.initState();
    _scrollController.addListener(_onScrollChanged);
  }

  void _onScrollChanged() {
    setState(() => isScrolling = true);

    _srollDebounce?.cancel();
    _srollDebounce =
        Timer(const Duration(milliseconds: 300), _setScrollStopped);
  }

  void _setScrollStopped() {
    if (mounted) {
      setState(() => isScrolling = false);
    }
  }

  @override
  void dispose() {
    _srollDebounce?.cancel();
    _scrollController.removeListener(_onScrollChanged);
    _scrollController.dispose();
    super.dispose();
  }

  @override
  Widget build(BuildContext context) {
    return MultiBlocProvider(
      providers: [
        BlocProvider(
          create: (_) => getIt<NotificationActionBloc>(),
        ),
        BlocProvider(
          create: (_) => MenuBloc(
<<<<<<< HEAD
            user: widget.user,
            workspaceId: widget.workspaceSetting.workspaceId,
=======
            user: userProfile,
            workspaceId: workspaceSetting.workspaceId,
>>>>>>> 2af93a9b
          )..add(const MenuEvent.initial()),
        ),
      ],
      child: MultiBlocListener(
        listeners: [
          BlocListener<MenuBloc, MenuState>(
            listenWhen: (p, c) =>
                p.lastCreatedView?.id != c.lastCreatedView?.id,
            listener: (context, state) => context.read<TabsBloc>().add(
                  TabsEvent.openPlugin(plugin: state.lastCreatedView!.plugin()),
                ),
          ),
          BlocListener<NotificationActionBloc, NotificationActionState>(
            listenWhen: (_, curr) => curr.action != null,
            listener: _onNotificationAction,
          ),
        ],
        child: Builder(
          builder: (context) {
            final menuState = context.watch<MenuBloc>().state;
            final favoriteState = context.watch<FavoriteBloc>().state;

            return _buildSidebar(
              context,
              menuState.views,
              favoriteState.views,
            );
          },
        ),
      ),
    );
  }

  Widget _buildSidebar(
    BuildContext context,
    List<ViewPB> views,
    List<ViewPB> favoriteViews,
  ) {
    const menuHorizontalInset = EdgeInsets.symmetric(horizontal: 12);
    return DecoratedBox(
      decoration: BoxDecoration(
        color: Theme.of(context).colorScheme.surfaceVariant,
        border: Border(
          right: BorderSide(color: Theme.of(context).dividerColor),
        ),
      ),
      child: Column(
        mainAxisSize: MainAxisSize.min,
        children: [
          // top menu
          const Padding(
            padding: menuHorizontalInset,
            child: SidebarTopMenu(),
          ),
          // user or workspace, setting
          Padding(
            padding: menuHorizontalInset,
<<<<<<< HEAD
            child: SidebarUser(user: widget.user, views: views),
=======
            child: FeatureFlag.collaborativeWorkspace.isOn
                ? SidebarWorkspace(userProfile: userProfile, views: views)
                : SidebarUser(userProfile: userProfile, views: views),
>>>>>>> 2af93a9b
          ),

          const VSpace(20),
          // scrollable document list
          Expanded(
            child: Padding(
              padding: menuHorizontalInset,
              child: SingleChildScrollView(
                controller: _scrollController,
                physics: const ClampingScrollPhysics(),
                child: SidebarFolder(
                  views: views,
                  favoriteViews: favoriteViews,
                  isHoverEnabled: !isScrolling,
                ),
              ),
            ),
          ),
          const VSpace(10),
          // trash
          const Padding(
            padding: menuHorizontalInset,
            child: SidebarTrashButton(),
          ),
          const VSpace(10),
          // new page button
          const SidebarNewPageButton(),
        ],
      ),
    );
  }

  void _onNotificationAction(
    BuildContext context,
    NotificationActionState state,
  ) {
    final action = state.action;
    if (action != null) {
      if (action.type == ActionType.openView) {
        final view =
            context.read<MenuBloc>().state.views.findView(action.objectId);

        if (view != null) {
          final Map<String, dynamic> arguments = {};

          final nodePath = action.arguments?[ActionArgumentKeys.nodePath];
          if (nodePath != null) {
            arguments[PluginArgumentKeys.selection] = Selection.collapsed(
              Position(path: [nodePath]),
            );
          }

          final rowId = action.arguments?[ActionArgumentKeys.rowId];
          if (rowId != null) {
            arguments[PluginArgumentKeys.rowId] = rowId;
          }

          context.read<TabsBloc>().openPlugin(view, arguments: arguments);
        }
      }
    }
  }
}<|MERGE_RESOLUTION|>--- conflicted
+++ resolved
@@ -1,11 +1,8 @@
-<<<<<<< HEAD
 import 'dart:async';
 
 import 'package:flutter/material.dart';
 
-=======
 import 'package:appflowy/shared/feature_flags.dart';
->>>>>>> 2af93a9b
 import 'package:appflowy/startup/startup.dart';
 import 'package:appflowy/workspace/application/favorite/favorite_bloc.dart';
 import 'package:appflowy/workspace/application/menu/menu_bloc.dart';
@@ -25,7 +22,6 @@
     show UserProfilePB;
 import 'package:appflowy_editor/appflowy_editor.dart';
 import 'package:flowy_infra_ui/widget/spacing.dart';
-import 'package:flutter/material.dart';
 import 'package:flutter_bloc/flutter_bloc.dart';
 
 /// Home Sidebar is the left side bar of the home page.
@@ -92,13 +88,8 @@
         ),
         BlocProvider(
           create: (_) => MenuBloc(
-<<<<<<< HEAD
-            user: widget.user,
+            user: widget.userProfile,
             workspaceId: widget.workspaceSetting.workspaceId,
-=======
-            user: userProfile,
-            workspaceId: workspaceSetting.workspaceId,
->>>>>>> 2af93a9b
           )..add(const MenuEvent.initial()),
         ),
       ],
@@ -156,13 +147,15 @@
           // user or workspace, setting
           Padding(
             padding: menuHorizontalInset,
-<<<<<<< HEAD
-            child: SidebarUser(user: widget.user, views: views),
-=======
             child: FeatureFlag.collaborativeWorkspace.isOn
-                ? SidebarWorkspace(userProfile: userProfile, views: views)
-                : SidebarUser(userProfile: userProfile, views: views),
->>>>>>> 2af93a9b
+                ? SidebarWorkspace(
+                    userProfile: widget.userProfile,
+                    views: views,
+                  )
+                : SidebarUser(
+                    userProfile: widget.userProfile,
+                    views: views,
+                  ),
           ),
 
           const VSpace(20),
