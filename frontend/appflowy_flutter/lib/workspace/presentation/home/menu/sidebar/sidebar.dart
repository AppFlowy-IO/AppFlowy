--- conflicted
+++ resolved
@@ -3,12 +3,7 @@
 import 'package:appflowy/workspace/application/menu/menu_bloc.dart';
 import 'package:appflowy/workspace/application/notifications/notification_action.dart';
 import 'package:appflowy/workspace/application/notifications/notification_action_bloc.dart';
-<<<<<<< HEAD
-import 'package:appflowy/workspace/application/menu/menu_bloc.dart';
 import 'package:appflowy/workspace/application/panes/panes_cubit/panes_cubit.dart';
-=======
-import 'package:appflowy/workspace/application/tabs/tabs_bloc.dart';
->>>>>>> 71f80be8
 import 'package:appflowy/workspace/application/view/view_ext.dart';
 import 'package:appflowy/workspace/presentation/home/menu/sidebar/sidebar_folder.dart';
 import 'package:appflowy/workspace/presentation/home/menu/sidebar/sidebar_new_page_button.dart';
@@ -59,36 +54,13 @@
           create: (_) => FavoriteBloc()..add(const FavoriteEvent.initial()),
         )
       ],
-<<<<<<< HEAD
-      child: BlocListener<MenuBloc, MenuState>(
-        listenWhen: (p, c) => p.plugin.id != c.plugin.id,
-        listener: (context, state) =>
-            context.read<PanesCubit>().openPlugin(plugin: state.plugin),
-        child: MultiBlocListener(
-          listeners: [
-            BlocListener<MenuBloc, MenuState>(
-              listenWhen: (p, c) => p.plugin.id != c.plugin.id,
-              listener: (context, state) =>
-                  context.read<PanesCubit>().openPlugin(plugin: state.plugin),
-            ),
-            BlocListener<NotificationActionBloc, NotificationActionState>(
-              listener: (context, state) {
-                final action = state.action;
-                if (action != null) {
-                  switch (action.type) {
-                    case ActionType.openView:
-                      final view =
-                          context.read<MenuBloc>().state.views.firstWhereOrNull(
-                                (view) => action.objectId == view.id,
-                              );
-=======
       child: MultiBlocListener(
         listeners: [
           BlocListener<MenuBloc, MenuState>(
             listenWhen: (p, c) =>
                 p.lastCreatedView?.id != c.lastCreatedView?.id,
-            listener: (context, state) => context.read<TabsBloc>().add(
-                  TabsEvent.openPlugin(plugin: state.lastCreatedView!.plugin()),
+            listener: (context, state) => context.read<PanesCubit>().openPlugin(
+                  plugin: state.lastCreatedView!.plugin(),
                 ),
           ),
           BlocListener<NotificationActionBloc, NotificationActionState>(
@@ -102,30 +74,28 @@
                         .state
                         .views
                         .firstWhereOrNull((view) => action.objectId == view.id);
->>>>>>> 71f80be8
 
-                      if (view != null) {
-                        context
-                            .read<PanesCubit>()
-                            .openPlugin(plugin: view.plugin());
-                      }
-                  }
+                    if (view != null) {
+                      context
+                          .read<PanesCubit>()
+                          .openPlugin(plugin: view.plugin());
+                    }
                 }
-              },
-            ),
-          ],
-          child: Builder(
-            builder: (context) {
-              final menuState = context.watch<MenuBloc>().state;
-              final favoriteState = context.watch<FavoriteBloc>().state;
-
-              return _buildSidebar(
-                context,
-                menuState.views,
-                favoriteState.views,
-              );
+              }
             },
           ),
+        ],
+        child: Builder(
+          builder: (context) {
+            final menuState = context.watch<MenuBloc>().state;
+            final favoriteState = context.watch<FavoriteBloc>().state;
+
+            return _buildSidebar(
+              context,
+              menuState.views,
+              favoriteState.views,
+            );
+          },
         ),
       ),
     );
