--- conflicted
+++ resolved
@@ -65,29 +65,7 @@
                 ),
           ),
           BlocListener<NotificationActionBloc, NotificationActionState>(
-<<<<<<< HEAD
-            listener: (context, state) {
-              final action = state.action;
-              if (action != null) {
-                switch (action.type) {
-                  case ActionType.openView:
-                    final view = context
-                        .read<MenuBloc>()
-                        .state
-                        .views
-                        .firstWhereOrNull((view) => action.objectId == view.id);
-
-                    if (view != null) {
-                      context
-                          .read<PanesBloc>()
-                          .add(OpenPluginInActivePane(plugin: view.plugin()));
-                    }
-                }
-              }
-            },
-=======
             listener: _onNotificationAction,
->>>>>>> 71c6beb8
           ),
         ],
         child: Builder(
@@ -164,7 +142,9 @@
             context.read<MenuBloc>().state.views.findView(action.objectId);
 
         if (view != null) {
-          context.read<TabsBloc>().openPlugin(view);
+          context
+              .read<PanesBloc>()
+              .add(OpenPluginInActivePane(plugin: view.plugin()));
 
           final nodePath =
               action.arguments?[ActionArgumentKeys.nodePath.name] as int?;
