import 'package:appflowy/generated/flowy_svgs.g.dart';
import 'package:appflowy/generated/locale_keys.g.dart';
import 'package:appflowy/plugins/document/presentation/more/cubit/document_appearance_cubit.dart';
import 'package:appflowy/startup/startup.dart';
import 'package:appflowy/workspace/application/menu/menu_user_bloc.dart';
import 'package:appflowy/workspace/application/settings/appearance/appearance_cubit.dart';
import 'package:appflowy/workspace/presentation/notifications/widgets/notification_button.dart';
import 'package:appflowy/workspace/presentation/settings/settings_dialog.dart';
import 'package:appflowy/workspace/presentation/widgets/scalable_flowy_svg.dart';
import 'package:appflowy/workspace/presentation/widgets/user_avatar.dart';
import 'package:appflowy_backend/log.dart';
import 'package:appflowy_backend/protobuf/flowy-folder/view.pb.dart';
import 'package:appflowy_backend/protobuf/flowy-user/protobuf.dart'
    show UserProfilePB;
import 'package:easy_localization/easy_localization.dart';
import 'package:flowy_infra_ui/style_widget/text.dart';
import 'package:flowy_infra_ui/widget/flowy_tooltip.dart';
import 'package:flowy_infra_ui/widget/spacing.dart';
import 'package:flutter/material.dart';
import 'package:flutter_bloc/flutter_bloc.dart';

class SidebarUser extends StatelessWidget {
  const SidebarUser({
    super.key,
    required this.user,
    required this.views,
  });

  final UserProfilePB user;
  final List<ViewPB> views;

  @override
  Widget build(BuildContext context) {
    final factor =
        context.watch<AppearanceSettingsCubit>().state.fontIconsSizeFactor;

    const tempOne = 1; // Delete this later
    return BlocProvider<MenuUserBloc>(
      create: (context) => MenuUserBloc(user)
        ..add(
          const MenuUserEvent.initial(),
        ),
      child: BlocBuilder<MenuUserBloc, MenuUserState>(
<<<<<<< HEAD
        builder: (context, state) {
          return Row(
            crossAxisAlignment: CrossAxisAlignment.center,
            children: [
              HSpace(0 + ((factor + tempOne - 1) * 10)),
              UserAvatar(
                iconUrl: state.userProfile.iconUrl,
                name: state.userProfile.name,
              ),
              HSpace(0 + ((factor + tempOne - 1) * 10)),
              Expanded(
                child: _buildUserName(context, state),
              ),
              UserSettingButton(userProfile: state.userProfile),
              HSpace(4 + ((factor + tempOne - 1) * 25)),
              NotificationButton(views: views),
            ],
          );
        },
=======
        builder: (context, state) => Row(
          children: [
            UserAvatar(
              iconUrl: state.userProfile.iconUrl,
              name: state.userProfile.name,
            ),
            const HSpace(4),
            Expanded(
              child: _buildUserName(context, state),
            ),
            UserSettingButton(userProfile: state.userProfile),
            const HSpace(4),
            NotificationButton(views: views),
          ],
        ),
>>>>>>> 0e3ffa8f
      ),
    );
  }

  Widget _buildUserName(BuildContext context, MenuUserState state) {
    final String name = _userName(state.userProfile);
    return FlowyText.medium(
      name,
      overflow: TextOverflow.ellipsis,
      color: Theme.of(context).colorScheme.tertiary,
    );
  }

  /// Return the user name, if the user name is empty, return the default user name.
  String _userName(UserProfilePB userProfile) {
    String name = userProfile.name;
    if (name.isEmpty) {
      name = LocaleKeys.defaultUsername.tr();
    }
    return name;
  }
}

class UserSettingButton extends StatelessWidget {
  const UserSettingButton({required this.userProfile, super.key});

  final UserProfilePB userProfile;

  @override
  Widget build(BuildContext context) {
    return FlowyTooltip(
      message: LocaleKeys.settings_menu_open.tr(),
      child: IconButton(
        onPressed: () {
          showDialog(
            context: context,
            builder: (dialogContext) {
              return BlocProvider<DocumentAppearanceCubit>.value(
                value: BlocProvider.of<DocumentAppearanceCubit>(dialogContext),
                child: SettingsDialog(
                  userProfile,
                  didLogout: () async {
                    // Pop the dialog using the dialog context
                    Navigator.of(dialogContext).pop();
                    await runAppFlowy();
                  },
                  dismissDialog: () {
                    if (Navigator.of(dialogContext).canPop()) {
                      Navigator.of(dialogContext).pop();
                    } else {
                      Log.warn("Can't pop dialog context");
                    }
                  },
                  restartApp: () async {
                    // Pop the dialog using the dialog context
                    Navigator.of(dialogContext).pop();
                    await runAppFlowy();
                  },
                ),
              );
            },
          );
        },
        icon: SizedBox.square(
          dimension: 20,
          child: ScalableFlowySvg(
            FlowySvgs.settings_m,
            color: Theme.of(context).colorScheme.tertiary,
          ),
        ),
      ),
    );
  }
}<|MERGE_RESOLUTION|>--- conflicted
+++ resolved
@@ -41,43 +41,22 @@
           const MenuUserEvent.initial(),
         ),
       child: BlocBuilder<MenuUserBloc, MenuUserState>(
-<<<<<<< HEAD
-        builder: (context, state) {
-          return Row(
-            crossAxisAlignment: CrossAxisAlignment.center,
-            children: [
-              HSpace(0 + ((factor + tempOne - 1) * 10)),
-              UserAvatar(
-                iconUrl: state.userProfile.iconUrl,
-                name: state.userProfile.name,
-              ),
-              HSpace(0 + ((factor + tempOne - 1) * 10)),
-              Expanded(
-                child: _buildUserName(context, state),
-              ),
-              UserSettingButton(userProfile: state.userProfile),
-              HSpace(4 + ((factor + tempOne - 1) * 25)),
-              NotificationButton(views: views),
-            ],
-          );
-        },
-=======
         builder: (context, state) => Row(
           children: [
+            HSpace(0 + ((factor + tempOne - 1) * 10)),
             UserAvatar(
               iconUrl: state.userProfile.iconUrl,
               name: state.userProfile.name,
             ),
-            const HSpace(4),
+            HSpace(4 + ((factor + tempOne - 1) * 10)),
             Expanded(
               child: _buildUserName(context, state),
             ),
             UserSettingButton(userProfile: state.userProfile),
-            const HSpace(4),
+            HSpace(4 + ((factor + tempOne - 1) * 25)),
             NotificationButton(views: views),
           ],
         ),
->>>>>>> 0e3ffa8f
       ),
     );
   }
