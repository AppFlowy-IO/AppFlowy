import 'package:flutter/cupertino.dart';
import 'package:flutter/material.dart';
import 'package:flutter/services.dart';

import 'package:appflowy/generated/flowy_svgs.g.dart';
import 'package:appflowy/generated/locale_keys.g.dart';
import 'package:appflowy/util/theme_extension.dart';
import 'package:appflowy/workspace/application/sidebar/folder/folder_bloc.dart';
import 'package:appflowy/workspace/application/sidebar/space/space_bloc.dart';
import 'package:appflowy/workspace/application/view/view_bloc.dart';
import 'package:appflowy/workspace/application/view/view_ext.dart';
import 'package:appflowy/workspace/presentation/home/home_sizes.dart';
import 'package:appflowy/workspace/presentation/home/menu/sidebar/space/sidebar_space_menu.dart';
import 'package:appflowy/workspace/presentation/home/menu/sidebar/space/space_icon.dart';
import 'package:appflowy/workspace/presentation/home/menu/view/view_item.dart';
import 'package:appflowy_backend/protobuf/flowy-folder/protobuf.dart';
import 'package:appflowy_backend/protobuf/flowy-folder/view.pb.dart';
import 'package:appflowy_editor/appflowy_editor.dart';
import 'package:appflowy_popover/appflowy_popover.dart';
import 'package:easy_localization/easy_localization.dart';
import 'package:flowy_infra_ui/flowy_infra_ui.dart';
import 'package:flowy_infra_ui/style_widget/decoration.dart';
import 'package:flowy_infra_ui/style_widget/hover.dart';
import 'package:flowy_infra_ui/widget/flowy_tooltip.dart';
import 'package:flutter_bloc/flutter_bloc.dart';

class SpacePermissionSwitch extends StatefulWidget {
  const SpacePermissionSwitch({
    super.key,
    required this.onPermissionChanged,
    this.spacePermission,
    this.showArrow = false,
  });

  final SpacePermission? spacePermission;
  final void Function(SpacePermission permission) onPermissionChanged;
  final bool showArrow;

  @override
  State<SpacePermissionSwitch> createState() => _SpacePermissionSwitchState();
}

class _SpacePermissionSwitchState extends State<SpacePermissionSwitch> {
  late SpacePermission spacePermission =
      widget.spacePermission ?? SpacePermission.publicToAll;
  final popoverController = PopoverController();

  @override
  Widget build(BuildContext context) {
    return Column(
      mainAxisSize: MainAxisSize.min,
      crossAxisAlignment: CrossAxisAlignment.start,
      children: [
        FlowyText.regular(
          LocaleKeys.space_permission.tr(),
          fontSize: 14.0,
          color: Theme.of(context).hintColor,
        ),
        const VSpace(6.0),
        AppFlowyPopover(
          controller: popoverController,
          direction: PopoverDirection.bottomWithCenterAligned,
          constraints: const BoxConstraints(maxWidth: 500),
          offset: const Offset(0, 4),
          margin: EdgeInsets.zero,
          decoration: FlowyDecoration.decoration(
            Theme.of(context).cardColor,
            Theme.of(context).colorScheme.shadow,
            borderRadius: 10,
          ),
          popupBuilder: (_) => _buildPermissionButtons(),
          child: DecoratedBox(
            decoration: ShapeDecoration(
              shape: RoundedRectangleBorder(
                side: BorderSide(color: Theme.of(context).colorScheme.outline),
                borderRadius: BorderRadius.circular(10),
              ),
            ),
            child: SpacePermissionButton(
              showArrow: true,
              permission: spacePermission,
            ),
          ),
        ),
      ],
    );
  }

  Widget _buildPermissionButtons() {
    return SizedBox(
      width: 452,
      child: Column(
        mainAxisSize: MainAxisSize.min,
        children: [
          SpacePermissionButton(
            permission: SpacePermission.publicToAll,
            onTap: () => _onPermissionChanged(SpacePermission.publicToAll),
          ),
          SpacePermissionButton(
            permission: SpacePermission.private,
            onTap: () => _onPermissionChanged(SpacePermission.private),
          ),
        ],
      ),
    );
  }

  void _onPermissionChanged(SpacePermission permission) {
    widget.onPermissionChanged(permission);

    setState(() {
      spacePermission = permission;
    });

    popoverController.close();
  }
}

class SpacePermissionButton extends StatelessWidget {
  const SpacePermissionButton({
    super.key,
    required this.permission,
    this.onTap,
    this.showArrow = false,
  });

  final SpacePermission permission;
  final VoidCallback? onTap;
  final bool showArrow;

  @override
  Widget build(BuildContext context) {
    final (title, desc, icon) = switch (permission) {
      SpacePermission.publicToAll => (
          LocaleKeys.space_publicPermission.tr(),
          LocaleKeys.space_publicPermissionDescription.tr(),
          FlowySvgs.space_permission_public_s
        ),
      SpacePermission.private => (
          LocaleKeys.space_privatePermission.tr(),
          LocaleKeys.space_privatePermissionDescription.tr(),
          FlowySvgs.space_permission_private_s
        ),
    };

    return FlowyButton(
      margin: const EdgeInsets.symmetric(horizontal: 14.0, vertical: 12.0),
      radius: BorderRadius.circular(10),
      iconPadding: 16.0,
      leftIcon: FlowySvg(icon),
      rightIcon: showArrow
          ? const FlowySvg(FlowySvgs.space_permission_dropdown_s)
          : null,
      text: Column(
        crossAxisAlignment: CrossAxisAlignment.start,
        children: [
          FlowyText.regular(title),
          const VSpace(4.0),
          FlowyText.regular(
            desc,
            fontSize: 12.0,
            color: Theme.of(context).hintColor,
          ),
        ],
      ),
      onTap: onTap,
    );
  }
}

class SpaceCancelOrConfirmButton extends StatelessWidget {
  const SpaceCancelOrConfirmButton({
    super.key,
    required this.onCancel,
    required this.onConfirm,
    required this.confirmButtonName,
    this.confirmButtonColor,
  });

  final VoidCallback onCancel;
  final VoidCallback onConfirm;
  final String confirmButtonName;
  final Color? confirmButtonColor;

  @override
  Widget build(BuildContext context) {
    return Row(
      mainAxisAlignment: MainAxisAlignment.end,
      children: [
        DecoratedBox(
          decoration: ShapeDecoration(
            shape: RoundedRectangleBorder(
              side: const BorderSide(color: Color(0x1E14171B)),
              borderRadius: BorderRadius.circular(8),
            ),
          ),
          child: FlowyButton(
            useIntrinsicWidth: true,
            margin: const EdgeInsets.symmetric(horizontal: 16.0, vertical: 9.0),
            text: FlowyText.regular(LocaleKeys.button_cancel.tr()),
            onTap: onCancel,
          ),
        ),
        const HSpace(12.0),
        DecoratedBox(
          decoration: ShapeDecoration(
            color: confirmButtonColor ?? Theme.of(context).colorScheme.primary,
            shape: RoundedRectangleBorder(
              borderRadius: BorderRadius.circular(8),
            ),
          ),
          child: FlowyButton(
            useIntrinsicWidth: true,
            margin: const EdgeInsets.symmetric(horizontal: 16.0, vertical: 9.0),
            radius: BorderRadius.circular(8),
            text: FlowyText.regular(
              confirmButtonName,
              color: Colors.white,
            ),
            onTap: onConfirm,
          ),
        ),
      ],
    );
  }
}

class SpaceOkButton extends StatelessWidget {
  const SpaceOkButton({
    super.key,
    required this.onConfirm,
    required this.confirmButtonName,
    this.confirmButtonColor,
  });

  final VoidCallback onConfirm;
  final String confirmButtonName;
  final Color? confirmButtonColor;

  @override
  Widget build(BuildContext context) {
    return Row(
      mainAxisAlignment: MainAxisAlignment.end,
      children: [
        DecoratedBox(
          decoration: ShapeDecoration(
            color: confirmButtonColor ?? Theme.of(context).colorScheme.primary,
            shape: RoundedRectangleBorder(
              borderRadius: BorderRadius.circular(8),
            ),
          ),
          child: FlowyButton(
            useIntrinsicWidth: true,
            margin: const EdgeInsets.symmetric(horizontal: 16.0, vertical: 9.0),
            radius: BorderRadius.circular(8),
            text: FlowyText.regular(
              confirmButtonName,
              color: Colors.white,
            ),
            onTap: onConfirm,
          ),
        ),
      ],
    );
  }
}

enum ConfirmPopupStyle {
  onlyOk,
  cancelAndOk,
}

class ConfirmPopupColor {
  static Color titleColor(BuildContext context) {
    if (Theme.of(context).isLightMode) {
      return const Color(0xFF171717).withOpacity(0.8);
    }
    return const Color(0xFFffffff).withOpacity(0.8);
  }

  static Color descriptionColor(BuildContext context) {
    if (Theme.of(context).isLightMode) {
      return const Color(0xFF171717).withOpacity(0.8);
    }
    return const Color(0xFFffffff).withOpacity(0.72);
  }
}

class ConfirmPopup extends StatefulWidget {
  const ConfirmPopup({
    super.key,
    this.style = ConfirmPopupStyle.cancelAndOk,
    required this.title,
    required this.description,
    required this.onConfirm,
    this.confirmLabel,
<<<<<<< HEAD
=======
    this.confirmButtonColor,
>>>>>>> 44d8def3
  });

  final String title;
  final String description;
  final VoidCallback onConfirm;
  final String? confirmLabel;
  final Color? confirmButtonColor;
  final ConfirmPopupStyle style;

  /// The label of the confirm button.
  ///
  /// Defaults to 'Delete' for [ConfirmPopupStyle.cancelAndOk] style.
  /// Defaults to 'Ok' for [ConfirmPopupStyle.onlyOk] style.
  ///
  final String? confirmLabel;

  @override
  State<ConfirmPopup> createState() => _ConfirmPopupState();
}

class _ConfirmPopupState extends State<ConfirmPopup> {
  final focusNode = FocusNode();

  @override
  Widget build(BuildContext context) {
    return KeyboardListener(
      focusNode: focusNode,
      autofocus: true,
      onKeyEvent: (event) {
        if (event is KeyDownEvent &&
            event.logicalKey == LogicalKeyboardKey.escape) {
          Navigator.of(context).pop();
        }
      },
      child: Padding(
        padding: const EdgeInsets.symmetric(
          vertical: 20.0,
          horizontal: 20.0,
        ),
        child: Column(
          mainAxisSize: MainAxisSize.min,
          crossAxisAlignment: CrossAxisAlignment.start,
          children: [
            _buildTitle(),
            const VSpace(6.0),
            _buildDescription(),
            const VSpace(20.0),
            _buildStyledButton(context),
          ],
        ),
      ),
    );
  }

  Widget _buildTitle() {
    return Row(
      children: [
        Expanded(
          child: FlowyText(
            widget.title,
            fontSize: 14.0,
            overflow: TextOverflow.ellipsis,
            color: ConfirmPopupColor.titleColor(context),
          ),
        ),
        const HSpace(6.0),
        FlowyButton(
          useIntrinsicWidth: true,
          text: const FlowySvg(FlowySvgs.upgrade_close_s),
          onTap: () => Navigator.of(context).pop(),
        ),
      ],
    );
  }

  Widget _buildDescription() {
    return FlowyText.regular(
      widget.description,
      fontSize: 12.0,
      color: ConfirmPopupColor.descriptionColor(context),
      maxLines: 3,
      lineHeight: 1.4,
    );
  }

  Widget _buildStyledButton(BuildContext context) {
    switch (widget.style) {
      case ConfirmPopupStyle.onlyOk:
        return SpaceOkButton(
          onConfirm: () {
            widget.onConfirm();
            Navigator.of(context).pop();
          },
          confirmButtonName: widget.confirmLabel ?? LocaleKeys.button_ok.tr(),
<<<<<<< HEAD
          confirmButtonColor: Theme.of(context).colorScheme.primary,
=======
          confirmButtonColor: widget.confirmButtonColor ??
              Theme.of(context).colorScheme.primary,
>>>>>>> 44d8def3
        );
      case ConfirmPopupStyle.cancelAndOk:
        return SpaceCancelOrConfirmButton(
          onCancel: () => Navigator.of(context).pop(),
          onConfirm: () {
            widget.onConfirm();
            Navigator.of(context).pop();
          },
          confirmButtonName:
              widget.confirmLabel ?? LocaleKeys.space_delete.tr(),
<<<<<<< HEAD
          confirmButtonColor: Theme.of(context).colorScheme.error,
=======
          confirmButtonColor:
              widget.confirmButtonColor ?? Theme.of(context).colorScheme.error,
>>>>>>> 44d8def3
        );
    }
  }
}

class SpacePopup extends StatelessWidget {
  const SpacePopup({
    super.key,
    this.height,
    this.useIntrinsicWidth = true,
    this.expand = false,
    required this.showCreateButton,
    required this.child,
  });

  final bool showCreateButton;
  final bool useIntrinsicWidth;
  final bool expand;
  final double? height;
  final Widget child;

  @override
  Widget build(BuildContext context) {
    return SizedBox(
      height: height ?? HomeSizes.workspaceSectionHeight,
      child: AppFlowyPopover(
        constraints: const BoxConstraints(maxWidth: 260),
        direction: PopoverDirection.bottomWithLeftAligned,
        clickHandler: PopoverClickHandler.gestureDetector,
        offset: const Offset(0, 4),
        popupBuilder: (_) => BlocProvider.value(
          value: context.read<SpaceBloc>(),
          child: SidebarSpaceMenu(
            showCreateButton: showCreateButton,
          ),
        ),
        child: FlowyButton(
          useIntrinsicWidth: useIntrinsicWidth,
          expand: expand,
          margin: const EdgeInsets.only(left: 3.0, right: 4.0),
          iconPadding: 10.0,
          text: child,
        ),
      ),
    );
  }
}

class CurrentSpace extends StatelessWidget {
  const CurrentSpace({
    super.key,
    this.onTapBlankArea,
    required this.space,
  });

  final ViewPB space;
  final VoidCallback? onTapBlankArea;

  @override
  Widget build(BuildContext context) {
    final child = FlowyTooltip(
      message: LocaleKeys.space_switchSpace.tr(),
      child: Row(
        mainAxisSize: MainAxisSize.min,
        children: [
          SpaceIcon(
            dimension: 20,
            space: space,
            cornerRadius: 6.0,
          ),
          const HSpace(10),
          Flexible(
            child: FlowyText.medium(
              space.name,
              fontSize: 14.0,
              overflow: TextOverflow.ellipsis,
            ),
          ),
          const HSpace(4.0),
          FlowySvg(
            context.read<SpaceBloc>().state.isExpanded
                ? FlowySvgs.workspace_drop_down_menu_show_s
                : FlowySvgs.workspace_drop_down_menu_hide_s,
          ),
        ],
      ),
    );

    if (onTapBlankArea != null) {
      return Row(
        children: [
          Expanded(
            flex: 2,
            child: FlowyHover(
              child: Padding(
                padding: const EdgeInsets.all(2.0),
                child: child,
              ),
            ),
          ),
          Expanded(
            child: FlowyTooltip(
              message: LocaleKeys.space_movePageToSpace.tr(),
              child: GestureDetector(
                onTap: onTapBlankArea,
              ),
            ),
          ),
        ],
      );
    }

    return child;
  }
}

class SpacePages extends StatelessWidget {
  const SpacePages({
    super.key,
    required this.space,
    required this.isHovered,
    required this.isExpandedNotifier,
    required this.onSelected,
    this.rightIconsBuilder,
    this.disableSelectedStatus = false,
    this.onTertiarySelected,
    this.shouldIgnoreView,
  });

  final ViewPB space;
  final ValueNotifier<bool> isHovered;
  final PropertyValueNotifier<bool> isExpandedNotifier;
  final bool disableSelectedStatus;
  final ViewItemRightIconsBuilder? rightIconsBuilder;
  final ViewItemOnSelected onSelected;
  final ViewItemOnSelected? onTertiarySelected;
  final bool Function(ViewPB view)? shouldIgnoreView;

  @override
  Widget build(BuildContext context) {
    return BlocProvider(
      create: (context) =>
          ViewBloc(view: space)..add(const ViewEvent.initial()),
      child: BlocBuilder<ViewBloc, ViewState>(
        builder: (context, state) {
          // filter the child views that should be ignored
          var childViews = state.view.childViews;
          if (shouldIgnoreView != null) {
            childViews = childViews
                .where((childView) => !shouldIgnoreView!(childView))
                .toList();
          }
          return Column(
            mainAxisSize: MainAxisSize.min,
            children: childViews
                .map(
                  (view) => ViewItem(
                    key: ValueKey('${space.id} ${view.id}'),
                    spaceType:
                        space.spacePermission == SpacePermission.publicToAll
                            ? FolderSpaceType.public
                            : FolderSpaceType.private,
                    isFirstChild: view.id == childViews.first.id,
                    view: view,
                    level: 0,
                    leftPadding: HomeSpaceViewSizes.leftPadding,
                    isFeedback: false,
                    isHovered: isHovered,
                    disableSelectedStatus: disableSelectedStatus,
                    isExpandedNotifier: isExpandedNotifier,
                    rightIconsBuilder: rightIconsBuilder,
                    onSelected: onSelected,
                    onTertiarySelected: onTertiarySelected,
                    shouldIgnoreView: shouldIgnoreView,
                  ),
                )
                .toList(),
          );
        },
      ),
    );
  }
}

class SpaceSearchField extends StatefulWidget {
  const SpaceSearchField({
    super.key,
    required this.width,
    required this.onSearch,
  });

  final double width;
  final void Function(BuildContext context, String text) onSearch;

  @override
  State<SpaceSearchField> createState() => _SpaceSearchFieldState();
}

class _SpaceSearchFieldState extends State<SpaceSearchField> {
  final focusNode = FocusNode();

  @override
  void initState() {
    super.initState();
    focusNode.requestFocus();
  }

  @override
  void dispose() {
    focusNode.dispose();
    super.dispose();
  }

  @override
  Widget build(BuildContext context) {
    return Container(
      height: 30,
      width: widget.width,
      clipBehavior: Clip.antiAlias,
      decoration: ShapeDecoration(
        shape: RoundedRectangleBorder(
          side: const BorderSide(
            width: 1.20,
            strokeAlign: BorderSide.strokeAlignOutside,
            color: Color(0xFF00BCF0),
          ),
          borderRadius: BorderRadius.circular(8),
        ),
      ),
      child: CupertinoSearchTextField(
        onChanged: (text) => widget.onSearch(context, text),
        padding: EdgeInsets.zero,
        focusNode: focusNode,
        placeholder: LocaleKeys.search_label.tr(),
        prefixIcon: const FlowySvg(FlowySvgs.magnifier_s),
        prefixInsets: const EdgeInsets.only(left: 12.0, right: 8.0),
        suffixIcon: const Icon(Icons.close),
        suffixInsets: const EdgeInsets.only(right: 8.0),
        itemSize: 16.0,
        decoration: const BoxDecoration(
          color: Colors.transparent,
        ),
        placeholderStyle: Theme.of(context).textTheme.bodyMedium?.copyWith(
              color: Theme.of(context).hintColor,
              fontWeight: FontWeight.w400,
            ),
        style: Theme.of(context).textTheme.bodyMedium?.copyWith(
              fontWeight: FontWeight.w400,
            ),
      ),
    );
  }
}<|MERGE_RESOLUTION|>--- conflicted
+++ resolved
@@ -1,7 +1,3 @@
-import 'package:flutter/cupertino.dart';
-import 'package:flutter/material.dart';
-import 'package:flutter/services.dart';
-
 import 'package:appflowy/generated/flowy_svgs.g.dart';
 import 'package:appflowy/generated/locale_keys.g.dart';
 import 'package:appflowy/util/theme_extension.dart';
@@ -22,6 +18,9 @@
 import 'package:flowy_infra_ui/style_widget/decoration.dart';
 import 'package:flowy_infra_ui/style_widget/hover.dart';
 import 'package:flowy_infra_ui/widget/flowy_tooltip.dart';
+import 'package:flutter/cupertino.dart';
+import 'package:flutter/material.dart';
+import 'package:flutter/services.dart';
 import 'package:flutter_bloc/flutter_bloc.dart';
 
 class SpacePermissionSwitch extends StatefulWidget {
@@ -294,16 +293,12 @@
     required this.description,
     required this.onConfirm,
     this.confirmLabel,
-<<<<<<< HEAD
-=======
     this.confirmButtonColor,
->>>>>>> 44d8def3
   });
 
   final String title;
   final String description;
   final VoidCallback onConfirm;
-  final String? confirmLabel;
   final Color? confirmButtonColor;
   final ConfirmPopupStyle style;
 
@@ -392,12 +387,8 @@
             Navigator.of(context).pop();
           },
           confirmButtonName: widget.confirmLabel ?? LocaleKeys.button_ok.tr(),
-<<<<<<< HEAD
-          confirmButtonColor: Theme.of(context).colorScheme.primary,
-=======
           confirmButtonColor: widget.confirmButtonColor ??
               Theme.of(context).colorScheme.primary,
->>>>>>> 44d8def3
         );
       case ConfirmPopupStyle.cancelAndOk:
         return SpaceCancelOrConfirmButton(
@@ -408,12 +399,8 @@
           },
           confirmButtonName:
               widget.confirmLabel ?? LocaleKeys.space_delete.tr(),
-<<<<<<< HEAD
-          confirmButtonColor: Theme.of(context).colorScheme.error,
-=======
           confirmButtonColor:
               widget.confirmButtonColor ?? Theme.of(context).colorScheme.error,
->>>>>>> 44d8def3
         );
     }
   }
