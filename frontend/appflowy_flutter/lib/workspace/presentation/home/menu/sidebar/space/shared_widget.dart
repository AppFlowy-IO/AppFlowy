--- conflicted
+++ resolved
@@ -279,23 +279,17 @@
 class SpacePopup extends StatelessWidget {
   const SpacePopup({
     super.key,
-<<<<<<< HEAD
     this.height,
     this.useIntrinsicWidth = true,
     this.expand = false,
+    required this.showCreateButton,
     required this.child,
   });
 
+  final bool showCreateButton;
   final bool useIntrinsicWidth;
   final bool expand;
   final double? height;
-=======
-    required this.showCreateButton,
-    required this.child,
-  });
-
-  final bool showCreateButton;
->>>>>>> 2b8dca20
   final Widget child;
 
   @override
@@ -347,7 +341,6 @@
             space: space,
             cornerRadius: 6.0,
           ),
-<<<<<<< HEAD
           const HSpace(10),
           Flexible(
             child: FlowyText.medium(
@@ -357,21 +350,13 @@
             ),
           ),
           const HSpace(4.0),
-          const FlowySvg(
-            FlowySvgs.workspace_drop_down_menu_show_s,
+          FlowySvg(
+            context.read<SpaceBloc>().state.isExpanded
+                ? FlowySvgs.workspace_drop_down_menu_show_s
+                : FlowySvgs.workspace_drop_down_menu_hide_s,
           ),
         ],
       ),
-=======
-        ),
-        const HSpace(4.0),
-        FlowySvg(
-          context.read<SpaceBloc>().state.isExpanded
-              ? FlowySvgs.workspace_drop_down_menu_show_s
-              : FlowySvgs.workspace_drop_down_menu_hide_s,
-        ),
-      ],
->>>>>>> 2b8dca20
     );
 
     if (onTapBlankArea != null) {
