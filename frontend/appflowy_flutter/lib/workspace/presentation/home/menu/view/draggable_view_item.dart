import 'package:appflowy/workspace/application/view/view_bloc.dart';
import 'package:appflowy/workspace/application/view/view_ext.dart';
<<<<<<< HEAD
import 'package:appflowy/workspace/presentation/home/home_draggables.dart';
import 'package:appflowy/workspace/presentation/widgets/draggable_item/combined_draggable_item.dart';
import 'package:appflowy_backend/protobuf/flowy-folder2/view.pb.dart';
=======
import 'package:appflowy/workspace/presentation/widgets/draggable_item/draggable_item.dart';
import 'package:appflowy_backend/protobuf/flowy-folder/view.pb.dart';
import 'package:appflowy_editor/appflowy_editor.dart' hide Log;
>>>>>>> 1fadb153
import 'package:flutter/material.dart';
import 'package:flutter/services.dart';
import 'package:flutter_bloc/flutter_bloc.dart';

enum DraggableHoverPosition { none, top, center, bottom }

class DraggableViewItem extends StatefulWidget {
  DraggableViewItem({
    super.key,
    required ViewPB view,
    required this.child,
    this.feedback,
    this.isFirstChild = false,
    this.centerHighlightColor,
    this.topHighlightColor,
    this.bottomHighlightColor,
    this.onDragging,
  }) : view = CrossDraggablesEntity(draggable: view);

  final CrossDraggablesEntity view;
  final Widget child;
  final WidgetBuilder? feedback;
  final bool isFirstChild;
  final Color? centerHighlightColor;
  final Color? topHighlightColor;
  final Color? bottomHighlightColor;
  final void Function(bool isDragging)? onDragging;

  @override
  State<DraggableViewItem> createState() => _DraggableViewItemState();
}

class _DraggableViewItemState extends State<DraggableViewItem> {
  DraggableHoverPosition position = DraggableHoverPosition.none;

  final _dividerHeight = 2.0;

  @override
  Widget build(BuildContext context) {
    // add top border if the draggable item is on the top of the list
    // highlight the draggable item if the draggable item is on the center
    // add bottom border if the draggable item is on the bottom of the list
    final child = PlatformExtension.isMobile
        ? _buildMobileDraggableItem()
        : _buildDesktopDraggableItem();

    return CombinedDraggableItem<CrossDraggablesEntity>(
      data: widget.view,
      onDragging: widget.onDragging,
      onWillAcceptWithDetails: (data) => true,
      onMove: (data) {
        if (data.data.crossDraggableType == CrossDraggableType.view) {
          final view = data.data.draggable as ViewPB;
          final renderBox = context.findRenderObject() as RenderBox;
          final offset = renderBox.globalToLocal(data.offset);
          final position = _computeHoverPosition(offset, renderBox.size);
          if (!_shouldAccept(view, position)) {
            return;
          }
          setState(() => this.position = position);
        }
<<<<<<< HEAD
      },
      onLeave: (_) => _updatePosition(DraggableHoverPosition.none),
      onAccept: (data) {
        if (data.crossDraggableType == CrossDraggableType.view) {
          final from = data.draggable as ViewPB;
          _move(from, widget.view.draggable as ViewPB);
          setState(() => position = DraggableHoverPosition.none);
        }
=======
        _updatePosition(position);
      },
      onLeave: (_) => _updatePosition(
        DraggableHoverPosition.none,
      ),
      onAcceptWithDetails: (details) {
        final data = details.data;
        _move(
          data,
          widget.view,
        );
        _updatePosition(
          DraggableHoverPosition.none,
        );
>>>>>>> 1fadb153
      },
      feedback: IntrinsicWidth(
        child: Opacity(
          opacity: 0.5,
          child: widget.feedback?.call(context) ?? child,
        ),
      ),
      child: child,
    );
  }

  Widget _buildDesktopDraggableItem() {
    return Column(
      mainAxisSize: MainAxisSize.min,
      children: [
        // only show the top border when the draggable item is the first child
        if (widget.isFirstChild)
          Divider(
            height: _dividerHeight,
            thickness: _dividerHeight,
            color: position == DraggableHoverPosition.top
                ? widget.topHighlightColor ??
                    Theme.of(context).colorScheme.secondary
                : Colors.transparent,
          ),
        DecoratedBox(
          decoration: BoxDecoration(
            borderRadius: BorderRadius.circular(6.0),
            color: position == DraggableHoverPosition.center
                ? widget.centerHighlightColor ??
                    Theme.of(context).colorScheme.secondary.withOpacity(0.5)
                : Colors.transparent,
          ),
          child: widget.child,
        ),
        Divider(
          height: _dividerHeight,
          thickness: _dividerHeight,
          color: position == DraggableHoverPosition.bottom
              ? widget.bottomHighlightColor ??
                  Theme.of(context).colorScheme.secondary
              : Colors.transparent,
        ),
      ],
    );
  }

  Widget _buildMobileDraggableItem() {
    return Stack(
      children: [
        if (widget.isFirstChild)
          Positioned(
            top: 0,
            left: 0,
            right: 0,
            height: _dividerHeight,
            child: Divider(
              height: _dividerHeight,
              thickness: _dividerHeight,
              color: position == DraggableHoverPosition.top
                  ? widget.topHighlightColor ??
                      Theme.of(context).colorScheme.secondary
                  : Colors.transparent,
            ),
          ),
        DecoratedBox(
          decoration: BoxDecoration(
            borderRadius: BorderRadius.circular(4.0),
            color: position == DraggableHoverPosition.center
                ? widget.centerHighlightColor ??
                    Theme.of(context).colorScheme.secondary.withOpacity(0.5)
                : Colors.transparent,
          ),
          child: widget.child,
        ),
        Positioned(
          bottom: 0,
          left: 0,
          right: 0,
          height: _dividerHeight,
          child: Divider(
            height: _dividerHeight,
            thickness: _dividerHeight,
            color: position == DraggableHoverPosition.bottom
                ? widget.bottomHighlightColor ??
                    Theme.of(context).colorScheme.secondary
                : Colors.transparent,
          ),
        ),
      ],
    );
  }

  void _updatePosition(DraggableHoverPosition position) {
    if (PlatformExtension.isMobile && position != this.position) {
      HapticFeedback.mediumImpact();
    }
    setState(() => this.position = position);
  }

  void _move(ViewPB from, ViewPB to) {
    if (position == DraggableHoverPosition.center &&
        to.layout != ViewLayoutPB.Document) {
      // not support moving into a database
      return;
    }

    switch (position) {
      case DraggableHoverPosition.top:
        context
            .read<ViewBloc>()
            .add(ViewEvent.move(from, to.parentViewId, null));
        break;
      case DraggableHoverPosition.bottom:
        context
            .read<ViewBloc>()
            .add(ViewEvent.move(from, to.parentViewId, to.id));
        break;
      case DraggableHoverPosition.center:
        context
            .read<ViewBloc>()
            .add(ViewEvent.move(from, to.id, to.childViews.lastOrNull?.id));
        break;
      case DraggableHoverPosition.none:
        break;
    }
  }

  DraggableHoverPosition _computeHoverPosition(Offset offset, Size size) {
    final threshold = size.height / 5.0;
    if (widget.isFirstChild && offset.dy < -5.0) {
      return DraggableHoverPosition.top;
    }

    if (offset.dy > threshold) {
      return DraggableHoverPosition.bottom;
    }

    return DraggableHoverPosition.center;
  }

  bool _shouldAccept(ViewPB data, DraggableHoverPosition position) {
    final view = widget.view.draggable as ViewPB;
    // could not move the view to a database
    if (view.layout.isDatabaseView &&
        position == DraggableHoverPosition.center) {
      return false;
    }

    // ignore moving the view to itself
    if (data.id == view.id) {
      return false;
    }

    // ignore moving the view to its child view
    if (data.containsView(view)) {
      return false;
    }

    return true;
  }
}

extension on ViewPB {
  bool containsView(ViewPB view) {
    if (id == view.id) {
      return true;
    }

    return childViews.any((v) => v.containsView(view));
  }
}<|MERGE_RESOLUTION|>--- conflicted
+++ resolved
@@ -1,14 +1,10 @@
 import 'package:appflowy/workspace/application/view/view_bloc.dart';
 import 'package:appflowy/workspace/application/view/view_ext.dart';
-<<<<<<< HEAD
 import 'package:appflowy/workspace/presentation/home/home_draggables.dart';
 import 'package:appflowy/workspace/presentation/widgets/draggable_item/combined_draggable_item.dart';
-import 'package:appflowy_backend/protobuf/flowy-folder2/view.pb.dart';
-=======
 import 'package:appflowy/workspace/presentation/widgets/draggable_item/draggable_item.dart';
 import 'package:appflowy_backend/protobuf/flowy-folder/view.pb.dart';
 import 'package:appflowy_editor/appflowy_editor.dart' hide Log;
->>>>>>> 1fadb153
 import 'package:flutter/material.dart';
 import 'package:flutter/services.dart';
 import 'package:flutter_bloc/flutter_bloc.dart';
@@ -51,9 +47,7 @@
     // add top border if the draggable item is on the top of the list
     // highlight the draggable item if the draggable item is on the center
     // add bottom border if the draggable item is on the bottom of the list
-    final child = PlatformExtension.isMobile
-        ? _buildMobileDraggableItem()
-        : _buildDesktopDraggableItem();
+    final child = PlatformExtension.isMobile ? _buildMobileDraggableItem() : _buildDesktopDraggableItem();
 
     return CombinedDraggableItem<CrossDraggablesEntity>(
       data: widget.view,
@@ -70,31 +64,21 @@
           }
           setState(() => this.position = position);
         }
-<<<<<<< HEAD
-      },
-      onLeave: (_) => _updatePosition(DraggableHoverPosition.none),
-      onAccept: (data) {
-        if (data.crossDraggableType == CrossDraggableType.view) {
-          final from = data.draggable as ViewPB;
-          _move(from, widget.view.draggable as ViewPB);
-          setState(() => position = DraggableHoverPosition.none);
-        }
-=======
-        _updatePosition(position);
       },
       onLeave: (_) => _updatePosition(
         DraggableHoverPosition.none,
       ),
-      onAcceptWithDetails: (details) {
-        final data = details.data;
-        _move(
-          data,
-          widget.view,
-        );
-        _updatePosition(
-          DraggableHoverPosition.none,
-        );
->>>>>>> 1fadb153
+      onAcceptWithDetails: (data) {
+        if (data.crossDraggableType == CrossDraggableType.view) {
+          final from = data.draggable as ViewPB;
+          _move(
+            from,
+            widget.view.draggable as ViewPB,
+          );
+          setState(
+            () => position = DraggableHoverPosition.none,
+          );
+        }
       },
       feedback: IntrinsicWidth(
         child: Opacity(
@@ -116,16 +100,14 @@
             height: _dividerHeight,
             thickness: _dividerHeight,
             color: position == DraggableHoverPosition.top
-                ? widget.topHighlightColor ??
-                    Theme.of(context).colorScheme.secondary
+                ? widget.topHighlightColor ?? Theme.of(context).colorScheme.secondary
                 : Colors.transparent,
           ),
         DecoratedBox(
           decoration: BoxDecoration(
             borderRadius: BorderRadius.circular(6.0),
             color: position == DraggableHoverPosition.center
-                ? widget.centerHighlightColor ??
-                    Theme.of(context).colorScheme.secondary.withOpacity(0.5)
+                ? widget.centerHighlightColor ?? Theme.of(context).colorScheme.secondary.withOpacity(0.5)
                 : Colors.transparent,
           ),
           child: widget.child,
@@ -134,8 +116,7 @@
           height: _dividerHeight,
           thickness: _dividerHeight,
           color: position == DraggableHoverPosition.bottom
-              ? widget.bottomHighlightColor ??
-                  Theme.of(context).colorScheme.secondary
+              ? widget.bottomHighlightColor ?? Theme.of(context).colorScheme.secondary
               : Colors.transparent,
         ),
       ],
@@ -155,8 +136,7 @@
               height: _dividerHeight,
               thickness: _dividerHeight,
               color: position == DraggableHoverPosition.top
-                  ? widget.topHighlightColor ??
-                      Theme.of(context).colorScheme.secondary
+                  ? widget.topHighlightColor ?? Theme.of(context).colorScheme.secondary
                   : Colors.transparent,
             ),
           ),
@@ -164,8 +144,7 @@
           decoration: BoxDecoration(
             borderRadius: BorderRadius.circular(4.0),
             color: position == DraggableHoverPosition.center
-                ? widget.centerHighlightColor ??
-                    Theme.of(context).colorScheme.secondary.withOpacity(0.5)
+                ? widget.centerHighlightColor ?? Theme.of(context).colorScheme.secondary.withOpacity(0.5)
                 : Colors.transparent,
           ),
           child: widget.child,
@@ -179,8 +158,7 @@
             height: _dividerHeight,
             thickness: _dividerHeight,
             color: position == DraggableHoverPosition.bottom
-                ? widget.bottomHighlightColor ??
-                    Theme.of(context).colorScheme.secondary
+                ? widget.bottomHighlightColor ?? Theme.of(context).colorScheme.secondary
                 : Colors.transparent,
           ),
         ),
@@ -196,27 +174,20 @@
   }
 
   void _move(ViewPB from, ViewPB to) {
-    if (position == DraggableHoverPosition.center &&
-        to.layout != ViewLayoutPB.Document) {
+    if (position == DraggableHoverPosition.center && to.layout != ViewLayoutPB.Document) {
       // not support moving into a database
       return;
     }
 
     switch (position) {
       case DraggableHoverPosition.top:
-        context
-            .read<ViewBloc>()
-            .add(ViewEvent.move(from, to.parentViewId, null));
+        context.read<ViewBloc>().add(ViewEvent.move(from, to.parentViewId, null));
         break;
       case DraggableHoverPosition.bottom:
-        context
-            .read<ViewBloc>()
-            .add(ViewEvent.move(from, to.parentViewId, to.id));
+        context.read<ViewBloc>().add(ViewEvent.move(from, to.parentViewId, to.id));
         break;
       case DraggableHoverPosition.center:
-        context
-            .read<ViewBloc>()
-            .add(ViewEvent.move(from, to.id, to.childViews.lastOrNull?.id));
+        context.read<ViewBloc>().add(ViewEvent.move(from, to.id, to.childViews.lastOrNull?.id));
         break;
       case DraggableHoverPosition.none:
         break;
@@ -239,8 +210,7 @@
   bool _shouldAccept(ViewPB data, DraggableHoverPosition position) {
     final view = widget.view.draggable as ViewPB;
     // could not move the view to a database
-    if (view.layout.isDatabaseView &&
-        position == DraggableHoverPosition.center) {
+    if (view.layout.isDatabaseView && position == DraggableHoverPosition.center) {
       return false;
     }
 
