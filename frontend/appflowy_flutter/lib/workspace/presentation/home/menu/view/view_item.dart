--- conflicted
+++ resolved
@@ -92,13 +92,8 @@
   });
 
   final ViewPB view;
-<<<<<<< HEAD
   final List<ViewPB> childViews;
-  final ViewItemCategoryType categoryType;
-=======
-
   final SidebarFolderCategoryType categoryType;
->>>>>>> 8ec196be
 
   final bool isDraggable;
   final bool isExpanded;
