--- conflicted
+++ resolved
@@ -1,5 +1,3 @@
-import 'package:flutter/material.dart';
-
 import 'package:appflowy/generated/flowy_svgs.g.dart';
 import 'package:appflowy/generated/locale_keys.g.dart';
 import 'package:appflowy/plugins/base/emoji/emoji_text.dart';
@@ -8,11 +6,7 @@
 import 'package:appflowy/workspace/application/favorite/favorite_bloc.dart';
 import 'package:appflowy/workspace/application/panes/panes_bloc/panes_bloc.dart';
 import 'package:appflowy/workspace/application/sidebar/folder/folder_bloc.dart';
-<<<<<<< HEAD
-=======
 import 'package:appflowy/workspace/application/sidebar/rename_view/rename_view_bloc.dart';
-import 'package:appflowy/workspace/application/tabs/tabs_bloc.dart';
->>>>>>> 1fadb153
 import 'package:appflowy/workspace/application/view/prelude.dart';
 import 'package:appflowy/workspace/application/view/view_ext.dart';
 import 'package:appflowy/workspace/presentation/home/menu/menu_shared_state.dart';
@@ -29,6 +23,7 @@
 import 'package:flowy_infra_ui/flowy_infra_ui.dart';
 import 'package:flowy_infra_ui/style_widget/hover.dart';
 import 'package:flowy_infra_ui/widget/flowy_tooltip.dart';
+import 'package:flutter/material.dart';
 import 'package:flutter_bloc/flutter_bloc.dart';
 
 typedef ViewItemOnSelected = void Function(ViewPB);
@@ -85,21 +80,11 @@
     return BlocProvider(
       create: (_) => ViewBloc(view: view)..add(const ViewEvent.initial()),
       child: BlocConsumer<ViewBloc, ViewState>(
-        listenWhen: (p, c) =>
-            c.lastCreatedView != null &&
-            p.lastCreatedView?.id != c.lastCreatedView!.id,
+        listenWhen: (p, c) => c.lastCreatedView != null && p.lastCreatedView?.id != c.lastCreatedView!.id,
         listener: (context, state) => context.read<PanesBloc>().add(
               OpenPluginInActivePane(plugin: state.lastCreatedView!.plugin()),
             ),
         builder: (context, state) {
-<<<<<<< HEAD
-          // Don't remove this code. it's related to the backend service.
-          view.childViews
-            ..clear()
-            ..addAll(state.childViews);
-
-=======
->>>>>>> 1fadb153
           return InnerViewItem(
             view: state.view,
             parentView: parentView,
@@ -306,16 +291,14 @@
       return _buildViewItem(false);
     }
 
-    final isSelected =
-        getIt<MenuSharedState>().latestOpenView?.id == widget.view.id;
+    final isSelected = getIt<MenuSharedState>().latestOpenView?.id == widget.view.id;
 
     return FlowyHover(
       style: HoverStyle(
         hoverColor: Theme.of(context).colorScheme.secondary,
       ),
       resetHoverOnRebuild: widget.showActions || !isIconPickerOpened,
-      buildWhenOnHover: () =>
-          !widget.showActions && !_isDragging && !isIconPickerOpened,
+      buildWhenOnHover: () => !widget.showActions && !_isDragging && !isIconPickerOpened,
       builder: (_, onHover) => _buildViewItem(onHover, isSelected),
       isSelected: () => widget.showActions || isSelected,
     );
@@ -430,13 +413,9 @@
     }
 
     return GestureDetector(
-      onTap: () => context
-          .read<ViewBloc>()
-          .add(ViewEvent.setIsExpanded(!widget.isExpanded)),
+      onTap: () => context.read<ViewBloc>().add(ViewEvent.setIsExpanded(!widget.isExpanded)),
       child: FlowySvg(
-        widget.isExpanded
-            ? FlowySvgs.drop_menu_show_m
-            : FlowySvgs.drop_menu_hide_m,
+        widget.isExpanded ? FlowySvgs.drop_menu_show_m : FlowySvgs.drop_menu_hide_m,
         size: const Size.square(16.0),
       ),
     );
@@ -449,8 +428,7 @@
       message: LocaleKeys.menuAppHeader_addPageTooltip.tr(),
       child: ViewAddButton(
         parentViewId: widget.view.id,
-        onEditing: (value) =>
-            context.read<ViewBloc>().add(ViewEvent.setIsEditing(value)),
+        onEditing: (value) => context.read<ViewBloc>().add(ViewEvent.setIsEditing(value)),
         onSelected: (
           pluginBuilder,
           name,
@@ -475,14 +453,9 @@
               },
             );
           }
-<<<<<<< HEAD
-
-          context.read<ViewBloc>().add(const ViewEvent.setIsExpanded(true));
-=======
           viewBloc.add(
             const ViewEvent.setIsExpanded(true),
           );
->>>>>>> 1fadb153
         },
       ),
     );
@@ -494,30 +467,22 @@
       message: LocaleKeys.menuAppHeader_moreButtonToolTip.tr(),
       child: ViewMoreActionButton(
         view: widget.view,
-        onEditing: (value) =>
-            context.read<ViewBloc>().add(ViewEvent.setIsEditing(value)),
+        onEditing: (value) => context.read<ViewBloc>().add(ViewEvent.setIsEditing(value)),
         onAction: (action) {
           switch (action) {
             case ViewMoreActionType.favorite:
             case ViewMoreActionType.unFavorite:
-              context
-                  .read<FavoriteBloc>()
-                  .add(FavoriteEvent.toggle(widget.view));
+              context.read<FavoriteBloc>().add(FavoriteEvent.toggle(widget.view));
               break;
             case ViewMoreActionType.rename:
               NavigatorTextFieldDialog(
                 title: LocaleKeys.disclosureAction_rename.tr(),
                 autoSelectAllText: true,
                 value: widget.view.name,
-<<<<<<< HEAD
-                confirm: (newValue) =>
-                    context.read<ViewBloc>().add(ViewEvent.rename(newValue)),
-=======
                 maxLength: 256,
                 confirm: (newValue) {
                   context.read<ViewBloc>().add(ViewEvent.rename(newValue));
                 },
->>>>>>> 1fadb153
               ).show(context);
               break;
             case ViewMoreActionType.delete:
@@ -527,9 +492,7 @@
               context.read<ViewBloc>().add(const ViewEvent.duplicate());
               break;
             case ViewMoreActionType.openInNewTab:
-              context
-                  .read<PanesBloc>()
-                  .add(OpenTabInActivePane(plugin: widget.view.plugin()));
+              context.read<PanesBloc>().add(OpenTabInActivePane(plugin: widget.view.plugin()));
               break;
             case ViewMoreActionType.splitDown:
               context.read<PanesBloc>().add(
