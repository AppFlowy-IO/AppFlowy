import 'package:appflowy/generated/flowy_svgs.g.dart';
import 'package:appflowy/generated/locale_keys.g.dart';
import 'package:appflowy/plugins/base/icon/icon_picker.dart';
import 'package:appflowy/startup/startup.dart';
import 'package:appflowy/workspace/application/favorite/favorite_bloc.dart';
import 'package:appflowy/workspace/application/panes/panes_bloc/panes_bloc.dart';
import 'package:appflowy/workspace/application/sidebar/folder/folder_bloc.dart';
<<<<<<< HEAD
import 'package:appflowy/workspace/application/view/view_bloc.dart';
=======
import 'package:appflowy/workspace/application/tabs/tabs_bloc.dart';
import 'package:appflowy/workspace/application/view/prelude.dart';
>>>>>>> 6a9866b9
import 'package:appflowy/workspace/application/view/view_ext.dart';
import 'package:appflowy/workspace/presentation/home/menu/menu_shared_state.dart';
import 'package:appflowy/workspace/presentation/home/menu/sidebar/rename_view_dialog.dart';
import 'package:appflowy/workspace/presentation/home/menu/view/draggable_view_item.dart';
import 'package:appflowy/workspace/presentation/home/menu/view/view_action_type.dart';
import 'package:appflowy/workspace/presentation/home/menu/view/view_add_button.dart';
import 'package:appflowy/workspace/presentation/home/menu/view/view_more_action_button.dart';
import 'package:appflowy/workspace/presentation/widgets/dialogs.dart';
import 'package:appflowy_backend/protobuf/flowy-folder2/view.pb.dart';
import 'package:appflowy_popover/appflowy_popover.dart';
import 'package:easy_localization/easy_localization.dart';
import 'package:flowy_infra_ui/flowy_infra_ui.dart';
import 'package:flowy_infra_ui/style_widget/hover.dart';
import 'package:flowy_infra_ui/widget/flowy_tooltip.dart';
import 'package:flutter/material.dart';
import 'package:flutter_bloc/flutter_bloc.dart';

typedef ViewItemOnSelected = void Function(ViewPB);

class ViewItem extends StatelessWidget {
  const ViewItem({
    super.key,
    required this.view,
    required this.categoryType,
    required this.level,
    required this.onSelected,
    required this.isFeedback,
    this.parentView,
    this.leftPadding = 10,
    this.onTertiarySelected,
    this.isFirstChild = false,
    this.isDraggable = true,
<<<<<<< HEAD
=======
    required this.isFeedback,
    this.height = 28.0,
>>>>>>> 6a9866b9
  });

  final ViewPB view;
  final FolderCategoryType categoryType;

  /// Indicate the level of the view item
  /// used to calculate the left padding
  final int level;

  // Selected by normal conventions
  final ViewItemOnSelected onSelected;

  /// Identify if the view item is rendered as feedback
  /// widget inside DraggableItem
  final bool isFeedback;

  final ViewPB? parentView;

  /// The left padding of the view item for each level
  /// The left padding of the each level = level * leftPadding
  final double leftPadding;

  /// Selected by middle mouse button
  final ViewItemOnSelected? onTertiarySelected;

  /// Used for indicating the first child of the parent view, so that we can
  /// add top border to the first child
  final bool isFirstChild;

  /// It should be false when it's rendered as feedback widget inside DraggableItem
  final bool isDraggable;

<<<<<<< HEAD
=======
  // identify if the view item is rendered as feedback widget inside DraggableItem
  final bool isFeedback;

  final double height;

>>>>>>> 6a9866b9
  @override
  Widget build(BuildContext context) {
    return BlocProvider(
      create: (_) => ViewBloc(view: view)..add(const ViewEvent.initial()),
      child: BlocConsumer<ViewBloc, ViewState>(
        listenWhen: (p, c) =>
            c.lastCreatedView != null &&
            p.lastCreatedView?.id != c.lastCreatedView!.id,
        listener: (context, state) => context.read<PanesBloc>().add(
              OpenPluginInActivePane(plugin: state.lastCreatedView!.plugin()),
            ),
        builder: (context, state) {
          // Don't remove this code. it's related to the backend service.
          view.childViews
            ..clear()
            ..addAll(state.childViews);

          return InnerViewItem(
            view: state.view,
            parentView: parentView,
            childViews: state.childViews,
            categoryType: categoryType,
            level: level,
            leftPadding: leftPadding,
            showActions: state.isEditing,
            isExpanded: state.isExpanded,
            onSelected: onSelected,
            onTertiarySelected: onTertiarySelected,
            isFirstChild: isFirstChild,
            isDraggable: isDraggable,
            isFeedback: isFeedback,
            height: height,
          );
        },
      ),
    );
  }
}

bool _isDragging = false;

class InnerViewItem extends StatelessWidget {
  const InnerViewItem({
    super.key,
    required this.view,
    required this.parentView,
    required this.childViews,
    required this.categoryType,
    this.isDraggable = true,
    this.isExpanded = true,
    required this.level,
    required this.leftPadding,
    required this.showActions,
    required this.onSelected,
    this.onTertiarySelected,
    this.isFirstChild = false,
    required this.isFeedback,
    required this.height,
  });

  final ViewPB view;
  final ViewPB? parentView;
  final List<ViewPB> childViews;
  final FolderCategoryType categoryType;

  final bool isDraggable;
  final bool isExpanded;
  final bool isFirstChild;
  // identify if the view item is rendered as feedback widget inside DraggableItem
  final bool isFeedback;

  final int level;
  final double leftPadding;

  final bool showActions;
  final ViewItemOnSelected onSelected;
  final ViewItemOnSelected? onTertiarySelected;
  final double height;

  @override
  Widget build(BuildContext context) {
    Widget child = SingleInnerViewItem(
      view: view,
      parentView: parentView,
      level: level,
      showActions: showActions,
      categoryType: categoryType,
      onSelected: onSelected,
      onTertiarySelected: onTertiarySelected,
      isExpanded: isExpanded,
      isDraggable: isDraggable,
      leftPadding: leftPadding,
      isFeedback: isFeedback,
      height: height,
    );

<<<<<<< HEAD
    // If the view is expanded and has child views, render its child views
    if (isExpanded && childViews.isNotEmpty) {
      final children = childViews.map((childView) {
        return ViewItem(
          key: ValueKey('${categoryType.name} ${childView.id}'),
          parentView: view,
          categoryType: categoryType,
          isFirstChild: childView.id == childViews.first.id,
          view: childView,
          level: level + 1,
          onSelected: onSelected,
          onTertiarySelected: onTertiarySelected,
          isDraggable: isDraggable,
          leftPadding: leftPadding,
          isFeedback: isFeedback,
=======
    // if the view is expanded and has child views, render its child views
    if (isExpanded) {
      if (childViews.isNotEmpty) {
        final children = childViews.map((childView) {
          return ViewItem(
            key: ValueKey('${categoryType.name} ${childView.id}'),
            parentView: view,
            categoryType: categoryType,
            isFirstChild: childView.id == childViews.first.id,
            view: childView,
            level: level + 1,
            onSelected: onSelected,
            onTertiarySelected: onTertiarySelected,
            isDraggable: isDraggable,
            leftPadding: leftPadding,
            isFeedback: isFeedback,
          );
        }).toList();

        child = Column(
          mainAxisSize: MainAxisSize.min,
          children: [
            child,
            ...children,
          ],
>>>>>>> 6a9866b9
        );
      } else {
        child = Column(
          mainAxisSize: MainAxisSize.min,
          crossAxisAlignment: CrossAxisAlignment.start,
          children: [
            child,
            Container(
              height: height,
              alignment: Alignment.centerLeft,
              child: Padding(
                // add 2px to make the text align with the view item
                padding: EdgeInsets.only(left: (level + 1) * leftPadding + 2),
                child: FlowyText.medium(
                  LocaleKeys.noPagesInside.tr(),
                  color: Theme.of(context).hintColor,
                ),
              ),
            ),
          ],
        );
      }
    }

    // Wrap the child with DraggableItem if isDraggable is true
    if (isDraggable && !isReferencedDatabaseView(view, parentView)) {
      child = DraggableViewItem(
        isFirstChild: isFirstChild,
        view: view,
        child: child,
        onDragging: (isDragging) => _isDragging = isDragging,
        feedback: (context) {
          return ViewItem(
            view: view,
            parentView: parentView,
            categoryType: categoryType,
            level: level,
            onSelected: onSelected,
            onTertiarySelected: onTertiarySelected,
            isDraggable: false,
            leftPadding: leftPadding,
            isFeedback: true,
          );
        },
      );
    } else {
      // Keep the same height of the DraggableItem
      child = Padding(padding: const EdgeInsets.only(top: 2.0), child: child);
    }

    return child;
  }
}

class SingleInnerViewItem extends StatefulWidget {
  const SingleInnerViewItem({
    super.key,
    required this.view,
    required this.parentView,
    required this.isExpanded,
    required this.isFeedback,
    required this.level,
    required this.leftPadding,
    required this.categoryType,
    required this.showActions,
    required this.onSelected,
    this.onTertiarySelected,
<<<<<<< HEAD
    this.isDraggable = true,
=======
    required this.isFeedback,
    required this.height,
>>>>>>> 6a9866b9
  });

  final ViewPB view;
  final ViewPB? parentView;
  final bool isExpanded;

  /// Identify if the view item is rendered as feedback
  /// widget inside DraggableItem
  final bool isFeedback;

  final int level;
  final double leftPadding;
  final FolderCategoryType categoryType;
  final bool showActions;
  final ViewItemOnSelected onSelected;
  final ViewItemOnSelected? onTertiarySelected;
<<<<<<< HEAD
  final bool isDraggable;
=======
  final FolderCategoryType categoryType;
  final double height;
>>>>>>> 6a9866b9

  @override
  State<SingleInnerViewItem> createState() => _SingleInnerViewItemState();
}

class _SingleInnerViewItemState extends State<SingleInnerViewItem> {
  final controller = PopoverController();
  bool isIconPickerOpened = false;

  @override
  Widget build(BuildContext context) {
    if (widget.isFeedback) {
      return _buildViewItem(false);
    }

    return FlowyHover(
      style: HoverStyle(
        hoverColor: Theme.of(context).colorScheme.secondary,
      ),
      resetHoverOnRebuild: widget.showActions,
      buildWhenOnHover: () =>
          !widget.showActions && !_isDragging && !isIconPickerOpened,
      builder: (_, onHover) => _buildViewItem(onHover),
      isSelected: () =>
          widget.showActions ||
          getIt<MenuSharedState>().latestOpenView?.id == widget.view.id,
    );
  }

  Widget _buildViewItem(bool onHover) {
    final children = [
      // Expand icon
      _buildLeftIcon(),
<<<<<<< HEAD
      // Icon
      SizedBox.square(
        dimension: 16,
        child: widget.view.defaultIcon(),
      ),
=======
      // icon
      _buildViewIconButton(),
>>>>>>> 6a9866b9
      const HSpace(5),
      // Title
      Expanded(
        child: FlowyText.regular(
          widget.view.name,
          overflow: TextOverflow.ellipsis,
        ),
      ),
    ];

    // Hover action
    if (widget.showActions || onHover) {
      // ··· more action button
      children.add(_buildViewMoreActionButton(context));
      // only support add button for document layout
      if (widget.view.layout == ViewLayoutPB.Document) {
        // + button
        children.add(_buildViewAddButton(context));
      }
    }

    return GestureDetector(
      behavior: HitTestBehavior.translucent,
      onTap: () => widget.onSelected(widget.view),
      onTertiaryTapDown: (_) => widget.onTertiarySelected?.call(widget.view),
      child: SizedBox(
        height: widget.height,
        child: Padding(
          padding: EdgeInsets.only(left: widget.level * widget.leftPadding),
          child: Row(children: children),
        ),
      ),
    );
  }

  Widget _buildViewIconButton() {
    final icon = widget.view.icon.value.isNotEmpty
        ? FlowyText(
            widget.view.icon.value,
            fontSize: 18.0,
          )
        : SizedBox.square(
            dimension: 20.0,
            child: widget.view.defaultIcon(),
          );
    return AppFlowyPopover(
      offset: const Offset(20, 0),
      controller: controller,
      direction: PopoverDirection.rightWithCenterAligned,
      constraints: BoxConstraints.loose(const Size(360, 380)),
      onClose: () => setState(() {
        isIconPickerOpened = false;
      }),
      child: GestureDetector(
        // prevent the tap event from being passed to the parent widget
        onTap: () {},
        child: FlowyTooltip(
          message: LocaleKeys.document_plugins_cover_changeIcon.tr(),
          child: icon,
        ),
      ),
      popupBuilder: (context) {
        isIconPickerOpened = true;
        return FlowyIconPicker(
          onSelected: (result) {
            ViewBackendService.updateViewIcon(
              viewId: widget.view.id,
              viewIcon: result.emoji,
            );
            controller.close();
          },
        );
      },
    );
  }

  // > button or · button
  // show > if the view is expandable.
  // show · if the view can't contain child views.
  Widget _buildLeftIcon() {
    if (isReferencedDatabaseView(widget.view, widget.parentView)) {
      return const _DotIconWidget();
    }

    return GestureDetector(
      onTap: () => context
          .read<ViewBloc>()
          .add(ViewEvent.setIsExpanded(!widget.isExpanded)),
      child: FlowySvg(
        widget.isExpanded
            ? FlowySvgs.drop_menu_show_m
            : FlowySvgs.drop_menu_hide_m,
        size: const Size.square(16.0),
      ),
    );
  }

  // + button
  Widget _buildViewAddButton(BuildContext context) {
    return FlowyTooltip(
      message: LocaleKeys.menuAppHeader_addPageTooltip.tr(),
      child: ViewAddButton(
        parentViewId: widget.view.id,
        onEditing: (value) =>
            context.read<ViewBloc>().add(ViewEvent.setIsEditing(value)),
        onSelected: (
          pluginBuilder,
          name,
          initialDataBytes,
          openAfterCreated,
          createNewView,
        ) {
          if (createNewView) {
            createViewAndShowRenameDialogIfNeeded(
              context,
              _convertLayoutToHintText(pluginBuilder.layoutType!),
              (viewName) {
                if (viewName.isNotEmpty) {
                  context.read<ViewBloc>().add(
                        ViewEvent.createView(
                          viewName,
                          pluginBuilder.layoutType!,
                          openAfterCreated: openAfterCreated,
                        ),
                      );
                }
              },
            );
          }

          context.read<ViewBloc>().add(const ViewEvent.setIsExpanded(true));
        },
      ),
    );
  }

  // ··· more action button
  Widget _buildViewMoreActionButton(BuildContext context) {
    return FlowyTooltip(
      message: LocaleKeys.menuAppHeader_moreButtonToolTip.tr(),
      child: ViewMoreActionButton(
        view: widget.view,
        onEditing: (value) =>
            context.read<ViewBloc>().add(ViewEvent.setIsEditing(value)),
        onAction: (action) {
          switch (action) {
            case ViewMoreActionType.favorite:
            case ViewMoreActionType.unFavorite:
              context
                  .read<FavoriteBloc>()
                  .add(FavoriteEvent.toggle(widget.view));
              break;
            case ViewMoreActionType.rename:
              NavigatorTextFieldDialog(
                title: LocaleKeys.disclosureAction_rename.tr(),
                autoSelectAllText: true,
                value: widget.view.name,
                confirm: (newValue) =>
                    context.read<ViewBloc>().add(ViewEvent.rename(newValue)),
              ).show(context);
              break;
            case ViewMoreActionType.delete:
              context.read<ViewBloc>().add(const ViewEvent.delete());
              break;
            case ViewMoreActionType.duplicate:
              context.read<ViewBloc>().add(const ViewEvent.duplicate());
              break;
            case ViewMoreActionType.openInNewTab:
              context
                  .read<PanesBloc>()
                  .add(OpenTabInActivePane(plugin: widget.view.plugin()));
              break;
            case ViewMoreActionType.splitDown:
              context.read<PanesBloc>().add(
                    SplitPane(
                      plugin: widget.view.plugin(),
                      splitDirection: SplitDirection.down,
                    ),
                  );

            case ViewMoreActionType.splitRight:
              context.read<PanesBloc>().add(
                    SplitPane(
                      plugin: widget.view.plugin(),
                      splitDirection: SplitDirection.right,
                    ),
                  );
            default:
              throw UnsupportedError('$action is not supported');
          }
        },
      ),
    );
  }

  String _convertLayoutToHintText(ViewLayoutPB layout) => switch (layout) {
        ViewLayoutPB.Document => LocaleKeys.newDocumentText.tr(),
        ViewLayoutPB.Grid => LocaleKeys.newGridText.tr(),
        ViewLayoutPB.Board => LocaleKeys.newBoardText.tr(),
        ViewLayoutPB.Calendar => LocaleKeys.newCalendarText.tr(),
        _ => LocaleKeys.newPageText.tr(),
      };
}

class _DotIconWidget extends StatelessWidget {
  const _DotIconWidget();

  @override
  Widget build(BuildContext context) {
    return Padding(
      padding: const EdgeInsets.all(6.0),
      child: Container(
        width: 4,
        height: 4,
        decoration: BoxDecoration(
          color: Theme.of(context).iconTheme.color,
          borderRadius: BorderRadius.circular(2),
        ),
      ),
    );
  }
}

// workaround: we should use view.isEndPoint or something to check if the view can contain child views. But currently, we don't have that field.
bool isReferencedDatabaseView(ViewPB view, ViewPB? parentView) {
  if (parentView == null) {
    return false;
  }
  return view.layout.isDatabaseView && parentView.layout.isDatabaseView;
}<|MERGE_RESOLUTION|>--- conflicted
+++ resolved
@@ -5,12 +5,8 @@
 import 'package:appflowy/workspace/application/favorite/favorite_bloc.dart';
 import 'package:appflowy/workspace/application/panes/panes_bloc/panes_bloc.dart';
 import 'package:appflowy/workspace/application/sidebar/folder/folder_bloc.dart';
-<<<<<<< HEAD
 import 'package:appflowy/workspace/application/view/view_bloc.dart';
-=======
-import 'package:appflowy/workspace/application/tabs/tabs_bloc.dart';
 import 'package:appflowy/workspace/application/view/prelude.dart';
->>>>>>> 6a9866b9
 import 'package:appflowy/workspace/application/view/view_ext.dart';
 import 'package:appflowy/workspace/presentation/home/menu/menu_shared_state.dart';
 import 'package:appflowy/workspace/presentation/home/menu/sidebar/rename_view_dialog.dart';
@@ -37,17 +33,13 @@
     required this.categoryType,
     required this.level,
     required this.onSelected,
-    required this.isFeedback,
     this.parentView,
     this.leftPadding = 10,
     this.onTertiarySelected,
     this.isFirstChild = false,
     this.isDraggable = true,
-<<<<<<< HEAD
-=======
     required this.isFeedback,
     this.height = 28.0,
->>>>>>> 6a9866b9
   });
 
   final ViewPB view;
@@ -60,10 +52,6 @@
   // Selected by normal conventions
   final ViewItemOnSelected onSelected;
 
-  /// Identify if the view item is rendered as feedback
-  /// widget inside DraggableItem
-  final bool isFeedback;
-
   final ViewPB? parentView;
 
   /// The left padding of the view item for each level
@@ -80,14 +68,11 @@
   /// It should be false when it's rendered as feedback widget inside DraggableItem
   final bool isDraggable;
 
-<<<<<<< HEAD
-=======
   // identify if the view item is rendered as feedback widget inside DraggableItem
   final bool isFeedback;
 
   final double height;
 
->>>>>>> 6a9866b9
   @override
   Widget build(BuildContext context) {
     return BlocProvider(
@@ -184,23 +169,6 @@
       height: height,
     );
 
-<<<<<<< HEAD
-    // If the view is expanded and has child views, render its child views
-    if (isExpanded && childViews.isNotEmpty) {
-      final children = childViews.map((childView) {
-        return ViewItem(
-          key: ValueKey('${categoryType.name} ${childView.id}'),
-          parentView: view,
-          categoryType: categoryType,
-          isFirstChild: childView.id == childViews.first.id,
-          view: childView,
-          level: level + 1,
-          onSelected: onSelected,
-          onTertiarySelected: onTertiarySelected,
-          isDraggable: isDraggable,
-          leftPadding: leftPadding,
-          isFeedback: isFeedback,
-=======
     // if the view is expanded and has child views, render its child views
     if (isExpanded) {
       if (childViews.isNotEmpty) {
@@ -226,7 +194,6 @@
             child,
             ...children,
           ],
->>>>>>> 6a9866b9
         );
       } else {
         child = Column(
@@ -287,19 +254,15 @@
     required this.view,
     required this.parentView,
     required this.isExpanded,
-    required this.isFeedback,
     required this.level,
     required this.leftPadding,
+    this.isDraggable = true,
     required this.categoryType,
     required this.showActions,
     required this.onSelected,
     this.onTertiarySelected,
-<<<<<<< HEAD
-    this.isDraggable = true,
-=======
     required this.isFeedback,
     required this.height,
->>>>>>> 6a9866b9
   });
 
   final ViewPB view;
@@ -312,16 +275,12 @@
 
   final int level;
   final double leftPadding;
-  final FolderCategoryType categoryType;
   final bool showActions;
   final ViewItemOnSelected onSelected;
   final ViewItemOnSelected? onTertiarySelected;
-<<<<<<< HEAD
   final bool isDraggable;
-=======
   final FolderCategoryType categoryType;
   final double height;
->>>>>>> 6a9866b9
 
   @override
   State<SingleInnerViewItem> createState() => _SingleInnerViewItemState();
@@ -355,16 +314,8 @@
     final children = [
       // Expand icon
       _buildLeftIcon(),
-<<<<<<< HEAD
-      // Icon
-      SizedBox.square(
-        dimension: 16,
-        child: widget.view.defaultIcon(),
-      ),
-=======
       // icon
       _buildViewIconButton(),
->>>>>>> 6a9866b9
       const HSpace(5),
       // Title
       Expanded(
