--- conflicted
+++ resolved
@@ -19,6 +19,8 @@
 import 'package:flutter/material.dart';
 import 'package:flutter_bloc/flutter_bloc.dart';
 
+typedef ViewItemOnSelected = void Function(ViewPB);
+
 class ViewItem extends StatelessWidget {
   const ViewItem({
     super.key,
@@ -48,10 +50,10 @@
   final double leftPadding;
 
   // Selected by normal conventions
-  final void Function(ViewPB) onSelected;
+  final ViewItemOnSelected onSelected;
 
   // Selected by middle mouse button
-  final void Function(ViewPB)? onTertiarySelected;
+  final ViewItemOnSelected? onTertiarySelected;
 
   // used for indicating the first child of the parent view, so that we can
   // add top border to the first child
@@ -127,8 +129,8 @@
   final double leftPadding;
 
   final bool showActions;
-  final void Function(ViewPB) onSelected;
-  final void Function(ViewPB)? onTertiarySelected;
+  final ViewItemOnSelected onSelected;
+  final ViewItemOnSelected? onTertiarySelected;
 
   @override
   Widget build(BuildContext context) {
@@ -217,11 +219,8 @@
     required this.categoryType,
     required this.showActions,
     required this.onSelected,
-<<<<<<< HEAD
     this.onTertiarySelected,
-=======
     required this.isFeedback,
->>>>>>> 890f7573
   });
 
   final ViewPB view;
@@ -235,12 +234,9 @@
 
   final bool isDraggable;
   final bool showActions;
-  final void Function(ViewPB) onSelected;
-<<<<<<< HEAD
-  final void Function(ViewPB)? onTertiarySelected;
-=======
+  final ViewItemOnSelected onSelected;
+  final ViewItemOnSelected? onTertiarySelected;
   final FolderCategoryType categoryType;
->>>>>>> 890f7573
 
   @override
   State<SingleInnerViewItem> createState() => _SingleInnerViewItemState();
