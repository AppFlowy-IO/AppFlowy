--- conflicted
+++ resolved
@@ -32,16 +32,12 @@
 }
 
 class FlowyNavigation extends StatelessWidget {
-<<<<<<< HEAD
   const FlowyNavigation({
     super.key,
     required this.currentPaneId,
   });
 
   final String currentPaneId;
-=======
-  const FlowyNavigation({super.key});
->>>>>>> 1fadb153
 
   @override
   Widget build(BuildContext context) {
@@ -74,8 +70,7 @@
       buildWhen: (p, c) => p.isMenuCollapsed != c.isMenuCollapsed,
       builder: (context, state) {
         final currentActivePane = getIt<PanesBloc>().state.firstLeafNode;
-        if (state.isMenuCollapsed &&
-            currentPaneId == currentActivePane.paneId) {
+        if (state.isMenuCollapsed && currentPaneId == currentActivePane.paneId) {
           return RotationTransition(
             turns: const AlwaysStoppedAnimation(180 / 360),
             child: FlowyTooltip(
@@ -86,9 +81,7 @@
               child: FlowyIconButton(
                 width: 24,
                 hoverColor: Colors.transparent,
-                onPressed: () => context
-                    .read<HomeSettingBloc>()
-                    .add(const HomeSettingEvent.collapseMenu()),
+                onPressed: () => context.read<HomeSettingBloc>().add(const HomeSettingEvent.collapseMenu()),
                 iconPadding: const EdgeInsets.fromLTRB(2, 2, 2, 2),
                 icon: FlowySvg(
                   FlowySvgs.hide_menu_m,
@@ -97,11 +90,6 @@
               ),
             ),
           );
-<<<<<<< HEAD
-=======
-        } else {
-          return const SizedBox.shrink();
->>>>>>> 1fadb153
         }
 
         return const SizedBox.shrink();
@@ -153,8 +141,7 @@
   final NavigationItem item;
 
   @override
-  Widget build(BuildContext context) =>
-      Expanded(child: item.leftBarItem.padding(horizontal: 2, vertical: 2));
+  Widget build(BuildContext context) => Expanded(child: item.leftBarItem.padding(horizontal: 2, vertical: 2));
 }
 
 class NaviItemDivider extends StatelessWidget {
@@ -167,11 +154,7 @@
 }
 
 class EllipsisNaviItem extends NavigationItem {
-<<<<<<< HEAD
   const EllipsisNaviItem({required this.items});
-=======
-  EllipsisNaviItem({required this.items});
->>>>>>> 1fadb153
 
   final List<NavigationItem> items;
 
@@ -185,19 +168,13 @@
   NavigationCallback get action => (id) {};
 }
 
-TextSpan sidebarTooltipTextSpan(BuildContext context, String hintText) =>
-    TextSpan(
+TextSpan sidebarTooltipTextSpan(BuildContext context, String hintText) => TextSpan(
       children: [
-<<<<<<< HEAD
-        TextSpan(text: "$hintText\n"),
-        TextSpan(text: Platform.isMacOS ? "⌘+\\" : "Ctrl+\\"),
-=======
         TextSpan(
           text: "$hintText\n",
         ),
         TextSpan(
           text: Platform.isMacOS ? "⌘+." : "Ctrl+\\",
         ),
->>>>>>> 1fadb153
       ],
     );