import 'package:appflowy/generated/flowy_svgs.g.dart';
import 'package:appflowy/generated/locale_keys.g.dart';
import 'package:appflowy/startup/startup.dart';
import 'package:appflowy/user/application/reminder/reminder_bloc.dart';
import 'package:appflowy/workspace/application/menu/sidebar_sections_bloc.dart';
<<<<<<< HEAD
import 'package:appflowy/workspace/application/settings/notifications/notification_settings_cubit.dart';
=======
import 'package:appflowy/workspace/presentation/home/home_sizes.dart';
>>>>>>> ace729eb
import 'package:appflowy/workspace/presentation/notifications/notification_dialog.dart';
import 'package:appflowy_popover/appflowy_popover.dart';
import 'package:easy_localization/easy_localization.dart';
import 'package:flowy_infra/theme_extension.dart';
import 'package:flowy_infra_ui/flowy_infra_ui.dart';
import 'package:flowy_infra_ui/widget/flowy_tooltip.dart';
import 'package:flutter/material.dart';
import 'package:flutter_bloc/flutter_bloc.dart';

class NotificationButton extends StatelessWidget {
  const NotificationButton({
    super.key,
  });

  @override
  Widget build(BuildContext context) {
    final views = context.watch<SidebarSectionsBloc>().state.section.views;
    final mutex = PopoverMutex();

    return BlocProvider<ReminderBloc>.value(
      value: getIt<ReminderBloc>(),
<<<<<<< HEAD
      child: BlocBuilder<NotificationSettingsCubit, NotificationSettingsState>(
        builder: (notificationSettingsContext, notificationSettingsState) {
          return BlocBuilder<ReminderBloc, ReminderState>(
            builder: (context, state) => notificationSettingsState
                    .isShowNotificationsIconEnabled
                ? FlowyTooltip(
                    message: LocaleKeys.notificationHub_title.tr(),
                    child: MouseRegion(
                      cursor: SystemMouseCursors.click,
                      child: AppFlowyPopover(
                        mutex: mutex,
                        direction: PopoverDirection.bottomWithLeftAligned,
                        constraints:
                            const BoxConstraints(maxHeight: 500, maxWidth: 425),
                        windowPadding: EdgeInsets.zero,
                        margin: EdgeInsets.zero,
                        popupBuilder: (_) =>
                            NotificationDialog(views: views, mutex: mutex),
                        child:
                            _buildNotificationIcon(context, state.hasUnreads),
                      ),
                    ),
                  )
                : const SizedBox.shrink(),
          );
        },
=======
      child: BlocBuilder<ReminderBloc, ReminderState>(
        builder: (context, state) => FlowyTooltip(
          message: LocaleKeys.notificationHub_title.tr(),
          child: AppFlowyPopover(
            mutex: mutex,
            direction: PopoverDirection.bottomWithLeftAligned,
            constraints: const BoxConstraints(maxHeight: 500, maxWidth: 425),
            windowPadding: EdgeInsets.zero,
            margin: EdgeInsets.zero,
            popupBuilder: (_) => NotificationDialog(views: views, mutex: mutex),
            child: SizedBox.square(
              dimension: HomeSizes.workspaceSectionHeight,
              child: FlowyButton(
                useIntrinsicWidth: true,
                text: _buildNotificationIcon(context, state.hasUnreads),
              ),
            ),
          ),
        ),
>>>>>>> ace729eb
      ),
    );
  }

  Widget _buildNotificationIcon(BuildContext context, bool hasUnreads) {
    return Stack(
      children: [
        const FlowySvg(
          FlowySvgs.notification_s,
        ),
        if (hasUnreads)
          Positioned(
            bottom: 2,
            right: 2,
            child: DecoratedBox(
              decoration: BoxDecoration(
                shape: BoxShape.circle,
                color: AFThemeExtension.of(context).warning,
              ),
              child: const SizedBox(height: 8, width: 8),
            ),
          ),
      ],
    );
  }
}<|MERGE_RESOLUTION|>--- conflicted
+++ resolved
@@ -3,11 +3,8 @@
 import 'package:appflowy/startup/startup.dart';
 import 'package:appflowy/user/application/reminder/reminder_bloc.dart';
 import 'package:appflowy/workspace/application/menu/sidebar_sections_bloc.dart';
-<<<<<<< HEAD
 import 'package:appflowy/workspace/application/settings/notifications/notification_settings_cubit.dart';
-=======
 import 'package:appflowy/workspace/presentation/home/home_sizes.dart';
->>>>>>> ace729eb
 import 'package:appflowy/workspace/presentation/notifications/notification_dialog.dart';
 import 'package:appflowy_popover/appflowy_popover.dart';
 import 'package:easy_localization/easy_localization.dart';
@@ -29,7 +26,6 @@
 
     return BlocProvider<ReminderBloc>.value(
       value: getIt<ReminderBloc>(),
-<<<<<<< HEAD
       child: BlocBuilder<NotificationSettingsCubit, NotificationSettingsState>(
         builder: (notificationSettingsContext, notificationSettingsState) {
           return BlocBuilder<ReminderBloc, ReminderState>(
@@ -37,46 +33,28 @@
                     .isShowNotificationsIconEnabled
                 ? FlowyTooltip(
                     message: LocaleKeys.notificationHub_title.tr(),
-                    child: MouseRegion(
-                      cursor: SystemMouseCursors.click,
-                      child: AppFlowyPopover(
-                        mutex: mutex,
-                        direction: PopoverDirection.bottomWithLeftAligned,
-                        constraints:
-                            const BoxConstraints(maxHeight: 500, maxWidth: 425),
-                        windowPadding: EdgeInsets.zero,
-                        margin: EdgeInsets.zero,
-                        popupBuilder: (_) =>
-                            NotificationDialog(views: views, mutex: mutex),
-                        child:
-                            _buildNotificationIcon(context, state.hasUnreads),
+                    child: AppFlowyPopover(
+                      mutex: mutex,
+                      direction: PopoverDirection.bottomWithLeftAligned,
+                      constraints:
+                          const BoxConstraints(maxHeight: 500, maxWidth: 425),
+                      windowPadding: EdgeInsets.zero,
+                      margin: EdgeInsets.zero,
+                      popupBuilder: (_) =>
+                          NotificationDialog(views: views, mutex: mutex),
+                      child: SizedBox.square(
+                        dimension: HomeSizes.workspaceSectionHeight,
+                        child: FlowyButton(
+                          useIntrinsicWidth: true,
+                          text:
+                              _buildNotificationIcon(context, state.hasUnreads),
+                        ),
                       ),
                     ),
                   )
                 : const SizedBox.shrink(),
           );
         },
-=======
-      child: BlocBuilder<ReminderBloc, ReminderState>(
-        builder: (context, state) => FlowyTooltip(
-          message: LocaleKeys.notificationHub_title.tr(),
-          child: AppFlowyPopover(
-            mutex: mutex,
-            direction: PopoverDirection.bottomWithLeftAligned,
-            constraints: const BoxConstraints(maxHeight: 500, maxWidth: 425),
-            windowPadding: EdgeInsets.zero,
-            margin: EdgeInsets.zero,
-            popupBuilder: (_) => NotificationDialog(views: views, mutex: mutex),
-            child: SizedBox.square(
-              dimension: HomeSizes.workspaceSectionHeight,
-              child: FlowyButton(
-                useIntrinsicWidth: true,
-                text: _buildNotificationIcon(context, state.hasUnreads),
-              ),
-            ),
-          ),
-        ),
->>>>>>> ace729eb
       ),
     );
   }
