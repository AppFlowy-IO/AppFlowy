import 'package:appflowy/env/cloud_env.dart';
import 'package:appflowy/generated/locale_keys.g.dart';
import 'package:appflowy/startup/startup.dart';
import 'package:appflowy/workspace/application/user/settings_user_bloc.dart';
import 'package:appflowy/workspace/presentation/settings/pages/about/app_version.dart';
import 'package:appflowy/workspace/presentation/settings/pages/account/account.dart';
import 'package:appflowy/workspace/presentation/settings/shared/settings_body.dart';
import 'package:appflowy/workspace/presentation/settings/shared/settings_category.dart';
import 'package:appflowy_backend/protobuf/flowy-user/auth.pbenum.dart';
import 'package:appflowy_backend/protobuf/flowy-user/user_profile.pb.dart';
import 'package:easy_localization/easy_localization.dart';
import 'package:flowy_infra_ui/flowy_infra_ui.dart';
import 'package:flutter/material.dart';
import 'package:flutter_bloc/flutter_bloc.dart';

class SettingsAccountView extends StatefulWidget {
  const SettingsAccountView({
    super.key,
    required this.userProfile,
    required this.didLogin,
    required this.didLogout,
  });

  final UserProfilePB userProfile;

  // Called when the user signs in from the setting dialog
  final VoidCallback didLogin;

  // Called when the user logout in the setting dialog
  final VoidCallback didLogout;

  @override
  State<SettingsAccountView> createState() => _SettingsAccountViewState();
}

class _SettingsAccountViewState extends State<SettingsAccountView> {
  late String userName = widget.userProfile.name;

  @override
  Widget build(BuildContext context) {
    return BlocProvider<SettingsUserViewBloc>(
      create: (context) =>
          getIt<SettingsUserViewBloc>(param1: widget.userProfile)
            ..add(const SettingsUserEvent.initial()),
      child: BlocBuilder<SettingsUserViewBloc, SettingsUserState>(
        builder: (context, state) {
          return SettingsBody(
            title: LocaleKeys.settings_accountPage_title.tr(),
            children: [
              // user profile
              SettingsCategory(
                title: LocaleKeys.settings_accountPage_general_title.tr(),
                children: [
                  AccountUserProfile(
                    name: userName,
                    iconUrl: state.userProfile.iconUrl,
                    onSave: (newName) {
                      // Pseudo change the name to update the UI before the backend
                      // processes the request. This is to give the user a sense of
                      // immediate feedback, and avoid UI flickering.
                      setState(() => userName = newName);
                      context
                          .read<SettingsUserViewBloc>()
                          .add(SettingsUserEvent.updateUserName(newName));
                    },
                  ),
                ],
              ),

              // user email
              // Only show email if the user is authenticated and not using local auth
              if (isAuthEnabled &&
                  state.userProfile.authenticator != AuthenticatorPB.Local) ...[
                SettingsCategory(
                  title: LocaleKeys.settings_accountPage_email_title.tr(),
                  children: [
                    FlowyText.regular(state.userProfile.email),
<<<<<<< HEAD
                    AccountSignInOutButton(
=======
                    AccountSignInOutSection(
>>>>>>> f53e9d65
                      userProfile: state.userProfile,
                      onAction: state.userProfile.authenticator ==
                              AuthenticatorPB.Local
                          ? widget.didLogin
                          : widget.didLogout,
                      signIn: state.userProfile.authenticator ==
                          AuthenticatorPB.Local,
                    ),
                  ],
                ),
              ],

<<<<<<< HEAD
              // App version
              const SettingsCategory(
                title: 'About AppFlowy',
                children: [
=======
              if (isAuthEnabled &&
                  state.userProfile.authenticator == AuthenticatorPB.Local) ...[
                SettingsCategory(
                  title: LocaleKeys.settings_accountPage_login_title.tr(),
                  children: [
                    AccountSignInOutSection(
                      userProfile: state.userProfile,
                      onAction: state.userProfile.authenticator ==
                              AuthenticatorPB.Local
                          ? widget.didLogin
                          : widget.didLogout,
                      signIn: state.userProfile.authenticator ==
                          AuthenticatorPB.Local,
                    ),
                  ],
                ),
              ],

              // App version
              SettingsCategory(
                title: LocaleKeys.newSettings_myAccount_aboutAppFlowy.tr(),
                children: const [
>>>>>>> f53e9d65
                  SettingsAppVersion(),
                ],
              ),

              // user deletion
              if (widget.userProfile.authenticator ==
                  AuthenticatorPB.AppFlowyCloud)
                const AccountDeletionButton(),
            ],
          );
        },
      ),
    );
  }
}<|MERGE_RESOLUTION|>--- conflicted
+++ resolved
@@ -75,11 +75,7 @@
                   title: LocaleKeys.settings_accountPage_email_title.tr(),
                   children: [
                     FlowyText.regular(state.userProfile.email),
-<<<<<<< HEAD
-                    AccountSignInOutButton(
-=======
                     AccountSignInOutSection(
->>>>>>> f53e9d65
                       userProfile: state.userProfile,
                       onAction: state.userProfile.authenticator ==
                               AuthenticatorPB.Local
@@ -92,12 +88,6 @@
                 ),
               ],
 
-<<<<<<< HEAD
-              // App version
-              const SettingsCategory(
-                title: 'About AppFlowy',
-                children: [
-=======
               if (isAuthEnabled &&
                   state.userProfile.authenticator == AuthenticatorPB.Local) ...[
                 SettingsCategory(
@@ -120,7 +110,6 @@
               SettingsCategory(
                 title: LocaleKeys.newSettings_myAccount_aboutAppFlowy.tr(),
                 children: const [
->>>>>>> f53e9d65
                   SettingsAppVersion(),
                 ],
               ),
