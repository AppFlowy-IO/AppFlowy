--- conflicted
+++ resolved
@@ -700,12 +700,6 @@
     icon: FlowySvgs.check_m,
   ),
   _CellItem(
-<<<<<<< HEAD
-    label: LocaleKeys.settings_comparePlanDialog_freeLabels_itemSix.tr(),
-  ),
-  // Empty cell
-  const _CellItem(),
-=======
     LocaleKeys.settings_comparePlanDialog_freeLabels_intelligentSearch.tr(),
     icon: FlowySvgs.check_m,
   ),
@@ -715,7 +709,6 @@
   // _CellItem(
   //   LocaleKeys.settings_comparePlanDialog_freeLabels_itemSeven.tr(),
   // ),
->>>>>>> e28a251e
 ];
 
 final List<_CellItem> _proLabels = [
@@ -737,12 +730,6 @@
     icon: FlowySvgs.check_m,
   ),
   _CellItem(
-<<<<<<< HEAD
-    label: LocaleKeys.settings_comparePlanDialog_proLabels_itemSix.tr(),
-  ),
-  // Empty cell w/ check mark
-  const _CellItem(icon: FlowySvgs.check_m),
-=======
     LocaleKeys.settings_comparePlanDialog_proLabels_intelligentSearch.tr(),
     icon: FlowySvgs.check_m,
   ),
@@ -753,5 +740,4 @@
   //   LocaleKeys.settings_comparePlanDialog_proLabels_itemSeven.tr(),
   //   icon: FlowySvgs.check_m,
   // ),
->>>>>>> e28a251e
 ];