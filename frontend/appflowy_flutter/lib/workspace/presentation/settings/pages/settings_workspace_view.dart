--- conflicted
+++ resolved
@@ -1,9 +1,3 @@
-<<<<<<< HEAD
-=======
-import 'package:flutter/material.dart';
-import 'package:flutter/services.dart';
-
->>>>>>> 9a5dbbb3
 import 'package:appflowy/generated/flowy_svgs.g.dart';
 import 'package:appflowy/generated/locale_keys.g.dart';
 import 'package:appflowy/plugins/document/application/document_appearance_cubit.dart';
@@ -45,11 +39,9 @@
 import 'package:flowy_infra_ui/flowy_infra_ui.dart';
 import 'package:flowy_infra_ui/style_widget/hover.dart';
 import 'package:flowy_infra_ui/widget/dialog/styled_dialogs.dart';
-<<<<<<< HEAD
+import 'package:flowy_infra_ui/widget/flowy_tooltip.dart';
 import 'package:flutter/material.dart';
-=======
-import 'package:flowy_infra_ui/widget/flowy_tooltip.dart';
->>>>>>> 9a5dbbb3
+import 'package:flutter/services.dart';
 import 'package:flutter_bloc/flutter_bloc.dart';
 import 'package:google_fonts/google_fonts.dart';
 
@@ -382,16 +374,10 @@
       child: Padding(
         padding: const EdgeInsets.all(1),
         child: WorkspaceIcon(
-<<<<<<< HEAD
-          workspace: workspace,
-          iconSize: workspace.icon.isNotEmpty == true ? 46 : 20,
+          workspace: workspace!,
+          iconSize: workspace!.icon.isNotEmpty == true ? 46 : 20,
           fontSize: 16.0,
           enableEdit: true,
-=======
-          workspace: workspace!,
-          iconSize: workspace!.icon.isNotEmpty == true ? 46 : 20,
-          enableEdit: enableEdit,
->>>>>>> 9a5dbbb3
           onSelected: (r) => context
               .read<WorkspaceSettingsBloc>()
               .add(WorkspaceSettingsEvent.updateWorkspaceIcon(r.emoji)),
