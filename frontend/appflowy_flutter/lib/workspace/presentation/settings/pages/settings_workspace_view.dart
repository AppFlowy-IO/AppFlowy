import 'dart:async';

import 'package:appflowy/features/workspace/logic/workspace_bloc.dart';
import 'package:appflowy/generated/flowy_svgs.g.dart';
import 'package:appflowy/generated/locale_keys.g.dart';
import 'package:appflowy/plugins/document/application/document_appearance_cubit.dart';
import 'package:appflowy/plugins/document/presentation/editor_style.dart';
import 'package:appflowy/shared/af_role_pb_extension.dart';
import 'package:appflowy/shared/google_fonts_extension.dart';
import 'package:appflowy/util/font_family_extension.dart';
import 'package:appflowy/workspace/application/appearance_defaults.dart';
import 'package:appflowy/workspace/application/settings/appearance/appearance_cubit.dart';
import 'package:appflowy/workspace/application/settings/appearance/base_appearance.dart';
import 'package:appflowy/workspace/application/settings/date_time/date_format_ext.dart';
import 'package:appflowy/workspace/application/settings/date_time/time_format_ext.dart';
import 'package:appflowy/workspace/application/settings/workspace/workspace_settings_bloc.dart';
import 'package:appflowy/workspace/presentation/home/menu/sidebar/space/shared_widget.dart';
import 'package:appflowy/workspace/presentation/home/menu/sidebar/workspace/_sidebar_workspace_icon.dart';
import 'package:appflowy/workspace/presentation/home/toast.dart';
import 'package:appflowy/workspace/presentation/settings/shared/af_dropdown_menu_entry.dart';
import 'package:appflowy/workspace/presentation/settings/shared/document_color_setting_button.dart';
import 'package:appflowy/workspace/presentation/settings/shared/setting_action.dart';
import 'package:appflowy/workspace/presentation/settings/shared/setting_list_tile.dart';
import 'package:appflowy/workspace/presentation/settings/shared/settings_body.dart';
import 'package:appflowy/workspace/presentation/settings/shared/settings_category.dart';
import 'package:appflowy/workspace/presentation/settings/shared/settings_category_spacer.dart';
import 'package:appflowy/workspace/presentation/settings/shared/settings_dashed_divider.dart';
import 'package:appflowy/workspace/presentation/settings/shared/settings_dropdown.dart';
import 'package:appflowy/workspace/presentation/settings/shared/settings_input_field.dart';
import 'package:appflowy/workspace/presentation/settings/shared/settings_radio_select.dart';
import 'package:appflowy/workspace/presentation/settings/shared/single_setting_action.dart';
import 'package:appflowy/workspace/presentation/settings/widgets/theme_upload/theme_upload_view.dart';
import 'package:appflowy/workspace/presentation/widgets/dialogs.dart';
import 'package:appflowy/workspace/presentation/widgets/toggle/toggle.dart';
import 'package:appflowy_backend/protobuf/flowy-user/protobuf.dart';
import 'package:easy_localization/easy_localization.dart';
import 'package:flowy_infra/language.dart';
import 'package:flowy_infra/plugins/bloc/dynamic_plugin_bloc.dart';
import 'package:flowy_infra/plugins/bloc/dynamic_plugin_event.dart';
import 'package:flowy_infra/plugins/bloc/dynamic_plugin_state.dart';
import 'package:flowy_infra/size.dart';
import 'package:flowy_infra/theme.dart';
import 'package:flowy_infra/theme_extension.dart';
import 'package:flowy_infra_ui/flowy_infra_ui.dart';
import 'package:flowy_infra_ui/style_widget/hover.dart';
import 'package:flutter/material.dart';
import 'package:flutter_bloc/flutter_bloc.dart';
import 'package:google_fonts/google_fonts.dart';

class SettingsWorkspaceView extends StatelessWidget {
  const SettingsWorkspaceView({
    super.key,
    required this.userProfile,
    this.currentWorkspaceMemberRole,
  });

  final UserProfilePB userProfile;
  final AFRolePB? currentWorkspaceMemberRole;

  @override
  Widget build(BuildContext context) {
    return BlocProvider<WorkspaceSettingsBloc>(
      create: (context) => WorkspaceSettingsBloc()
        ..add(WorkspaceSettingsEvent.initial(userProfile: userProfile)),
      child: BlocConsumer<WorkspaceSettingsBloc, WorkspaceSettingsState>(
        listener: (context, state) {
          if (state.deleteWorkspace) {
            context.read<UserWorkspaceBloc>().add(
                  UserWorkspaceEvent.deleteWorkspace(
                    workspaceId: state.workspace!.workspaceId,
                  ),
                );
            Navigator.of(context).pop();
          }
          if (state.leaveWorkspace) {
            context.read<UserWorkspaceBloc>().add(
                  UserWorkspaceEvent.leaveWorkspace(
                    workspaceId: state.workspace!.workspaceId,
                  ),
                );
            Navigator.of(context).pop();
          }
        },
        builder: (context, state) {
          return SettingsBody(
            title: LocaleKeys.settings_workspacePage_title.tr(),
            description: LocaleKeys.settings_workspacePage_description.tr(),
            autoSeparate: false,
            children: [
              // We don't allow changing workspace name/icon for local/offline
              if (userProfile.workspaceType != WorkspaceTypePB.LocalW) ...[
                SettingsCategory(
                  title: LocaleKeys.settings_workspacePage_workspaceName_title
                      .tr(),
                  children: [
                    _WorkspaceNameSetting(
                      currentWorkspaceMemberRole: currentWorkspaceMemberRole,
                    ),
                  ],
                ),
                const SettingsCategorySpacer(),
                SettingsCategory(
                  title: LocaleKeys.settings_workspacePage_workspaceIcon_title
                      .tr(),
                  description: LocaleKeys
                      .settings_workspacePage_workspaceIcon_description
                      .tr(),
                  children: [
                    _WorkspaceIconSetting(
                      enableEdit: currentWorkspaceMemberRole?.isOwner ?? false,
                      workspace: state.workspace,
                    ),
                  ],
                ),
                const SettingsCategorySpacer(),
              ],
              SettingsCategory(
                title: LocaleKeys.settings_workspacePage_appearance_title.tr(),
                children: const [AppearanceSelector()],
              ),
              const VSpace(16),
              // const SettingsCategorySpacer(),
              SettingsCategory(
                title: LocaleKeys.settings_workspacePage_theme_title.tr(),
                description:
                    LocaleKeys.settings_workspacePage_theme_description.tr(),
                children: const [
                  _ThemeDropdown(),
                  _DocumentCursorColorSetting(),
                  _DocumentSelectionColorSetting(),
                  DocumentPaddingSetting(),
                ],
              ),
              const SettingsCategorySpacer(),
              SettingsCategory(
                title:
                    LocaleKeys.settings_workspacePage_workspaceFont_title.tr(),
                children: [
                  _FontSelectorDropdown(
                    currentFont:
                        context.read<AppearanceSettingsCubit>().state.font,
                  ),
                  SettingsDashedDivider(
                    color: Theme.of(context).colorScheme.outline,
                  ),
                  SettingsCategory(
                    title: LocaleKeys.settings_workspacePage_textDirection_title
                        .tr(),
                    children: const [
                      TextDirectionSelect(),
                      EnableRTLItemsSwitcher(),
                    ],
                  ),
                ],
              ),
              const VSpace(16),
              SettingsCategory(
                title: LocaleKeys.settings_workspacePage_layoutDirection_title
                    .tr(),
                children: const [_LayoutDirectionSelect()],
              ),
              const SettingsCategorySpacer(),

              SettingsCategory(
                title: LocaleKeys.settings_workspacePage_dateTime_title.tr(),
                children: [
                  const _DateTimeFormatLabel(),
                  const _TimeFormatSwitcher(),
                  SettingsDashedDivider(
                    color: Theme.of(context).colorScheme.outline,
                  ),
                  const _DateFormatDropdown(),
                ],
              ),
              const SettingsCategorySpacer(),

              SettingsCategory(
                title: LocaleKeys.settings_workspacePage_language_title.tr(),
                children: const [LanguageDropdown()],
              ),
              const SettingsCategorySpacer(),

              if (userProfile.workspaceType != WorkspaceTypePB.LocalW) ...[
                SingleSettingAction(
                  label: LocaleKeys.settings_workspacePage_manageWorkspace_title
                      .tr(),
                  fontSize: 16,
                  fontWeight: FontWeight.w600,
                  onPressed: () => showConfirmDialog(
                    context: context,
                    title: currentWorkspaceMemberRole?.isOwner ?? false
                        ? LocaleKeys
                            .settings_workspacePage_deleteWorkspacePrompt_title
                            .tr()
                        : LocaleKeys
                            .settings_workspacePage_leaveWorkspacePrompt_title
                            .tr(),
                    description: currentWorkspaceMemberRole?.isOwner ?? false
                        ? LocaleKeys
                            .settings_workspacePage_deleteWorkspacePrompt_content
                            .tr()
                        : LocaleKeys
                            .settings_workspacePage_leaveWorkspacePrompt_content
                            .tr(),
                    style: ConfirmPopupStyle.cancelAndOk,
                    onConfirm: () => context.read<WorkspaceSettingsBloc>().add(
                          currentWorkspaceMemberRole?.isOwner ?? false
                              ? const WorkspaceSettingsEvent.deleteWorkspace()
                              : const WorkspaceSettingsEvent.leaveWorkspace(),
                        ),
                  ),
                  buttonType: SingleSettingsButtonType.danger,
                  buttonLabel: currentWorkspaceMemberRole?.isOwner ?? false
                      ? LocaleKeys
                          .settings_workspacePage_manageWorkspace_deleteWorkspace
                          .tr()
                      : LocaleKeys
                          .settings_workspacePage_manageWorkspace_leaveWorkspace
                          .tr(),
                ),
              ],
            ],
          );
        },
      ),
    );
  }
}

class _WorkspaceNameSetting extends StatefulWidget {
  const _WorkspaceNameSetting({
    this.currentWorkspaceMemberRole,
  });

  final AFRolePB? currentWorkspaceMemberRole;

  @override
  State<_WorkspaceNameSetting> createState() => _WorkspaceNameSettingState();
}

class _WorkspaceNameSettingState extends State<_WorkspaceNameSetting> {
  final TextEditingController workspaceNameController = TextEditingController();
  final focusNode = FocusNode();

  Timer? debounce;
  bool isSaving = false;

  @override
  void dispose() {
    focusNode.dispose();
    workspaceNameController.dispose();
    super.dispose();
  }

  @override
  Widget build(BuildContext context) {
    return BlocConsumer<WorkspaceSettingsBloc, WorkspaceSettingsState>(
      listener: (_, state) {
        if (isSaving) {
          return;
        }

        final newName = state.workspace?.name;
        if (newName != null && newName != workspaceNameController.text) {
          workspaceNameController.text = newName;
        }
      },
      builder: (_, state) {
        if (widget.currentWorkspaceMemberRole == null ||
            !widget.currentWorkspaceMemberRole!.isOwner) {
          return Padding(
            padding: const EdgeInsets.symmetric(vertical: 2.5),
            child: FlowyText.regular(
              workspaceNameController.text,
              fontSize: 14,
            ),
          );
        }

        return Flexible(
          child: SettingsInputField(
            textController: workspaceNameController,
            value: workspaceNameController.text,
            focusNode: focusNode,
            onSave: (_) =>
                _saveWorkspaceName(name: workspaceNameController.text),
            onChanged: _debounceSaveName,
            hideActions: true,
          ),
        );
      },
    );
  }

  void _debounceSaveName(String name) {
    isSaving = true;

    debounce?.cancel();
    debounce = Timer(
      const Duration(milliseconds: 300),
      () {
        _saveWorkspaceName(name: name);
        isSaving = false;
      },
    );
  }

  void _saveWorkspaceName({required String name}) {
    if (name.isNotEmpty) {
      context
          .read<WorkspaceSettingsBloc>()
          .add(WorkspaceSettingsEvent.updateWorkspaceName(name));
    }
  }
}

@visibleForTesting
class LanguageDropdown extends StatelessWidget {
  const LanguageDropdown({super.key});

  @override
  Widget build(BuildContext context) {
    return BlocBuilder<AppearanceSettingsCubit, AppearanceSettingsState>(
      builder: (context, state) {
        return SettingsDropdown<Locale>(
          key: const Key('LanguageDropdown'),
          expandWidth: false,
          onChanged: (locale) => context
              .read<AppearanceSettingsCubit>()
              .setLocale(context, locale),
          selectedOption: state.locale,
          options: EasyLocalization.of(context)!
              .supportedLocales
              .map(
                (locale) => buildDropdownMenuEntry<Locale>(
                  context,
                  selectedValue: state.locale,
                  value: locale,
                  label: languageFromLocale(locale),
                ),
              )
              .toList(),
        );
      },
    );
  }
}

class _WorkspaceIconSetting extends StatelessWidget {
  const _WorkspaceIconSetting({
    required this.enableEdit,
    this.workspace,
  });

  final bool enableEdit;
  final UserWorkspacePB? workspace;

  @override
  Widget build(BuildContext context) {
    if (workspace == null) {
      return const SizedBox(
        height: 64,
        width: 64,
        child: CircularProgressIndicator(),
      );
    }

<<<<<<< HEAD
    Widget child = SizedBox(
      height: 64,
      width: 64,
      child: Padding(
        padding: const EdgeInsets.all(1),
        child: WorkspaceIcon(
          workspace: workspace!,
          iconSize: 36,
          emojiSize: 24.0,
          fontSize: 24.0,
          figmaLineHeight: 26.0,
          borderRadius: 18.0,
          enableEdit: true,
          onSelected: (r) => context
              .read<WorkspaceSettingsBloc>()
              .add(WorkspaceSettingsEvent.updateWorkspaceIcon(r.emoji)),
        ),
      ),
=======
    return WorkspaceIcon(
      workspaceIcon: workspace!.icon,
      workspaceName: workspace!.name,
      iconSize: 64.0,
      emojiSize: 24.0,
      fontSize: 24.0,
      figmaLineHeight: 26.0,
      borderRadius: 18.0,
      isEditable: true,
      onSelected: (r) => context
          .read<WorkspaceSettingsBloc>()
          .add(WorkspaceSettingsEvent.updateWorkspaceIcon(r.emoji)),
>>>>>>> 9fb21f8d
    );

    if (!enableEdit) {
      child = IgnorePointer(
        child: child,
      );
    }

    return child;
  }
}

@visibleForTesting
class TextDirectionSelect extends StatelessWidget {
  const TextDirectionSelect({super.key});

  @override
  Widget build(BuildContext context) {
    return BlocBuilder<AppearanceSettingsCubit, AppearanceSettingsState>(
      builder: (context, state) {
        final selectedItem = state.textDirection;

        return SettingsRadioSelect<AppFlowyTextDirection>(
          onChanged: (item) {
            context
                .read<AppearanceSettingsCubit>()
                .setTextDirection(item.value);
            context
                .read<DocumentAppearanceCubit>()
                .syncDefaultTextDirection(item.value.name);
          },
          items: [
            SettingsRadioItem(
              value: AppFlowyTextDirection.ltr,
              icon: const FlowySvg(FlowySvgs.textdirection_ltr_m),
              label: LocaleKeys.settings_workspacePage_textDirection_leftToRight
                  .tr(),
              isSelected: selectedItem == AppFlowyTextDirection.ltr,
            ),
            SettingsRadioItem(
              value: AppFlowyTextDirection.rtl,
              icon: const FlowySvg(FlowySvgs.textdirection_rtl_m),
              label: LocaleKeys.settings_workspacePage_textDirection_rightToLeft
                  .tr(),
              isSelected: selectedItem == AppFlowyTextDirection.rtl,
            ),
            SettingsRadioItem(
              value: AppFlowyTextDirection.auto,
              icon: const FlowySvg(FlowySvgs.textdirection_auto_m),
              label: LocaleKeys.settings_workspacePage_textDirection_auto.tr(),
              isSelected: selectedItem == AppFlowyTextDirection.auto,
            ),
          ],
        );
      },
    );
  }
}

@visibleForTesting
class EnableRTLItemsSwitcher extends StatelessWidget {
  const EnableRTLItemsSwitcher({super.key});

  @override
  Widget build(BuildContext context) {
    return Row(
      children: [
        Expanded(
          child: FlowyText.regular(
            LocaleKeys.settings_workspacePage_textDirection_enableRTLItems.tr(),
            fontSize: 16,
          ),
        ),
        const HSpace(16),
        Toggle(
          value: context
              .watch<AppearanceSettingsCubit>()
              .state
              .enableRtlToolbarItems,
          onChanged: (value) => context
              .read<AppearanceSettingsCubit>()
              .setEnableRTLToolbarItems(value),
        ),
      ],
    );
  }
}

class _LayoutDirectionSelect extends StatelessWidget {
  const _LayoutDirectionSelect();

  @override
  Widget build(BuildContext context) {
    return BlocBuilder<AppearanceSettingsCubit, AppearanceSettingsState>(
      builder: (context, state) {
        return SettingsRadioSelect<LayoutDirection>(
          onChanged: (item) => context
              .read<AppearanceSettingsCubit>()
              .setLayoutDirection(item.value),
          items: [
            SettingsRadioItem(
              value: LayoutDirection.ltrLayout,
              icon: const FlowySvg(FlowySvgs.textdirection_ltr_m),
              label: LocaleKeys
                  .settings_workspacePage_layoutDirection_leftToRight
                  .tr(),
              isSelected: state.layoutDirection == LayoutDirection.ltrLayout,
            ),
            SettingsRadioItem(
              value: LayoutDirection.rtlLayout,
              icon: const FlowySvg(FlowySvgs.textdirection_rtl_m),
              label: LocaleKeys
                  .settings_workspacePage_layoutDirection_rightToLeft
                  .tr(),
              isSelected: state.layoutDirection == LayoutDirection.rtlLayout,
            ),
          ],
        );
      },
    );
  }
}

class _DateFormatDropdown extends StatelessWidget {
  const _DateFormatDropdown();

  @override
  Widget build(BuildContext context) {
    return BlocBuilder<AppearanceSettingsCubit, AppearanceSettingsState>(
      builder: (context, state) {
        return Padding(
          padding: const EdgeInsets.only(top: 8.0),
          child: Column(
            crossAxisAlignment: CrossAxisAlignment.start,
            children: [
              FlowyText.regular(
                LocaleKeys.settings_workspacePage_dateTime_dateFormat_label
                    .tr(),
                fontSize: 16,
              ),
              const VSpace(8),
              SettingsDropdown<UserDateFormatPB>(
                key: const Key('DateFormatDropdown'),
                expandWidth: false,
                onChanged: (format) => context
                    .read<AppearanceSettingsCubit>()
                    .setDateFormat(format),
                selectedOption: state.dateFormat,
                options: UserDateFormatPB.values
                    .map(
                      (format) => buildDropdownMenuEntry<UserDateFormatPB>(
                        context,
                        value: format,
                        label: _formatLabel(format),
                      ),
                    )
                    .toList(),
              ),
            ],
          ),
        );
      },
    );
  }

  String _formatLabel(UserDateFormatPB format) => switch (format) {
        UserDateFormatPB.Locally =>
          LocaleKeys.settings_workspacePage_dateTime_dateFormat_local.tr(),
        UserDateFormatPB.US =>
          LocaleKeys.settings_workspacePage_dateTime_dateFormat_us.tr(),
        UserDateFormatPB.ISO =>
          LocaleKeys.settings_workspacePage_dateTime_dateFormat_iso.tr(),
        UserDateFormatPB.Friendly =>
          LocaleKeys.settings_workspacePage_dateTime_dateFormat_friendly.tr(),
        UserDateFormatPB.DayMonthYear =>
          LocaleKeys.settings_workspacePage_dateTime_dateFormat_dmy.tr(),
        _ => "Unknown format",
      };
}

class _DateTimeFormatLabel extends StatelessWidget {
  const _DateTimeFormatLabel();

  @override
  Widget build(BuildContext context) {
    final now = DateTime.now();

    return BlocBuilder<AppearanceSettingsCubit, AppearanceSettingsState>(
      builder: (context, state) {
        return FlowyText.regular(
          LocaleKeys.settings_workspacePage_dateTime_example.tr(
            args: [
              state.dateFormat.formatDate(now, false),
              state.timeFormat.formatTime(now),
              now.timeZoneName,
            ],
          ),
          maxLines: 2,
          fontSize: 16,
          color: AFThemeExtension.of(context).secondaryTextColor,
        );
      },
    );
  }
}

class _TimeFormatSwitcher extends StatelessWidget {
  const _TimeFormatSwitcher();

  @override
  Widget build(BuildContext context) {
    return Row(
      children: [
        Expanded(
          child: FlowyText.regular(
            LocaleKeys.settings_workspacePage_dateTime_24HourTime.tr(),
            fontSize: 16,
          ),
        ),
        const HSpace(16),
        Toggle(
          value: context.watch<AppearanceSettingsCubit>().state.timeFormat ==
              UserTimeFormatPB.TwentyFourHour,
          onChanged: (value) =>
              context.read<AppearanceSettingsCubit>().setTimeFormat(
                    value
                        ? UserTimeFormatPB.TwentyFourHour
                        : UserTimeFormatPB.TwelveHour,
                  ),
        ),
      ],
    );
  }
}

class _ThemeDropdown extends StatelessWidget {
  const _ThemeDropdown();

  @override
  Widget build(BuildContext context) {
    return BlocProvider<DynamicPluginBloc>(
      create: (context) => DynamicPluginBloc()..add(DynamicPluginEvent.load()),
      child: BlocBuilder<DynamicPluginBloc, DynamicPluginState>(
        buildWhen: (_, current) => current is Ready,
        builder: (context, state) {
          final appearance = context.watch<AppearanceSettingsCubit>().state;
          final isLightMode = Theme.of(context).brightness == Brightness.light;

          final customThemes = state.whenOrNull(
            ready: (ps) => ps.map((p) => p.theme).whereType<AppTheme>(),
          );

          return SettingsDropdown<String>(
            key: const Key('ThemeSelectorDropdown'),
            actions: [
              SettingAction(
                tooltip: LocaleKeys
                    .settings_workspacePage_theme_uploadCustomThemeTooltip
                    .tr(),
                icon: const FlowySvg(FlowySvgs.folder_m, size: Size.square(20)),
                onPressed: () => Dialogs.show(
                  context,
                  child: BlocProvider<DynamicPluginBloc>.value(
                    value: context.read<DynamicPluginBloc>(),
                    child: const FlowyDialog(
                      constraints: BoxConstraints(maxHeight: 300),
                      child: ThemeUploadWidget(),
                    ),
                  ),
                ).then((val) {
                  if (val != null && context.mounted) {
                    showSnackBarMessage(
                      context,
                      LocaleKeys.settings_appearance_themeUpload_uploadSuccess
                          .tr(),
                    );
                  }
                }),
              ),
              SettingAction(
                icon: const FlowySvg(
                  FlowySvgs.restore_s,
                  size: Size.square(20),
                ),
                label: LocaleKeys.settings_common_reset.tr(),
                onPressed: () => context
                    .read<AppearanceSettingsCubit>()
                    .setTheme(AppTheme.builtins.first.themeName),
              ),
            ],
            onChanged: (theme) =>
                context.read<AppearanceSettingsCubit>().setTheme(theme),
            selectedOption: appearance.appTheme.themeName,
            options: [
              ...AppTheme.builtins.map(
                (t) {
                  final theme = isLightMode ? t.lightTheme : t.darkTheme;

                  return buildDropdownMenuEntry<String>(
                    context,
                    selectedValue: appearance.appTheme.themeName,
                    value: t.themeName,
                    label: t.themeName,
                    leadingWidget: _ThemeLeading(color: theme.sidebarBg),
                  );
                },
              ),
              ...?customThemes?.map(
                (t) {
                  final theme = isLightMode ? t.lightTheme : t.darkTheme;

                  return buildDropdownMenuEntry<String>(
                    context,
                    selectedValue: appearance.appTheme.themeName,
                    value: t.themeName,
                    label: t.themeName,
                    leadingWidget: _ThemeLeading(color: theme.sidebarBg),
                    trailingWidget: FlowyIconButton(
                      icon: const FlowySvg(FlowySvgs.delete_s),
                      iconColorOnHover: Theme.of(context).colorScheme.onSurface,
                      onPressed: () {
                        context.read<DynamicPluginBloc>().add(
                              DynamicPluginEvent.removePlugin(
                                name: t.themeName,
                              ),
                            );

                        if (appearance.appTheme.themeName == t.themeName) {
                          context
                              .read<AppearanceSettingsCubit>()
                              .setTheme(AppTheme.builtins.first.themeName);
                        }
                      },
                    ),
                  );
                },
              ),
            ],
          );
        },
      ),
    );
  }
}

class _ThemeLeading extends StatelessWidget {
  const _ThemeLeading({required this.color});

  final Color color;

  @override
  Widget build(BuildContext context) {
    return Container(
      width: 16,
      height: 16,
      decoration: BoxDecoration(
        color: color,
        borderRadius: Corners.s4Border,
        border: Border.all(color: Theme.of(context).colorScheme.outline),
      ),
    );
  }
}

@visibleForTesting
class AppearanceSelector extends StatelessWidget {
  const AppearanceSelector({super.key});

  @override
  Widget build(BuildContext context) {
    final themeMode = context.read<AppearanceSettingsCubit>().state.themeMode;

    return Row(
      crossAxisAlignment: CrossAxisAlignment.start,
      children: [
        ...ThemeMode.values.map(
          (t) => Padding(
            padding: const EdgeInsets.only(right: 16),
            child: GestureDetector(
              behavior: HitTestBehavior.opaque,
              onTap: () =>
                  context.read<AppearanceSettingsCubit>().setThemeMode(t),
              child: FlowyHover(
                style: HoverStyle.transparent(
                  foregroundColorOnHover:
                      AFThemeExtension.of(context).textColor,
                ),
                child: Column(
                  children: [
                    Container(
                      width: 88,
                      height: 72,
                      decoration: BoxDecoration(
                        border: Border.all(
                          color: t == themeMode
                              ? Theme.of(context).colorScheme.onSecondary
                              : Theme.of(context).colorScheme.outline,
                        ),
                        borderRadius: Corners.s4Border,
                        image: DecorationImage(
                          fit: BoxFit.cover,
                          image: AssetImage(
                            'assets/images/appearance/${t.name.toLowerCase()}.png',
                          ),
                        ),
                      ),
                      child: t != themeMode
                          ? null
                          : const _SelectedModeIndicator(),
                    ),
                    const VSpace(6),
                    FlowyText.regular(getLabel(t), textAlign: TextAlign.center),
                  ],
                ),
              ),
            ),
          ),
        ),
      ],
    );
  }

  String getLabel(ThemeMode t) => switch (t) {
        ThemeMode.system =>
          LocaleKeys.settings_workspacePage_appearance_options_system.tr(),
        ThemeMode.light =>
          LocaleKeys.settings_workspacePage_appearance_options_light.tr(),
        ThemeMode.dark =>
          LocaleKeys.settings_workspacePage_appearance_options_dark.tr(),
      };
}

class _SelectedModeIndicator extends StatelessWidget {
  const _SelectedModeIndicator();

  @override
  Widget build(BuildContext context) {
    return Stack(
      children: [
        Positioned(
          top: 4,
          left: 4,
          child: Material(
            shape: const CircleBorder(),
            elevation: 2,
            child: Container(
              decoration: const BoxDecoration(
                shape: BoxShape.circle,
              ),
              height: 16,
              width: 16,
              child: const FlowySvg(
                FlowySvgs.settings_selected_theme_m,
                size: Size.square(16),
                blendMode: BlendMode.dstIn,
              ),
            ),
          ),
        ),
      ],
    );
  }
}

class _FontSelectorDropdown extends StatefulWidget {
  const _FontSelectorDropdown({required this.currentFont});

  final String currentFont;

  @override
  State<_FontSelectorDropdown> createState() => _FontSelectorDropdownState();
}

class _FontSelectorDropdownState extends State<_FontSelectorDropdown> {
  late final _options = [defaultFontFamily, ...GoogleFonts.asMap().keys];
  final _focusNode = FocusNode();
  final _controller = PopoverController();
  late final ScrollController _scrollController;
  final _textController = TextEditingController();

  @override
  void initState() {
    super.initState();
    const itemExtent = 32;
    final index = _options.indexOf(widget.currentFont);
    final newPosition = (index * itemExtent).toDouble();
    _scrollController = ScrollController(initialScrollOffset: newPosition);

    WidgetsBinding.instance.addPostFrameCallback((_) {
      _textController.text = context
          .read<AppearanceSettingsCubit>()
          .state
          .font
          .fontFamilyDisplayName;
    });
  }

  @override
  void dispose() {
    _controller.close();
    _focusNode.dispose();
    _scrollController.dispose();
    _textController.dispose();
    super.dispose();
  }

  @override
  Widget build(BuildContext context) {
    final appearance = context.watch<AppearanceSettingsCubit>().state;
    return LayoutBuilder(
      builder: (context, constraints) => AppFlowyPopover(
        margin: EdgeInsets.zero,
        controller: _controller,
        skipTraversal: true,
        triggerActions: PopoverTriggerFlags.none,
        onClose: () {
          _focusNode.unfocus();
          setState(() {});
        },
        direction: PopoverDirection.bottomWithLeftAligned,
        constraints: BoxConstraints(
          maxHeight: 150,
          maxWidth: constraints.maxWidth - 90,
        ),
        borderRadius: const BorderRadius.all(Radius.circular(4.0)),
        popupBuilder: (_) => _FontListPopup(
          currentFont: appearance.font,
          scrollController: _scrollController,
          controller: _controller,
          options: _options,
          textController: _textController,
          focusNode: _focusNode,
        ),
        child: Row(
          children: [
            Expanded(
              child: TapRegion(
                behavior: HitTestBehavior.translucent,
                onTapOutside: (_) {
                  _focusNode.unfocus();
                  setState(() {});
                },
                child: Listener(
                  onPointerDown: (_) {
                    _focusNode.requestFocus();
                    setState(() {});
                    _controller.show();
                  },
                  child: FlowyTextField(
                    autoFocus: false,
                    focusNode: _focusNode,
                    controller: _textController,
                    decoration: InputDecoration(
                      suffixIcon: const MouseRegion(
                        cursor: SystemMouseCursors.click,
                        child: Icon(Icons.arrow_drop_down),
                      ),
                      counterText: '',
                      contentPadding: const EdgeInsets.symmetric(
                        vertical: 12,
                        horizontal: 18,
                      ),
                      enabledBorder: OutlineInputBorder(
                        borderSide: BorderSide(
                          color: Theme.of(context).colorScheme.outline,
                        ),
                        borderRadius: Corners.s8Border,
                      ),
                      focusedBorder: OutlineInputBorder(
                        borderSide: BorderSide(
                          color: Theme.of(context).colorScheme.primary,
                        ),
                        borderRadius: Corners.s8Border,
                      ),
                      errorBorder: OutlineInputBorder(
                        borderSide: BorderSide(
                          color: Theme.of(context).colorScheme.error,
                        ),
                        borderRadius: Corners.s8Border,
                      ),
                      focusedErrorBorder: OutlineInputBorder(
                        borderSide: BorderSide(
                          color: Theme.of(context).colorScheme.error,
                        ),
                        borderRadius: Corners.s8Border,
                      ),
                    ),
                  ),
                ),
              ),
            ),
            const HSpace(16),
            GestureDetector(
              behavior: HitTestBehavior.opaque,
              onTap: () => context
                  .read<AppearanceSettingsCubit>()
                  .setFontFamily(defaultFontFamily),
              child: SizedBox(
                height: 26,
                child: FlowyHover(
                  resetHoverOnRebuild: false,
                  child: Padding(
                    padding:
                        const EdgeInsets.symmetric(horizontal: 4, vertical: 2),
                    child: Row(
                      children: [
                        const FlowySvg(
                          FlowySvgs.restore_s,
                          size: Size.square(20),
                        ),
                        const HSpace(4),
                        FlowyText.regular(
                          LocaleKeys.settings_common_reset.tr(),
                        ),
                      ],
                    ),
                  ),
                ),
              ),
            ),
          ],
        ),
      ),
    );
  }
}

class _FontListPopup extends StatefulWidget {
  const _FontListPopup({
    required this.controller,
    required this.scrollController,
    required this.options,
    required this.currentFont,
    required this.textController,
    required this.focusNode,
  });

  final ScrollController scrollController;
  final List<String> options;
  final String currentFont;
  final TextEditingController textController;
  final FocusNode focusNode;
  final PopoverController controller;

  @override
  State<_FontListPopup> createState() => _FontListPopupState();
}

class _FontListPopupState extends State<_FontListPopup> {
  late List<String> _filteredOptions = widget.options;

  @override
  void initState() {
    super.initState();
    widget.textController.addListener(_onTextFieldChanged);
  }

  void _onTextFieldChanged() {
    final value = widget.textController.text;

    if (value.trim().isEmpty) {
      _filteredOptions = widget.options;
    } else {
      if (value.fontFamilyDisplayName ==
          widget.currentFont.fontFamilyDisplayName) {
        return;
      }

      _filteredOptions = widget.options
          .where(
            (f) =>
                f.toLowerCase().contains(value.trim().toLowerCase()) ||
                f.fontFamilyDisplayName
                    .toLowerCase()
                    .contains(value.trim().fontFamilyDisplayName.toLowerCase()),
          )
          .toList();

      // Default font family is "", but the display name is "System",
      // which means it's hard compared to other font families to find this one.
      if (!_filteredOptions.contains(defaultFontFamily) &&
          'system'.contains(value.trim().toLowerCase())) {
        _filteredOptions.insert(0, defaultFontFamily);
      }
    }

    setState(() {});
  }

  @override
  void dispose() {
    widget.textController.removeListener(_onTextFieldChanged);
    super.dispose();
  }

  @override
  Widget build(BuildContext context) {
    return Material(
      type: MaterialType.transparency,
      child: Column(
        mainAxisSize: MainAxisSize.min,
        crossAxisAlignment: CrossAxisAlignment.start,
        children: [
          if (_filteredOptions.isEmpty)
            Padding(
              padding: const EdgeInsets.symmetric(horizontal: 12, vertical: 4),
              child: FlowyText.medium(
                LocaleKeys.settings_workspacePage_workspaceFont_noFontHint.tr(),
              ),
            ),
          Flexible(
            child: ListView.separated(
              shrinkWrap: _filteredOptions.length < 10,
              controller: widget.scrollController,
              padding: const EdgeInsets.symmetric(horizontal: 6, vertical: 8),
              itemCount: _filteredOptions.length,
              separatorBuilder: (_, __) => const VSpace(6),
              itemBuilder: (context, index) {
                final font = _filteredOptions[index];
                final isSelected = widget.currentFont == font;
                return SizedBox(
                  height: 29,
                  child: ListTile(
                    minVerticalPadding: 0,
                    selected: isSelected,
                    dense: true,
                    hoverColor: Theme.of(context)
                        .colorScheme
                        .onSurface
                        .withValues(alpha: 0.12),
                    selectedTileColor: Theme.of(context)
                        .colorScheme
                        .primary
                        .withValues(alpha: 0.12),
                    contentPadding:
                        const EdgeInsets.symmetric(horizontal: 6, vertical: 4),
                    minTileHeight: 0,
                    onTap: () {
                      context
                          .read<AppearanceSettingsCubit>()
                          .setFontFamily(font);

                      widget.textController.text = font.fontFamilyDisplayName;

                      // This is a workaround such that when dialog rebuilds due
                      // to font changing, the font selector won't retain focus.
                      widget.focusNode.parent?.requestFocus();

                      widget.controller.close();
                    },
                    title: Align(
                      alignment: AlignmentDirectional.centerStart,
                      child: Text(
                        font.fontFamilyDisplayName,
                        style: TextStyle(
                          color: AFThemeExtension.of(context).textColor,
                          fontFamily: getGoogleFontSafely(font).fontFamily,
                        ),
                      ),
                    ),
                    trailing:
                        isSelected ? const FlowySvg(FlowySvgs.check_s) : null,
                  ),
                );
              },
            ),
          ),
        ],
      ),
    );
  }
}

class _DocumentCursorColorSetting extends StatelessWidget {
  const _DocumentCursorColorSetting();

  @override
  Widget build(BuildContext context) {
    final label =
        LocaleKeys.settings_appearance_documentSettings_cursorColor.tr();
    return BlocBuilder<DocumentAppearanceCubit, DocumentAppearance>(
      builder: (context, state) {
        return SettingListTile(
          label: label,
          resetButtonKey: const Key('DocumentCursorColorResetButton'),
          onResetRequested: () {
            showConfirmDialog(
              context: context,
              title:
                  LocaleKeys.settings_workspacePage_resetCursorColor_title.tr(),
              description: LocaleKeys
                  .settings_workspacePage_resetCursorColor_description
                  .tr(),
              style: ConfirmPopupStyle.cancelAndOk,
              confirmLabel: LocaleKeys.settings_common_reset.tr(),
              onConfirm: () => context
                ..read<AppearanceSettingsCubit>().resetDocumentCursorColor()
                ..read<DocumentAppearanceCubit>().syncCursorColor(null),
            );
          },
          trailing: [
            DocumentColorSettingButton(
              key: const Key('DocumentCursorColorSettingButton'),
              currentColor: state.cursorColor ??
                  DefaultAppearanceSettings.getDefaultCursorColor(context),
              previewWidgetBuilder: (color) => _CursorColorValueWidget(
                cursorColor: color ??
                    DefaultAppearanceSettings.getDefaultCursorColor(context),
              ),
              dialogTitle: label,
              onApply: (color) => context
                ..read<AppearanceSettingsCubit>().setDocumentCursorColor(color)
                ..read<DocumentAppearanceCubit>().syncCursorColor(color),
            ),
          ],
        );
      },
    );
  }
}

class _CursorColorValueWidget extends StatelessWidget {
  const _CursorColorValueWidget({required this.cursorColor});

  final Color cursorColor;

  @override
  Widget build(BuildContext context) {
    return Row(
      mainAxisSize: MainAxisSize.min,
      children: [
        Container(color: cursorColor, width: 2, height: 16),
        FlowyText(
          LocaleKeys.appName.tr(),
          // To avoid the text color changes when it is hovered in dark mode
          color: AFThemeExtension.of(context).onBackground,
        ),
      ],
    );
  }
}

class _DocumentSelectionColorSetting extends StatelessWidget {
  const _DocumentSelectionColorSetting();

  @override
  Widget build(BuildContext context) {
    final label =
        LocaleKeys.settings_appearance_documentSettings_selectionColor.tr();

    return BlocBuilder<DocumentAppearanceCubit, DocumentAppearance>(
      builder: (context, state) {
        return SettingListTile(
          label: label,
          resetButtonKey: const Key('DocumentSelectionColorResetButton'),
          onResetRequested: () {
            showConfirmDialog(
              context: context,
              title: LocaleKeys.settings_workspacePage_resetSelectionColor_title
                  .tr(),
              description: LocaleKeys
                  .settings_workspacePage_resetSelectionColor_description
                  .tr(),
              style: ConfirmPopupStyle.cancelAndOk,
              confirmLabel: LocaleKeys.settings_common_reset.tr(),
              onConfirm: () => context
                ..read<AppearanceSettingsCubit>().resetDocumentSelectionColor()
                ..read<DocumentAppearanceCubit>().syncSelectionColor(null),
            );
          },
          trailing: [
            DocumentColorSettingButton(
              currentColor: state.selectionColor ??
                  DefaultAppearanceSettings.getDefaultSelectionColor(context),
              previewWidgetBuilder: (color) => _SelectionColorValueWidget(
                selectionColor: color ??
                    DefaultAppearanceSettings.getDefaultSelectionColor(context),
              ),
              dialogTitle: label,
              onApply: (c) => context
                ..read<AppearanceSettingsCubit>().setDocumentSelectionColor(c)
                ..read<DocumentAppearanceCubit>().syncSelectionColor(c),
            ),
          ],
        );
      },
    );
  }
}

class _SelectionColorValueWidget extends StatelessWidget {
  const _SelectionColorValueWidget({required this.selectionColor});

  final Color selectionColor;

  @override
  Widget build(BuildContext context) {
    // To avoid the text color changes when it is hovered in dark mode
    final textColor = AFThemeExtension.of(context).onBackground;
    return Row(
      mainAxisSize: MainAxisSize.min,
      children: [
        Container(
          color: selectionColor,
          child: FlowyText(
            LocaleKeys.settings_appearance_documentSettings_app.tr(),
            color: textColor,
          ),
        ),
        FlowyText(
          LocaleKeys.settings_appearance_documentSettings_flowy.tr(),
          color: textColor,
        ),
      ],
    );
  }
}

class DocumentPaddingSetting extends StatelessWidget {
  const DocumentPaddingSetting({
    super.key,
  });

  @override
  Widget build(BuildContext context) {
    return BlocBuilder<DocumentAppearanceCubit, DocumentAppearance>(
      builder: (context, state) {
        return Column(
          children: [
            Row(
              children: [
                FlowyText.medium(
                  LocaleKeys.settings_appearance_documentSettings_width.tr(),
                ),
                const Spacer(),
                SettingsResetButton(
                  onResetRequested: () =>
                      context.read<DocumentAppearanceCubit>().syncWidth(null),
                ),
              ],
            ),
            const VSpace(6),
            Container(
              height: 32,
              padding: const EdgeInsets.only(right: 4),
              child: _DocumentPaddingSlider(
                onPaddingChanged: (value) {
                  context.read<DocumentAppearanceCubit>().syncWidth(value);
                },
              ),
            ),
          ],
        );
      },
    );
  }
}

class _DocumentPaddingSlider extends StatefulWidget {
  const _DocumentPaddingSlider({
    required this.onPaddingChanged,
  });

  final void Function(double) onPaddingChanged;

  @override
  State<_DocumentPaddingSlider> createState() => _DocumentPaddingSliderState();
}

class _DocumentPaddingSliderState extends State<_DocumentPaddingSlider> {
  late double width;

  @override
  void initState() {
    super.initState();

    width = context.read<DocumentAppearanceCubit>().state.width;
  }

  @override
  Widget build(BuildContext context) {
    return BlocBuilder<DocumentAppearanceCubit, DocumentAppearance>(
      builder: (context, state) {
        if (state.width != width) {
          width = state.width;
        }
        return SliderTheme(
          data: Theme.of(context).sliderTheme.copyWith(
                showValueIndicator: ShowValueIndicator.never,
                thumbShape: const RoundSliderThumbShape(
                  enabledThumbRadius: 8,
                ),
                overlayShape: SliderComponentShape.noThumb,
              ),
          child: Slider(
            value: width.clamp(
              EditorStyleCustomizer.minDocumentWidth,
              EditorStyleCustomizer.maxDocumentWidth,
            ),
            min: EditorStyleCustomizer.minDocumentWidth,
            max: EditorStyleCustomizer.maxDocumentWidth,
            divisions: 10,
            onChanged: (value) {
              setState(() => width = value);

              widget.onPaddingChanged(value);
            },
          ),
        );
      },
    );
  }
}<|MERGE_RESOLUTION|>--- conflicted
+++ resolved
@@ -365,27 +365,7 @@
       );
     }
 
-<<<<<<< HEAD
-    Widget child = SizedBox(
-      height: 64,
-      width: 64,
-      child: Padding(
-        padding: const EdgeInsets.all(1),
-        child: WorkspaceIcon(
-          workspace: workspace!,
-          iconSize: 36,
-          emojiSize: 24.0,
-          fontSize: 24.0,
-          figmaLineHeight: 26.0,
-          borderRadius: 18.0,
-          enableEdit: true,
-          onSelected: (r) => context
-              .read<WorkspaceSettingsBloc>()
-              .add(WorkspaceSettingsEvent.updateWorkspaceIcon(r.emoji)),
-        ),
-      ),
-=======
-    return WorkspaceIcon(
+    Widget child = WorkspaceIcon(
       workspaceIcon: workspace!.icon,
       workspaceName: workspace!.name,
       iconSize: 64.0,
@@ -397,7 +377,6 @@
       onSelected: (r) => context
           .read<WorkspaceSettingsBloc>()
           .add(WorkspaceSettingsEvent.updateWorkspaceIcon(r.emoji)),
->>>>>>> 9fb21f8d
     );
 
     if (!enableEdit) {
