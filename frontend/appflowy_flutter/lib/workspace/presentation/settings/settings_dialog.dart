import 'package:flutter/material.dart';

import 'package:appflowy/startup/startup.dart';
import 'package:appflowy/workspace/application/settings/settings_dialog_bloc.dart';
import 'package:appflowy/workspace/presentation/settings/pages/settings_account_view.dart';
import 'package:appflowy/workspace/presentation/settings/pages/settings_workspace_view.dart';
import 'package:appflowy/workspace/presentation/settings/widgets/feature_flags/feature_flag_page.dart';
import 'package:appflowy/workspace/presentation/settings/widgets/settings_menu.dart';
import 'package:appflowy_backend/protobuf/flowy-user/user_profile.pb.dart';
import 'package:flowy_infra_ui/flowy_infra_ui.dart';
import 'package:flutter_bloc/flutter_bloc.dart';

class SettingsDialog extends StatelessWidget {
  SettingsDialog(
    this.user, {
    required this.dismissDialog,
    required this.didLogout,
    required this.restartApp,
  }) : super(key: ValueKey(user.id));

  final VoidCallback dismissDialog;
  final VoidCallback didLogout;
  final VoidCallback restartApp;
  final UserProfilePB user;

  @override
  Widget build(BuildContext context) {
    return BlocProvider<SettingsDialogBloc>(
      create: (context) => getIt<SettingsDialogBloc>(param1: user)
        ..add(const SettingsDialogEvent.initial()),
      child: BlocBuilder<SettingsDialogBloc, SettingsDialogState>(
        builder: (context, state) => FlowyDialog(
          constraints: const BoxConstraints(minWidth: 564, maxHeight: 784),
          child: ScaffoldMessenger(
            child: Scaffold(
              backgroundColor: Colors.transparent,
<<<<<<< HEAD
              body: Row(
                crossAxisAlignment: CrossAxisAlignment.start,
                children: [
                  SizedBox(
                    width: 200,
                    child: SettingsMenu(
                      changeSelectedPage: (index) => context
                          .read<SettingsDialogBloc>()
                          .add(SettingsDialogEvent.setSelectedPage(index)),
                      currentPage: state.page,
=======
              body: Padding(
                padding: _dialogHorizontalPadding,
                child: Row(
                  crossAxisAlignment: CrossAxisAlignment.start,
                  children: [
                    SizedBox(
                      width: 200,
                      child: SettingsMenu(
                        userProfile: user,
                        changeSelectedPage: (index) {
                          context
                              .read<SettingsDialogBloc>()
                              .add(SettingsDialogEvent.setSelectedPage(index));
                        },
                        currentPage:
                            context.read<SettingsDialogBloc>().state.page,
                      ),
>>>>>>> 34cf4da4
                    ),
                  ),
                  Expanded(
                    child: getSettingsView(
                      state.page,
                      state.userProfile,
                    ),
                  ),
                ],
              ),
            ),
          ),
        ),
      ),
    );
  }

  Widget getSettingsView(SettingsPage page, UserProfilePB user) {
    switch (page) {
      case SettingsPage.account:
        return SettingsAccountView(
          userProfile: user,
          didLogout: didLogout,
          didLogin: dismissDialog,
        );
      case SettingsPage.workspace:
        return SettingsWorkspaceView(userProfile: user);
      // case SettingsPage.language:
      //   return const SettingsLanguageView();
      // case SettingsPage.files:
      //   return const SettingsFileSystemView();
      // case SettingsPage.user:
      //   return SettingsUserView(
      //     user,
      //     didLogin: dismissDialog,
      //     didLogout: didLogout,
      //     didOpenUser: restartApp,
      //   );
      // case SettingsPage.notifications:
      //   return const SettingsNotificationsView();
      // case SettingsPage.cloud:
      //   return SettingCloud(
      //     restartAppFlowy: () => restartApp(),
      //   );
      // case SettingsPage.shortcuts:
      //   return const SettingsCustomizeShortcutsWrapper();
      // case SettingsPage.member:
      //   return WorkspaceMembersPage(userProfile: user);
      case SettingsPage.featureFlags:
        return const FeatureFlagsPage();
      default:
        return const SizedBox.shrink();
    }
  }
}<|MERGE_RESOLUTION|>--- conflicted
+++ resolved
@@ -34,36 +34,17 @@
           child: ScaffoldMessenger(
             child: Scaffold(
               backgroundColor: Colors.transparent,
-<<<<<<< HEAD
               body: Row(
                 crossAxisAlignment: CrossAxisAlignment.start,
                 children: [
                   SizedBox(
                     width: 200,
                     child: SettingsMenu(
+                      userProfile: user,
                       changeSelectedPage: (index) => context
                           .read<SettingsDialogBloc>()
                           .add(SettingsDialogEvent.setSelectedPage(index)),
                       currentPage: state.page,
-=======
-              body: Padding(
-                padding: _dialogHorizontalPadding,
-                child: Row(
-                  crossAxisAlignment: CrossAxisAlignment.start,
-                  children: [
-                    SizedBox(
-                      width: 200,
-                      child: SettingsMenu(
-                        userProfile: user,
-                        changeSelectedPage: (index) {
-                          context
-                              .read<SettingsDialogBloc>()
-                              .add(SettingsDialogEvent.setSelectedPage(index));
-                        },
-                        currentPage:
-                            context.read<SettingsDialogBloc>().state.page,
-                      ),
->>>>>>> 34cf4da4
                     ),
                   ),
                   Expanded(
