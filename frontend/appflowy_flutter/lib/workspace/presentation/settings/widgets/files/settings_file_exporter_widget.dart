--- conflicted
+++ resolved
@@ -97,13 +97,7 @@
         FlowyTextButton(
           LocaleKeys.button_cancel.tr(),
           fontColor: AFThemeExtension.of(context).textColor,
-<<<<<<< HEAD
-          onPressed: () {
-            Navigator.of(context).pop();
-          },
-=======
           onPressed: () => Navigator.of(context).pop(),
->>>>>>> c4f6703b
         ),
         const HSpace(8),
         FlowyTextButton(
