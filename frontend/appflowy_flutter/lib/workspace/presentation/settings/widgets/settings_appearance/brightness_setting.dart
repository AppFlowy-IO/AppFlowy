import 'dart:io';

import 'package:appflowy/generated/flowy_svgs.g.dart';
import 'package:appflowy/generated/locale_keys.g.dart';
import 'package:appflowy/workspace/application/appearance.dart';
import 'package:appflowy_popover/appflowy_popover.dart';
import 'package:easy_localization/easy_localization.dart';
import 'package:flowy_infra_ui/flowy_infra_ui.dart';
import 'package:flowy_infra_ui/widget/flowy_tooltip.dart';
import 'package:flutter/material.dart';
import 'package:flutter_bloc/flutter_bloc.dart';

import 'theme_setting_entry_template.dart';

class BrightnessSetting extends StatelessWidget {
  final ThemeMode currentThemeMode;
  const BrightnessSetting({required this.currentThemeMode, super.key});

  @override
<<<<<<< HEAD
  Widget build(BuildContext context) {
    return Tooltip(
      margin: const EdgeInsets.only(left: 180),
      richMessage: themeModeTooltipTextSpan(
        LocaleKeys.settings_appearance_themeMode_label.tr(),
      ),
      child: ThemeSettingEntryTemplateWidget(
        label: LocaleKeys.settings_appearance_themeMode_label.tr(),
        onResetRequested:
            context.read<AppearanceSettingsCubit>().resetThemeMode,
        trailing: [
          ThemeValueDropDown(
            currentValue: _themeModeLabelText(currentThemeMode),
            popupBuilder: (context) => Column(
              mainAxisSize: MainAxisSize.min,
              children: [
                _themeModeItemButton(context, ThemeMode.light),
                _themeModeItemButton(context, ThemeMode.dark),
                _themeModeItemButton(context, ThemeMode.system),
              ],
=======
  Widget build(BuildContext context) => FlowyTooltip.delayed(
        richMessage: themeModeTooltipTextSpan(
          context,
          LocaleKeys.settings_appearance_themeMode_label.tr(),
        ),
        child: ThemeSettingEntryTemplateWidget(
          label: LocaleKeys.settings_appearance_themeMode_label.tr(),
          onResetRequested:
              context.read<AppearanceSettingsCubit>().resetThemeMode,
          trailing: [
            ThemeValueDropDown(
              currentValue: _themeModeLabelText(currentThemeMode),
              popupBuilder: (context) => Column(
                mainAxisSize: MainAxisSize.min,
                children: [
                  _themeModeItemButton(context, ThemeMode.light),
                  _themeModeItemButton(context, ThemeMode.dark),
                  _themeModeItemButton(context, ThemeMode.system),
                ],
              ),
>>>>>>> 4220309c
            ),
          ),
        ],
      ),
    );
  }

  TextSpan themeModeTooltipTextSpan(String hintText) => TextSpan(
        children: [
          TextSpan(
            text: "${LocaleKeys.settings_files_change.tr()} $hintText\n",
          ),
          TextSpan(
            text: Platform.isMacOS ? "⌘+Shift+L" : "Ctrl+Shift+L",
          ),
        ],
      );

  Widget _themeModeItemButton(
    BuildContext context,
    ThemeMode themeMode,
  ) {
    return SizedBox(
      height: 32,
      child: FlowyButton(
        text: FlowyText.medium(_themeModeLabelText(themeMode)),
        rightIcon: currentThemeMode == themeMode
            ? const FlowySvg(
                FlowySvgs.check_s,
              )
            : null,
        onTap: () {
          if (currentThemeMode != themeMode) {
            context.read<AppearanceSettingsCubit>().setThemeMode(themeMode);
          }
          PopoverContainer.of(context).close();
        },
      ),
    );
  }

  String _themeModeLabelText(ThemeMode themeMode) {
    switch (themeMode) {
      case (ThemeMode.light):
        return LocaleKeys.settings_appearance_themeMode_light.tr();
      case (ThemeMode.dark):
        return LocaleKeys.settings_appearance_themeMode_dark.tr();
      case (ThemeMode.system):
        return LocaleKeys.settings_appearance_themeMode_system.tr();
      default:
        return "";
    }
  }
}<|MERGE_RESOLUTION|>--- conflicted
+++ resolved
@@ -17,28 +17,6 @@
   const BrightnessSetting({required this.currentThemeMode, super.key});
 
   @override
-<<<<<<< HEAD
-  Widget build(BuildContext context) {
-    return Tooltip(
-      margin: const EdgeInsets.only(left: 180),
-      richMessage: themeModeTooltipTextSpan(
-        LocaleKeys.settings_appearance_themeMode_label.tr(),
-      ),
-      child: ThemeSettingEntryTemplateWidget(
-        label: LocaleKeys.settings_appearance_themeMode_label.tr(),
-        onResetRequested:
-            context.read<AppearanceSettingsCubit>().resetThemeMode,
-        trailing: [
-          ThemeValueDropDown(
-            currentValue: _themeModeLabelText(currentThemeMode),
-            popupBuilder: (context) => Column(
-              mainAxisSize: MainAxisSize.min,
-              children: [
-                _themeModeItemButton(context, ThemeMode.light),
-                _themeModeItemButton(context, ThemeMode.dark),
-                _themeModeItemButton(context, ThemeMode.system),
-              ],
-=======
   Widget build(BuildContext context) => FlowyTooltip.delayed(
         richMessage: themeModeTooltipTextSpan(
           context,
@@ -59,13 +37,10 @@
                   _themeModeItemButton(context, ThemeMode.system),
                 ],
               ),
->>>>>>> 4220309c
             ),
-          ),
-        ],
-      ),
-    );
-  }
+          ],
+        ),
+      );
 
   TextSpan themeModeTooltipTextSpan(String hintText) => TextSpan(
         children: [
