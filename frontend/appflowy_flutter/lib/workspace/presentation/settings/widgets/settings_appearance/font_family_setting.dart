import 'package:appflowy/generated/flowy_svgs.g.dart';
import 'package:appflowy/generated/locale_keys.g.dart';
import 'package:appflowy/plugins/document/presentation/more/cubit/document_appearance_cubit.dart';
import 'package:appflowy/util/google_font_family_extension.dart';
import 'package:appflowy/workspace/application/settings/appearance/appearance_cubit.dart';
import 'package:appflowy/workspace/application/appearance_defaults.dart';
import 'package:appflowy_popover/appflowy_popover.dart';
import 'package:collection/collection.dart';
import 'package:easy_localization/easy_localization.dart';
import 'package:flowy_infra_ui/flowy_infra_ui.dart';
import 'package:flutter/material.dart';
import 'package:flutter_bloc/flutter_bloc.dart';
import 'package:google_fonts/google_fonts.dart';

import 'levenshtein.dart';
import 'theme_setting_entry_template.dart';

class ThemeFontFamilySetting extends StatefulWidget {
  const ThemeFontFamilySetting({
    super.key,
    required this.currentFontFamily,
  });

  final String currentFontFamily;
  static Key textFieldKey = const Key('FontFamilyTextField');
  static Key resetButtonkey = const Key('FontFamilyResetButton');
  static Key popoverKey = const Key('FontFamilyPopover');

  @override
  State<ThemeFontFamilySetting> createState() => _ThemeFontFamilySettingState();
}

class _ThemeFontFamilySettingState extends State<ThemeFontFamilySetting> {
  @override
  Widget build(BuildContext context) {
    return ThemeSettingEntryTemplateWidget(
      label: LocaleKeys.settings_appearance_fontFamily_label.tr(),
      resetButtonKey: ThemeFontFamilySetting.resetButtonkey,
      onResetRequested: () {
        context.read<AppearanceSettingsCubit>().resetFontFamily();
        context
            .read<DocumentAppearanceCubit>()
            .syncFontFamily(DefaultAppearanceSettings.kDefaultFontFamily);
      },
      trailing: [
        FontFamilyDropDown(
          currentFontFamily: widget.currentFontFamily,
        ),
      ],
    );
  }
}

class FontFamilyDropDown extends StatefulWidget {
  const FontFamilyDropDown({
    super.key,
    required this.currentFontFamily,
    this.onOpen,
    this.onClose,
    this.onFontFamilyChanged,
    this.child,
    this.popoverController,
    this.offset,
    this.showResetButton = false,
    this.onResetFont,
  });

  final String currentFontFamily;
  final VoidCallback? onOpen;
  final VoidCallback? onClose;
  final void Function(String fontFamily)? onFontFamilyChanged;
  final Widget? child;
  final PopoverController? popoverController;
  final Offset? offset;
  final bool showResetButton;
  final VoidCallback? onResetFont;

  @override
  State<FontFamilyDropDown> createState() => _FontFamilyDropDownState();
}

class _FontFamilyDropDownState extends State<FontFamilyDropDown> {
  final List<String> availableFonts = GoogleFonts.asMap().keys.toList();
  final ValueNotifier<String> query = ValueNotifier('');

  @override
  Widget build(BuildContext context) {
    return ThemeValueDropDown(
      popoverKey: ThemeFontFamilySetting.popoverKey,
      popoverController: widget.popoverController,
      currentValue: parseFontFamilyName(widget.currentFontFamily),
      onClose: () {
        query.value = '';
        widget.onClose?.call();
      },
      offset: widget.offset,
      child: widget.child,
      popupBuilder: (_) {
        widget.onOpen?.call();
        return CustomScrollView(
          shrinkWrap: true,
          slivers: [
            if (widget.showResetButton)
              SliverPersistentHeader(
                delegate: _ResetFontButton(
                  onPressed: widget.onResetFont,
                ),
                pinned: true,
              ),
            SliverPadding(
              padding: const EdgeInsets.only(right: 8),
              sliver: SliverToBoxAdapter(
                child: FlowyTextField(
                  key: ThemeFontFamilySetting.textFieldKey,
                  hintText:
                      LocaleKeys.settings_appearance_fontFamily_search.tr(),
                  autoFocus: false,
                  debounceDuration: const Duration(milliseconds: 300),
                  onChanged: (value) {
                    query.value = value;
                  },
                ),
              ),
            ),
            const SliverToBoxAdapter(
              child: SizedBox(height: 4),
            ),
            ValueListenableBuilder(
              valueListenable: query,
              builder: (context, value, child) {
                var displayed = availableFonts;
                if (value.isNotEmpty) {
                  displayed = availableFonts
                      .where(
                        (font) => font
                            .toLowerCase()
                            .contains(value.toLowerCase().toString()),
                      )
                      .sorted((a, b) => levenshtein(a, b))
                      .toList();
                }
                return SliverFixedExtentList.builder(
                  itemBuilder: (context, index) => _fontFamilyItemButton(
                    context,
                    GoogleFonts.getFont(displayed[index]),
                  ),
                  itemCount: displayed.length,
                  itemExtent: 32,
                );
              },
            ),
          ],
        );
      },
    );
  }

  String parseFontFamilyName(String fontFamilyName) {
    final camelCase = RegExp('(?<=[a-z])[A-Z]');
    return fontFamilyName
        .replaceAll('_regular', '')
        .replaceAllMapped(camelCase, (m) => ' ${m.group(0)}');
  }

  Widget _fontFamilyItemButton(
    BuildContext context,
    TextStyle style,
  ) {
    final buttonFontFamily = parseFontFamilyName(style.fontFamily!);

    return Tooltip(
      message: buttonFontFamily,
      waitDuration: const Duration(milliseconds: 150),
      child: SizedBox(
        key: ValueKey(buttonFontFamily),
        height: 32,
        child: FlowyButton(
          // key: Key(buttonFontFamily),
          onHover: (_) => FocusScope.of(context).unfocus(),
          text: FlowyText.medium(
            parseFontFamilyName(style.fontFamily!),
            overflow: TextOverflow.ellipsis,
            fontFamily: style.fontFamily!,
          ),
          rightIcon:
              buttonFontFamily == parseFontFamilyName(widget.currentFontFamily)
                  ? const FlowySvg(
                      FlowySvgs.check_s,
                    )
                  : null,
          onTap: () {
            if (parseFontFamilyName(widget.currentFontFamily) !=
                buttonFontFamily) {
              context
                  .read<AppearanceSettingsCubit>()
                  .setFontFamily(parseFontFamilyName(style.fontFamily!));
              context
                  .read<DocumentAppearanceCubit>()
                  .syncFontFamily(parseFontFamilyName(style.fontFamily!));
            }
          },
        ),
<<<<<<< HEAD
=======
        rightIcon:
            buttonFontFamily == parseFontFamilyName(widget.currentFontFamily)
                ? const FlowySvg(
                    FlowySvgs.check_s,
                  )
                : null,
        onTap: () {
          if (widget.onFontFamilyChanged != null) {
            widget.onFontFamilyChanged!(style.fontFamily!);
          } else {
            final fontFamily = style.fontFamily!.parseFontFamilyName();
            if (parseFontFamilyName(widget.currentFontFamily) !=
                buttonFontFamily) {
              context.read<AppearanceSettingsCubit>().setFontFamily(fontFamily);
              context
                  .read<DocumentAppearanceCubit>()
                  .syncFontFamily(fontFamily);
            }
          }
          PopoverContainer.of(context).close();
        },
>>>>>>> 6f83f41c
      ),
    );
  }
}

class _ResetFontButton extends SliverPersistentHeaderDelegate {
  _ResetFontButton({
    this.onPressed,
  });

  final VoidCallback? onPressed;

  @override
  Widget build(
    BuildContext context,
    double shrinkOffset,
    bool overlapsContent,
  ) {
    return Padding(
      padding: const EdgeInsets.only(right: 8, bottom: 8.0),
      child: FlowyTextButton(
        LocaleKeys.document_toolbar_resetToDefaultFont.tr(),
        onPressed: onPressed,
      ),
    );
  }

  @override
  double get maxExtent => 35;

  @override
  double get minExtent => 35;

  @override
  bool shouldRebuild(covariant SliverPersistentHeaderDelegate oldDelegate) =>
      true;
}<|MERGE_RESOLUTION|>--- conflicted
+++ resolved
@@ -179,7 +179,6 @@
           onHover: (_) => FocusScope.of(context).unfocus(),
           text: FlowyText.medium(
             parseFontFamilyName(style.fontFamily!),
-            overflow: TextOverflow.ellipsis,
             fontFamily: style.fontFamily!,
           ),
           rightIcon:
@@ -189,41 +188,23 @@
                     )
                   : null,
           onTap: () {
-            if (parseFontFamilyName(widget.currentFontFamily) !=
-                buttonFontFamily) {
-              context
-                  .read<AppearanceSettingsCubit>()
-                  .setFontFamily(parseFontFamilyName(style.fontFamily!));
-              context
-                  .read<DocumentAppearanceCubit>()
-                  .syncFontFamily(parseFontFamilyName(style.fontFamily!));
+            if (widget.onFontFamilyChanged != null) {
+              widget.onFontFamilyChanged!(style.fontFamily!);
+            } else {
+              final fontFamily = style.fontFamily!.parseFontFamilyName();
+              if (parseFontFamilyName(widget.currentFontFamily) !=
+                  buttonFontFamily) {
+                context
+                    .read<AppearanceSettingsCubit>()
+                    .setFontFamily(fontFamily);
+                context
+                    .read<DocumentAppearanceCubit>()
+                    .syncFontFamily(fontFamily);
+              }
             }
+            PopoverContainer.of(context).close();
           },
         ),
-<<<<<<< HEAD
-=======
-        rightIcon:
-            buttonFontFamily == parseFontFamilyName(widget.currentFontFamily)
-                ? const FlowySvg(
-                    FlowySvgs.check_s,
-                  )
-                : null,
-        onTap: () {
-          if (widget.onFontFamilyChanged != null) {
-            widget.onFontFamilyChanged!(style.fontFamily!);
-          } else {
-            final fontFamily = style.fontFamily!.parseFontFamilyName();
-            if (parseFontFamilyName(widget.currentFontFamily) !=
-                buttonFontFamily) {
-              context.read<AppearanceSettingsCubit>().setFontFamily(fontFamily);
-              context
-                  .read<DocumentAppearanceCubit>()
-                  .syncFontFamily(fontFamily);
-            }
-          }
-          PopoverContainer.of(context).close();
-        },
->>>>>>> 6f83f41c
       ),
     );
   }
