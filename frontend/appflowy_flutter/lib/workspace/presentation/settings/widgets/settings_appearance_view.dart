import 'package:appflowy/workspace/application/appearance.dart';
import 'package:appflowy/workspace/presentation/settings/widgets/settings_appearance/create_file_setting.dart';
import 'package:appflowy/workspace/presentation/settings/widgets/settings_appearance/date_format_setting.dart';
import 'package:appflowy/workspace/presentation/settings/widgets/settings_appearance/time_format_setting.dart';
import 'package:flowy_infra/plugins/bloc/dynamic_plugin_bloc.dart';
import 'package:flutter/material.dart';
import 'package:flutter_bloc/flutter_bloc.dart';

import 'settings_appearance/settings_appearance.dart';

class SettingsAppearanceView extends StatelessWidget {
  const SettingsAppearanceView({Key? key}) : super(key: key);

  @override
  Widget build(BuildContext context) {
    return SingleChildScrollView(
      child: BlocProvider<DynamicPluginBloc>(
        create: (_) => DynamicPluginBloc(),
        child: BlocBuilder<AppearanceSettingsCubit, AppearanceSettingsState>(
          builder: (context, state) {
            return Column(
              crossAxisAlignment: CrossAxisAlignment.center,
              children: [
<<<<<<< HEAD
                BrightnessSetting(currentThemeMode: state.themeMode),
=======
>>>>>>> 6ba7fc03
                ColorSchemeSetting(
                  currentTheme: state.appTheme.themeName,
                  bloc: context.read<DynamicPluginBloc>(),
                ),
<<<<<<< HEAD
                ThemeFontFamilySetting(currentFontFamily: state.font),
                DateFormatSetting(currentFormat: state.dateFormat),
                TimeFormatSetting(currentFormat: state.timeFormat),
                // TODO: enablt them in version 0.3.3
                // LayoutDirectionSetting(
                //   currentLayoutDirection: state.layoutDirection,
                // ),
                // TextDirectionSetting(
                //   currentTextDirection: state.textDirection,
                // ),
=======
                BrightnessSetting(
                  currentThemeMode: state.themeMode,
                ),
                const Divider(),
                ThemeFontFamilySetting(
                  currentFontFamily: state.font,
                ),
                const Divider(),
                LayoutDirectionSetting(
                  currentLayoutDirection: state.layoutDirection,
                ),
                TextDirectionSetting(
                  currentTextDirection: state.textDirection,
                ),
                const Divider(),
>>>>>>> 6ba7fc03
                CreateFileSettings(),
              ],
            );
          },
        ),
      ),
    );
  }
}<|MERGE_RESOLUTION|>--- conflicted
+++ resolved
@@ -21,29 +21,15 @@
             return Column(
               crossAxisAlignment: CrossAxisAlignment.center,
               children: [
-<<<<<<< HEAD
-                BrightnessSetting(currentThemeMode: state.themeMode),
-=======
->>>>>>> 6ba7fc03
                 ColorSchemeSetting(
                   currentTheme: state.appTheme.themeName,
                   bloc: context.read<DynamicPluginBloc>(),
                 ),
-<<<<<<< HEAD
-                ThemeFontFamilySetting(currentFontFamily: state.font),
-                DateFormatSetting(currentFormat: state.dateFormat),
-                TimeFormatSetting(currentFormat: state.timeFormat),
-                // TODO: enablt them in version 0.3.3
-                // LayoutDirectionSetting(
-                //   currentLayoutDirection: state.layoutDirection,
-                // ),
-                // TextDirectionSetting(
-                //   currentTextDirection: state.textDirection,
-                // ),
-=======
                 BrightnessSetting(
                   currentThemeMode: state.themeMode,
                 ),
+                const Divider(),
+                ThemeFontFamilySetting(currentFontFamily: state.font),
                 const Divider(),
                 ThemeFontFamilySetting(
                   currentFontFamily: state.font,
@@ -56,7 +42,9 @@
                   currentTextDirection: state.textDirection,
                 ),
                 const Divider(),
->>>>>>> 6ba7fc03
+                DateFormatSetting(currentFormat: state.dateFormat),
+                TimeFormatSetting(currentFormat: state.timeFormat),
+                const Divider(),
                 CreateFileSettings(),
               ],
             );
