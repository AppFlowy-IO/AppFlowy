--- conflicted
+++ resolved
@@ -25,31 +25,20 @@
                   currentTheme: state.appTheme.themeName,
                   bloc: context.read<DynamicPluginBloc>(),
                 ),
-<<<<<<< HEAD
                 const Divider(),
                 BrightnessSetting(
                   currentThemeMode: state.themeMode,
                 ),
-=======
-                BrightnessSetting(currentThemeMode: state.themeMode),
->>>>>>> d054439d
                 const Divider(),
                 ThemeFontFamilySetting(currentFontFamily: state.font),
                 const Divider(),
                 LayoutDirectionSetting(
                   currentLayoutDirection: state.layoutDirection,
                 ),
-<<<<<<< HEAD
-                const Divider(),
-                TextDirectionSetting(
-                  currentTextDirection: state.textDirection,
-                ),
-=======
                 TextDirectionSetting(currentTextDirection: state.textDirection),
                 const Divider(),
                 DateFormatSetting(currentFormat: state.dateFormat),
                 TimeFormatSetting(currentFormat: state.timeFormat),
->>>>>>> d054439d
                 const Divider(),
                 CreateFileSettings(),
                 const Divider(),
