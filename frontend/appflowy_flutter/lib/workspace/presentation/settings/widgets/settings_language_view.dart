--- conflicted
+++ resolved
@@ -67,20 +67,11 @@
             padding: const EdgeInsets.symmetric(horizontal: 6),
             child: DropdownButton<Locale>(
               value: context.locale,
-<<<<<<< HEAD
               dropdownColor: Theme.of(context).cardColor,
-              onChanged: (val) {
-                setState(() {
-                  context
-                      .read<AppearanceSettingsCubit>()
-                      .setLocale(context, val!);
-                });
-=======
               onChanged: (locale) {
                 context
                     .read<AppearanceSettingsCubit>()
                     .setLocale(context, locale!);
->>>>>>> 69dfb4a1
               },
               autofocus: true,
               borderRadius: BorderRadius.circular(8),
