--- conflicted
+++ resolved
@@ -5,11 +5,7 @@
 import 'package:appflowy/workspace/application/settings/settings_dialog_bloc.dart';
 import 'package:appflowy/workspace/presentation/settings/widgets/settings_menu_element.dart';
 import 'package:easy_localization/easy_localization.dart';
-import 'package:flowy_infra_ui/flowy_infra_ui.dart';
-<<<<<<< HEAD
-=======
-import 'package:flutter/material.dart';
->>>>>>> e2e38f72
+import 'package:flowy_infra_ui/widget/separated_flex.dart';
 
 class SettingsMenu extends StatelessWidget {
   const SettingsMenu({
@@ -36,7 +32,6 @@
                 bottomLeft: Radius.circular(8),
               ),
             ),
-<<<<<<< HEAD
             child: SingleChildScrollView(
               // Right padding is added to make the scrollbar centered
               // in the space between the menu and the content
@@ -132,20 +127,6 @@
           ),
         ),
       ],
-=======
-          // enable in v0.5.3 temporarily
-          // if (kDebugMode)
-          SettingsMenuElement(
-            // no need to translate this page
-            page: SettingsPage.featureFlags,
-            selectedPage: currentPage,
-            label: 'Feature Flags',
-            icon: Icons.flag,
-            changeSelectedPage: changeSelectedPage,
-          ),
-        ],
-      ),
->>>>>>> e2e38f72
     );
   }
 }