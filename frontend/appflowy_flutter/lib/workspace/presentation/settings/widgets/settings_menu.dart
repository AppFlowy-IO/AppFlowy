import 'package:flutter/foundation.dart';
import 'package:flutter/material.dart';

import 'package:appflowy/generated/flowy_svgs.g.dart';
import 'package:appflowy/generated/locale_keys.g.dart';
import 'package:appflowy/workspace/application/settings/settings_dialog_bloc.dart';
import 'package:appflowy/workspace/presentation/settings/widgets/settings_menu_element.dart';
import 'package:appflowy_backend/protobuf/flowy-user/protobuf.dart';
import 'package:easy_localization/easy_localization.dart';
import 'package:flowy_infra_ui/widget/separated_flex.dart';

class SettingsMenu extends StatelessWidget {
  const SettingsMenu({
    super.key,
    required this.changeSelectedPage,
    required this.currentPage,
    required this.userProfile,
  });

  final Function changeSelectedPage;
  final SettingsPage currentPage;
  final UserProfilePB userProfile;

  @override
  Widget build(BuildContext context) {
<<<<<<< HEAD
    return Column(
      children: [
        Expanded(
          child: Container(
            padding: const EdgeInsets.symmetric(vertical: 8) +
                const EdgeInsets.only(left: 8, right: 4),
            decoration: BoxDecoration(
              color: Theme.of(context).colorScheme.surfaceVariant,
              borderRadius: const BorderRadius.only(
                topLeft: Radius.circular(8),
                bottomLeft: Radius.circular(8),
              ),
=======
    return SingleChildScrollView(
      child: SeparatedColumn(
        separatorBuilder: () => const SizedBox(height: 10),
        children: [
          SettingsMenuElement(
            page: SettingsPage.appearance,
            selectedPage: currentPage,
            label: LocaleKeys.settings_menu_appearance.tr(),
            icon: Icons.brightness_4,
            changeSelectedPage: changeSelectedPage,
          ),
          SettingsMenuElement(
            page: SettingsPage.language,
            selectedPage: currentPage,
            label: LocaleKeys.settings_menu_language.tr(),
            icon: Icons.translate,
            changeSelectedPage: changeSelectedPage,
          ),
          SettingsMenuElement(
            page: SettingsPage.files,
            selectedPage: currentPage,
            label: LocaleKeys.settings_menu_files.tr(),
            icon: Icons.file_present_outlined,
            changeSelectedPage: changeSelectedPage,
          ),
          SettingsMenuElement(
            page: SettingsPage.user,
            selectedPage: currentPage,
            label: LocaleKeys.settings_menu_user.tr(),
            icon: Icons.account_box_outlined,
            changeSelectedPage: changeSelectedPage,
          ),
          SettingsMenuElement(
            page: SettingsPage.notifications,
            selectedPage: currentPage,
            label: LocaleKeys.settings_menu_notifications.tr(),
            icon: Icons.notifications_outlined,
            changeSelectedPage: changeSelectedPage,
          ),
          SettingsMenuElement(
            page: SettingsPage.cloud,
            selectedPage: currentPage,
            label: LocaleKeys.settings_menu_cloudSettings.tr(),
            icon: Icons.sync,
            changeSelectedPage: changeSelectedPage,
          ),
          SettingsMenuElement(
            page: SettingsPage.shortcuts,
            selectedPage: currentPage,
            label: LocaleKeys.settings_shortcuts_shortcutsLabel.tr(),
            icon: Icons.cut,
            changeSelectedPage: changeSelectedPage,
          ),
          if (FeatureFlag.membersSettings.isOn &&
              userProfile.authenticator == AuthenticatorPB.AppFlowyCloud)
            SettingsMenuElement(
              page: SettingsPage.member,
              selectedPage: currentPage,
              label: LocaleKeys.settings_appearance_members_label.tr(),
              icon: Icons.people,
              changeSelectedPage: changeSelectedPage,
>>>>>>> 34cf4da4
            ),
            child: SingleChildScrollView(
              // Right padding is added to make the scrollbar centered
              // in the space between the menu and the content
              padding: const EdgeInsets.only(right: 4) +
                  const EdgeInsets.symmetric(vertical: 16),
              physics: const ClampingScrollPhysics(),
              child: SeparatedColumn(
                separatorBuilder: () => const SizedBox(height: 16),
                children: [
                  SettingsMenuElement(
                    page: SettingsPage.account,
                    selectedPage: currentPage,
                    label: LocaleKeys.settings_account_menuLabel.tr(),
                    icon: FlowySvgs.settings_account_m,
                    changeSelectedPage: changeSelectedPage,
                  ),
                  SettingsMenuElement(
                    page: SettingsPage.workspace,
                    selectedPage: currentPage,
                    label: LocaleKeys.settings_workspace_menuLabel.tr(),
                    icon: FlowySvgs.settings_workplace_m,
                    changeSelectedPage: changeSelectedPage,
                  ),
                  // SettingsMenuElement(
                  //   page: SettingsPage.appearance,
                  //   selectedPage: currentPage,
                  //   label: LocaleKeys.settings_menu_appearance.tr(),
                  //   icon: Icons.brightness_4,
                  //   changeSelectedPage: changeSelectedPage,
                  // ),
                  // SettingsMenuElement(
                  //   page: SettingsPage.language,
                  //   selectedPage: currentPage,
                  //   label: LocaleKeys.settings_menu_language.tr(),
                  //   icon: Icons.translate,
                  //   changeSelectedPage: changeSelectedPage,
                  // ),
                  // SettingsMenuElement(
                  //   page: SettingsPage.files,
                  //   selectedPage: currentPage,
                  //   label: LocaleKeys.settings_menu_files.tr(),
                  //   icon: Icons.file_present_outlined,
                  //   changeSelectedPage: changeSelectedPage,
                  // ),
                  // SettingsMenuElement(
                  //   page: SettingsPage.user,
                  //   selectedPage: currentPage,
                  //   label: LocaleKeys.settings_menu_user.tr(),
                  //   icon: Icons.account_box_outlined,
                  //   changeSelectedPage: changeSelectedPage,
                  // ),
                  // SettingsMenuElement(
                  //   page: SettingsPage.notifications,
                  //   selectedPage: currentPage,
                  //   label: LocaleKeys.settings_menu_notifications.tr(),
                  //   icon: Icons.notifications_outlined,
                  //   changeSelectedPage: changeSelectedPage,
                  // ),
                  // SettingsMenuElement(
                  //   page: SettingsPage.cloud,
                  //   selectedPage: currentPage,
                  //   label: LocaleKeys.settings_menu_cloudSettings.tr(),
                  //   icon: Icons.sync,
                  //   changeSelectedPage: changeSelectedPage,
                  // ),
                  // SettingsMenuElement(
                  //   page: SettingsPage.shortcuts,
                  //   selectedPage: currentPage,
                  //   label: LocaleKeys.settings_shortcuts_shortcutsLabel.tr(),
                  //   icon: Icons.cut,
                  //   changeSelectedPage: changeSelectedPage,
                  // ),
                  // if (FeatureFlag.membersSettings.isOn)
                  //   SettingsMenuElement(
                  //     page: SettingsPage.member,
                  //     selectedPage: currentPage,
                  //     label: LocaleKeys.settings_appearance_members_label.tr(),
                  //     icon: Icons.people,
                  //     changeSelectedPage: changeSelectedPage,
                  //   ),
                  if (kDebugMode)
                    SettingsMenuElement(
                      // no need to translate this page
                      page: SettingsPage.featureFlags,
                      selectedPage: currentPage,
                      label: 'Feature Flags',
                      icon: FlowySvgs.folder_m,
                      changeSelectedPage: changeSelectedPage,
                    ),
                ],
              ),
            ),
          ),
        ),
      ],
    );
  }
}<|MERGE_RESOLUTION|>--- conflicted
+++ resolved
@@ -23,7 +23,6 @@
 
   @override
   Widget build(BuildContext context) {
-<<<<<<< HEAD
     return Column(
       children: [
         Expanded(
@@ -36,69 +35,6 @@
                 topLeft: Radius.circular(8),
                 bottomLeft: Radius.circular(8),
               ),
-=======
-    return SingleChildScrollView(
-      child: SeparatedColumn(
-        separatorBuilder: () => const SizedBox(height: 10),
-        children: [
-          SettingsMenuElement(
-            page: SettingsPage.appearance,
-            selectedPage: currentPage,
-            label: LocaleKeys.settings_menu_appearance.tr(),
-            icon: Icons.brightness_4,
-            changeSelectedPage: changeSelectedPage,
-          ),
-          SettingsMenuElement(
-            page: SettingsPage.language,
-            selectedPage: currentPage,
-            label: LocaleKeys.settings_menu_language.tr(),
-            icon: Icons.translate,
-            changeSelectedPage: changeSelectedPage,
-          ),
-          SettingsMenuElement(
-            page: SettingsPage.files,
-            selectedPage: currentPage,
-            label: LocaleKeys.settings_menu_files.tr(),
-            icon: Icons.file_present_outlined,
-            changeSelectedPage: changeSelectedPage,
-          ),
-          SettingsMenuElement(
-            page: SettingsPage.user,
-            selectedPage: currentPage,
-            label: LocaleKeys.settings_menu_user.tr(),
-            icon: Icons.account_box_outlined,
-            changeSelectedPage: changeSelectedPage,
-          ),
-          SettingsMenuElement(
-            page: SettingsPage.notifications,
-            selectedPage: currentPage,
-            label: LocaleKeys.settings_menu_notifications.tr(),
-            icon: Icons.notifications_outlined,
-            changeSelectedPage: changeSelectedPage,
-          ),
-          SettingsMenuElement(
-            page: SettingsPage.cloud,
-            selectedPage: currentPage,
-            label: LocaleKeys.settings_menu_cloudSettings.tr(),
-            icon: Icons.sync,
-            changeSelectedPage: changeSelectedPage,
-          ),
-          SettingsMenuElement(
-            page: SettingsPage.shortcuts,
-            selectedPage: currentPage,
-            label: LocaleKeys.settings_shortcuts_shortcutsLabel.tr(),
-            icon: Icons.cut,
-            changeSelectedPage: changeSelectedPage,
-          ),
-          if (FeatureFlag.membersSettings.isOn &&
-              userProfile.authenticator == AuthenticatorPB.AppFlowyCloud)
-            SettingsMenuElement(
-              page: SettingsPage.member,
-              selectedPage: currentPage,
-              label: LocaleKeys.settings_appearance_members_label.tr(),
-              icon: Icons.people,
-              changeSelectedPage: changeSelectedPage,
->>>>>>> 34cf4da4
             ),
             child: SingleChildScrollView(
               // Right padding is added to make the scrollbar centered
