--- conflicted
+++ resolved
@@ -57,20 +57,8 @@
                   SettingsMenuElement(
                     page: SettingsPage.workspace,
                     selectedPage: currentPage,
-<<<<<<< HEAD
                     label: LocaleKeys.settings_workspacePage_menuLabel.tr(),
                     icon: const FlowySvg(FlowySvgs.settings_workplace_m),
-=======
-                    label: LocaleKeys.settings_menu_appearance.tr(),
-                    icon: const Icon(Icons.brightness_4),
-                    changeSelectedPage: changeSelectedPage,
-                  ),
-                  SettingsMenuElement(
-                    page: SettingsPage.language,
-                    selectedPage: currentPage,
-                    label: LocaleKeys.settings_menu_language.tr(),
-                    icon: const Icon(Icons.translate),
->>>>>>> c4f6703b
                     changeSelectedPage: changeSelectedPage,
                   ),
                   SettingsMenuElement(
