import 'package:appflowy/env/env.dart';
import 'package:appflowy/generated/locale_keys.g.dart';
import 'package:appflowy/workspace/application/settings/settings_dialog_bloc.dart';
import 'package:appflowy/workspace/presentation/settings/widgets/settings_menu_element.dart';
import 'package:appflowy_backend/protobuf/flowy-user/auth.pbenum.dart';
import 'package:easy_localization/easy_localization.dart';
import 'package:flutter/material.dart';
import 'package:flutter_bloc/flutter_bloc.dart';

class SettingsMenu extends StatelessWidget {
  const SettingsMenu({
    Key? key,
    required this.changeSelectedPage,
    required this.currentPage,
  }) : super(key: key);

  final Function changeSelectedPage;
  final SettingsPage currentPage;

  @override
  Widget build(BuildContext context) {
    return Column(
      children: [
        SettingsMenuElement(
          page: SettingsPage.appearance,
          selectedPage: currentPage,
          label: LocaleKeys.settings_menu_appearance.tr(),
          icon: Icons.brightness_4,
          changeSelectedPage: changeSelectedPage,
        ),
        const SizedBox(
          height: 10,
        ),
        SettingsMenuElement(
          page: SettingsPage.language,
          selectedPage: currentPage,
          label: LocaleKeys.settings_menu_language.tr(),
          icon: Icons.translate,
          changeSelectedPage: changeSelectedPage,
        ),
        const SizedBox(
          height: 10,
        ),
        SettingsMenuElement(
          page: SettingsPage.files,
          selectedPage: currentPage,
          label: LocaleKeys.settings_menu_files.tr(),
          icon: Icons.file_present_outlined,
          changeSelectedPage: changeSelectedPage,
        ),
        const SizedBox(
          height: 10,
        ),
        SettingsMenuElement(
          page: SettingsPage.user,
          selectedPage: currentPage,
          label: LocaleKeys.settings_menu_user.tr(),
          icon: Icons.account_box_outlined,
          changeSelectedPage: changeSelectedPage,
        ),
<<<<<<< HEAD
        const SizedBox(
          height: 10,
        ),
        SettingsMenuElement(
          page: SettingsPage.shortcuts,
          selectedPage: currentPage,
          label: LocaleKeys.settings_shortcuts_shortcutsLabel.tr(),
          icon: Icons.cut,
          changeSelectedPage: changeSelectedPage,
        ),
=======

        // Only show supabase setting if supabase is enabled and the current auth type is not local
        if (isSupabaseEnable &&
            context.read<SettingsDialogBloc>().state.userProfile.authType !=
                AuthTypePB.Local)
          SettingsMenuElement(
            page: SettingsPage.supabaseSetting,
            selectedPage: currentPage,
            label: LocaleKeys.settings_menu_supabaseSetting.tr(),
            icon: Icons.sync,
            changeSelectedPage: changeSelectedPage,
          ),
>>>>>>> 1b582c38
      ],
    );
  }
}<|MERGE_RESOLUTION|>--- conflicted
+++ resolved
@@ -58,18 +58,6 @@
           icon: Icons.account_box_outlined,
           changeSelectedPage: changeSelectedPage,
         ),
-<<<<<<< HEAD
-        const SizedBox(
-          height: 10,
-        ),
-        SettingsMenuElement(
-          page: SettingsPage.shortcuts,
-          selectedPage: currentPage,
-          label: LocaleKeys.settings_shortcuts_shortcutsLabel.tr(),
-          icon: Icons.cut,
-          changeSelectedPage: changeSelectedPage,
-        ),
-=======
 
         // Only show supabase setting if supabase is enabled and the current auth type is not local
         if (isSupabaseEnable &&
@@ -82,7 +70,16 @@
             icon: Icons.sync,
             changeSelectedPage: changeSelectedPage,
           ),
->>>>>>> 1b582c38
+        const SizedBox(
+          height: 10,
+        ),
+        SettingsMenuElement(
+          page: SettingsPage.shortcuts,
+          selectedPage: currentPage,
+          label: LocaleKeys.settings_shortcuts_shortcutsLabel.tr(),
+          icon: Icons.cut,
+          changeSelectedPage: changeSelectedPage,
+        ),
       ],
     );
   }
