import 'package:flutter/material.dart';

import 'package:appflowy/generated/locale_keys.g.dart';
import 'package:appflowy/startup/tasks/app_widget.dart';
import 'package:appflowy/workspace/presentation/home/menu/sidebar/space/shared_widget.dart';
import 'package:easy_localization/easy_localization.dart';
import 'package:flowy_infra/size.dart';
import 'package:flowy_infra_ui/style_widget/text.dart';
import 'package:flowy_infra_ui/style_widget/text_input.dart';
import 'package:flowy_infra_ui/widget/buttons/primary_button.dart';
import 'package:flowy_infra_ui/widget/buttons/secondary_button.dart';
import 'package:flowy_infra_ui/widget/dialog/styled_dialogs.dart';
import 'package:flowy_infra_ui/widget/spacing.dart';
import 'package:toastification/toastification.dart';

export 'package:flowy_infra_ui/widget/dialog/styled_dialogs.dart';

class NavigatorTextFieldDialog extends StatefulWidget {
  const NavigatorTextFieldDialog({
    super.key,
    required this.title,
    this.autoSelectAllText = false,
    required this.value,
    required this.onConfirm,
    this.onCancel,
    this.maxLength,
    this.hintText,
  });

  final String value;
  final String title;
  final VoidCallback? onCancel;
  final void Function(String, BuildContext) onConfirm;
  final bool autoSelectAllText;
  final int? maxLength;
  final String? hintText;

  @override
  State<NavigatorTextFieldDialog> createState() =>
      _NavigatorTextFieldDialogState();
}

class _NavigatorTextFieldDialogState extends State<NavigatorTextFieldDialog> {
  String newValue = "";
  final controller = TextEditingController();

  @override
  void initState() {
    super.initState();
    newValue = widget.value;
    controller.text = newValue;
    if (widget.autoSelectAllText) {
      controller.selection = TextSelection(
        baseOffset: 0,
        extentOffset: newValue.length,
      );
    }
  }

  @override
  void dispose() {
    controller.dispose();
    super.dispose();
  }

  @override
  Widget build(BuildContext context) {
    return StyledDialog(
      child: Column(
        children: <Widget>[
          FlowyText.medium(
            widget.title,
            color: Theme.of(context).colorScheme.tertiary,
            fontSize: FontSizes.s16,
          ),
          VSpace(Insets.m),
          FlowyFormTextInput(
            hintText:
                widget.hintText ?? LocaleKeys.dialogCreatePageNameHint.tr(),
            controller: controller,
            textStyle: Theme.of(context)
                .textTheme
                .bodySmall
                ?.copyWith(fontSize: FontSizes.s16),
            maxLength: widget.maxLength,
            showCounter: false,
            autoFocus: true,
            onChanged: (text) {
              newValue = text;
            },
            onEditingComplete: () {
              widget.onConfirm(newValue, context);
              AppGlobals.nav.pop();
            },
          ),
          VSpace(Insets.xl),
          OkCancelButton(
            onOkPressed: () {
              widget.onConfirm(newValue, context);
              Navigator.of(context).pop();
            },
            onCancelPressed: () {
              widget.onCancel?.call();
              Navigator.of(context).pop();
            },
          ),
        ],
      ),
    );
  }
}

class NavigatorAlertDialog extends StatefulWidget {
  const NavigatorAlertDialog({
    super.key,
    required this.title,
    this.cancel,
    this.confirm,
    this.hideCancelButton = false,
    this.constraints,
  });

  final String title;
  final void Function()? cancel;
  final void Function()? confirm;
  final bool hideCancelButton;
  final BoxConstraints? constraints;

  @override
  State<NavigatorAlertDialog> createState() => _CreateFlowyAlertDialog();
}

class _CreateFlowyAlertDialog extends State<NavigatorAlertDialog> {
  @override
  Widget build(BuildContext context) {
    return StyledDialog(
      child: Column(
        crossAxisAlignment: CrossAxisAlignment.start,
        mainAxisAlignment: MainAxisAlignment.center,
        children: <Widget>[
          ...[
            ConstrainedBox(
              constraints: widget.constraints ??
                  const BoxConstraints(
                    maxWidth: 400,
                    maxHeight: 260,
                  ),
              child: FlowyText.medium(
                widget.title,
                fontSize: FontSizes.s16,
                textAlign: TextAlign.center,
                color: Theme.of(context).colorScheme.tertiary,
                maxLines: null,
              ),
            ),
          ],
          if (widget.confirm != null) ...[
            const VSpace(20),
            OkCancelButton(
              onOkPressed: () {
                widget.confirm?.call();
                Navigator.of(context).pop();
              },
              onCancelPressed: widget.hideCancelButton
                  ? null
                  : () {
                      widget.cancel?.call();
                      Navigator.of(context).pop();
                    },
            ),
          ],
        ],
      ),
    );
  }
}

class NavigatorOkCancelDialog extends StatelessWidget {
  const NavigatorOkCancelDialog({
    super.key,
    this.onOkPressed,
    this.onCancelPressed,
    this.okTitle,
    this.cancelTitle,
    this.title,
    this.message,
    this.maxWidth,
    this.titleUpperCase = true,
  });

  final VoidCallback? onOkPressed;
  final VoidCallback? onCancelPressed;
  final String? okTitle;
  final String? cancelTitle;
  final String? title;
  final String? message;
  final double? maxWidth;
  final bool titleUpperCase;

  @override
  Widget build(BuildContext context) {
    return StyledDialog(
      maxWidth: maxWidth ?? 500,
      padding: EdgeInsets.symmetric(horizontal: Insets.xl, vertical: Insets.l),
      child: Column(
        crossAxisAlignment: CrossAxisAlignment.start,
        children: <Widget>[
          if (title != null) ...[
            FlowyText.medium(
              titleUpperCase ? title!.toUpperCase() : title!,
              fontSize: FontSizes.s16,
              maxLines: 3,
            ),
            VSpace(Insets.sm * 1.5),
            Container(
              color: Theme.of(context).colorScheme.surfaceContainerHighest,
              height: 1,
            ),
            VSpace(Insets.m * 1.5),
          ],
          if (message != null)
            FlowyText.medium(
              message!,
              maxLines: 3,
            ),
          SizedBox(height: Insets.l),
          OkCancelButton(
            onOkPressed: () {
              onOkPressed?.call();
              Navigator.of(context).pop();
            },
            onCancelPressed: () {
              onCancelPressed?.call();
              Navigator.of(context).pop();
            },
            okTitle: okTitle?.toUpperCase(),
            cancelTitle: cancelTitle?.toUpperCase(),
          ),
        ],
      ),
    );
  }
}

class OkCancelButton extends StatelessWidget {
  const OkCancelButton({
    super.key,
    this.onOkPressed,
    this.onCancelPressed,
    this.okTitle,
    this.cancelTitle,
    this.minHeight,
    this.alignment = MainAxisAlignment.spaceAround,
    this.mode = TextButtonMode.big,
  });

  final VoidCallback? onOkPressed;
  final VoidCallback? onCancelPressed;
  final String? okTitle;
  final String? cancelTitle;
  final double? minHeight;
  final MainAxisAlignment alignment;
  final TextButtonMode mode;

  @override
  Widget build(BuildContext context) {
    return SizedBox(
      height: 48,
      child: Row(
        mainAxisAlignment: alignment,
        children: <Widget>[
          if (onCancelPressed != null)
            SecondaryTextButton(
              cancelTitle ?? LocaleKeys.button_cancel.tr(),
              onPressed: onCancelPressed,
              mode: mode,
            ),
          if (onCancelPressed != null) HSpace(Insets.m),
          if (onOkPressed != null)
            PrimaryTextButton(
              okTitle ?? LocaleKeys.button_ok.tr(),
              onPressed: onOkPressed,
              mode: mode,
            ),
        ],
      ),
    );
  }
}

void showToastNotification(
  BuildContext context, {
  required String message,
  String? description,
  ToastificationType type = ToastificationType.success,
}) {
  toastification.show(
    context: context,
    type: type,
    style: ToastificationStyle.flat,
    title: FlowyText(message),
    description: description != null
        ? FlowyText.regular(
            description,
            fontSize: 12,
            lineHeight: 1.2,
            maxLines: 3,
          )
        : null,
    alignment: Alignment.bottomCenter,
    autoCloseDuration: const Duration(milliseconds: 3000),
    showProgressBar: false,
    backgroundColor: Theme.of(context).colorScheme.surface,
    borderSide: BorderSide(
      color: Colors.grey.withOpacity(0.4),
    ),
  );
}

Future<void> showConfirmDeletionDialog({
  required BuildContext context,
  required String name,
  required String description,
  required VoidCallback onConfirm,
}) {
  return showDialog(
    context: context,
    builder: (_) {
      final title = LocaleKeys.space_deleteConfirmation.tr() + name;
      return Dialog(
        shape: RoundedRectangleBorder(
          borderRadius: BorderRadius.circular(12.0),
        ),
        child: SizedBox(
          width: 440,
          child: ConfirmPopup(
            title: title,
            description: description,
            onConfirm: onConfirm,
          ),
        ),
      );
    },
  );
}

Future<void> showConfirmDialog({
  required BuildContext context,
  required String title,
  required String description,
  VoidCallback? onConfirm,
  String? confirmLabel,
  ConfirmPopupStyle style = ConfirmPopupStyle.onlyOk,
<<<<<<< HEAD
=======
}) {
  return showDialog(
    context: context,
    builder: (_) {
      return Dialog(
        shape: RoundedRectangleBorder(
          borderRadius: BorderRadius.circular(12.0),
        ),
        child: SizedBox(
          width: 440,
          child: ConfirmPopup(
            title: title,
            description: description,
            onConfirm: () => onConfirm?.call(),
            confirmLabel: confirmLabel,
            style: style,
          ),
        ),
      );
    },
  );
}

Future<void> showCancelAndConfirmDialog({
  required BuildContext context,
  required String title,
  required String description,
  VoidCallback? onConfirm,
  String? confirmLabel,
>>>>>>> f36e3ae3
}) {
  return showDialog(
    context: context,
    builder: (_) {
      return Dialog(
        shape: RoundedRectangleBorder(
          borderRadius: BorderRadius.circular(12.0),
        ),
        child: SizedBox(
          width: 440,
          child: ConfirmPopup(
            title: title,
            description: description,
            onConfirm: () => onConfirm?.call(),
            confirmLabel: confirmLabel,
<<<<<<< HEAD
            style: style,
=======
            confirmButtonColor: Theme.of(context).colorScheme.primary,
>>>>>>> f36e3ae3
          ),
        ),
      );
    },
  );
}<|MERGE_RESOLUTION|>--- conflicted
+++ resolved
@@ -351,8 +351,6 @@
   VoidCallback? onConfirm,
   String? confirmLabel,
   ConfirmPopupStyle style = ConfirmPopupStyle.onlyOk,
-<<<<<<< HEAD
-=======
 }) {
   return showDialog(
     context: context,
@@ -382,7 +380,6 @@
   required String description,
   VoidCallback? onConfirm,
   String? confirmLabel,
->>>>>>> f36e3ae3
 }) {
   return showDialog(
     context: context,
@@ -398,11 +395,7 @@
             description: description,
             onConfirm: () => onConfirm?.call(),
             confirmLabel: confirmLabel,
-<<<<<<< HEAD
-            style: style,
-=======
             confirmButtonColor: Theme.of(context).colorScheme.primary,
->>>>>>> f36e3ae3
           ),
         ),
       );
