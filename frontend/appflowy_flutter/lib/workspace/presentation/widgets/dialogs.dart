import 'package:appflowy/generated/flowy_svgs.g.dart';
import 'package:appflowy/generated/locale_keys.g.dart';
import 'package:appflowy/startup/tasks/app_widget.dart';
import 'package:appflowy/workspace/presentation/home/menu/sidebar/space/shared_widget.dart';
import 'package:appflowy_editor/appflowy_editor.dart';
import 'package:easy_localization/easy_localization.dart';
import 'package:flowy_infra/size.dart';
import 'package:flowy_infra_ui/style_widget/text.dart';
import 'package:flowy_infra_ui/style_widget/text_input.dart';
import 'package:flowy_infra_ui/widget/buttons/primary_button.dart';
import 'package:flowy_infra_ui/widget/buttons/secondary_button.dart';
import 'package:flowy_infra_ui/widget/dialog/styled_dialogs.dart';
import 'package:flowy_infra_ui/widget/spacing.dart';
import 'package:flutter/material.dart';
import 'package:toastification/toastification.dart';

export 'package:flowy_infra_ui/widget/dialog/styled_dialogs.dart';

class NavigatorTextFieldDialog extends StatefulWidget {
  const NavigatorTextFieldDialog({
    super.key,
    required this.title,
    this.autoSelectAllText = false,
    required this.value,
    required this.onConfirm,
    this.onCancel,
    this.maxLength,
    this.hintText,
  });

  final String value;
  final String title;
  final VoidCallback? onCancel;
  final void Function(String, BuildContext) onConfirm;
  final bool autoSelectAllText;
  final int? maxLength;
  final String? hintText;

  @override
  State<NavigatorTextFieldDialog> createState() =>
      _NavigatorTextFieldDialogState();
}

class _NavigatorTextFieldDialogState extends State<NavigatorTextFieldDialog> {
  String newValue = "";
  final controller = TextEditingController();

  @override
  void initState() {
    super.initState();
    newValue = widget.value;
    controller.text = newValue;
    if (widget.autoSelectAllText) {
      controller.selection = TextSelection(
        baseOffset: 0,
        extentOffset: newValue.length,
      );
    }
  }

  @override
  void dispose() {
    controller.dispose();
    super.dispose();
  }

  @override
  Widget build(BuildContext context) {
    return StyledDialog(
      child: Column(
        children: <Widget>[
          FlowyText.medium(
            widget.title,
            color: Theme.of(context).colorScheme.tertiary,
            fontSize: FontSizes.s16,
          ),
          VSpace(Insets.m),
          FlowyFormTextInput(
            hintText:
                widget.hintText ?? LocaleKeys.dialogCreatePageNameHint.tr(),
            controller: controller,
            textStyle: Theme.of(context)
                .textTheme
                .bodySmall
                ?.copyWith(fontSize: FontSizes.s16),
            maxLength: widget.maxLength,
            showCounter: false,
            autoFocus: true,
            onChanged: (text) {
              newValue = text;
            },
            onEditingComplete: () {
              widget.onConfirm(newValue, context);
              AppGlobals.nav.pop();
            },
          ),
          VSpace(Insets.xl),
          OkCancelButton(
            onOkPressed: () {
              widget.onConfirm(newValue, context);
              Navigator.of(context).pop();
            },
            onCancelPressed: () {
              widget.onCancel?.call();
              Navigator.of(context).pop();
            },
          ),
        ],
      ),
    );
  }
}

class NavigatorAlertDialog extends StatefulWidget {
  const NavigatorAlertDialog({
    super.key,
    required this.title,
    this.cancel,
    this.confirm,
    this.hideCancelButton = false,
    this.constraints,
  });

  final String title;
  final void Function()? cancel;
  final void Function()? confirm;
  final bool hideCancelButton;
  final BoxConstraints? constraints;

  @override
  State<NavigatorAlertDialog> createState() => _CreateFlowyAlertDialog();
}

class _CreateFlowyAlertDialog extends State<NavigatorAlertDialog> {
  @override
  Widget build(BuildContext context) {
    return StyledDialog(
      child: Column(
        crossAxisAlignment: CrossAxisAlignment.start,
        mainAxisAlignment: MainAxisAlignment.center,
        children: <Widget>[
          ...[
            ConstrainedBox(
              constraints: widget.constraints ??
                  const BoxConstraints(
                    maxWidth: 400,
                    maxHeight: 260,
                  ),
              child: FlowyText.medium(
                widget.title,
                fontSize: FontSizes.s16,
                textAlign: TextAlign.center,
                color: Theme.of(context).colorScheme.tertiary,
                maxLines: null,
              ),
            ),
          ],
          if (widget.confirm != null) ...[
            const VSpace(20),
            OkCancelButton(
              onOkPressed: () {
                widget.confirm?.call();
                Navigator.of(context).pop();
              },
              onCancelPressed: widget.hideCancelButton
                  ? null
                  : () {
                      widget.cancel?.call();
                      Navigator.of(context).pop();
                    },
            ),
          ],
        ],
      ),
    );
  }
}

class NavigatorOkCancelDialog extends StatelessWidget {
  const NavigatorOkCancelDialog({
    super.key,
    this.onOkPressed,
    this.onCancelPressed,
    this.okTitle,
    this.cancelTitle,
    this.title,
    this.message,
    this.maxWidth,
    this.titleUpperCase = true,
    this.autoDismiss = true,
  });

  final VoidCallback? onOkPressed;
  final VoidCallback? onCancelPressed;
  final String? okTitle;
  final String? cancelTitle;
  final String? title;
  final String? message;
  final double? maxWidth;
  final bool titleUpperCase;
  final bool autoDismiss;

  @override
  Widget build(BuildContext context) {
    final onCancel = onCancelPressed == null
        ? null
        : () {
            onCancelPressed?.call();
            if (autoDismiss) {
              Navigator.of(context).pop();
            }
          };
    return StyledDialog(
      maxWidth: maxWidth ?? 500,
      padding: EdgeInsets.symmetric(horizontal: Insets.xl, vertical: Insets.l),
      child: Column(
        crossAxisAlignment: CrossAxisAlignment.start,
        children: <Widget>[
          if (title != null) ...[
            FlowyText.medium(
              titleUpperCase ? title!.toUpperCase() : title!,
              fontSize: FontSizes.s16,
              maxLines: 3,
            ),
            VSpace(Insets.sm * 1.5),
            Container(
              color: Theme.of(context).colorScheme.surfaceContainerHighest,
              height: 1,
            ),
            VSpace(Insets.m * 1.5),
          ],
          if (message != null)
            FlowyText.medium(
              message!,
              maxLines: 3,
            ),
          SizedBox(height: Insets.l),
          OkCancelButton(
            onOkPressed: () {
              onOkPressed?.call();
              if (autoDismiss) {
                Navigator.of(context).pop();
              }
            },
            onCancelPressed: onCancel,
            okTitle: okTitle?.toUpperCase(),
            cancelTitle: cancelTitle?.toUpperCase(),
          ),
        ],
      ),
    );
  }
}

class OkCancelButton extends StatelessWidget {
  const OkCancelButton({
    super.key,
    this.onOkPressed,
    this.onCancelPressed,
    this.okTitle,
    this.cancelTitle,
    this.minHeight,
    this.alignment = MainAxisAlignment.spaceAround,
    this.mode = TextButtonMode.big,
  });

  final VoidCallback? onOkPressed;
  final VoidCallback? onCancelPressed;
  final String? okTitle;
  final String? cancelTitle;
  final double? minHeight;
  final MainAxisAlignment alignment;
  final TextButtonMode mode;

  @override
  Widget build(BuildContext context) {
    return SizedBox(
      height: 48,
      child: Row(
        mainAxisAlignment: alignment,
        children: <Widget>[
          if (onCancelPressed != null)
            SecondaryTextButton(
              cancelTitle ?? LocaleKeys.button_cancel.tr(),
              onPressed: onCancelPressed,
              mode: mode,
            ),
          if (onCancelPressed != null) HSpace(Insets.m),
          if (onOkPressed != null)
            PrimaryTextButton(
              okTitle ?? LocaleKeys.button_ok.tr(),
              onPressed: onOkPressed,
              mode: mode,
            ),
        ],
      ),
    );
  }
}

void showToastNotification(
  BuildContext context, {
  required String message,
  String? description,
  ToastificationType type = ToastificationType.success,
<<<<<<< HEAD
  ToastificationCallbacks? callbacks,
=======
  double bottomPadding = 100,
>>>>>>> e5ad0f6d
}) {
  if (PlatformExtension.isMobile) {
    toastification.showCustom(
      alignment: Alignment.bottomCenter,
      autoCloseDuration: const Duration(milliseconds: 3000),
      callbacks: callbacks ?? const ToastificationCallbacks(),
      builder: (_, __) => _MToast(
        message: message,
        type: type,
        bottomPadding: bottomPadding,
      ),
    );
    return;
  }

  toastification.show(
    context: context,
    type: type,
    style: ToastificationStyle.flat,
    title: FlowyText(
      message,
      maxLines: 3,
    ),
    description: description != null
        ? FlowyText.regular(
            description,
            fontSize: 12,
            lineHeight: 1.2,
            maxLines: 3,
          )
        : null,
    alignment: Alignment.bottomCenter,
    autoCloseDuration: const Duration(milliseconds: 3000),
    showProgressBar: false,
    backgroundColor: Theme.of(context).colorScheme.surface,
    borderSide: BorderSide(
      color: Colors.grey.withOpacity(0.4),
    ),
  );
}

class _MToast extends StatelessWidget {
  const _MToast({
    required this.message,
    this.type = ToastificationType.success,
    this.bottomPadding = 100,
  });

  final String message;
  final ToastificationType type;
  final double bottomPadding;

  @override
  Widget build(BuildContext context) {
    final hintText = FlowyText.regular(
      message,
      fontSize: 16.0,
      figmaLineHeight: 18.0,
      color: Colors.white,
      maxLines: 10,
    );
    return Container(
      alignment: Alignment.bottomCenter,
      padding: EdgeInsets.only(bottom: bottomPadding, left: 16, right: 16),
      child: Container(
        padding: const EdgeInsets.symmetric(horizontal: 12.0, vertical: 13.0),
        decoration: BoxDecoration(
          borderRadius: BorderRadius.circular(12.0),
          color: const Color(0xE5171717),
        ),
        child: type == ToastificationType.success
            ? Row(
                mainAxisSize: MainAxisSize.min,
                children: [
                  if (type == ToastificationType.success) ...[
                    const FlowySvg(
                      FlowySvgs.success_s,
                      blendMode: null,
                    ),
                    const HSpace(8.0),
                  ],
                  hintText,
                ],
              )
            : hintText,
      ),
    );
  }
}

Future<void> showConfirmDeletionDialog({
  required BuildContext context,
  required String name,
  required String description,
  required VoidCallback onConfirm,
}) {
  return showDialog(
    context: context,
    builder: (_) {
      final title = LocaleKeys.space_deleteConfirmation.tr() + name;
      return Dialog(
        shape: RoundedRectangleBorder(
          borderRadius: BorderRadius.circular(12.0),
        ),
        child: SizedBox(
          width: 440,
          child: ConfirmPopup(
            title: title,
            description: description,
            onConfirm: onConfirm,
          ),
        ),
      );
    },
  );
}

Future<void> showConfirmDialog({
  required BuildContext context,
  required String title,
  required String description,
  VoidCallback? onConfirm,
  VoidCallback? onCancel,
  String? confirmLabel,
  ConfirmPopupStyle style = ConfirmPopupStyle.onlyOk,
}) {
  return showDialog(
    context: context,
    builder: (_) {
      return Dialog(
        shape: RoundedRectangleBorder(
          borderRadius: BorderRadius.circular(12.0),
        ),
        child: SizedBox(
          width: 440,
          child: ConfirmPopup(
            title: title,
            description: description,
            onConfirm: () => onConfirm?.call(),
            onCancel: () => onCancel?.call(),
            confirmLabel: confirmLabel,
            style: style,
          ),
        ),
      );
    },
  );
}

Future<void> showCancelAndConfirmDialog({
  required BuildContext context,
  required String title,
  required String description,
  VoidCallback? onConfirm,
  String? confirmLabel,
}) {
  return showDialog(
    context: context,
    builder: (_) {
      return Dialog(
        shape: RoundedRectangleBorder(
          borderRadius: BorderRadius.circular(12.0),
        ),
        child: SizedBox(
          width: 440,
          child: ConfirmPopup(
            title: title,
            description: description,
            onConfirm: () => onConfirm?.call(),
            confirmLabel: confirmLabel,
            confirmButtonColor: Theme.of(context).colorScheme.primary,
          ),
        ),
      );
    },
  );
}

Future<void> showCustomConfirmDialog({
  required BuildContext context,
  required String title,
  required String description,
  required Widget Function(BuildContext) builder,
  VoidCallback? onConfirm,
  String? confirmLabel,
  ConfirmPopupStyle style = ConfirmPopupStyle.onlyOk,
  bool closeOnConfirm = true,
}) {
  return showDialog(
    context: context,
    builder: (context) {
      return Dialog(
        shape: RoundedRectangleBorder(
          borderRadius: BorderRadius.circular(12.0),
        ),
        child: SizedBox(
          width: 440,
          child: ConfirmPopup(
            title: title,
            description: description,
            onConfirm: () => onConfirm?.call(),
            confirmLabel: confirmLabel,
            style: style,
            closeOnAction: closeOnConfirm,
            child: builder(context),
          ),
        ),
      );
    },
  );
}<|MERGE_RESOLUTION|>--- conflicted
+++ resolved
@@ -303,11 +303,8 @@
   required String message,
   String? description,
   ToastificationType type = ToastificationType.success,
-<<<<<<< HEAD
   ToastificationCallbacks? callbacks,
-=======
   double bottomPadding = 100,
->>>>>>> e5ad0f6d
 }) {
   if (PlatformExtension.isMobile) {
     toastification.showCustom(
