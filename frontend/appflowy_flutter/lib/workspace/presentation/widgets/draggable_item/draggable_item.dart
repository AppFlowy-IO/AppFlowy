--- conflicted
+++ resolved
@@ -8,14 +8,7 @@
     required this.data,
     this.feedback,
     this.childWhenDragging,
-<<<<<<< HEAD
     this.dragAnchorStrategy,
-=======
-    this.onAcceptWithDetails,
-    this.onWillAcceptWithDetails,
-    this.onMove,
-    this.onLeave,
->>>>>>> 1fadb153
     this.enableAutoScroll = true,
     this.hitTestSize = const Size(100, 100),
     this.onDragging,
@@ -25,16 +18,7 @@
   final T data;
   final Widget? feedback;
   final Widget? childWhenDragging;
-<<<<<<< HEAD
-  final Offset Function(Draggable<Object>, BuildContext, Offset)?
-      dragAnchorStrategy;
-=======
-
-  final DragTargetAcceptWithDetails<T>? onAcceptWithDetails;
-  final DragTargetWillAcceptWithDetails<T>? onWillAcceptWithDetails;
-  final DragTargetMove<T>? onMove;
-  final DragTargetLeave<T>? onLeave;
->>>>>>> 1fadb153
+  final Offset Function(Draggable<Object>, BuildContext, Offset)? dragAnchorStrategy;
 
   /// Whether to enable auto scroll when dragging.
   ///
@@ -64,7 +48,6 @@
   Widget build(BuildContext context) {
     initAutoScrollerIfNeeded(context);
 
-<<<<<<< HEAD
     return _Draggable<T>(
       data: widget.data,
       feedback: widget.feedback ?? widget.child,
@@ -74,47 +57,20 @@
           dragTarget = details.globalPosition & widget.hitTestSize;
           autoScroller?.startAutoScrollIfNecessary(dragTarget!);
         }
+        widget.onDragging?.call(true);
       },
       onDragEnd: (details) {
         autoScroller?.stopAutoScroll();
         dragTarget = null;
+        widget.onDragging?.call(false);
       },
       onDraggableCanceled: (_, __) {
         autoScroller?.stopAutoScroll();
         dragTarget = null;
+        widget.onDragging?.call(false);
       },
       dragAnchorStrategy: widget.dragAnchorStrategy,
       child: widget.child,
-=======
-    return DragTarget(
-      onAcceptWithDetails: widget.onAcceptWithDetails,
-      onWillAcceptWithDetails: widget.onWillAcceptWithDetails,
-      onMove: widget.onMove,
-      onLeave: widget.onLeave,
-      builder: (_, __, ___) => _Draggable<T>(
-        data: widget.data,
-        feedback: widget.feedback ?? widget.child,
-        childWhenDragging: widget.childWhenDragging ?? widget.child,
-        child: widget.child,
-        onDragUpdate: (details) {
-          if (widget.enableAutoScroll) {
-            dragTarget = details.globalPosition & widget.hitTestSize;
-            autoScroller?.startAutoScrollIfNecessary(dragTarget!);
-          }
-          widget.onDragging?.call(true);
-        },
-        onDragEnd: (details) {
-          autoScroller?.stopAutoScroll();
-          dragTarget = null;
-          widget.onDragging?.call(false);
-        },
-        onDraggableCanceled: (_, __) {
-          autoScroller?.stopAutoScroll();
-          dragTarget = null;
-          widget.onDragging?.call(false);
-        },
-      ),
->>>>>>> 1fadb153
     );
   }
 
@@ -172,8 +128,7 @@
   final DraggableCanceledCallback? onDraggableCanceled;
   final DragEndCallback? onDragEnd;
   final VoidCallback? onDragCompleted;
-  final Offset Function(Draggable<Object>, BuildContext, Offset)?
-      dragAnchorStrategy;
+  final Offset Function(Draggable<Object>, BuildContext, Offset)? dragAnchorStrategy;
 
   @override
   Widget build(BuildContext context) {
