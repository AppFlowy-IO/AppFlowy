--- conflicted
+++ resolved
@@ -50,8 +50,7 @@
   Widget build(BuildContext context) {
     initAutoScrollerIfNeeded(context);
 
-<<<<<<< HEAD
-    return Draggable<T>(
+    return _Draggable<T>(
       data: widget.data,
       feedback: widget.feedback ?? widget.child,
       childWhenDragging: widget.childWhenDragging ?? widget.child,
@@ -69,38 +68,8 @@
         autoScroller?.stopAutoScroll();
         dragTarget = null;
       },
-      dragAnchorStrategy: widget.dragAnchorStrategy ?? childDragAnchorStrategy,
+      dragAnchorStrategy: widget.dragAnchorStrategy,
       child: widget.child,
-=======
-    return DragTarget(
-      onAccept: widget.onAccept,
-      onWillAccept: widget.onWillAccept,
-      onMove: widget.onMove,
-      onLeave: widget.onLeave,
-      builder: (_, __, ___) => _Draggable<T>(
-        data: widget.data,
-        feedback: widget.feedback ?? widget.child,
-        childWhenDragging: widget.childWhenDragging ?? widget.child,
-        child: widget.child,
-        onDragUpdate: (details) {
-          if (widget.enableAutoScroll) {
-            dragTarget = details.globalPosition & widget.hitTestSize;
-            autoScroller?.startAutoScrollIfNecessary(dragTarget!);
-          }
-          widget.onDragging?.call(true);
-        },
-        onDragEnd: (details) {
-          autoScroller?.stopAutoScroll();
-          dragTarget = null;
-          widget.onDragging?.call(false);
-        },
-        onDraggableCanceled: (_, __) {
-          autoScroller?.stopAutoScroll();
-          dragTarget = null;
-          widget.onDragging?.call(false);
-        },
-      ),
->>>>>>> 09b4e19c
     );
   }
 
@@ -134,6 +103,7 @@
   const _Draggable({
     required this.child,
     required this.feedback,
+    this.dragAnchorStrategy,
     this.data,
     this.childWhenDragging,
     this.onDragStarted,
@@ -160,6 +130,8 @@
 
   final VoidCallback? onDragCompleted;
   final DragEndCallback? onDragEnd;
+  final Offset Function(Draggable<Object>, BuildContext, Offset)?
+      dragAnchorStrategy;
 
   @override
   Widget build(BuildContext context) {
@@ -180,6 +152,7 @@
             onDragUpdate: onDragUpdate,
             onDragEnd: onDragEnd,
             onDraggableCanceled: onDraggableCanceled,
+            dragAnchorStrategy: dragAnchorStrategy ?? childDragAnchorStrategy,
             child: child,
           );
   }
