import 'dart:math';

import 'package:appflowy/plugins/base/emoji/emoji_text.dart';
import 'package:appflowy/startup/tasks/app_window_size_manager.dart';
import 'package:appflowy/workspace/application/tabs/tabs_bloc.dart';
import 'package:appflowy/workspace/application/user/user_workspace_bloc.dart';
import 'package:appflowy/workspace/application/view/view_ext.dart';
import 'package:appflowy/workspace/application/view/view_listener.dart';
import 'package:appflowy/workspace/application/view/view_service.dart';
import 'package:appflowy/workspace/presentation/widgets/rename_view_popover.dart';
import 'package:appflowy_backend/protobuf/flowy-folder/view.pb.dart';
import 'package:appflowy_popover/appflowy_popover.dart';
import 'package:appflowy_result/appflowy_result.dart';
import 'package:flowy_infra_ui/flowy_infra_ui.dart';
import 'package:flowy_infra_ui/widget/flowy_tooltip.dart';
import 'package:flutter/material.dart';
import 'package:flutter_bloc/flutter_bloc.dart';

// workspace name / ... / view_title
class ViewTitleBar extends StatefulWidget {
  const ViewTitleBar({
    super.key,
    required this.view,
  });

  final ViewPB view;

  @override
  State<ViewTitleBar> createState() => _ViewTitleBarState();
}

class _ViewTitleBarState extends State<ViewTitleBar> {
  late Future<List<ViewPB>> ancestors;
  late String viewId;

  @override
  void initState() {
    super.initState();

    viewId = widget.view.id;
    _reloadAncestors(viewId);
  }

  @override
  void didUpdateWidget(covariant ViewTitleBar oldWidget) {
    super.didUpdateWidget(oldWidget);

    if (oldWidget.view.id != widget.view.id) {
      viewId = widget.view.id;
      _reloadAncestors(viewId);
    }
  }

  @override
  Widget build(BuildContext context) {
    return FutureBuilder<List<ViewPB>>(
      future: ancestors,
      builder: (context, snapshot) {
        final ancestors = snapshot.data;
<<<<<<< HEAD
        if (ancestors == null || ancestors.isEmpty) {
=======
        if (ancestors == null ||
            snapshot.connectionState != ConnectionState.done) {
>>>>>>> 9f44ae95
          return const SizedBox.shrink();
        }
        const maxWidth = WindowSizeManager.minWindowWidth / 2.0;
        final replacement = Row(
          // refresh the view title bar when the ancestors changed
          key: ValueKey(ancestors.hashCode),
          children: _buildViewTitles(context, ancestors),
        );
        return LayoutBuilder(
          builder: (context, constraints) {
            return Visibility(
              visible: constraints.maxWidth < maxWidth,
              replacement: replacement,
              // if the width is too small, only show one view title bar without the ancestors
              child: _ViewTitle(
                key: ValueKey(ancestors.last),
                view: ancestors.last,
                maxTitleWidth: constraints.maxWidth,
                onUpdated: () => setState(() => _reloadAncestors(viewId)),
              ),
            );
          },
        );
      },
    );
  }

  List<Widget> _buildViewTitles(BuildContext context, List<ViewPB> views) {
    // if the level is too deep, only show the last two view, the first one view and the root view
    bool hasAddedEllipsis = false;
    final children = <Widget>[];

    for (var i = 0; i < views.length; i++) {
      final view = views[i];

      if (i >= 1 && i < views.length - 2) {
        if (!hasAddedEllipsis) {
          hasAddedEllipsis = true;
          children.add(
            const FlowyText.regular(' ... /'),
          );
        }
        continue;
      }

      Widget child;
      if (i == 0) {
        final currentWorkspace =
            context.read<UserWorkspaceBloc>().state.currentWorkspace;
        final icon = currentWorkspace?.icon ?? '';
        final name = currentWorkspace?.name ?? view.name;
        // the first one is the workspace name
        child = FlowyTooltip(
          message: name,
          child: Row(
            children: [
              EmojiText(
                emoji: icon,
                fontSize: 18.0,
              ),
              const HSpace(2.0),
              FlowyText.regular(name),
              const HSpace(4.0),
            ],
          ),
        );
      } else {
        child = FlowyTooltip(
          message: view.name,
          child: _ViewTitle(
            view: view,
            behavior: i == views.length - 1
                ? _ViewTitleBehavior.editable // only the last one is editable
                : _ViewTitleBehavior.uneditable, // others are not editable
            onUpdated: () => setState(() => _reloadAncestors(viewId)),
          ),
        );
      }

      children.add(child);

      if (i != views.length - 1) {
        // if not the last one, add a divider
        children.add(const FlowyText.regular('/'));
      }
    }
    return children;
  }

  void _reloadAncestors(String viewId) {
    ancestors = ViewBackendService.getViewAncestors(viewId)
        .fold((s) => s.items, (f) => []);
  }
}

enum _ViewTitleBehavior {
  editable,
  uneditable,
}

class _ViewTitle extends StatefulWidget {
  const _ViewTitle({
    super.key,
    required this.view,
    this.behavior = _ViewTitleBehavior.editable,
    this.maxTitleWidth = 180,
    required this.onUpdated,
  });

  final ViewPB view;
  final _ViewTitleBehavior behavior;
  final double maxTitleWidth;
  final VoidCallback onUpdated;

  @override
  State<_ViewTitle> createState() => _ViewTitleState();
}

class _ViewTitleState extends State<_ViewTitle> {
  final popoverController = PopoverController();
  final textEditingController = TextEditingController();
  late final viewListener = ViewListener(viewId: widget.view.id);

  String name = '';
  String icon = '';
  String inputtingName = '';

  @override
  void initState() {
    super.initState();

    name = widget.view.name;
    icon = widget.view.icon.value;

    _resetTextEditingController();
    viewListener.start(
      onViewUpdated: (view) {
        if (name != view.name || icon != view.icon.value) {
          widget.onUpdated();
        }
        setState(() {
          name = view.name;
          icon = view.icon.value;
          _resetTextEditingController();
        });
      },
    );
  }

  @override
  void dispose() {
    textEditingController.dispose();
    popoverController.close();
    viewListener.stop();

    super.dispose();
  }

  @override
  Widget build(BuildContext context) {
    // root view
    if (widget.view.parentViewId.isEmpty) {
      return Row(
        children: [
          FlowyText.regular(name),
          const HSpace(4.0),
        ],
      );
    }

    final child = SingleChildScrollView(
      child: Row(
        children: [
          EmojiText(
            emoji: icon,
            fontSize: 18.0,
          ),
          const HSpace(2.0),
          ConstrainedBox(
            constraints: BoxConstraints(
              maxWidth: max(0, widget.maxTitleWidth),
            ),
            child: FlowyText.regular(
              name,
              overflow: TextOverflow.ellipsis,
            ),
          ),
        ],
      ),
    );

    if (widget.behavior == _ViewTitleBehavior.uneditable) {
      return Listener(
        onPointerDown: (_) => context.read<TabsBloc>().openPlugin(widget.view),
        child: FlowyButton(
          useIntrinsicWidth: true,
          onTap: () {},
          text: child,
        ),
      );
    }

    return AppFlowyPopover(
      constraints: const BoxConstraints(
        maxWidth: 300,
        maxHeight: 44,
      ),
      controller: popoverController,
      direction: PopoverDirection.bottomWithLeftAligned,
      offset: const Offset(0, 18),
      popupBuilder: (context) {
        // icon + textfield
        _resetTextEditingController();
        return RenameViewPopover(
          viewId: widget.view.id,
          name: widget.view.name,
          popoverController: popoverController,
          icon: widget.view.defaultIcon(),
          emoji: icon,
        );
      },
      child: FlowyButton(
        useIntrinsicWidth: true,
        text: child,
      ),
    );
  }

  void _resetTextEditingController() {
    inputtingName = name;
    textEditingController
      ..text = name
      ..selection = TextSelection(
        baseOffset: 0,
        extentOffset: name.length,
      );
  }
}<|MERGE_RESOLUTION|>--- conflicted
+++ resolved
@@ -57,12 +57,9 @@
       future: ancestors,
       builder: (context, snapshot) {
         final ancestors = snapshot.data;
-<<<<<<< HEAD
-        if (ancestors == null || ancestors.isEmpty) {
-=======
         if (ancestors == null ||
+            ancestors.isEmpty ||
             snapshot.connectionState != ConnectionState.done) {
->>>>>>> 9f44ae95
           return const SizedBox.shrink();
         }
         const maxWidth = WindowSizeManager.minWindowWidth / 2.0;
