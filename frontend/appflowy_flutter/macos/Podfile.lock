--- conflicted
+++ resolved
@@ -20,7 +20,7 @@
   - flowy_infra_ui (0.0.1):
     - FlutterMacOS
   - FlutterMacOS (1.0.0)
-  - HotKey (0.2.0)
+  - HotKey (0.2.1)
   - hotkey_manager (0.0.1):
     - FlutterMacOS
     - HotKey
@@ -33,7 +33,7 @@
   - path_provider_foundation (0.0.1):
     - Flutter
     - FlutterMacOS
-  - ReachabilitySwift (5.2.3)
+  - ReachabilitySwift (5.2.4)
   - screen_retriever_macos (0.0.1):
     - FlutterMacOS
   - Sentry/HybridSDK (8.35.1)
@@ -46,12 +46,8 @@
   - shared_preferences_foundation (0.0.1):
     - Flutter
     - FlutterMacOS
-<<<<<<< HEAD
   - Sparkle (2.6.4)
-  - sqflite (0.0.3):
-=======
   - sqflite_darwin (0.0.4):
->>>>>>> fc9c1525
     - Flutter
     - FlutterMacOS
   - super_native_extensions (0.0.1):
@@ -158,36 +154,24 @@
   file_selector_macos: 6280b52b459ae6c590af5d78fc35c7267a3c4b31
   flowy_infra_ui: 8760ff42a789de40bf5007a5f176b454722a341e
   FlutterMacOS: 8f6f14fa908a6fb3fba0cd85dbd81ec4b251fb24
-  HotKey: e96d8a2ddbf4591131e2bb3f54e69554d90cdca6
+  HotKey: 400beb7caa29054ea8d864c96f5ba7e5b4852277
   hotkey_manager: b443f35f4d772162937aa73fd8995e579f8ac4e2
   irondash_engine_context: 893c7d96d20ce361d7e996f39d360c4c2f9869ba
   local_notifier: ebf072651e35ae5e47280ad52e2707375cb2ae4e
   package_info_plus: f0052d280d17aa382b932f399edf32507174e870
   path_provider_foundation: 080d55be775b7414fd5a5ef3ac137b97b097e564
-  ReachabilitySwift: 7f151ff156cea1481a8411701195ac6a984f4979
-<<<<<<< HEAD
-  screen_retriever: 4f97c103641aab8ce183fa5af3b87029df167936
+  ReachabilitySwift: 32793e867593cfc1177f5d16491e3a197d2fccda
+  screen_retriever_macos: 452e51764a9e1cdb74b3c541238795849f21557f
   Sentry: 1fe34e9c2cbba1e347623610d26db121dcb569f1
   sentry_flutter: e24b397f9a61fa5bbefd8279c3b2242ca86faa90
   share_plus: 510bf0af1a42cd602274b4629920c9649c52f4cc
   shared_preferences_foundation: 9e1978ff2562383bd5676f64ec4e9aa8fa06a6f7
   Sparkle: 5f8960a7a119aa7d45dacc0d5837017170bc5675
-  sqflite: c35dad70033b8862124f8337cc994a809fcd9fa3
+  sqflite_darwin: 20b2a3a3b70e43edae938624ce550a3cbf66a3d0
   super_native_extensions: c2795d6d9aedf4a79fae25cb6160b71b50549189
   url_launcher_macos: 0fba8ddabfc33ce0a9afe7c5fef5aab3d8d2d673
+  webview_flutter_wkwebview: 44d4dee7d7056d5ad185d25b38404436d56c547c
   window_manager: 1d01fa7ac65a6e6f83b965471b1a7fdd3f06166c
-=======
-  screen_retriever_macos: 776e0fa5d42c6163d2bf772d22478df4b302b161
-  Sentry: 1fe34e9c2cbba1e347623610d26db121dcb569f1
-  sentry_flutter: a39c2a2d67d5e5b9cb0b94a4985c76dd5b3fc737
-  share_plus: 1fa619de8392a4398bfaf176d441853922614e89
-  shared_preferences_foundation: fcdcbc04712aee1108ac7fda236f363274528f78
-  sqflite_darwin: 5a7236e3b501866c1c9befc6771dfd73ffb8702d
-  super_native_extensions: 85efee3a7495b46b04befcfc86ed12069264ebf3
-  url_launcher_macos: c82c93949963e55b228a30115bd219499a6fe404
-  webview_flutter_wkwebview: 0982481e3d9c78fd5c6f62a002fcd24fc791f1e4
-  window_manager: 3a1844359a6295ab1e47659b1a777e36773cd6e8
->>>>>>> fc9c1525
 
 PODFILE CHECKSUM: 0532f3f001ca3110b8be345d6491fff690e95823
 
