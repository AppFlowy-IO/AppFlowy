--- conflicted
+++ resolved
@@ -1,5 +1,3 @@
-// List<>
-
 import 'package:appflowy_editor/src/service/internal_key_event_handlers/arrow_keys_handler.dart';
 import 'package:appflowy_editor/src/service/internal_key_event_handlers/backspace_handler.dart';
 import 'package:appflowy_editor/src/service/internal_key_event_handlers/copy_paste_handler.dart';
@@ -314,14 +312,11 @@
     command: 'shift+digit 8',
     handler: doubleAsteriskToBoldHanlder,
   ),
-<<<<<<< HEAD
   ShortcutEvent(
     key: 'Double underscore to bold',
     command: 'shift+underscore',
     handler: doubleUnderscoreToBoldHanlder,
   ),
-=======
->>>>>>> 3a6b1c02
   // https://github.com/flutter/flutter/issues/104944
   // Workaround: Using space editing on the web platform often results in errors,
   //  so adding a shortcut event to handle the space input instead of using the
