import 'dart:ui';

import 'package:appflowy_ui/appflowy_ui.dart';
import 'package:appflowy_ui/src/component/popover/shadcn/_mouse_area.dart';
import 'package:appflowy_ui/src/component/popover/shadcn/_portal.dart';
import 'package:flutter/material.dart';
import 'package:flutter/services.dart';
import 'package:flutter_animate/flutter_animate.dart';

export 'anchor.dart';

/// Notes: The implementation of this page is copied from [flutter_shadcn_ui](https://github.com/nank1ro/flutter-shadcn-ui).
///
/// Renaming is for the consistency of the AppFlowy UI.

/// Controls the visibility of a [AFPopover].
class AFPopoverController extends ChangeNotifier {
  AFPopoverController({bool isOpen = false}) : _isOpen = isOpen;

  bool _isOpen = false;

  /// Indicates if the popover is visible.
  bool get isOpen => _isOpen;

  /// Displays the popover.
  void show() {
    if (_isOpen) return;
    _isOpen = true;
    notifyListeners();
  }

  /// Hides the popover.
  void hide() {
    if (!_isOpen) return;
    _isOpen = false;
    notifyListeners();
  }

  void setOpen(bool open) {
    if (_isOpen == open) return;
    _isOpen = open;
    notifyListeners();
  }

  /// Toggles the visibility of the popover.
  void toggle() => _isOpen ? hide() : show();
}

class AFPopover extends StatefulWidget {
  const AFPopover({
    super.key,
    required this.child,
    required this.popover,
    this.controller,
    this.visible,
    this.closeOnTapOutside = true,
    this.focusNode,
    this.anchor,
    this.effects,
    this.shadows,
    this.padding,
    this.decoration,
    this.filter,
    this.groupId,
    this.areaGroupId,
    this.useSameGroupIdForChild = true,
  }) : assert(
          (controller != null) ^ (visible != null),
          'Either controller or visible must be provided',
        );

  /// {@template ShadPopover.popover}
  /// The widget displayed as a popover.
  /// {@endtemplate}
  final WidgetBuilder popover;

  /// {@template ShadPopover.child}
  /// The child widget.
  /// {@endtemplate}
  final Widget child;

  /// {@template ShadPopover.controller}
  /// The controller that controls the visibility of the [popover].
  /// {@endtemplate}
  final AFPopoverController? controller;

  /// {@template ShadPopover.visible}
  /// Indicates if the popover should be visible.
  /// {@endtemplate}
  final bool? visible;

  /// {@template ShadPopover.closeOnTapOutside}
  /// Closes the popover when the user taps outside, defaults to true.
  /// {@endtemplate}
  final bool closeOnTapOutside;

  /// {@template ShadPopover.focusNode}
  /// The focus node of the child, the [popover] will be shown when
  /// focused.
  /// {@endtemplate}
  final FocusNode? focusNode;

  ///{@template ShadPopover.anchor}
  /// The position of the [popover] in the global coordinate system.
  ///
  /// Defaults to `ShadAnchorAuto()`.
  /// {@endtemplate}
  final ShadAnchorBase? anchor;

  /// {@template ShadPopover.effects}
  /// The animation effects applied to the [popover]. Defaults to
  /// [FadeEffect(), ScaleEffect(begin: Offset(.95, .95), end: Offset(1, 1)),
  /// MoveEffect(begin: Offset(0, 2), end: Offset(0, 0))].
  /// {@endtemplate}
  final List<Effect<dynamic>>? effects;

  /// {@template ShadPopover.shadows}
  /// The shadows applied to the [popover], defaults to
  /// [ShadShadows.md].
  /// {@endtemplate}
  final List<BoxShadow>? shadows;

  /// {@template ShadPopover.padding}
  /// The padding of the [popover], defaults to
  /// `EdgeInsets.symmetric(horizontal: 12, vertical: 6)`.
  /// {@endtemplate}
  final EdgeInsetsGeometry? padding;

  /// {@template ShadPopover.decoration}
  /// The decoration of the [popover].
  /// {@endtemplate}
  final BoxDecoration? decoration;

  /// {@template ShadPopover.filter}
  /// The filter of the [popover], defaults to `null`.
  /// {@endtemplate}
  final ImageFilter? filter;

  /// {@template ShadPopover.groupId}
  /// The group id of the [popover], defaults to `UniqueKey()`.
  ///
  /// Used to determine it the tap is inside the [popover] or not.
  /// {@endtemplate}
  final Object? groupId;

  /// {@macro ShadMouseArea.groupId}
  final Object? areaGroupId;

  /// {@template ShadPopover.useSameGroupIdForChild}
  /// Whether the [groupId] should be used for the child widget, defaults to
  /// `true`. This teams that taps on the child widget will be handled as inside
  /// the popover.
  /// {@endtemplate}
  final bool useSameGroupIdForChild;

  @override
  State<AFPopover> createState() => _AFPopoverState();
}

class _AFPopoverState extends State<AFPopover> {
  static final List<_AFPopoverState> _openPopovers = [];
  static int? _lastPopoverClosedTimestamp;
  static void _markPopoverClosedThisFrame() {
    _lastPopoverClosedTimestamp = DateTime.now().microsecondsSinceEpoch;
    WidgetsBinding.instance.addPostFrameCallback((_) {
      _lastPopoverClosedTimestamp = null;
    });
  }

  AFPopoverController? _controller;
  AFPopoverController get controller => widget.controller ?? _controller!;
  bool animating = false;

  late final _popoverKey = UniqueKey();

  Object get groupId => widget.groupId ?? _popoverKey;

  bool get _isTopMostPopover =>
      _openPopovers.isNotEmpty && _openPopovers.last == this;

  @override
  void initState() {
    super.initState();
    if (widget.controller == null) {
      _controller = AFPopoverController();
    }
    controller.addListener(_onControllerChanged);
    if (controller.isOpen) {
      _registerPopover();
    }
  }

  void _onControllerChanged() {
    if (controller.isOpen) {
      _registerPopover();
    } else {
      _unregisterPopover();
    }
  }

  @override
  void didUpdateWidget(covariant AFPopover oldWidget) {
    super.didUpdateWidget(oldWidget);
    if (widget.visible != null) {
      if (widget.visible! && !controller.isOpen) {
        controller.show();
      } else if (!widget.visible! && controller.isOpen) {
        controller.hide();
      }
    }
  }

  @override
  void dispose() {
    controller.removeListener(_onControllerChanged);
    _unregisterPopover();
    _controller?.dispose();
    super.dispose();
  }

  @override
  Widget build(BuildContext context) {
    final theme = AppFlowyTheme.of(context);

    final effectiveEffects = widget.effects ?? [];
    final effectivePadding = widget.padding ??
        EdgeInsets.symmetric(
          horizontal: theme.spacing.m,
          vertical: theme.spacing.l,
        );

    final effectiveAnchor = widget.anchor ?? const ShadAnchorAuto();
    final effectiveDecoration = widget.decoration ??
        BoxDecoration(
          color: theme.surfaceColorScheme.layer01,
          borderRadius: BorderRadius.circular(theme.borderRadius.xl),
          boxShadow: theme.shadow.medium,
        );

    final effectiveFilter = widget.filter;

    Widget popover = ShadMouseArea(
      groupId: widget.areaGroupId,
      child: DecoratedBox(
<<<<<<< HEAD
        decoration: effectiveDecoration,
=======
        decoration: widget.decoration ??
            BoxDecoration(
              color: theme.surfaceColorScheme.primary,
              borderRadius: BorderRadius.circular(theme.borderRadius.m),
            ),
>>>>>>> a7b795d3
        child: Padding(
          padding: effectivePadding,
          child: DefaultTextStyle(
            style: TextStyle(
              color: theme.textColorScheme.primary,
            ),
            child: Builder(
              builder: widget.popover,
            ),
          ),
        ),
      ),
    );

    if (effectiveFilter != null) {
      popover = BackdropFilter(
        filter: widget.filter!,
        child: popover,
      );
    }

    if (effectiveEffects.isNotEmpty) {
      popover = Animate(
        effects: effectiveEffects,
        child: popover,
      );
    }

    if (widget.closeOnTapOutside) {
      popover = TapRegion(
        groupId: groupId,
        behavior: HitTestBehavior.opaque,
        onTapOutside: (_) {
          final now = DateTime.now().microsecondsSinceEpoch;
          if (_isTopMostPopover &&
              (_lastPopoverClosedTimestamp == null ||
                  now - _lastPopoverClosedTimestamp! > 1000)) {
            controller.hide();
            _markPopoverClosedThisFrame();
          }
        },
        child: popover,
      );
    }

    Widget child = ListenableBuilder(
      listenable: controller,
      builder: (context, _) {
        return CallbackShortcuts(
          bindings: {
            const SingleActivator(LogicalKeyboardKey.escape): () {
              controller.hide();
            },
          },
          child: ShadPortal(
            portalBuilder: (_) => popover,
            visible: controller.isOpen,
            anchor: effectiveAnchor,
            child: widget.child,
          ),
        );
      },
    );

    if (widget.useSameGroupIdForChild) {
      child = TapRegion(
        groupId: groupId,
        child: child,
      );
    }
    return child;
  }

  void _registerPopover() {
    if (!_openPopovers.contains(this)) {
      _openPopovers.add(this);
    }
  }

  void _unregisterPopover() {
    _openPopovers.remove(this);
  }
}<|MERGE_RESOLUTION|>--- conflicted
+++ resolved
@@ -233,7 +233,7 @@
     final effectiveDecoration = widget.decoration ??
         BoxDecoration(
           color: theme.surfaceColorScheme.layer01,
-          borderRadius: BorderRadius.circular(theme.borderRadius.xl),
+          borderRadius: BorderRadius.circular(theme.borderRadius.m),
           boxShadow: theme.shadow.medium,
         );
 
@@ -242,15 +242,7 @@
     Widget popover = ShadMouseArea(
       groupId: widget.areaGroupId,
       child: DecoratedBox(
-<<<<<<< HEAD
         decoration: effectiveDecoration,
-=======
-        decoration: widget.decoration ??
-            BoxDecoration(
-              color: theme.surfaceColorScheme.primary,
-              borderRadius: BorderRadius.circular(theme.borderRadius.m),
-            ),
->>>>>>> a7b795d3
         child: Padding(
           padding: effectivePadding,
           child: DefaultTextStyle(
