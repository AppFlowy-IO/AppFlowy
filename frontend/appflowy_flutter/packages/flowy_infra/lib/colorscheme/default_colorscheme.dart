--- conflicted
+++ resolved
@@ -71,10 +71,7 @@
           toolbarColor: _lightShader1,
           toggleButtonBGColor: _lightShader5,
           calendarWeekendBGColor: const Color(0xFFFBFBFC),
-<<<<<<< HEAD
-=======
           gridRowCountColor: const Color(0xff000000),
->>>>>>> 949dab9a
         );
 
   const DefaultColorScheme.dark()
@@ -126,9 +123,6 @@
           toolbarColor: _darkInput,
           toggleButtonBGColor: _darkShader1,
           calendarWeekendBGColor: const Color(0xff121212),
-<<<<<<< HEAD
-=======
           gridRowCountColor: _darkMain1,
->>>>>>> 949dab9a
         );
 }