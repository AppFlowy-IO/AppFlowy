--- conflicted
+++ resolved
@@ -74,10 +74,7 @@
           toolbarColor: _lightShader1,
           toggleButtonBGColor: _lightSelector,
           calendarWeekendBGColor: const Color(0xFFFBFBFC),
-<<<<<<< HEAD
-=======
           gridRowCountColor: _black,
->>>>>>> 949dab9a
         );
 
   const LavenderColorScheme.dark()
@@ -129,9 +126,6 @@
           toolbarColor: _darkInput,
           toggleButtonBGColor: _darkShader1,
           calendarWeekendBGColor: const Color(0xff121212),
-<<<<<<< HEAD
-=======
           gridRowCountColor: _darkMain1,
->>>>>>> 949dab9a
         );
 }