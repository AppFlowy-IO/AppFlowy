--- conflicted
+++ resolved
@@ -1,10 +1,6 @@
-<<<<<<< HEAD
 import 'package:flutter/material.dart';
-=======
->>>>>>> cf93e92e
 import 'package:flutter_svg/flutter_svg.dart';
 
-import 'package:flutter/material.dart';
 
 /// For icon that needs to change color when it is on hovered
 ///
