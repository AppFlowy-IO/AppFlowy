import 'package:flutter/material.dart';

@immutable
class AFThemeExtension extends ThemeExtension<AFThemeExtension> {
  static AFThemeExtension of(BuildContext context) =>
      Theme.of(context).extension<AFThemeExtension>()!;

  const AFThemeExtension({
    required this.warning,
    required this.success,
    required this.tint1,
    required this.tint2,
    required this.tint3,
    required this.tint4,
    required this.tint5,
    required this.tint6,
    required this.tint7,
    required this.tint8,
    required this.tint9,
    required this.greyHover,
    required this.greySelect,
    required this.lightGreyHover,
    required this.toggleOffFill,
    required this.textColor,
    required this.secondaryTextColor,
    required this.calloutBGColor,
    required this.tableCellBGColor,
    required this.calendarWeekendBGColor,
    required this.code,
    required this.callout,
    required this.caption,
    required this.progressBarBGColor,
    required this.toggleButtonBGColor,
    required this.gridRowCountColor,
  });

  final Color? warning;
  final Color? success;

  final Color tint1;
  final Color tint2;
  final Color tint3;
  final Color tint4;
  final Color tint5;
  final Color tint6;
  final Color tint7;
  final Color tint8;
  final Color tint9;

  final Color textColor;
  final Color secondaryTextColor;
  final Color greyHover;
  final Color greySelect;
  final Color lightGreyHover;
  final Color toggleOffFill;
  final Color progressBarBGColor;
  final Color toggleButtonBGColor;
  final Color calloutBGColor;
  final Color tableCellBGColor;
  final Color calendarWeekendBGColor;
  final Color gridRowCountColor;

  final TextStyle code;
  final TextStyle callout;
  final TextStyle caption;

  @override
  AFThemeExtension copyWith({
    Color? warning,
    Color? success,
    Color? tint1,
    Color? tint2,
    Color? tint3,
    Color? tint4,
    Color? tint5,
    Color? tint6,
    Color? tint7,
    Color? tint8,
    Color? tint9,
    Color? textColor,
    Color? secondaryTextColor,
    Color? calloutBGColor,
    Color? tableCellBGColor,
    Color? greyHover,
    Color? greySelect,
    Color? lightGreyHover,
    Color? toggleOffFill,
    Color? progressBarBGColor,
    Color? toggleButtonBGColor,
    Color? calendarWeekendBGColor,
    Color? gridRowCountColor,
    TextStyle? code,
    TextStyle? callout,
    TextStyle? caption,
  }) =>
      AFThemeExtension(
        warning: warning ?? this.warning,
        success: success ?? this.success,
        tint1: tint1 ?? this.tint1,
        tint2: tint2 ?? this.tint2,
        tint3: tint3 ?? this.tint3,
        tint4: tint4 ?? this.tint4,
        tint5: tint5 ?? this.tint5,
        tint6: tint6 ?? this.tint6,
        tint7: tint7 ?? this.tint7,
        tint8: tint8 ?? this.tint8,
        tint9: tint9 ?? this.tint9,
        textColor: textColor ?? this.textColor,
        secondaryTextColor: secondaryTextColor ?? this.secondaryTextColor,
        calloutBGColor: calloutBGColor ?? this.calloutBGColor,
        tableCellBGColor: tableCellBGColor ?? this.tableCellBGColor,
        greyHover: greyHover ?? this.greyHover,
        greySelect: greySelect ?? this.greySelect,
        lightGreyHover: lightGreyHover ?? this.lightGreyHover,
        toggleOffFill: toggleOffFill ?? this.toggleOffFill,
        progressBarBGColor: progressBarBGColor ?? this.progressBarBGColor,
        toggleButtonBGColor: toggleButtonBGColor ?? this.toggleButtonBGColor,
        calendarWeekendBGColor:
            calendarWeekendBGColor ?? this.calendarWeekendBGColor,
        gridRowCountColor: gridRowCountColor ?? this.gridRowCountColor,
        code: code ?? this.code,
        callout: callout ?? this.callout,
        caption: caption ?? this.caption,
      );

  @override
  ThemeExtension<AFThemeExtension> lerp(
      ThemeExtension<AFThemeExtension>? other, double t) {
    if (other is! AFThemeExtension) {
      return this;
    }
    return AFThemeExtension(
      warning: Color.lerp(warning, other.warning, t),
      success: Color.lerp(success, other.success, t),
      tint1: Color.lerp(tint1, other.tint1, t)!,
      tint2: Color.lerp(tint2, other.tint2, t)!,
      tint3: Color.lerp(tint3, other.tint3, t)!,
      tint4: Color.lerp(tint4, other.tint4, t)!,
      tint5: Color.lerp(tint5, other.tint5, t)!,
      tint6: Color.lerp(tint6, other.tint6, t)!,
      tint7: Color.lerp(tint7, other.tint7, t)!,
      tint8: Color.lerp(tint8, other.tint8, t)!,
      tint9: Color.lerp(tint9, other.tint9, t)!,
      textColor: Color.lerp(textColor, other.textColor, t)!,
      secondaryTextColor: Color.lerp(
        secondaryTextColor,
        other.secondaryTextColor,
        t,
      )!,
      calloutBGColor: Color.lerp(calloutBGColor, other.calloutBGColor, t)!,
      tableCellBGColor:
          Color.lerp(tableCellBGColor, other.tableCellBGColor, t)!,
      greyHover: Color.lerp(greyHover, other.greyHover, t)!,
      greySelect: Color.lerp(greySelect, other.greySelect, t)!,
      lightGreyHover: Color.lerp(lightGreyHover, other.lightGreyHover, t)!,
      toggleOffFill: Color.lerp(toggleOffFill, other.toggleOffFill, t)!,
      progressBarBGColor:
          Color.lerp(progressBarBGColor, other.progressBarBGColor, t)!,
      toggleButtonBGColor:
          Color.lerp(toggleButtonBGColor, other.toggleButtonBGColor, t)!,
      calendarWeekendBGColor:
          Color.lerp(calendarWeekendBGColor, other.calendarWeekendBGColor, t)!,
      gridRowCountColor:
          Color.lerp(gridRowCountColor, other.gridRowCountColor, t)!,
      code: other.code,
      callout: other.callout,
      caption: other.caption,
    );
  }
}

enum FlowyTint {
  tint1,
  tint2,
  tint3,
  tint4,
  tint5,
  tint6,
  tint7,
  tint8,
  tint9;

  String toJson() => name;
  static FlowyTint fromJson(String json) {
    try {
      return FlowyTint.values.byName(json);
    } catch (_) {
      return FlowyTint.tint1;
    }
  }

<<<<<<< HEAD
  Color color(BuildContext context) => switch (this) {
        FlowyTint.tint1 => AFThemeExtension.of(context).tint1,
        FlowyTint.tint2 => AFThemeExtension.of(context).tint2,
        FlowyTint.tint3 => AFThemeExtension.of(context).tint3,
        FlowyTint.tint4 => AFThemeExtension.of(context).tint4,
        FlowyTint.tint5 => AFThemeExtension.of(context).tint5,
        FlowyTint.tint6 => AFThemeExtension.of(context).tint6,
        FlowyTint.tint7 => AFThemeExtension.of(context).tint7,
        FlowyTint.tint8 => AFThemeExtension.of(context).tint8,
        FlowyTint.tint9 => AFThemeExtension.of(context).tint9,
      };
=======
  static FlowyTint fromId(String id) {
    return FlowyTint.values.firstWhere(
      (element) => element.id == id,
      orElse: () => FlowyTint.tint1,
    );
  }

  Color color(BuildContext context) {
    switch (this) {
      case FlowyTint.tint1:
        return AFThemeExtension.of(context).tint1;
      case FlowyTint.tint2:
        return AFThemeExtension.of(context).tint2;
      case FlowyTint.tint3:
        return AFThemeExtension.of(context).tint3;
      case FlowyTint.tint4:
        return AFThemeExtension.of(context).tint4;
      case FlowyTint.tint5:
        return AFThemeExtension.of(context).tint5;
      case FlowyTint.tint6:
        return AFThemeExtension.of(context).tint6;
      case FlowyTint.tint7:
        return AFThemeExtension.of(context).tint7;
      case FlowyTint.tint8:
        return AFThemeExtension.of(context).tint8;
      case FlowyTint.tint9:
        return AFThemeExtension.of(context).tint9;
    }
  }
>>>>>>> f3544375

  String get id => switch (this) {
        // DON'T change this name because it's saved in the database!
        FlowyTint.tint1 => 'appflowy_them_color_tint1',
        FlowyTint.tint2 => 'appflowy_them_color_tint2',
        FlowyTint.tint3 => 'appflowy_them_color_tint3',
        FlowyTint.tint4 => 'appflowy_them_color_tint4',
        FlowyTint.tint5 => 'appflowy_them_color_tint5',
        FlowyTint.tint6 => 'appflowy_them_color_tint6',
        FlowyTint.tint7 => 'appflowy_them_color_tint7',
        FlowyTint.tint8 => 'appflowy_them_color_tint8',
        FlowyTint.tint9 => 'appflowy_them_color_tint9',
      };
}<|MERGE_RESOLUTION|>--- conflicted
+++ resolved
@@ -189,7 +189,13 @@
     }
   }
 
-<<<<<<< HEAD
+  static FlowyTint fromId(String id) {
+    return FlowyTint.values.firstWhere(
+      (element) => element.id == id,
+      orElse: () => FlowyTint.tint1,
+    );
+  }
+  
   Color color(BuildContext context) => switch (this) {
         FlowyTint.tint1 => AFThemeExtension.of(context).tint1,
         FlowyTint.tint2 => AFThemeExtension.of(context).tint2,
@@ -201,37 +207,6 @@
         FlowyTint.tint8 => AFThemeExtension.of(context).tint8,
         FlowyTint.tint9 => AFThemeExtension.of(context).tint9,
       };
-=======
-  static FlowyTint fromId(String id) {
-    return FlowyTint.values.firstWhere(
-      (element) => element.id == id,
-      orElse: () => FlowyTint.tint1,
-    );
-  }
-
-  Color color(BuildContext context) {
-    switch (this) {
-      case FlowyTint.tint1:
-        return AFThemeExtension.of(context).tint1;
-      case FlowyTint.tint2:
-        return AFThemeExtension.of(context).tint2;
-      case FlowyTint.tint3:
-        return AFThemeExtension.of(context).tint3;
-      case FlowyTint.tint4:
-        return AFThemeExtension.of(context).tint4;
-      case FlowyTint.tint5:
-        return AFThemeExtension.of(context).tint5;
-      case FlowyTint.tint6:
-        return AFThemeExtension.of(context).tint6;
-      case FlowyTint.tint7:
-        return AFThemeExtension.of(context).tint7;
-      case FlowyTint.tint8:
-        return AFThemeExtension.of(context).tint8;
-      case FlowyTint.tint9:
-        return AFThemeExtension.of(context).tint9;
-    }
-  }
->>>>>>> f3544375
 
   String get id => switch (this) {
         // DON'T change this name because it's saved in the database!
