import 'dart:io';

import 'package:flutter/material.dart';
import 'package:google_fonts/google_fonts.dart';

const String _emojiFontFamily = 'noto color emoji';

class FlowyText extends StatelessWidget {
  final String text;
  final TextOverflow? overflow;
  final double? fontSize;
  final FontWeight? fontWeight;
  final TextAlign? textAlign;
  final int? maxLines;
  final Color? color;
  final TextDecoration? decoration;
  final bool selectable;
  final String? fontFamily;
  final List<String>? fallbackFontFamily;
  final double? lineHeight;
  final bool withTooltip;
  final StrutStyle? strutStyle;
  final bool isEmoji;

  const FlowyText(
    this.text, {
    super.key,
    this.overflow = TextOverflow.clip,
    this.fontSize,
    this.fontWeight,
    this.textAlign,
    this.color,
    this.maxLines = 1,
    this.decoration,
    this.selectable = false,
    this.fontFamily,
    this.fallbackFontFamily,
    this.lineHeight,
    this.withTooltip = false,
    this.isEmoji = false,
    this.strutStyle,
  });

  FlowyText.small(
    this.text, {
    super.key,
    this.overflow,
    this.color,
    this.textAlign,
    this.maxLines = 1,
    this.decoration,
    this.selectable = false,
    this.fontFamily,
    this.fallbackFontFamily,
    this.lineHeight,
    this.withTooltip = false,
    this.isEmoji = false,
    this.strutStyle,
  })  : fontWeight = FontWeight.w400,
        fontSize = (Platform.isIOS || Platform.isAndroid) ? 14 : 12;

  const FlowyText.regular(
    this.text, {
    super.key,
    this.fontSize,
    this.overflow,
    this.color,
    this.textAlign,
    this.maxLines = 1,
    this.decoration,
    this.selectable = false,
    this.fontFamily,
    this.fallbackFontFamily,
    this.lineHeight,
    this.withTooltip = false,
    this.isEmoji = false,
    this.strutStyle,
  }) : fontWeight = FontWeight.w400;

  const FlowyText.medium(
    this.text, {
    super.key,
    this.fontSize,
    this.overflow,
    this.color,
    this.textAlign,
    this.maxLines = 1,
    this.decoration,
    this.selectable = false,
    this.fontFamily,
    this.fallbackFontFamily,
    this.lineHeight,
    this.withTooltip = false,
    this.isEmoji = false,
    this.strutStyle,
  }) : fontWeight = FontWeight.w500;

  const FlowyText.semibold(
    this.text, {
    super.key,
    this.fontSize,
    this.overflow,
    this.color,
    this.textAlign,
    this.maxLines = 1,
    this.decoration,
    this.selectable = false,
    this.fontFamily,
    this.fallbackFontFamily,
    this.lineHeight,
    this.withTooltip = false,
    this.isEmoji = false,
    this.strutStyle,
  }) : fontWeight = FontWeight.w600;

  // Some emojis are not supported on Linux and Android, fallback to noto color emoji
  const FlowyText.emoji(
    this.text, {
    super.key,
    this.fontSize,
    this.overflow,
    this.color,
    this.textAlign = TextAlign.center,
    this.maxLines = 1,
    this.decoration,
    this.selectable = false,
    this.lineHeight,
    this.withTooltip = false,
    this.strutStyle = const StrutStyle(forceStrutHeight: true),
    this.isEmoji = true,
    this.fontFamily,
  })  : fontWeight = FontWeight.w400,
<<<<<<< HEAD
=======
        fontFamily = _emojiFontFamily,
>>>>>>> 0bfe071c
        fallbackFontFamily = null;

  @override
  Widget build(BuildContext context) {
    Widget child;

<<<<<<< HEAD
    var fontFamily = this.fontFamily;
    var fallbackFontFamily = this.fallbackFontFamily;
    if (isEmoji) {
      fontFamily = _loadEmojiFontFamilyIfNeeded();
      if (fontFamily != null && fallbackFontFamily == null) {
        fallbackFontFamily = [fontFamily];
      }
=======
    double fontSize =
        this.fontSize ?? Theme.of(context).textTheme.bodyMedium!.fontSize!;
    if (Platform.isLinux && fontFamily == _emojiFontFamily) {
      fontSize = fontSize * 0.8;
>>>>>>> 0bfe071c
    }

    final textStyle = Theme.of(context).textTheme.bodyMedium!.copyWith(
          fontSize: fontSize,
          fontWeight: fontWeight,
          color: color,
          decoration: decoration,
          fontFamily: fontFamily,
          fontFamilyFallback: fallbackFontFamily,
          height: lineHeight,
        );

    if (selectable) {
      child = SelectableText(
        text,
        maxLines: maxLines,
        textAlign: textAlign,
        strutStyle: strutStyle,
        style: textStyle,
      );
    } else {
      child = Text(
        text,
        maxLines: maxLines,
        textAlign: textAlign,
        overflow: overflow ?? TextOverflow.clip,
        style: textStyle,
      );
    }

    if (withTooltip) {
      child = Tooltip(
        message: text,
        child: child,
      );
    }

    return child;
  }

  String? _loadEmojiFontFamilyIfNeeded() {
    if (Platform.isLinux || Platform.isAndroid) {
      return GoogleFonts.notoColorEmoji().fontFamily;
    }

    return null;
  }
}<|MERGE_RESOLUTION|>--- conflicted
+++ resolved
@@ -130,17 +130,12 @@
     this.isEmoji = true,
     this.fontFamily,
   })  : fontWeight = FontWeight.w400,
-<<<<<<< HEAD
-=======
-        fontFamily = _emojiFontFamily,
->>>>>>> 0bfe071c
         fallbackFontFamily = null;
 
   @override
   Widget build(BuildContext context) {
     Widget child;
 
-<<<<<<< HEAD
     var fontFamily = this.fontFamily;
     var fallbackFontFamily = this.fallbackFontFamily;
     if (isEmoji) {
@@ -148,12 +143,12 @@
       if (fontFamily != null && fallbackFontFamily == null) {
         fallbackFontFamily = [fontFamily];
       }
-=======
-    double fontSize =
+    }
+
+    var fontSize =
         this.fontSize ?? Theme.of(context).textTheme.bodyMedium!.fontSize!;
     if (Platform.isLinux && fontFamily == _emojiFontFamily) {
       fontSize = fontSize * 0.8;
->>>>>>> 0bfe071c
     }
 
     final textStyle = Theme.of(context).textTheme.bodyMedium!.copyWith(
