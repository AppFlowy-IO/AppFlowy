import 'dart:io';

import 'package:flowy_infra_ui/widget/flowy_tooltip.dart';
import 'package:flutter/material.dart';
import 'package:google_fonts/google_fonts.dart';

class FlowyText extends StatelessWidget {
  final String text;
  final TextOverflow? overflow;
  final double? fontSize;
  final FontWeight? fontWeight;
  final TextAlign? textAlign;
  final int? maxLines;
  final Color? color;
  final TextDecoration? decoration;
  final bool selectable;
  final String? fontFamily;
  final List<String>? fallbackFontFamily;
  final bool withTooltip;
  final StrutStyle? strutStyle;
  final bool isEmoji;
  final double? figmaLineHeight;

  /// this is used to control the line height in Flutter.
  final double? lineHeight;

  /// this is used to control the line height from Figma.
  final int? figmaLineHeight;

  const FlowyText(
    this.text, {
    super.key,
    this.overflow = TextOverflow.clip,
    this.fontSize,
    this.fontWeight,
    this.textAlign,
    this.color,
    this.maxLines = 1,
    this.decoration,
    this.selectable = false,
    this.fontFamily,
    this.fallbackFontFamily,
    this.lineHeight,
    this.figmaLineHeight,
    this.withTooltip = false,
    this.isEmoji = false,
    this.strutStyle,
    this.figmaLineHeight,
  });

  FlowyText.small(
    this.text, {
    super.key,
    this.overflow,
    this.color,
    this.textAlign,
    this.maxLines = 1,
    this.decoration,
    this.selectable = false,
    this.fontFamily,
    this.fallbackFontFamily,
    this.lineHeight,
    this.withTooltip = false,
    this.isEmoji = false,
    this.strutStyle,
    this.figmaLineHeight,
  })  : fontWeight = FontWeight.w400,
        fontSize = (Platform.isIOS || Platform.isAndroid) ? 14 : 12;

  const FlowyText.regular(
    this.text, {
    super.key,
    this.fontSize,
    this.overflow,
    this.color,
    this.textAlign,
    this.maxLines = 1,
    this.decoration,
    this.selectable = false,
    this.fontFamily,
    this.fallbackFontFamily,
    this.lineHeight,
    this.withTooltip = false,
    this.isEmoji = false,
    this.strutStyle,
    this.figmaLineHeight,
  }) : fontWeight = FontWeight.w400;

  const FlowyText.medium(
    this.text, {
    super.key,
    this.fontSize,
    this.overflow,
    this.color,
    this.textAlign,
    this.maxLines = 1,
    this.decoration,
    this.selectable = false,
    this.fontFamily,
    this.fallbackFontFamily,
    this.lineHeight,
    this.withTooltip = false,
    this.isEmoji = false,
    this.strutStyle,
    this.figmaLineHeight,
  }) : fontWeight = FontWeight.w500;

  const FlowyText.semibold(
    this.text, {
    super.key,
    this.fontSize,
    this.overflow,
    this.color,
    this.textAlign,
    this.maxLines = 1,
    this.decoration,
    this.selectable = false,
    this.fontFamily,
    this.fallbackFontFamily,
    this.lineHeight,
    this.withTooltip = false,
    this.isEmoji = false,
    this.strutStyle,
    this.figmaLineHeight,
  }) : fontWeight = FontWeight.w600;

  // Some emojis are not supported on Linux and Android, fallback to noto color emoji
  const FlowyText.emoji(
    this.text, {
    super.key,
    this.fontSize,
    this.overflow,
    this.color,
    this.textAlign = TextAlign.center,
    this.maxLines = 1,
    this.decoration,
    this.selectable = false,
    this.lineHeight,
    this.withTooltip = false,
    this.strutStyle = const StrutStyle(forceStrutHeight: true),
    this.isEmoji = true,
    this.fontFamily,
    this.figmaLineHeight,
  })  : fontWeight = FontWeight.w400,
        fallbackFontFamily = null;

  @override
  Widget build(BuildContext context) {
    Widget child;

    var fontFamily = this.fontFamily;
    var fallbackFontFamily = this.fallbackFontFamily;
    var fontSize =
        this.fontSize ?? Theme.of(context).textTheme.bodyMedium!.fontSize!;
    if (isEmoji && _useNotoColorEmoji) {
      fontFamily = _loadEmojiFontFamilyIfNeeded();
      if (fontFamily != null && fallbackFontFamily == null) {
        fallbackFontFamily = [fontFamily];
      }
    }

    if (isEmoji && (_useNotoColorEmoji || Platform.isWindows)) {
      fontSize = fontSize * 0.8;
    }

<<<<<<< HEAD
    var lineHeight = 1.1;

=======
    double? lineHeight;
>>>>>>> 115ae27a
    if (this.lineHeight != null) {
      lineHeight = this.lineHeight!;
    } else if (figmaLineHeight != null) {
      lineHeight = figmaLineHeight! / fontSize;
    }

    final textStyle = Theme.of(context).textTheme.bodyMedium!.copyWith(
          fontSize: fontSize,
          fontWeight: fontWeight,
          color: color,
          decoration: decoration,
          fontFamily: fontFamily,
          fontFamilyFallback: fallbackFontFamily,
          height: lineHeight,
        );

    if (selectable) {
      child = IntrinsicHeight(
        child: SelectableText(
          text,
          maxLines: maxLines,
          textAlign: textAlign,
          style: textStyle,
        ),
      );
    } else {
      child = Text(
        text,
        maxLines: maxLines,
        textAlign: textAlign,
        overflow: overflow ?? TextOverflow.clip,
        style: textStyle,
        strutStyle: (Platform.isMacOS || Platform.isLinux) & !isEmoji
            ? StrutStyle.fromTextStyle(
                textStyle,
                forceStrutHeight: true,
                leadingDistribution: TextLeadingDistribution.even,
                height: lineHeight,
              )
            : null,
      );
    }

    if (withTooltip) {
      child = FlowyTooltip(
        message: text,
        child: child,
      );
    }

    return child;
  }

  String? _loadEmojiFontFamilyIfNeeded() {
    if (_useNotoColorEmoji) {
      return GoogleFonts.notoColorEmoji().fontFamily;
    }

    return null;
  }

  bool get _useNotoColorEmoji => Platform.isLinux || Platform.isAndroid;
}<|MERGE_RESOLUTION|>--- conflicted
+++ resolved
@@ -163,12 +163,7 @@
       fontSize = fontSize * 0.8;
     }
 
-<<<<<<< HEAD
-    var lineHeight = 1.1;
-
-=======
     double? lineHeight;
->>>>>>> 115ae27a
     if (this.lineHeight != null) {
       lineHeight = this.lineHeight!;
     } else if (figmaLineHeight != null) {
