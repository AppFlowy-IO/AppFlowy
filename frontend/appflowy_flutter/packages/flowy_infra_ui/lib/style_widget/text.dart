import 'dart:io';

import 'package:flowy_infra_ui/widget/flowy_tooltip.dart';
import 'package:flutter/material.dart';
import 'package:google_fonts/google_fonts.dart';

class FlowyText extends StatelessWidget {
  final String text;
  final TextOverflow? overflow;
  final double? fontSize;
  final FontWeight? fontWeight;
  final TextAlign? textAlign;
  final int? maxLines;
  final Color? color;
  final TextDecoration? decoration;
<<<<<<< HEAD
  final Color? decorationColor;
=======
  final double? decorationThickness;
>>>>>>> 63401749
  final bool selectable;
  final String? fontFamily;
  final List<String>? fallbackFontFamily;
  final bool withTooltip;
  final StrutStyle? strutStyle;
  final bool isEmoji;

  /// this is used to control the line height in Flutter.
  final double? lineHeight;

  /// this is used to control the line height from Figma.
  final double? figmaLineHeight;

  final bool optimizeEmojiAlign;

  const FlowyText(
    this.text, {
    super.key,
    this.overflow = TextOverflow.clip,
    this.fontSize,
    this.fontWeight,
    this.textAlign,
    this.color,
    this.maxLines = 1,
    this.decoration,
    this.decorationColor,
    this.selectable = false,
    this.fontFamily,
    this.fallbackFontFamily,
    // // https://api.flutter.dev/flutter/painting/TextStyle/height.html
    this.lineHeight,
    this.figmaLineHeight,
    this.withTooltip = false,
    this.isEmoji = false,
    this.strutStyle,
    this.optimizeEmojiAlign = false,
    this.decorationThickness,
  });

  FlowyText.small(
    this.text, {
    super.key,
    this.overflow,
    this.color,
    this.textAlign,
    this.maxLines = 1,
    this.decoration,
    this.decorationColor,
    this.selectable = false,
    this.fontFamily,
    this.fallbackFontFamily,
    this.lineHeight,
    this.withTooltip = false,
    this.isEmoji = false,
    this.strutStyle,
    this.figmaLineHeight,
    this.optimizeEmojiAlign = false,
    this.decorationThickness,
  })  : fontWeight = FontWeight.w400,
        fontSize = (Platform.isIOS || Platform.isAndroid) ? 14 : 12;

  const FlowyText.regular(
    this.text, {
    super.key,
    this.fontSize,
    this.overflow,
    this.color,
    this.textAlign,
    this.maxLines = 1,
    this.decoration,
    this.decorationColor,
    this.selectable = false,
    this.fontFamily,
    this.fallbackFontFamily,
    this.lineHeight,
    this.withTooltip = false,
    this.isEmoji = false,
    this.strutStyle,
    this.figmaLineHeight,
    this.optimizeEmojiAlign = false,
    this.decorationThickness,
  }) : fontWeight = FontWeight.w400;

  const FlowyText.medium(
    this.text, {
    super.key,
    this.fontSize,
    this.overflow,
    this.color,
    this.textAlign,
    this.maxLines = 1,
    this.decoration,
    this.decorationColor,
    this.selectable = false,
    this.fontFamily,
    this.fallbackFontFamily,
    this.lineHeight,
    this.withTooltip = false,
    this.isEmoji = false,
    this.strutStyle,
    this.figmaLineHeight,
    this.optimizeEmojiAlign = false,
    this.decorationThickness,
  }) : fontWeight = FontWeight.w500;

  const FlowyText.semibold(
    this.text, {
    super.key,
    this.fontSize,
    this.overflow,
    this.color,
    this.textAlign,
    this.maxLines = 1,
    this.decoration,
    this.decorationColor,
    this.selectable = false,
    this.fontFamily,
    this.fallbackFontFamily,
    this.lineHeight,
    this.withTooltip = false,
    this.isEmoji = false,
    this.strutStyle,
    this.figmaLineHeight,
    this.optimizeEmojiAlign = false,
    this.decorationThickness,
  }) : fontWeight = FontWeight.w600;

  // Some emojis are not supported on Linux and Android, fallback to noto color emoji
  const FlowyText.emoji(
    this.text, {
    super.key,
    this.fontSize,
    this.overflow,
    this.color,
    this.textAlign = TextAlign.center,
    this.maxLines = 1,
    this.decoration,
    this.decorationColor,
    this.selectable = false,
    this.lineHeight,
    this.withTooltip = false,
    this.strutStyle = const StrutStyle(forceStrutHeight: true),
    this.isEmoji = true,
    this.fontFamily,
    this.figmaLineHeight,
    this.optimizeEmojiAlign = false,
    this.decorationThickness,
  })  : fontWeight = FontWeight.w400,
        fallbackFontFamily = null;

  @override
  Widget build(BuildContext context) {
    Widget child;

    var fontFamily = this.fontFamily;
    var fallbackFontFamily = this.fallbackFontFamily;
    var fontSize =
        this.fontSize ?? Theme.of(context).textTheme.bodyMedium!.fontSize!;
    if (isEmoji && _useNotoColorEmoji) {
      fontFamily = _loadEmojiFontFamilyIfNeeded();
      if (fontFamily != null && fallbackFontFamily == null) {
        fallbackFontFamily = [fontFamily];
      }
    }

    double? lineHeight;
    // use figma line height as first priority
    if (figmaLineHeight != null) {
      lineHeight = figmaLineHeight! / fontSize;
    } else if (this.lineHeight != null) {
      lineHeight = this.lineHeight!;
    }

    if (isEmoji && (_useNotoColorEmoji || Platform.isWindows)) {
      const scaleFactor = 0.9;
      fontSize *= scaleFactor;
      if (lineHeight != null) {
        lineHeight /= scaleFactor;
      }
    }

    final textStyle = Theme.of(context).textTheme.bodyMedium!.copyWith(
          fontSize: fontSize,
          fontWeight: fontWeight,
          color: color,
          decoration: decoration,
<<<<<<< HEAD
          decorationColor: decorationColor,
=======
          decorationThickness: decorationThickness,
>>>>>>> 63401749
          fontFamily: fontFamily,
          fontFamilyFallback: fallbackFontFamily,
          height: lineHeight,
          leadingDistribution: isEmoji && optimizeEmojiAlign
              ? TextLeadingDistribution.even
              : null,
        );

    if (selectable) {
      child = IntrinsicHeight(
        child: SelectableText(
          text,
          maxLines: maxLines,
          textAlign: textAlign,
          style: textStyle,
        ),
      );
    } else {
      child = Text(
        text,
        maxLines: maxLines,
        textAlign: textAlign,
        overflow: overflow ?? TextOverflow.clip,
        style: textStyle,
        strutStyle: !isEmoji || (isEmoji && optimizeEmojiAlign)
            ? StrutStyle.fromTextStyle(
                textStyle,
                forceStrutHeight: true,
                leadingDistribution: TextLeadingDistribution.even,
                height: lineHeight,
              )
            : null,
      );
    }

    if (withTooltip) {
      child = FlowyTooltip(
        message: text,
        child: child,
      );
    }

    return child;
  }

  String? _loadEmojiFontFamilyIfNeeded() {
    if (_useNotoColorEmoji) {
      return GoogleFonts.notoColorEmoji().fontFamily;
    }

    return null;
  }

  bool get _useNotoColorEmoji => Platform.isLinux;
}<|MERGE_RESOLUTION|>--- conflicted
+++ resolved
@@ -13,11 +13,8 @@
   final int? maxLines;
   final Color? color;
   final TextDecoration? decoration;
-<<<<<<< HEAD
   final Color? decorationColor;
-=======
   final double? decorationThickness;
->>>>>>> 63401749
   final bool selectable;
   final String? fontFamily;
   final List<String>? fallbackFontFamily;
@@ -204,11 +201,8 @@
           fontWeight: fontWeight,
           color: color,
           decoration: decoration,
-<<<<<<< HEAD
           decorationColor: decorationColor,
-=======
           decorationThickness: decorationThickness,
->>>>>>> 63401749
           fontFamily: fontFamily,
           fontFamilyFallback: fallbackFontFamily,
           height: lineHeight,
