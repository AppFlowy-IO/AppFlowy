--- conflicted
+++ resolved
@@ -19,11 +19,8 @@
   final double? lineHeight;
   final bool withTooltip;
   final StrutStyle? strutStyle;
-<<<<<<< HEAD
   final TextDirection? textDirection;
-=======
   final bool isEmoji;
->>>>>>> 8ca541bf
 
   const FlowyText(
     this.text, {
@@ -135,12 +132,9 @@
     this.lineHeight,
     this.withTooltip = false,
     this.strutStyle = const StrutStyle(forceStrutHeight: true),
-<<<<<<< HEAD
-    this.textDirection,
-=======
+    this.textDirection,
     this.isEmoji = true,
     this.fontFamily,
->>>>>>> 8ca541bf
   })  : fontWeight = FontWeight.w400,
         fallbackFontFamily = null;
 
@@ -174,23 +168,14 @@
         );
 
     if (selectable) {
-<<<<<<< HEAD
-      child = SelectableText(
-        text,
-        maxLines: maxLines,
-        textAlign: textAlign,
-        strutStyle: strutStyle,
-        style: textStyle,
-        textDirection: textDirection,
-=======
       child = IntrinsicHeight(
         child: SelectableText(
           text,
           maxLines: maxLines,
           textAlign: textAlign,
           style: textStyle,
+        textDirection: textDirection,
         ),
->>>>>>> 8ca541bf
       );
     } else {
       child = Text(
@@ -199,9 +184,7 @@
         textAlign: textAlign,
         overflow: overflow ?? TextOverflow.clip,
         style: textStyle,
-<<<<<<< HEAD
         textDirection: textDirection,
-=======
         strutStyle: (Platform.isMacOS || Platform.isLinux) & !isEmoji
             ? StrutStyle.fromTextStyle(
                 textStyle,
@@ -210,7 +193,6 @@
                 height: lineHeight ?? 1.1,
               )
             : null,
->>>>>>> 8ca541bf
       );
     }
 
