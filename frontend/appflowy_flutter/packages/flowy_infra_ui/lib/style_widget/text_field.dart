--- conflicted
+++ resolved
@@ -32,10 +32,7 @@
   final TextStyle? hintStyle;
   final InputDecoration? decoration;
   final TextAlignVertical? textAlignVertical;
-<<<<<<< HEAD
   final TextInputAction? textInputAction;
-=======
->>>>>>> b307312a
   final TextInputType? keyboardType;
   final List<TextInputFormatter>? inputFormatters;
 
@@ -67,12 +64,8 @@
     this.hintStyle,
     this.decoration,
     this.textAlignVertical,
-<<<<<<< HEAD
     this.textInputAction,
-    this.keyboardType,
-=======
     this.keyboardType = TextInputType.multiline,
->>>>>>> b307312a
     this.inputFormatters,
   });
 
@@ -165,11 +158,7 @@
       maxLengthEnforcement: MaxLengthEnforcement.truncateAfterCompositionEnds,
       style: widget.textStyle ?? Theme.of(context).textTheme.bodySmall,
       textAlignVertical: widget.textAlignVertical ?? TextAlignVertical.center,
-<<<<<<< HEAD
-      keyboardType: widget.keyboardType ?? TextInputType.multiline,
-=======
       keyboardType: widget.keyboardType,
->>>>>>> b307312a
       inputFormatters: widget.inputFormatters,
       decoration: widget.decoration ??
           InputDecoration(
