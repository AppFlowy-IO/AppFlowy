import 'dart:async';

import 'package:flowy_infra/size.dart';
import 'package:flutter/material.dart';
import 'package:flutter/services.dart';

class FlowyTextField extends StatefulWidget {
  final String? hintText;
  final String? text;
  final TextStyle? textStyle;
  final void Function(String)? onChanged;
  final void Function()? onEditingComplete;
  final void Function(String)? onSubmitted;
  final void Function()? onCanceled;
  final FocusNode? focusNode;
  final bool autoFocus;
  final int? maxLength;
  final TextEditingController? controller;
  final bool autoClearWhenDone;
  final bool submitOnLeave;
  final Duration? debounceDuration;
  final String? errorText;
  final int? maxLines;
  final bool showCounter;
  final Widget? prefixIcon;
  final Widget? suffixIcon;
  final BoxConstraints? prefixIconConstraints;
  final BoxConstraints? suffixIconConstraints;
  final BoxConstraints? hintTextConstraints;
  final TextStyle? hintStyle;
  final InputDecoration? decoration;
  final TextAlignVertical? textAlignVertical;
<<<<<<< HEAD
  final TextInputType? keyboardType;
=======
  final TextInputAction? textInputAction;
  final List<TextInputFormatter>? inputFormatters;
>>>>>>> bb865c8f

  const FlowyTextField({
    super.key,
    this.hintText = "",
    this.text,
    this.textStyle,
    this.onChanged,
    this.onEditingComplete,
    this.onSubmitted,
    this.onCanceled,
    this.focusNode,
    this.autoFocus = true,
    this.maxLength,
    this.controller,
    this.autoClearWhenDone = false,
    this.submitOnLeave = false,
    this.debounceDuration,
    this.errorText,
    this.maxLines = 1,
    this.showCounter = true,
    this.prefixIcon,
    this.suffixIcon,
    this.prefixIconConstraints,
    this.suffixIconConstraints,
    this.hintTextConstraints,
    this.hintStyle,
    this.decoration,
    this.textAlignVertical,
<<<<<<< HEAD
    this.keyboardType = TextInputType.multiline,
=======
    this.textInputAction,
    this.inputFormatters,
>>>>>>> bb865c8f
  });

  @override
  State<FlowyTextField> createState() => FlowyTextFieldState();
}

class FlowyTextFieldState extends State<FlowyTextField> {
  late FocusNode focusNode;
  late TextEditingController controller;
  Timer? _debounceOnChanged;

  @override
  void initState() {
    super.initState();

    focusNode = widget.focusNode ?? FocusNode();
    focusNode.addListener(notifyDidEndEditing);

    controller = widget.controller ?? TextEditingController();

    if (widget.text != null) {
      controller.text = widget.text!;
    }

    if (widget.autoFocus) {
      WidgetsBinding.instance.addPostFrameCallback((_) {
        focusNode.requestFocus();
        if (widget.controller == null) {
          controller.selection = TextSelection.fromPosition(
            TextPosition(offset: controller.text.length),
          );
        }
      });
    }
  }

  @override
  void dispose() {
    focusNode.removeListener(notifyDidEndEditing);
    if (widget.focusNode == null) {
      focusNode.dispose();
    }
    if (widget.controller == null) {
      controller.dispose();
    }
    _debounceOnChanged?.cancel();
    super.dispose();
  }

  void _debounceOnChangedText(Duration duration, String text) {
    _debounceOnChanged?.cancel();
    _debounceOnChanged = Timer(duration, () async {
      if (mounted) {
        _onChanged(text);
      }
    });
  }

  void _onChanged(String text) {
    widget.onChanged?.call(text);
    setState(() {});
  }

  void _onSubmitted(String text) {
    widget.onSubmitted?.call(text);
    if (widget.autoClearWhenDone) {
      // using `controller.clear()` instead of `controller.text = ''` which will crash on Windows.
      controller.clear();
    }
  }

  @override
  Widget build(BuildContext context) {
    return TextField(
      controller: controller,
      focusNode: focusNode,
      onChanged: (text) {
        if (widget.debounceDuration != null) {
          _debounceOnChangedText(widget.debounceDuration!, text);
        } else {
          _onChanged(text);
        }
      },
      onSubmitted: (text) => _onSubmitted(text),
      onEditingComplete: widget.onEditingComplete,
      minLines: 1,
      maxLines: widget.maxLines,
      maxLength: widget.maxLength,
      maxLengthEnforcement: MaxLengthEnforcement.truncateAfterCompositionEnds,
      style: widget.textStyle ?? Theme.of(context).textTheme.bodySmall,
      textAlignVertical: widget.textAlignVertical ?? TextAlignVertical.center,
<<<<<<< HEAD
      keyboardType: widget.keyboardType,
=======
      keyboardType: TextInputType.multiline,
      inputFormatters: widget.inputFormatters,
>>>>>>> bb865c8f
      decoration: widget.decoration ??
          InputDecoration(
            constraints: widget.hintTextConstraints ??
                BoxConstraints(
                  maxHeight: widget.errorText?.isEmpty ?? true ? 32 : 58,
                ),
            contentPadding: EdgeInsets.symmetric(
              horizontal: 12,
              vertical:
                  (widget.maxLines == null || widget.maxLines! > 1) ? 12 : 0,
            ),
            enabledBorder: OutlineInputBorder(
              borderSide: BorderSide(
                color: Theme.of(context).colorScheme.outline,
                width: 1.0,
              ),
              borderRadius: Corners.s8Border,
            ),
            isDense: false,
            hintText: widget.hintText,
            errorText: widget.errorText,
            errorStyle: Theme.of(context)
                .textTheme
                .bodySmall!
                .copyWith(color: Theme.of(context).colorScheme.error),
            hintStyle: widget.hintStyle ??
                Theme.of(context)
                    .textTheme
                    .bodySmall!
                    .copyWith(color: Theme.of(context).hintColor),
            suffixText: widget.showCounter ? _suffixText() : "",
            counterText: "",
            focusedBorder: OutlineInputBorder(
              borderSide: BorderSide(
                color: Theme.of(context).colorScheme.primary,
                width: 1.0,
              ),
              borderRadius: Corners.s8Border,
            ),
            errorBorder: OutlineInputBorder(
              borderSide: BorderSide(
                color: Theme.of(context).colorScheme.error,
                width: 1.0,
              ),
              borderRadius: Corners.s8Border,
            ),
            focusedErrorBorder: OutlineInputBorder(
              borderSide: BorderSide(
                color: Theme.of(context).colorScheme.error,
                width: 1.0,
              ),
              borderRadius: Corners.s8Border,
            ),
            prefixIcon: widget.prefixIcon,
            suffixIcon: widget.suffixIcon,
            prefixIconConstraints: widget.prefixIconConstraints,
            suffixIconConstraints: widget.suffixIconConstraints,
          ),
    );
  }

  void notifyDidEndEditing() {
    if (!focusNode.hasFocus) {
      if (controller.text.isNotEmpty && widget.submitOnLeave) {
        widget.onSubmitted?.call(controller.text);
      } else {
        widget.onCanceled?.call();
      }
    }
  }

  String? _suffixText() {
    if (widget.maxLength != null) {
      return ' ${controller.text.length}/${widget.maxLength}';
    }
    return null;
  }
}<|MERGE_RESOLUTION|>--- conflicted
+++ resolved
@@ -30,12 +30,8 @@
   final TextStyle? hintStyle;
   final InputDecoration? decoration;
   final TextAlignVertical? textAlignVertical;
-<<<<<<< HEAD
   final TextInputType? keyboardType;
-=======
-  final TextInputAction? textInputAction;
   final List<TextInputFormatter>? inputFormatters;
->>>>>>> bb865c8f
 
   const FlowyTextField({
     super.key,
@@ -64,12 +60,8 @@
     this.hintStyle,
     this.decoration,
     this.textAlignVertical,
-<<<<<<< HEAD
     this.keyboardType = TextInputType.multiline,
-=======
-    this.textInputAction,
     this.inputFormatters,
->>>>>>> bb865c8f
   });
 
   @override
@@ -161,12 +153,8 @@
       maxLengthEnforcement: MaxLengthEnforcement.truncateAfterCompositionEnds,
       style: widget.textStyle ?? Theme.of(context).textTheme.bodySmall,
       textAlignVertical: widget.textAlignVertical ?? TextAlignVertical.center,
-<<<<<<< HEAD
       keyboardType: widget.keyboardType,
-=======
-      keyboardType: TextInputType.multiline,
       inputFormatters: widget.inputFormatters,
->>>>>>> bb865c8f
       decoration: widget.decoration ??
           InputDecoration(
             constraints: widget.hintTextConstraints ??
