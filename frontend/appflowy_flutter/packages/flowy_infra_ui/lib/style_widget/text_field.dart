--- conflicted
+++ resolved
@@ -37,11 +37,8 @@
   final bool obscureText;
   final bool isDense;
   final bool readOnly;
-<<<<<<< HEAD
   final void Function()? onTap;
-=======
   final Color? enableBorderColor;
->>>>>>> f36e3ae3
 
   const FlowyTextField({
     super.key,
@@ -77,11 +74,8 @@
     this.obscureText = false,
     this.isDense = true,
     this.readOnly = false,
-<<<<<<< HEAD
     this.onTap,
-=======
     this.enableBorderColor,
->>>>>>> f36e3ae3
   });
 
   @override
@@ -157,7 +151,6 @@
     return TextField(
       readOnly: widget.readOnly,
       controller: controller,
-      readOnly: widget.readOnly,
       focusNode: focusNode,
       onChanged: (text) {
         if (widget.debounceDuration != null) {
