import 'dart:async';

import 'package:flowy_infra/size.dart';
import 'package:flutter/material.dart';
import 'package:flutter/services.dart';

class FlowyTextField extends StatefulWidget {
  final String? hintText;
  final String? text;
  final TextStyle? textStyle;
  final void Function(String)? onChanged;
  final void Function()? onEditingComplete;
  final void Function(String)? onSubmitted;
  final void Function()? onCanceled;
  final FocusNode? focusNode;
  final bool autoFocus;
  final int? maxLength;
  final TextEditingController? controller;
  final bool autoClearWhenDone;
  final bool submitOnLeave;
  final Duration? debounceDuration;
  final String? errorText;
  final Widget? error;
  final int? maxLines;
  final bool showCounter;
  final Widget? prefixIcon;
  final Widget? suffixIcon;
  final BoxConstraints? prefixIconConstraints;
  final BoxConstraints? suffixIconConstraints;
  final BoxConstraints? hintTextConstraints;
  final TextStyle? hintStyle;
  final InputDecoration? decoration;
  final TextAlignVertical? textAlignVertical;
  final TextInputAction? textInputAction;
  final TextInputType? keyboardType;
  final List<TextInputFormatter>? inputFormatters;
  final bool obscureText;
  final bool isDense;
  final bool readOnly;
  final void Function()? onTap;
  final Color? enableBorderColor;
  final BorderRadius? borderRadius;
  final Function(PointerDownEvent)? onTapOutside;

  const FlowyTextField({
    super.key,
    this.hintText = "",
    this.text,
    this.textStyle,
    this.onChanged,
    this.onEditingComplete,
    this.onSubmitted,
    this.onCanceled,
    this.focusNode,
    this.autoFocus = true,
    this.maxLength,
    this.controller,
    this.autoClearWhenDone = false,
    this.submitOnLeave = false,
    this.debounceDuration,
    this.errorText,
    this.error,
    this.maxLines = 1,
    this.showCounter = true,
    this.prefixIcon,
    this.suffixIcon,
    this.prefixIconConstraints,
    this.suffixIconConstraints,
    this.hintTextConstraints,
    this.hintStyle,
    this.decoration,
    this.textAlignVertical,
    this.textInputAction,
    this.keyboardType = TextInputType.multiline,
    this.inputFormatters,
    this.obscureText = false,
    this.isDense = true,
    this.readOnly = false,
    this.onTap,
    this.enableBorderColor,
    this.borderRadius,
    this.onTapOutside,
  });

  @override
  State<FlowyTextField> createState() => FlowyTextFieldState();
}

class FlowyTextFieldState extends State<FlowyTextField> {
  late FocusNode focusNode;
  late TextEditingController controller;
  Timer? _debounceOnChanged;

  @override
  void initState() {
    super.initState();

    focusNode = widget.focusNode ?? FocusNode();
    focusNode.addListener(notifyDidEndEditing);

    controller = widget.controller ?? TextEditingController();

    if (widget.text != null) {
      controller.text = widget.text!;
    }

    if (widget.autoFocus) {
      WidgetsBinding.instance.addPostFrameCallback((_) {
        focusNode.requestFocus();
        if (widget.controller == null) {
          controller.selection = TextSelection.fromPosition(
            TextPosition(offset: controller.text.length),
          );
        }
      });
    }
  }

  @override
  void dispose() {
    focusNode.removeListener(notifyDidEndEditing);
    if (widget.focusNode == null) {
      focusNode.dispose();
    }
    if (widget.controller == null) {
      controller.dispose();
    }
    _debounceOnChanged?.cancel();
    super.dispose();
  }

  void _debounceOnChangedText(Duration duration, String text) {
    _debounceOnChanged?.cancel();
    _debounceOnChanged = Timer(duration, () async {
      if (mounted) {
        _onChanged(text);
      }
    });
  }

  void _onChanged(String text) {
    widget.onChanged?.call(text);
    setState(() {});
  }

  void _onSubmitted(String text) {
    widget.onSubmitted?.call(text);
    if (widget.autoClearWhenDone) {
      controller.clear();
    }
  }

  @override
  Widget build(BuildContext context) {
    return TextField(
      readOnly: widget.readOnly,
      controller: controller,
      focusNode: focusNode,
      onChanged: (text) {
        if (widget.debounceDuration != null) {
          _debounceOnChangedText(widget.debounceDuration!, text);
        } else {
          _onChanged(text);
        }
      },
      onSubmitted: _onSubmitted,
      onEditingComplete: widget.onEditingComplete,
<<<<<<< HEAD
      onTap: widget.onTap,
=======
      onTapOutside: widget.onTapOutside,
>>>>>>> a1793b53
      minLines: 1,
      maxLines: widget.maxLines,
      maxLength: widget.maxLength,
      maxLengthEnforcement: MaxLengthEnforcement.truncateAfterCompositionEnds,
      style: widget.textStyle ?? Theme.of(context).textTheme.bodySmall,
      textAlignVertical: widget.textAlignVertical ?? TextAlignVertical.center,
      keyboardType: widget.keyboardType,
      inputFormatters: widget.inputFormatters,
      obscureText: widget.obscureText,
      decoration: widget.decoration ??
          InputDecoration(
            constraints: widget.hintTextConstraints ??
                BoxConstraints(
                  maxHeight: widget.errorText?.isEmpty ?? true ? 32 : 58,
                ),
            contentPadding: EdgeInsets.symmetric(
              horizontal: widget.isDense ? 12 : 18,
              vertical:
                  (widget.maxLines == null || widget.maxLines! > 1) ? 12 : 0,
            ),
            enabledBorder: OutlineInputBorder(
              borderRadius: widget.borderRadius ?? Corners.s8Border,
              borderSide: BorderSide(
                color: widget.enableBorderColor ??
                    Theme.of(context).colorScheme.outline,
              ),
            ),
            isDense: false,
            hintText: widget.hintText,
            errorText: widget.errorText,
            error: widget.error,
            errorStyle: Theme.of(context)
                .textTheme
                .bodySmall!
                .copyWith(color: Theme.of(context).colorScheme.error),
            hintStyle: widget.hintStyle ??
                Theme.of(context)
                    .textTheme
                    .bodySmall!
                    .copyWith(color: Theme.of(context).hintColor),
            suffixText: widget.showCounter ? _suffixText() : "",
            counterText: "",
            focusedBorder: OutlineInputBorder(
              borderRadius: widget.borderRadius ?? Corners.s8Border,
              borderSide: BorderSide(
                color: widget.readOnly
                    ? widget.enableBorderColor ??
                        Theme.of(context).colorScheme.outline
                    : Theme.of(context).colorScheme.primary,
              ),
            ),
            errorBorder: OutlineInputBorder(
              borderSide: BorderSide(
                color: Theme.of(context).colorScheme.error,
              ),
              borderRadius: widget.borderRadius ?? Corners.s8Border,
            ),
            focusedErrorBorder: OutlineInputBorder(
              borderSide: BorderSide(
                color: Theme.of(context).colorScheme.error,
              ),
              borderRadius: widget.borderRadius ?? Corners.s8Border,
            ),
            prefixIcon: widget.prefixIcon,
            suffixIcon: widget.suffixIcon,
            prefixIconConstraints: widget.prefixIconConstraints,
            suffixIconConstraints: widget.suffixIconConstraints,
          ),
    );
  }

  void notifyDidEndEditing() {
    if (!focusNode.hasFocus) {
      if (controller.text.isNotEmpty && widget.submitOnLeave) {
        widget.onSubmitted?.call(controller.text);
      } else {
        widget.onCanceled?.call();
      }
    }
  }

  String? _suffixText() {
    if (widget.maxLength != null) {
      return ' ${controller.text.length}/${widget.maxLength}';
    }
    return null;
  }
}<|MERGE_RESOLUTION|>--- conflicted
+++ resolved
@@ -165,11 +165,8 @@
       },
       onSubmitted: _onSubmitted,
       onEditingComplete: widget.onEditingComplete,
-<<<<<<< HEAD
       onTap: widget.onTap,
-=======
       onTapOutside: widget.onTapOutside,
->>>>>>> a1793b53
       minLines: 1,
       maxLines: widget.maxLines,
       maxLength: widget.maxLength,
