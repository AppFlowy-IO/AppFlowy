--- conflicted
+++ resolved
@@ -238,11 +238,8 @@
   # To add assets to your application, add an assets section, like this:
   assets:
     - assets/images/
-<<<<<<< HEAD
     - assets/images/appearance/
-=======
     - assets/images/built_in_cover_images/
->>>>>>> f3544375
     - assets/flowy_icons/
     - assets/flowy_icons/16x/
     - assets/flowy_icons/24x/
