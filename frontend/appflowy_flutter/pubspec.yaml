name: appflowy
description: A new Flutter project.

# The following line prevents the package from being accidentally published to
# pub.dev using `flutter pub publish`. This is preferred for private packages.
publish_to: "none" # Remove this line if you wish to publish to pub.dev

# The following defines the version and build number for your application.
# A version number is three numbers separated by dots, like 1.2.43
# followed by an optional build number separated by a +.
# Both the version and the builder number may be overridden in flutter
# build by specifying --build-name and --build-number, respectively.
# In Android, build-name is used as versionName while build-number used as versionCode.
# Read more about Android versioning at https://developer.android.com/studio/publish/versioning
# In iOS, build-name is used as CFBundleShortVersionString while build-number used as CFBundleVersion.
# Read more about iOS versioning at
# https://developer.apple.com/library/archive/documentation/General/Reference/InfoPlistKeyReference/Articles/CoreFoundationKeys.html
version: 0.3.6

environment:
  sdk: ">=3.0.0 <4.0.0"

# Dependencies specify other packages that your package needs in order to work.
# To automatically upgrade your package dependencies to the latest versions
# consider running `flutter pub upgrade --major-versions`. Alternatively,
# dependencies can be manually updated by changing the version numbers below to
# the latest version available on pub.dev. To see which dependencies have newer
# versions available, run `flutter pub outdated`.
dependencies:
  flutter:
    sdk: flutter
  flutter_localizations:
    sdk: flutter
  appflowy_backend:
    path: packages/appflowy_backend
  flowy_infra_ui:
    path: packages/flowy_infra_ui
  flowy_infra:
    path: packages/flowy_infra
  flowy_svg:
    path: packages/flowy_svg
  appflowy_board:
    # path: packages/appflowy_board
    git:
      url: https://github.com/AppFlowy-IO/appflowy-board.git
      ref: a183c57
  appflowy_editor:
    git:
      url: https://github.com/AppFlowy-IO/appflowy-editor.git
<<<<<<< HEAD
      ref: "d1027c4"
=======
      ref: "9ae85ea"
>>>>>>> 25b4a647
  appflowy_popover:
    path: packages/appflowy_popover

  #  third party packages
  intl: ^0.18.0
  time: ^2.1.3
  equatable: ^2.0.5
  freezed_annotation: ^2.2.0
  get_it: ^7.6.0
  flutter_bloc: ^8.1.3
  flutter_math_fork:
    git:
      url: https://github.com/xazin/flutter_math_fork.git
      ref: de24059
  dartz: ^0.10.1
  provider: ^6.0.5
  path_provider: ^2.0.15
  sized_context: ^1.0.0+4
  styled_widget: ^0.4.1
  expandable: ^5.0.1
  flutter_colorpicker: ^1.0.3
  highlight: ^0.7.0
  package_info_plus: ^4.0.1
  url_launcher: ^6.1.11
  clipboard: ^0.1.3
  connectivity_plus: ^4.0.1
  connectivity_plus_platform_interface: ^1.2.2
  easy_localization: ^3.0.2
  textfield_tags: ^2.0.2
  device_info_plus: ^9.0.1
  fluttertoast: ^8.2.2
  json_annotation: ^4.8.1
  table_calendar: ^3.0.9
  reorderables: ^0.6.0
  linked_scroll_controller: ^0.2.0
  hotkey_manager: ^0.1.7
  fixnum: ^1.1.0
  flutter_svg: ^2.0.7
  protobuf: "2.0.0"
  charcode: ^1.3.1
  collection: ^1.17.1
  bloc: ^8.1.2
  shared_preferences: ^2.1.1
  google_fonts: ^4.0.5
  percent_indicator: ^4.2.3
  calendar_view: ^1.0.3
  window_manager: ^0.3.4
  http: ^1.0.0
  path: ^1.8.3
  mocktail: ^0.3.0
  archive: ^3.3.7
  nanoid: ^1.0.0
  supabase_flutter: ^1.10.4
  envied: ^0.3.0+3
  dotted_border: ^2.0.0+3
  url_protocol:
  hive: ^2.2.3
  hive_flutter: ^1.1.0
  super_clipboard: ^0.6.3
  go_router: ^10.1.2
  string_validator: ^1.0.0
  unsplash_client: ^2.1.1

  # Notifications
  # TODO: Consider implementing custom package
  # to gather notification handling for all platforms
  local_notifier: ^0.1.5
  app_links: ^3.4.1

dev_dependencies:
  flutter_lints: ^2.0.1

  flutter_test:
    sdk: flutter
  integration_test:
    sdk: flutter
  build_runner: ^2.4.4
  freezed: ^2.3.4
  bloc_test: ^9.1.2
  json_serializable: ^6.7.0
  envied_generator: ^0.3.0+3

  plugin_platform_interface: any
  url_launcher_platform_interface: any
  run_with_network_images: ^0.0.1

dependency_overrides:
  http: ^1.0.0

  supabase_flutter:
    git:
      url: https://github.com/LucasXu0/supabase-flutter
      ref: 852119e
      path: packages/supabase_flutter
  app_links:
    git:
      url: https://github.com/LucasXu0/app_links
      ref: c64ce17
  url_protocol:
    git:
      url: https://github.com/LucasXu0/flutter_url_protocol.git
      commit: 77a8420

  # The "flutter_lints" package below contains a set of recommended lints to
  # encourage good coding practices. The lint set provided by the package is
  # activated in the `analysis_options.yaml` file located at the root of your
  # package. See that file for information about deactivating specific lint
  # rules and activating additional ones.

# For information on the generic Dart part of this file, see the
# following page: https://dart.dev/tools/pub/pubspec

# The following section is specific to Flutter.
flutter:
  # Automatic code generation for l10n and i18n
  generate: true

  # The following line ensures that the Material Icons font is
  # included with your application, so that you can use the icons in
  # the material Icons class.
  uses-material-design: true

  fonts:
    - family: FlowyIconData
      fonts:
        - asset: assets/fonts/FlowyIconData.ttf
    - family: Poppins
      fonts:
        - asset: assets/google_fonts/Poppins/Poppins-ExtraLight.ttf
          weight: 100
        - asset: assets/google_fonts/Poppins/Poppins-Thin.ttf
          weight: 200
        - asset: assets/google_fonts/Poppins/Poppins-Light.ttf
          weight: 300
        - asset: assets/google_fonts/Poppins/Poppins-Regular.ttf
          weight: 400
        - asset: assets/google_fonts/Poppins/Poppins-Medium.ttf
          weight: 500
        - asset: assets/google_fonts/Poppins/Poppins-SemiBold.ttf
          weight: 600
        - asset: assets/google_fonts/Poppins/Poppins-Bold.ttf
          weight: 700
        - asset: assets/google_fonts/Poppins/Poppins-Black.ttf
          weight: 800
        - asset: assets/google_fonts/Poppins/Poppins-ExtraBold.ttf
          weight: 900

  # To add assets to your application, add an assets section, like this:
  assets:
    - assets/images/
    - assets/flowy_icons/
    - assets/flowy_icons/16x/
    - assets/flowy_icons/24x/
    - assets/flowy_icons/32x/
    - assets/flowy_icons/40x/
    - assets/images/emoji/
    - assets/images/login/
    - assets/translations/

    # The following assets will be excluded in release.
    # BEGIN: EXCLUDE_IN_RELEASE
    - assets/test/workspaces/
    - assets/test/images/
    - assets/template/
    - assets/test/workspaces/markdowns/
    - assets/test/workspaces/database/
    # END: EXCLUDE_IN_RELEASE<|MERGE_RESOLUTION|>--- conflicted
+++ resolved
@@ -47,11 +47,7 @@
   appflowy_editor:
     git:
       url: https://github.com/AppFlowy-IO/appflowy-editor.git
-<<<<<<< HEAD
-      ref: "d1027c4"
-=======
       ref: "9ae85ea"
->>>>>>> 25b4a647
   appflowy_popover:
     path: packages/appflowy_popover
 
