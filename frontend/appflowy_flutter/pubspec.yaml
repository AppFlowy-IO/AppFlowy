--- conflicted
+++ resolved
@@ -88,10 +88,6 @@
   google_fonts: ^4.0.3
   file_picker: <=5.0.0
   percent_indicator: ^4.0.1
-<<<<<<< HEAD
-
-=======
->>>>>>> cf93e92e
   appflowy_editor_plugins:
     path: packages/appflowy_editor_plugins
   calendar_view: ^1.0.1
