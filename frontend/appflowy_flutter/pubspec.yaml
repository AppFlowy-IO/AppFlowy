name: appflowy
description: Bring projects, wikis, and teams together with AI. AppFlowy is an
  AI collaborative workspace where you achieve more without losing control of
  your data. The best open source alternative to Notion.
publish_to: "none"

version: 0.8.2

environment:
  flutter: ">=3.27.2"
  sdk: ">=3.3.0 <4.0.0"

dependencies:
  any_date: ^1.0.4
  app_links: ^6.3.3
  appflowy_backend:
    path: packages/appflowy_backend
  appflowy_board:
    git:
      url: https://github.com/AppFlowy-IO/appflowy-board.git
      ref: 5517c8704c0dbeaeda5601e9baadb4cc2b29990d
  appflowy_editor:
  appflowy_editor_plugins:
  appflowy_popover:
    path: packages/appflowy_popover
  appflowy_result:
    path: packages/appflowy_result

  archive: ^3.4.10
  auto_size_text_field: ^2.2.3
  avatar_stack: ^3.0.0

  # BitsDojo Window for Windows
  bitsdojo_window: ^0.1.6
  bloc: ^8.1.2
  cached_network_image: ^3.3.0
  calendar_view:
    git:
      url: https://github.com/Xazin/flutter_calendar_view
      ref: "6fe0c98"
  collection: ^1.17.1
  connectivity_plus: ^5.0.2
  cross_file: ^0.3.4+1

  # Desktop Drop uses Cross File (XFile) data type
  defer_pointer: ^0.0.2
  desktop_drop: ^0.5.0
  device_info_plus:
  diffutil_dart: ^4.0.1
  dotted_border: ^2.0.0+3
  easy_localization: ^3.0.2
  envied: ^1.0.1
  equatable: ^2.0.5
  expandable: ^5.0.1
  extended_text_field: ^16.0.2
  extended_text_library: ^12.0.0
  file: ^7.0.0
  fixnum: ^1.1.0
  flex_color_picker: ^3.5.1
  flowy_infra:
    path: packages/flowy_infra
  flowy_infra_ui:
    path: packages/flowy_infra_ui
  flowy_svg:
    path: packages/flowy_svg
  flutter:
    sdk: flutter
  flutter_animate: ^4.5.0
  flutter_bloc: ^8.1.3
  flutter_cache_manager: ^3.3.1
  flutter_chat_core: 0.0.2
  flutter_chat_ui: ^2.0.0-dev.1
  flutter_emoji_mart:
    git:
      url: https://github.com/LucasXu0/emoji_mart.git
      ref: "355aa56"
  flutter_math_fork: ^0.7.3
  flutter_slidable: ^3.0.0

  flutter_staggered_grid_view: ^0.7.0
  flutter_tex: ^4.0.9
  fluttertoast: ^8.2.6
  freezed_annotation: ^2.2.0
  get_it: ^8.0.3
  go_router: ^14.2.0
  google_fonts: ^6.1.0
  highlight: ^0.7.0
  hive_flutter: ^1.1.0
  hotkey_manager: ^0.1.7
  html2md: ^1.3.2
  http: ^1.0.0
  image_picker: ^1.0.4

  #  third party packages
  intl: ^0.19.0
  json_annotation: ^4.8.1
  keyboard_height_plugin: ^0.1.5
  leak_tracker: ^10.0.0
  linked_scroll_controller: ^0.2.0

  # Notifications
  # TODO: Consider implementing custom package
  # to gather notification handling for all platforms
  local_notifier: ^0.1.5
  markdown:
  markdown_widget: ^2.3.2+6
  mime: ^2.0.0
  nanoid: ^1.0.0
  numerus: ^2.1.2

  # Used to open local files on Mobile
  open_filex: ^4.5.0
  package_info_plus: ^8.0.2
  path: ^1.8.3
  path_provider: ^2.0.15
  percent_indicator: ^4.2.3
  permission_handler: ^11.3.1
  protobuf: ^3.1.0
  provider: ^6.0.5
  reorderable_tabbar: ^1.0.6
  reorderables: ^0.6.0
  scaled_app: ^2.3.0
  scroll_to_index: ^3.0.1
  scrollable_positioned_list: ^0.3.8
  sentry: 8.8.0
  sentry_flutter: 8.8.0
  share_plus: ^10.0.2
  shared_preferences: ^2.2.2
  sheet:
  sized_context: ^1.0.0+4
  string_validator: ^1.0.0
  styled_widget: ^0.4.1
  super_clipboard: ^0.8.24
  synchronized: ^3.1.0+1
  table_calendar: ^3.0.9
  time: ^2.1.3

  toastification: ^2.0.0
  universal_platform: ^1.1.0
  unsplash_client: ^2.1.1
  url_launcher: ^6.1.11
  url_protocol:

  # Window Manager for MacOS and Linux
  window_manager: ^0.4.3

dev_dependencies:
  bloc_test: ^9.1.2
  build_runner: ^2.4.9
  envied_generator: ^1.0.1
  flutter_lints: ^5.0.0

  flutter_test:
    sdk: flutter
  freezed: ^2.4.7
  integration_test:
    sdk: flutter
  json_serializable: ^6.7.1

  mocktail: ^1.0.1

  plugin_platform_interface: any
  run_with_network_images: ^0.0.1
  url_launcher_platform_interface: any

dependency_overrides:
  http: ^1.0.0
  device_info_plus: ^10.1.0

  url_protocol:
    git:
      url: https://github.com/LucasXu0/flutter_url_protocol.git
      commit: 737681d

  appflowy_editor:
    git:
      url: https://github.com/AppFlowy-IO/appflowy-editor.git
      ref: "e4648cc"

  appflowy_editor_plugins:
    git:
      url: https://github.com/AppFlowy-IO/AppFlowy-plugins.git
      path: "packages/appflowy_editor_plugins"
      ref: "ca8289099e40e0d6ad0605fbbe01fde3091538bb"

  sheet:
    git:
      url: https://github.com/jamesblasco/modal_bottom_sheet
      ref: e44458d
      path: sheet

  uuid: ^4.4.0

  flutter_cache_manager:
    git:
      url: https://github.com/LucasXu0/flutter_cache_manager.git
      commit: fbab857b1b1d209240a146d32f496379b9f62276
      path: flutter_cache_manager

<<<<<<< HEAD
  flutter_sticky_header: ^0.7.0

  reorderable_tabbar:
    git:
      url: https://github.com/LucasXu0/reorderable_tabbar
      ref: 93c4977
=======
  # Don't upgrade file_picker until the issue is fixed
  # https://github.com/miguelpruivo/flutter_file_picker/issues/1652
  file_picker: 8.1.4
>>>>>>> f6830856

flutter:
  generate: true
  uses-material-design: true

  fonts:
    - family: FlowyIconData
      fonts:
        - asset: assets/fonts/FlowyIconData.ttf
    - family: Poppins
      fonts:
        - asset: assets/google_fonts/Poppins/Poppins-ExtraLight.ttf
          weight: 100
        - asset: assets/google_fonts/Poppins/Poppins-Thin.ttf
          weight: 200
        - asset: assets/google_fonts/Poppins/Poppins-Light.ttf
          weight: 300
        - asset: assets/google_fonts/Poppins/Poppins-Regular.ttf
          weight: 400
        - asset: assets/google_fonts/Poppins/Poppins-Medium.ttf
          weight: 500
        - asset: assets/google_fonts/Poppins/Poppins-SemiBold.ttf
          weight: 600
        - asset: assets/google_fonts/Poppins/Poppins-Bold.ttf
          weight: 700
        - asset: assets/google_fonts/Poppins/Poppins-Black.ttf
          weight: 800
        - asset: assets/google_fonts/Poppins/Poppins-ExtraBold.ttf
          weight: 900
    - family: RobotoMono
      fonts:
        - asset: assets/google_fonts/Roboto_Mono/RobotoMono-Regular.ttf
        - asset: assets/google_fonts/Roboto_Mono/RobotoMono-Italic.ttf
          style: italic

  # To add assets to your application, add an assets section, like this:
  assets:
    - assets/images/
    - assets/images/appearance/
    - assets/images/built_in_cover_images/
    - assets/flowy_icons/
    - assets/flowy_icons/16x/
    - assets/flowy_icons/24x/
    - assets/flowy_icons/32x/
    - assets/flowy_icons/40x/
    - assets/images/emoji/
    - assets/images/login/
    - assets/translations/
    - assets/icons/icons.json

    # The following assets will be excluded in release.
    # BEGIN: EXCLUDE_IN_RELEASE
    - assets/test/workspaces/
    - assets/test/images/
    - assets/template/
    - assets/test/workspaces/markdowns/
    - assets/test/workspaces/database/
    # END: EXCLUDE_IN_RELEASE<|MERGE_RESOLUTION|>--- conflicted
+++ resolved
@@ -197,18 +197,15 @@
       commit: fbab857b1b1d209240a146d32f496379b9f62276
       path: flutter_cache_manager
 
-<<<<<<< HEAD
   flutter_sticky_header: ^0.7.0
 
   reorderable_tabbar:
     git:
       url: https://github.com/LucasXu0/reorderable_tabbar
       ref: 93c4977
-=======
   # Don't upgrade file_picker until the issue is fixed
   # https://github.com/miguelpruivo/flutter_file_picker/issues/1652
   file_picker: 8.1.4
->>>>>>> f6830856
 
 flutter:
   generate: true
