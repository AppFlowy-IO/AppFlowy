--- conflicted
+++ resolved
@@ -174,11 +174,7 @@
   appflowy_editor:
     git:
       url: https://github.com/AppFlowy-IO/appflowy-editor.git
-<<<<<<< HEAD
       ref: "7a7a8ae"
-=======
-      ref: "c6909a7"
->>>>>>> 04a013f7
 
   appflowy_editor_plugins:
     git:
