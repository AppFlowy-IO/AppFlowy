--- conflicted
+++ resolved
@@ -171,16 +171,9 @@
       commit: 737681d
 
   appflowy_editor:
-<<<<<<< HEAD
-    path: "/Users/lucas.xu/Desktop/appflowy-editor"
-    # git:
-    #   url: https://github.com/AppFlowy-IO/appflowy-editor.git
-    #   ref: "ac3b090"
-=======
     git:
       url: https://github.com/AppFlowy-IO/appflowy-editor.git
       ref: "157ded3"
->>>>>>> 45b4eb4b
 
   appflowy_editor_plugins:
     git:
