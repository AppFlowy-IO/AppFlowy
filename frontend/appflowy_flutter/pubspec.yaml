name: appflowy
description: A new Flutter project.

# The following line prevents the package from being accidentally published to
# pub.dev using `flutter pub publish`. This is preferred for private packages.
publish_to: "none" # Remove this line if you wish to publish to pub.dev

# The following defines the version and build number for your application.
# A version number is three numbers separated by dots, like 1.2.43
# followed by an optional build number separated by a +.
# Both the version and the builder number may be overridden in flutter
# build by specifying --build-name and --build-number, respectively.
# In Android, build-name is used as versionName while build-number used as versionCode.
# Read more about Android versioning at https://developer.android.com/studio/publish/versioning
# In iOS, build-name is used as CFBundleShortVersionString while build-number used as CFBundleVersion.
# Read more about iOS versioning at
# https://developer.apple.com/library/archive/documentation/General/Reference/InfoPlistKeyReference/Articles/CoreFoundationKeys.html
version: 0.5.6

environment:
  flutter: ">=3.19.0"
  sdk: ">=3.3.0 <4.0.0"

# Dependencies specify other packages that your package needs in order to work.
# To automatically upgrade your package dependencies to the latest versions
# consider running `flutter pub upgrade --major-versions`. Alternatively,
# dependencies can be manually updated by changing the version numbers below to
# the latest version available on pub.dev. To see which dependencies have newer
# versions available, run `flutter pub outdated`.
dependencies:
  flutter:
    sdk: flutter
  flutter_localizations:
    sdk: flutter
  appflowy_backend:
    path: packages/appflowy_backend
  flowy_infra_ui:
    path: packages/flowy_infra_ui
  flowy_infra:
    path: packages/flowy_infra
  flowy_svg:
    path: packages/flowy_svg
  appflowy_board:
    git:
      url: https://github.com/AppFlowy-IO/appflowy-board.git
      ref: 15a3a50
  appflowy_result:
    path: packages/appflowy_result
  appflowy_editor_plugins: ^0.0.2

  appflowy_editor:

  appflowy_popover:
    path: packages/appflowy_popover

  #  third party packages
  intl: ^0.18.0
  time: ^2.1.3
  equatable: ^2.0.5
  freezed_annotation: ^2.2.0
  get_it: ^7.6.0
  flutter_bloc: ^8.1.3
  flutter_math_fork: ^0.7.2
  provider: ^6.0.5
  path_provider: ^2.0.15
  sized_context: ^1.0.0+4
  styled_widget: ^0.4.1
  expandable: ^5.0.1
  flutter_colorpicker: ^1.0.3
  highlight: ^0.7.0
  package_info_plus: ^6.0.0
  url_launcher: ^6.1.11
  clipboard: ^0.1.3
  connectivity_plus: ^5.0.2
  easy_localization: ^3.0.2
  device_info_plus: ^10.1.0
  fluttertoast: ^8.2.2
  json_annotation: ^4.8.1
  table_calendar: ^3.0.9
  reorderables: ^0.6.0
  linked_scroll_controller: ^0.2.0
  hotkey_manager: ^0.1.7
  fixnum: ^1.1.0
  flutter_svg: ^2.0.7
  protobuf: ^3.1.0
  charcode: ^1.3.1
  collection: ^1.17.1
  bloc: ^8.1.2
  shared_preferences: ^2.2.2
  google_fonts: ^6.1.0
  percent_indicator: ^4.2.3
  calendar_view:
    git:
      url: https://github.com/Xazin/flutter_calendar_view
      ref: "6fe0c98"
  window_manager: ^0.3.4
  http: ^1.0.0
  path: ^1.8.3
  mocktail: ^1.0.1
  archive: ^3.4.10
  nanoid: ^1.0.0
  supabase_flutter: ^1.10.4
  envied: ^0.5.2
  dotted_border: ^2.0.0+3
  url_protocol:
  hive: ^2.2.3
  hive_flutter: ^1.1.0
  super_clipboard: ^0.8.4
  go_router: ^13.1.0
  string_validator: ^1.0.0
  unsplash_client: ^2.1.1
  flutter_emoji_mart:
    git:
      url: https://github.com/LucasXu0/emoji_mart.git
      ref: "4a5cac"

  # Notifications
  # TODO: Consider implementing custom package
  # to gather notification handling for all platforms
  local_notifier: ^0.1.5
  app_links: ^3.5.0
  flutter_slidable: ^3.0.0
  image_picker: ^1.0.4
  image_gallery_saver: ^2.0.3
  cached_network_image: ^3.3.0
  leak_tracker: ^10.0.0
  keyboard_height_plugin: ^0.0.5
  scrollable_positioned_list: ^0.3.8
  flutter_cache_manager: ^3.3.1
  share_plus: ^7.2.1
  sheet:
  file: ^7.0.0
  avatar_stack: ^1.2.0
<<<<<<< HEAD
  numerus: ^2.1.2
=======
  flutter_animate: ^4.5.0
>>>>>>> 6d0598b1

dev_dependencies:
  flutter_lints: ^3.0.1
  analyzer: ^6.3.0

  flutter_test:
    sdk: flutter
  integration_test:
    sdk: flutter
  build_runner: ^2.4.9
  freezed: ^2.4.7
  bloc_test: ^9.1.2
  json_serializable: ^6.7.1
  envied_generator: ^0.5.2

  plugin_platform_interface: any
  url_launcher_platform_interface: any
  run_with_network_images: ^0.0.1

dependency_overrides:
  http: ^1.0.0

  supabase_flutter:
    git:
      url: https://github.com/supabase/supabase-flutter
      ref: 9b05eea
      path: packages/supabase_flutter

  url_protocol:
    git:
      url: https://github.com/LucasXu0/flutter_url_protocol.git
      commit: 77a8420

  appflowy_editor:
    git:
      url: https://github.com/AppFlowy-IO/appflowy-editor.git
<<<<<<< HEAD
      ref: "5d4f236"
=======
      ref: "1d5cdb7"
>>>>>>> 6d0598b1

  sheet:
    git:
      url: https://github.com/jamesblasco/modal_bottom_sheet
      ref: e44458d
      path: sheet

  uuid: ^4.1.0

  flutter_cache_manager:
    git:
      url: https://github.com/LucasXu0/flutter_cache_manager.git
      commit: fbab857b1b1d209240a146d32f496379b9f62276
      path: flutter_cache_manager

  # The "flutter_lints" package below contains a set of recommended lints to
  # encourage good coding practices. The lint set provided by the package is
  # activated in the `analysis_options.yaml` file located at the root of your
  # package. See that file for information about deactivating specific lint
  # rules and activating additional ones.

# For information on the generic Dart part of this file, see the
# following page: https://dart.dev/tools/pub/pubspec

# The following section is specific to Flutter.
flutter:
  # Automatic code generation for l10n and i18n
  generate: true

  # The following line ensures that the Material Icons font is
  # included with your application, so that you can use the icons in
  # the material Icons class.
  uses-material-design: true

  fonts:
    - family: FlowyIconData
      fonts:
        - asset: assets/fonts/FlowyIconData.ttf
    - family: Poppins
      fonts:
        - asset: assets/google_fonts/Poppins/Poppins-ExtraLight.ttf
          weight: 100
        - asset: assets/google_fonts/Poppins/Poppins-Thin.ttf
          weight: 200
        - asset: assets/google_fonts/Poppins/Poppins-Light.ttf
          weight: 300
        - asset: assets/google_fonts/Poppins/Poppins-Regular.ttf
          weight: 400
        - asset: assets/google_fonts/Poppins/Poppins-Medium.ttf
          weight: 500
        - asset: assets/google_fonts/Poppins/Poppins-SemiBold.ttf
          weight: 600
        - asset: assets/google_fonts/Poppins/Poppins-Bold.ttf
          weight: 700
        - asset: assets/google_fonts/Poppins/Poppins-Black.ttf
          weight: 800
        - asset: assets/google_fonts/Poppins/Poppins-ExtraBold.ttf
          weight: 900
    - family: RobotoMono
      fonts:
        - asset: assets/google_fonts/Roboto_Mono/RobotoMono-Regular.ttf
        - asset: assets/google_fonts/Roboto_Mono/RobotoMono-Italic.ttf
          style: italic

  # To add assets to your application, add an assets section, like this:
  assets:
    - assets/images/
    - assets/images/built_in_cover_images/
    - assets/flowy_icons/
    - assets/flowy_icons/16x/
    - assets/flowy_icons/24x/
    - assets/flowy_icons/32x/
    - assets/flowy_icons/40x/
    - assets/images/emoji/
    - assets/images/login/
    - assets/translations/

    # The following assets will be excluded in release.
    # BEGIN: EXCLUDE_IN_RELEASE
    - assets/test/workspaces/
    - assets/test/images/
    - assets/template/
    - assets/test/workspaces/markdowns/
    - assets/test/workspaces/database/
    # END: EXCLUDE_IN_RELEASE<|MERGE_RESOLUTION|>--- conflicted
+++ resolved
@@ -131,11 +131,8 @@
   sheet:
   file: ^7.0.0
   avatar_stack: ^1.2.0
-<<<<<<< HEAD
   numerus: ^2.1.2
-=======
   flutter_animate: ^4.5.0
->>>>>>> 6d0598b1
 
 dev_dependencies:
   flutter_lints: ^3.0.1
@@ -172,11 +169,7 @@
   appflowy_editor:
     git:
       url: https://github.com/AppFlowy-IO/appflowy-editor.git
-<<<<<<< HEAD
-      ref: "5d4f236"
-=======
       ref: "1d5cdb7"
->>>>>>> 6d0598b1
 
   sheet:
     git:
