--- conflicted
+++ resolved
@@ -103,12 +103,9 @@
   url_protocol:
   hive: ^2.2.3
   hive_flutter: ^1.1.0
-<<<<<<< HEAD
   super_clipboard: ^0.7.0-dev.4
   vector_math: ^2.1.4
-=======
   super_clipboard: ^0.6.3
->>>>>>> 71c6beb8
   go_router: ^10.1.2
   string_validator: ^1.0.0
   unsplash_client: ^2.1.1
