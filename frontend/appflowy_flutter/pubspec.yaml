name: appflowy
description: A new Flutter project.

# The following line prevents the package from being accidentally published to
# pub.dev using `flutter pub publish`. This is preferred for private packages.
publish_to: "none" # Remove this line if you wish to publish to pub.dev

# The following defines the version and build number for your application.
# A version number is three numbers separated by dots, like 1.2.43
# followed by an optional build number separated by a +.
# Both the version and the builder number may be overridden in flutter
# build by specifying --build-name and --build-number, respectively.
# In Android, build-name is used as versionName while build-number used as versionCode.
# Read more about Android versioning at https://developer.android.com/studio/publish/versioning
# In iOS, build-name is used as CFBundleShortVersionString while build-number used as CFBundleVersion.
# Read more about iOS versioning at
# https://developer.apple.com/library/archive/documentation/General/Reference/InfoPlistKeyReference/Articles/CoreFoundationKeys.html
version: 0.6.4

environment:
  flutter: ">=3.22.0"
  sdk: ">=3.3.0 <4.0.0"

# Dependencies specify other packages that your package needs in order to work.
# To automatically upgrade your package dependencies to the latest versions
# consider running `flutter pub upgrade --major-versions`. Alternatively,
# dependencies can be manually updated by changing the version numbers below to
# the latest version available on pub.dev. To see which dependencies have newer
# versions available, run `flutter pub outdated`.
dependencies:
  flutter:
    sdk: flutter
  flutter_localizations:
    sdk: flutter
  appflowy_backend:
    path: packages/appflowy_backend
  flowy_infra_ui:
    path: packages/flowy_infra_ui
  flowy_infra:
    path: packages/flowy_infra
  flowy_svg:
    path: packages/flowy_svg
  appflowy_board:
    # path: ../../../appflowy-board
    git:
      url: https://github.com/AppFlowy-IO/appflowy-board.git
      ref: 8a6434ae3d02624b614a010af80f775db11bf22e
  appflowy_result:
    path: packages/appflowy_result
  appflowy_editor_plugins:
  appflowy_editor:
  appflowy_popover:
    path: packages/appflowy_popover

  #  third party packages
  intl: ^0.19.0
  time: ^2.1.3
  equatable: ^2.0.5
  freezed_annotation: ^2.2.0
  get_it: ^7.6.0
  flutter_bloc: ^8.1.3
  flutter_math_fork: ^0.7.2
  provider: ^6.0.5
  path_provider: ^2.0.15
  sized_context: ^1.0.0+4
  styled_widget: ^0.4.1
  expandable: ^5.0.1
  flutter_colorpicker: ^1.0.3
  flex_color_picker: ^3.5.1
  highlight: ^0.7.0
  package_info_plus: ^6.0.0
  url_launcher: ^6.1.11
  clipboard: ^0.1.3
  connectivity_plus: ^5.0.2
  easy_localization: ^3.0.2
  device_info_plus: ^10.1.0
  fluttertoast: ^8.2.2
  json_annotation: ^4.8.1
  table_calendar: ^3.0.9
  reorderables: ^0.6.0
  linked_scroll_controller: ^0.2.0
  hotkey_manager: ^0.1.7
  fixnum: ^1.1.0
  flutter_svg: ^2.0.7
  protobuf: ^3.1.0
  charcode: ^1.3.1
  collection: ^1.17.1
  bloc: ^8.1.2
  shared_preferences: ^2.2.2
  google_fonts: ^6.1.0
  percent_indicator: ^4.2.3
  calendar_view:
    git:
      url: https://github.com/Xazin/flutter_calendar_view
      ref: "6fe0c98"
  http: ^1.0.0
  path: ^1.8.3
  mocktail: ^1.0.1
  archive: ^3.4.10
  nanoid: ^1.0.0
  supabase_flutter: ^1.10.4
  envied: ^0.5.2
  dotted_border: ^2.0.0+3
  url_protocol:
  hive: ^2.2.3
  hive_flutter: ^1.1.0
  super_clipboard: ^0.8.4
  go_router: ^13.1.0
  string_validator: ^1.0.0
  unsplash_client: ^2.1.1
  flutter_emoji_mart:
    git:
      url: https://github.com/LucasXu0/emoji_mart.git
      ref: "4a5cac"

  # Notifications
  # TODO: Consider implementing custom package
  # to gather notification handling for all platforms
  local_notifier: ^0.1.5

  app_links: ^3.5.0
  flutter_slidable: ^3.0.0
  image_picker: ^1.0.4
  image_gallery_saver: ^2.0.3
  cached_network_image: ^3.3.0
  leak_tracker: ^10.0.0
  keyboard_height_plugin: ^0.0.5
  scrollable_positioned_list: ^0.3.8
  flutter_cache_manager: ^3.3.1
  share_plus: ^7.2.1
  sheet:
  file: ^7.0.0
  avatar_stack: ^1.2.0
  numerus: ^2.1.2
  flutter_animate: ^4.5.0
  permission_handler: ^11.3.1
  flutter_chat_ui: ^1.6.13
  flutter_chat_types: ^3.6.2
  scaled_app: ^2.3.0
  auto_size_text_field: ^2.2.3
  reorderable_tabbar: ^1.0.6
  shimmer: ^3.0.0
  isolates: ^3.0.3+8
  markdown_widget: ^2.3.2+6
<<<<<<< HEAD
  desktop_drop: ^0.4.4
=======
  markdown:
>>>>>>> a2336f5b

  # Window Manager for MacOS and Linux
  window_manager: ^0.3.9

  # BitsDojo Window for Windows
  bitsdojo_window: ^0.1.6

  flutter_highlight: ^0.7.0
  custom_sliding_segmented_control: ^1.8.3
  toastification: ^2.0.0

dev_dependencies:
  flutter_lints: ^3.0.1
  analyzer: ^6.3.0

  flutter_test:
    sdk: flutter
  integration_test:
    sdk: flutter
  build_runner: ^2.4.9
  freezed: ^2.4.7
  bloc_test: ^9.1.2
  json_serializable: ^6.7.1
  envied_generator: ^0.5.2

  plugin_platform_interface: any
  url_launcher_platform_interface: any
  run_with_network_images: ^0.0.1

dependency_overrides:
  http: ^1.0.0

  supabase_flutter:
    git:
      url: https://github.com/supabase/supabase-flutter
      ref: 9b05eea
      path: packages/supabase_flutter

  url_protocol:
    git:
      url: https://github.com/LucasXu0/flutter_url_protocol.git
      commit: 77a8420

  appflowy_editor:
    git:
      url: https://github.com/AppFlowy-IO/appflowy-editor.git
      ref: "e0d673a"

  appflowy_editor_plugins:
    git:
      url: https://github.com/AppFlowy-IO/AppFlowy-plugins.git
      path: "packages/appflowy_editor_plugins"
      ref: "87af520732deae1138c12a4c33a62ae56b2aa81f"

  sheet:
    git:
      url: https://github.com/jamesblasco/modal_bottom_sheet
      ref: e44458d
      path: sheet

  uuid: ^4.4.0

  flutter_cache_manager:
    git:
      url: https://github.com/LucasXu0/flutter_cache_manager.git
      commit: fbab857b1b1d209240a146d32f496379b9f62276
      path: flutter_cache_manager

  # The "flutter_lints" package below contains a set of recommended lints to
  # encourage good coding practices. The lint set provided by the package is
  # activated in the `analysis_options.yaml` file located at the root of your
  # package. See that file for information about deactivating specific lint
  # rules and activating additional ones.

# For information on the generic Dart part of this file, see the
# following page: https://dart.dev/tools/pub/pubspec

# The following section is specific to Flutter.
flutter:
  # Automatic code generation for l10n and i18n
  generate: true

  # The following line ensures that the Material Icons font is
  # included with your application, so that you can use the icons in
  # the material Icons class.
  uses-material-design: true

  fonts:
    - family: FlowyIconData
      fonts:
        - asset: assets/fonts/FlowyIconData.ttf
    - family: Poppins
      fonts:
        - asset: assets/google_fonts/Poppins/Poppins-ExtraLight.ttf
          weight: 100
        - asset: assets/google_fonts/Poppins/Poppins-Thin.ttf
          weight: 200
        - asset: assets/google_fonts/Poppins/Poppins-Light.ttf
          weight: 300
        - asset: assets/google_fonts/Poppins/Poppins-Regular.ttf
          weight: 400
        - asset: assets/google_fonts/Poppins/Poppins-Medium.ttf
          weight: 500
        - asset: assets/google_fonts/Poppins/Poppins-SemiBold.ttf
          weight: 600
        - asset: assets/google_fonts/Poppins/Poppins-Bold.ttf
          weight: 700
        - asset: assets/google_fonts/Poppins/Poppins-Black.ttf
          weight: 800
        - asset: assets/google_fonts/Poppins/Poppins-ExtraBold.ttf
          weight: 900
    - family: RobotoMono
      fonts:
        - asset: assets/google_fonts/Roboto_Mono/RobotoMono-Regular.ttf
        - asset: assets/google_fonts/Roboto_Mono/RobotoMono-Italic.ttf
          style: italic

  # To add assets to your application, add an assets section, like this:
  assets:
    - assets/images/
    - assets/images/appearance/
    - assets/images/built_in_cover_images/
    - assets/flowy_icons/
    - assets/flowy_icons/16x/
    - assets/flowy_icons/24x/
    - assets/flowy_icons/32x/
    - assets/flowy_icons/40x/
    - assets/images/emoji/
    - assets/images/login/
    - assets/translations/

    # The following assets will be excluded in release.
    # BEGIN: EXCLUDE_IN_RELEASE
    - assets/test/workspaces/
    - assets/test/images/
    - assets/template/
    - assets/test/workspaces/markdowns/
    - assets/test/workspaces/database/
    # END: EXCLUDE_IN_RELEASE<|MERGE_RESOLUTION|>--- conflicted
+++ resolved
@@ -142,11 +142,8 @@
   shimmer: ^3.0.0
   isolates: ^3.0.3+8
   markdown_widget: ^2.3.2+6
-<<<<<<< HEAD
   desktop_drop: ^0.4.4
-=======
   markdown:
->>>>>>> a2336f5b
 
   # Window Manager for MacOS and Linux
   window_manager: ^0.3.9
