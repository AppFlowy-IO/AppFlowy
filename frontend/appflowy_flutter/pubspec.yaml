--- conflicted
+++ resolved
@@ -42,13 +42,12 @@
     git:
       url: https://github.com/AppFlowy-IO/appflowy-board.git
       ref: a183c57
-<<<<<<< HEAD
   # appflowy_editor: ^0.1.9
   appflowy_editor:
-    path: /Users/lucas.xu/Desktop/appflowy-editor
-=======
-  appflowy_editor: ^0.1.12
->>>>>>> a978b297
+    # path: /Users/lucas.xu/Desktop/appflowy-editor
+    git:
+      url: https://github.com/LucasXu0/appflowy-editor.git
+      ref: a9b9928
   appflowy_popover:
     path: packages/appflowy_popover
 
