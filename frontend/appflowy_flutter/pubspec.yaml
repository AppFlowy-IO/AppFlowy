--- conflicted
+++ resolved
@@ -46,12 +46,8 @@
   appflowy_editor:
     git:
       url: https://github.com/rizwan3395/appflowy-editor
-<<<<<<< HEAD
       ref: 439b2aa
 
-=======
-      ref: d359da8
->>>>>>> 1b5d10e3
   appflowy_popover:
     path: packages/appflowy_popover
 
