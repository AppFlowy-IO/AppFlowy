name: appflowy
description: A new Flutter project.

# The following line prevents the package from being accidentally published to
# pub.dev using `flutter pub publish`. This is preferred for private packages.
publish_to: "none" # Remove this line if you wish to publish to pub.dev

# The following defines the version and build number for your application.
# A version number is three numbers separated by dots, like 1.2.43
# followed by an optional build number separated by a +.
# Both the version and the builder number may be overridden in flutter
# build by specifying --build-name and --build-number, respectively.
# In Android, build-name is used as versionName while build-number used as versionCode.
# Read more about Android versioning at https://developer.android.com/studio/publish/versioning
# In iOS, build-name is used as CFBundleShortVersionString while build-number used as CFBundleVersion.
# Read more about iOS versioning at
# https://developer.apple.com/library/archive/documentation/General/Reference/InfoPlistKeyReference/Articles/CoreFoundationKeys.html
version: 0.4.1

environment:
  flutter: ">=3.18.0-0.2.pre"
  sdk: ">=3.1.5 <4.0.0"

# Dependencies specify other packages that your package needs in order to work.
# To automatically upgrade your package dependencies to the latest versions
# consider running `flutter pub upgrade --major-versions`. Alternatively,
# dependencies can be manually updated by changing the version numbers below to
# the latest version available on pub.dev. To see which dependencies have newer
# versions available, run `flutter pub outdated`.
dependencies:
  flutter:
    sdk: flutter
  flutter_localizations:
    sdk: flutter
  appflowy_backend:
    path: packages/appflowy_backend
  flowy_infra_ui:
    path: packages/flowy_infra_ui
  flowy_infra:
    path: packages/flowy_infra
  flowy_svg:
    path: packages/flowy_svg
  appflowy_board:
    git:
      url: https://github.com/AppFlowy-IO/appflowy-board.git
      ref: 15a3a50
  appflowy_editor:
  appflowy_editor_plugins:
    git:
      url: https://github.com/LucasXu0/appflowy_editor_plugins
      ref: "6c49fea"

  appflowy_popover:
    path: packages/appflowy_popover

  #  third party packages
  intl: ^0.18.0
  time: ^2.1.3
  equatable: ^2.0.5
  freezed_annotation: ^2.2.0
  get_it: ^7.6.0
  flutter_bloc: ^8.1.3
  flutter_math_fork: ^0.7.2
  dartz: ^0.10.1
  provider: ^6.0.5
  path_provider: ^2.0.15
  sized_context: ^1.0.0+4
  styled_widget: ^0.4.1
  expandable: ^5.0.1
  flutter_colorpicker: ^1.0.3
  highlight: ^0.7.0
  package_info_plus: ^5.0.1
  url_launcher: ^6.1.11
  clipboard: ^0.1.3
  connectivity_plus: ^5.0.2
  easy_localization: ^3.0.2
  textfield_tags: ^2.0.2
  device_info_plus: ^9.0.1
  fluttertoast: ^8.2.2
  json_annotation: ^4.8.1
  table_calendar: ^3.0.9
  reorderables: ^0.6.0
  linked_scroll_controller: ^0.2.0
  hotkey_manager: ^0.1.7
  fixnum: ^1.1.0
  flutter_svg: ^2.0.7
  protobuf: ^3.1.0
  charcode: ^1.3.1
  collection: ^1.17.1
  bloc: ^8.1.2
  shared_preferences: ^2.2.2
  google_fonts: ^6.1.0
  percent_indicator: ^4.2.3
  calendar_view:
    git:
      url: https://github.com/Xazin/flutter_calendar_view
      ref: "6fe0c98"
  window_manager: ^0.3.4
  http: ^1.0.0
  path: ^1.8.3
  mocktail: ^1.0.1
  archive: ^3.3.7
  nanoid: ^1.0.0
  supabase_flutter: ^1.10.4
  envied: ^0.5.2
  dotted_border: ^2.0.0+3
  url_protocol:
  hive: ^2.2.3
  hive_flutter: ^1.1.0
  super_clipboard: 0.8.1
  go_router: ^12.1.1
  string_validator: ^1.0.0
  unsplash_client: ^2.1.1
  flutter_emoji_mart:
    git:
      url: https://github.com/LucasXu0/emoji_mart.git
      ref: "4a5cac"

  # Notifications
  # TODO: Consider implementing custom package
  # to gather notification handling for all platforms
  local_notifier: ^0.1.5
  app_links: ^3.5.0
  flutter_slidable: ^3.0.0
  image_picker: ^1.0.4
  image_gallery_saver: ^2.0.3
  cached_network_image: ^3.3.0
  leak_tracker: ^9.0.6
  keyboard_height_plugin: ^0.0.5
  scrollable_positioned_list: ^0.3.8

dev_dependencies:
  flutter_lints: ^3.0.1
  analyzer: ^6.3.0

  flutter_test:
    sdk: flutter
  integration_test:
    sdk: flutter
  build_runner: ^2.4.4
  freezed: ^2.3.4
  bloc_test: ^9.1.2
  json_serializable: ^6.7.0
  envied_generator: ^0.5.2

  plugin_platform_interface: any
  url_launcher_platform_interface: any
  run_with_network_images: ^0.0.1

dependency_overrides:
  http: ^1.0.0

  supabase_flutter:
    git:
      url: https://github.com/LucasXu0/supabase-flutter
      ref: 4bd9139
      path: packages/supabase_flutter

  url_protocol:
    git:
      url: https://github.com/LucasXu0/flutter_url_protocol.git
      commit: 77a8420

  appflowy_editor:
    git:
      url: https://github.com/AppFlowy-IO/appflowy-editor.git
<<<<<<< HEAD
      ref: "f053a1e"
=======
      ref: "3d373be"
>>>>>>> 690a3746

  file: ^7.0.0

  logger: ^2.0.0
  uuid: ^4.1.0

  # The "flutter_lints" package below contains a set of recommended lints to
  # encourage good coding practices. The lint set provided by the package is
  # activated in the `analysis_options.yaml` file located at the root of your
  # package. See that file for information about deactivating specific lint
  # rules and activating additional ones.

# For information on the generic Dart part of this file, see the
# following page: https://dart.dev/tools/pub/pubspec

# The following section is specific to Flutter.
flutter:
  # Automatic code generation for l10n and i18n
  generate: true

  # The following line ensures that the Material Icons font is
  # included with your application, so that you can use the icons in
  # the material Icons class.
  uses-material-design: true

  fonts:
    - family: FlowyIconData
      fonts:
        - asset: assets/fonts/FlowyIconData.ttf
    - family: Poppins
      fonts:
        - asset: assets/google_fonts/Poppins/Poppins-ExtraLight.ttf
          weight: 100
        - asset: assets/google_fonts/Poppins/Poppins-Thin.ttf
          weight: 200
        - asset: assets/google_fonts/Poppins/Poppins-Light.ttf
          weight: 300
        - asset: assets/google_fonts/Poppins/Poppins-Regular.ttf
          weight: 400
        - asset: assets/google_fonts/Poppins/Poppins-Medium.ttf
          weight: 500
        - asset: assets/google_fonts/Poppins/Poppins-SemiBold.ttf
          weight: 600
        - asset: assets/google_fonts/Poppins/Poppins-Bold.ttf
          weight: 700
        - asset: assets/google_fonts/Poppins/Poppins-Black.ttf
          weight: 800
        - asset: assets/google_fonts/Poppins/Poppins-ExtraBold.ttf
          weight: 900
    - family: RobotoMono
      fonts:
        - asset: assets/google_fonts/Roboto_Mono/RobotoMono-Regular.ttf
        - asset: assets/google_fonts/Roboto_Mono/RobotoMono-Italic.ttf
          style: italic

  # To add assets to your application, add an assets section, like this:
  assets:
    - assets/images/
    - assets/flowy_icons/
    - assets/flowy_icons/16x/
    - assets/flowy_icons/24x/
    - assets/flowy_icons/32x/
    - assets/flowy_icons/40x/
    - assets/images/emoji/
    - assets/images/login/
    - assets/translations/

    # The following assets will be excluded in release.
    # BEGIN: EXCLUDE_IN_RELEASE
    - assets/test/workspaces/
    - assets/test/images/
    - assets/template/
    - assets/test/workspaces/markdowns/
    - assets/test/workspaces/database/
    # END: EXCLUDE_IN_RELEASE<|MERGE_RESOLUTION|>--- conflicted
+++ resolved
@@ -164,11 +164,7 @@
   appflowy_editor:
     git:
       url: https://github.com/AppFlowy-IO/appflowy-editor.git
-<<<<<<< HEAD
-      ref: "f053a1e"
-=======
       ref: "3d373be"
->>>>>>> 690a3746
 
   file: ^7.0.0
 
