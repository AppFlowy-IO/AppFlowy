name: appflowy
description: A new Flutter project.

# The following line prevents the package from being accidentally published to
# pub.dev using `flutter pub publish`. This is preferred for private packages.
publish_to: "none" # Remove this line if you wish to publish to pub.dev

# The following defines the version and build number for your application.
# A version number is three numbers separated by dots, like 1.2.43
# followed by an optional build number separated by a +.
# Both the version and the builder number may be overridden in flutter
# build by specifying --build-name and --build-number, respectively.
# In Android, build-name is used as versionName while build-number used as versionCode.
# Read more about Android versioning at https://developer.android.com/studio/publish/versioning
# In iOS, build-name is used as CFBundleShortVersionString while build-number used as CFBundleVersion.
# Read more about iOS versioning at
# https://developer.apple.com/library/archive/documentation/General/Reference/InfoPlistKeyReference/Articles/CoreFoundationKeys.html
version: 0.2.8

environment:
  sdk: ">=3.0.0 <4.0.0"

# Dependencies specify other packages that your package needs in order to work.
# To automatically upgrade your package dependencies to the latest versions
# consider running `flutter pub upgrade --major-versions`. Alternatively,
# dependencies can be manually updated by changing the version numbers below to
# the latest version available on pub.dev. To see which dependencies have newer
# versions available, run `flutter pub outdated`.
dependencies:
  flutter:
    sdk: flutter
  flutter_localizations:
    sdk: flutter
  appflowy_backend:
    path: packages/appflowy_backend
  flowy_infra_ui:
    path: packages/flowy_infra_ui
  flowy_infra:
    path: packages/flowy_infra
  appflowy_board:
    # path: packages/appflowy_board
    git:
      url: https://github.com/AppFlowy-IO/appflowy-board.git
      ref: a183c57
<<<<<<< HEAD
  appflowy_editor:
    git:
      url: https://github.com/AppFlowy-IO/appflowy-editor.git
      ref: b729aa9
=======
  appflowy_editor: 1.2.3
>>>>>>> c9ee82ec
  appflowy_popover:
    path: packages/appflowy_popover

  #  third party packages
  intl: ^0.18.0
  time: ^2.1.3
  equatable: ^2.0.5
  freezed_annotation: ^2.2.0
  get_it: ^7.6.0
  flutter_bloc: ^8.1.3
  flutter_math_fork:
    git:
      url: https://github.com/xazin/flutter_math_fork.git
      ref: de24059
  dartz: ^0.10.1
  provider: ^6.0.5
  path_provider: ^2.0.15
  sized_context: ^1.0.0+4
  styled_widget: ^0.4.1
  expandable: ^5.0.1
  flutter_colorpicker: ^1.0.3
  highlight: ^0.7.0
  package_info_plus: ^4.0.1
  url_launcher: ^6.1.11
  clipboard: ^0.1.3
  connectivity_plus: ^4.0.1
  connectivity_plus_platform_interface: ^1.2.2
  easy_localization: ^3.0.2
  textfield_tags: ^2.0.2
  device_info_plus: ^9.0.1
  fluttertoast: ^8.2.2
  json_annotation: ^4.8.1
  table_calendar: ^3.0.9
  reorderables: ^0.6.0
  linked_scroll_controller: ^0.2.0
  hotkey_manager: ^0.1.7
  fixnum: ^1.1.0
  protobuf: "2.0.0"
  charcode: ^1.3.1
  collection: ^1.17.1
  bloc: ^8.1.2
  shared_preferences: ^2.1.1
  google_fonts: ^4.0.5
  percent_indicator: ^4.2.3
  calendar_view: ^1.0.3
  window_manager: ^0.3.4
  http: ^1.0.0
  path: ^1.8.3
  mocktail: ^0.3.0
  archive: ^3.3.7
  flutter_svg: ^2.0.6
  nanoid: ^1.0.0
  supabase_flutter: ^1.10.4
  envied: ^0.3.0+3
  dotted_border: ^2.0.0+3
  url_protocol:
    git:
      url: https://github.com/LucasXu0/flutter_url_protocol.git
      commit: 77a8420
  hive: ^2.2.3
  hive_flutter: ^1.1.0

dev_dependencies:
  flutter_lints: ^2.0.1

  flutter_test:
    sdk: flutter
  integration_test:
    sdk: flutter
  build_runner: ^2.4.4
  freezed: ^2.3.4
  bloc_test: ^9.1.2
  json_serializable: ^6.7.0
  envied_generator: ^0.3.0+3

  plugin_platform_interface: any
  url_launcher_platform_interface: any

dependency_overrides:
  http: ^1.0.0

  # The "flutter_lints" package below contains a set of recommended lints to
  # encourage good coding practices. The lint set provided by the package is
  # activated in the `analysis_options.yaml` file located at the root of your
  # package. See that file for information about deactivating specific lint
  # rules and activating additional ones.

# For information on the generic Dart part of this file, see the
# following page: https://dart.dev/tools/pub/pubspec

# The following section is specific to Flutter.
flutter:
  # Automatic code generation for l10n and i18n
  generate: true

  # The following line ensures that the Material Icons font is
  # included with your application, so that you can use the icons in
  # the material Icons class.
  uses-material-design: true

  fonts:
    - family: FlowyIconData
      fonts:
        - asset: assets/fonts/FlowyIconData.ttf
    - family: Poppins
      fonts:
        - asset: assets/google_fonts/Poppins/Poppins-ExtraLight.ttf
          weight: 100
        - asset: assets/google_fonts/Poppins/Poppins-Thin.ttf
          weight: 200
        - asset: assets/google_fonts/Poppins/Poppins-Light.ttf
          weight: 300
        - asset: assets/google_fonts/Poppins/Poppins-Regular.ttf
          weight: 400
        - asset: assets/google_fonts/Poppins/Poppins-Medium.ttf
          weight: 500
        - asset: assets/google_fonts/Poppins/Poppins-SemiBold.ttf
          weight: 600
        - asset: assets/google_fonts/Poppins/Poppins-Bold.ttf
          weight: 700
        - asset: assets/google_fonts/Poppins/Poppins-Black.ttf
          weight: 800
        - asset: assets/google_fonts/Poppins/Poppins-ExtraBold.ttf
          weight: 900

  # To add assets to your application, add an assets section, like this:
  assets:
    - assets/images/
    - assets/images/home/
    - assets/images/editor/align/
    - assets/images/editor/
    - assets/images/grid/
    - assets/images/emoji/
    - assets/images/grid/field/
    - assets/images/common/
    - assets/images/login/
    - assets/images/grid/setting/
    - assets/translations/

    # The following assets will be excluded in release.
    # BEGIN: EXCLUDE_IN_RELEASE
    - assets/test/workspaces/
    - assets/template/
    - assets/test/workspaces/markdowns/
    - assets/test/workspaces/database/
    # END: EXCLUDE_IN_RELEASE<|MERGE_RESOLUTION|>--- conflicted
+++ resolved
@@ -42,14 +42,7 @@
     git:
       url: https://github.com/AppFlowy-IO/appflowy-board.git
       ref: a183c57
-<<<<<<< HEAD
-  appflowy_editor:
-    git:
-      url: https://github.com/AppFlowy-IO/appflowy-editor.git
-      ref: b729aa9
-=======
   appflowy_editor: 1.2.3
->>>>>>> c9ee82ec
   appflowy_popover:
     path: packages/appflowy_popover
 
