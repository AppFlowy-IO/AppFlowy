name: appflowy
description: A new Flutter project.

# The following line prevents the package from being accidentally published to
# pub.dev using `flutter pub publish`. This is preferred for private packages.
publish_to: "none" # Remove this line if you wish to publish to pub.dev

# The following defines the version and build number for your application.
# A version number is three numbers separated by dots, like 1.2.43
# followed by an optional build number separated by a +.
# Both the version and the builder number may be overridden in flutter
# build by specifying --build-name and --build-number, respectively.
# In Android, build-name is used as versionName while build-number used as versionCode.
# Read more about Android versioning at https://developer.android.com/studio/publish/versioning
# In iOS, build-name is used as CFBundleShortVersionString while build-number used as CFBundleVersion.
# Read more about iOS versioning at
# https://developer.apple.com/library/archive/documentation/General/Reference/InfoPlistKeyReference/Articles/CoreFoundationKeys.html
version: 0.2.4

environment:
  sdk: ">=3.0.0 <4.0.0"

# Dependencies specify other packages that your package needs in order to work.
# To automatically upgrade your package dependencies to the latest versions
# consider running `flutter pub upgrade --major-versions`. Alternatively,
# dependencies can be manually updated by changing the version numbers below to
# the latest version available on pub.dev. To see which dependencies have newer
# versions available, run `flutter pub outdated`.
dependencies:
  flutter:
    sdk: flutter
  flutter_localizations:
    sdk: flutter
  appflowy_backend:
    path: packages/appflowy_backend
  flowy_infra_ui:
    path: packages/flowy_infra_ui
  flowy_infra:
    path: packages/flowy_infra
  appflowy_board:
    # path: packages/appflowy_board
    git:
      url: https://github.com/AppFlowy-IO/appflowy-board.git
      ref: a183c57
  # appflowy_editor: ^1.0.4
  appflowy_editor:
    git:
      url: https://github.com/AppFlowy-IO/appflowy-editor.git
<<<<<<< HEAD
      ref: d359da8
=======
      ref: cd0f67a
>>>>>>> 88faa0f0
  appflowy_popover:
    path: packages/appflowy_popover

  #  third party packages
  intl: ^0.18.0
  time: ^2.1.3
  equatable: ^2.0.5
  freezed_annotation: ^2.2.0
  get_it: ^7.6.0
  flutter_bloc: ^8.1.3
  flutter_math_fork:
    git:
      url: https://github.com/xazin/flutter_math_fork.git
      ref: de24059
  dartz: ^0.10.1
  provider: ^6.0.5
  path_provider: ^2.0.15
  sized_context: ^1.0.0+4
  styled_widget: ^0.4.1
  expandable: ^5.0.1
  flutter_colorpicker: ^1.0.3
  highlight: ^0.7.0
  package_info_plus: ^4.0.1
  url_launcher: ^6.1.11
  clipboard: ^0.1.3
  connectivity_plus: ^4.0.1
  connectivity_plus_platform_interface: ^1.2.2
  easy_localization: ^3.0.2
  textfield_tags: ^2.0.2
  device_info_plus: ^9.0.1
  fluttertoast: ^8.2.2
  json_annotation: ^4.8.1
  table_calendar: ^3.0.9
  reorderables: ^0.6.0
  linked_scroll_controller: ^0.2.0
  hotkey_manager: ^0.1.7
  fixnum: ^1.1.0
  protobuf: "2.0.0"
  charcode: ^1.3.1
  collection: ^1.17.1
  bloc: ^8.1.2
  shared_preferences: ^2.1.1
  google_fonts: ^4.0.5
  file_picker: ^5.3.1
  percent_indicator: ^4.2.3
  calendar_view: ^1.0.3
  window_manager: ^0.3.4
  http: ^1.0.0
  path: ^1.8.3
  mocktail: ^0.3.0
  archive: ^3.3.7
  flutter_svg: ^2.0.6
  nanoid: ^1.0.0
  supabase_flutter: ^1.10.0
  envied: ^0.3.0+3

dev_dependencies:
  flutter_lints: ^2.0.1

  flutter_test:
    sdk: flutter
  integration_test:
    sdk: flutter
  build_runner: ^2.4.4
  freezed: ^2.3.4
  bloc_test: ^9.1.2
  json_serializable: ^6.7.0
  envied_generator: ^0.3.0+3

dependency_overrides:
  http: ^1.0.0

  # The "flutter_lints" package below contains a set of recommended lints to
  # encourage good coding practices. The lint set provided by the package is
  # activated in the `analysis_options.yaml` file located at the root of your
  # package. See that file for information about deactivating specific lint
  # rules and activating additional ones.

# For information on the generic Dart part of this file, see the
# following page: https://dart.dev/tools/pub/pubspec

# The following section is specific to Flutter.
flutter:
  # Automatic code generation for l10n and i18n
  generate: true

  # The following line ensures that the Material Icons font is
  # included with your application, so that you can use the icons in
  # the material Icons class.
  uses-material-design: true

  fonts:
    - family: FlowyIconData
      fonts:
        - asset: assets/fonts/FlowyIconData.ttf
    - family: Poppins
      fonts:
        - asset: assets/google_fonts/Poppins/Poppins-ExtraLight.ttf
          weight: 100
        - asset: assets/google_fonts/Poppins/Poppins-Thin.ttf
          weight: 200
        - asset: assets/google_fonts/Poppins/Poppins-Light.ttf
          weight: 300
        - asset: assets/google_fonts/Poppins/Poppins-Regular.ttf
          weight: 400
        - asset: assets/google_fonts/Poppins/Poppins-Medium.ttf
          weight: 500
        - asset: assets/google_fonts/Poppins/Poppins-SemiBold.ttf
          weight: 600
        - asset: assets/google_fonts/Poppins/Poppins-Bold.ttf
          weight: 700
        - asset: assets/google_fonts/Poppins/Poppins-Black.ttf
          weight: 800
        - asset: assets/google_fonts/Poppins/Poppins-ExtraBold.ttf
          weight: 900

  # To add assets to your application, add an assets section, like this:
  assets:
    - assets/images/
    - assets/images/home/
    - assets/images/editor/align/
    - assets/images/editor/
    - assets/images/grid/
    - assets/images/emoji/
    - assets/images/grid/field/
    - assets/images/common/
    - assets/images/login/
    - assets/images/grid/setting/
    - assets/translations/

    # The following assets will be excluded in release.
    # BEGIN: EXCLUDE_IN_RELEASE
    - assets/test/workspaces/
    - assets/template/
    - assets/test/workspaces/markdowns/
    - assets/test/workspaces/database/
    # END: EXCLUDE_IN_RELEASE<|MERGE_RESOLUTION|>--- conflicted
+++ resolved
@@ -46,11 +46,7 @@
   appflowy_editor:
     git:
       url: https://github.com/AppFlowy-IO/appflowy-editor.git
-<<<<<<< HEAD
       ref: d359da8
-=======
-      ref: cd0f67a
->>>>>>> 88faa0f0
   appflowy_popover:
     path: packages/appflowy_popover
 
