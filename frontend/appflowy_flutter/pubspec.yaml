--- conflicted
+++ resolved
@@ -99,11 +99,8 @@
   json_annotation: ^4.7.0
   path: ^1.8.2
   archive: ^3.3.0
-<<<<<<< HEAD
   bitsdojo_window: ^0.1.2
-=======
   flutter_svg: ^2.0.5
->>>>>>> a604c0f2
 
 dev_dependencies:
   flutter_lints: ^2.0.1
