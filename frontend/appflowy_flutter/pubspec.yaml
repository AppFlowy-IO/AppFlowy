name: appflowy
description: A new Flutter project.

# The following line prevents the package from being accidentally published to
# pub.dev using `flutter pub publish`. This is preferred for private packages.
publish_to: "none" # Remove this line if you wish to publish to pub.dev

# The following defines the version and build number for your application.
# A version number is three numbers separated by dots, like 1.2.43
# followed by an optional build number separated by a +.
# Both the version and the builder number may be overridden in flutter
# build by specifying --build-name and --build-number, respectively.
# In Android, build-name is used as versionName while build-number used as versionCode.
# Read more about Android versioning at https://developer.android.com/studio/publish/versioning
# In iOS, build-name is used as CFBundleShortVersionString while build-number used as CFBundleVersion.
# Read more about iOS versioning at
# https://developer.apple.com/library/archive/documentation/General/Reference/InfoPlistKeyReference/Articles/CoreFoundationKeys.html
version: 0.3.7

environment:
  sdk: ">=3.0.0 <4.0.0"

# Dependencies specify other packages that your package needs in order to work.
# To automatically upgrade your package dependencies to the latest versions
# consider running `flutter pub upgrade --major-versions`. Alternatively,
# dependencies can be manually updated by changing the version numbers below to
# the latest version available on pub.dev. To see which dependencies have newer
# versions available, run `flutter pub outdated`.
dependencies:
  flutter:
    sdk: flutter
  flutter_localizations:
    sdk: flutter
  appflowy_backend:
    path: packages/appflowy_backend
  flowy_infra_ui:
    path: packages/flowy_infra_ui
  flowy_infra:
    path: packages/flowy_infra
  flowy_svg:
    path: packages/flowy_svg
  appflowy_board:
    # path: packages/appflowy_board
    git:
      url: https://github.com/AppFlowy-IO/appflowy-board.git
      ref: 6aba8dd
<<<<<<< HEAD
  appflowy_editor:
    git:
      url: https://github.com/AppFlowy-IO/appflowy-editor.git
      ref: "7ab33c0"
=======
  appflowy_editor: ^1.5.1
>>>>>>> 73ea1a06
  appflowy_popover:
    path: packages/appflowy_popover

  #  third party packages
  intl: ^0.18.0
  time: ^2.1.3
  equatable: ^2.0.5
  freezed_annotation: ^2.2.0
  get_it: ^7.6.0
  flutter_bloc: ^8.1.3
  flutter_math_fork:
    git:
      url: https://github.com/xazin/flutter_math_fork.git
      ref: de24059
  dartz: ^0.10.1
  provider: ^6.0.5
  path_provider: ^2.0.15
  sized_context: ^1.0.0+4
  styled_widget: ^0.4.1
  expandable: ^5.0.1
  flutter_colorpicker: ^1.0.3
  highlight: ^0.7.0
  package_info_plus: ^4.0.1
  url_launcher: ^6.1.11
  clipboard: ^0.1.3
  connectivity_plus: ^5.0.1
  connectivity_plus_platform_interface: ^1.2.4
  easy_localization: ^3.0.2
  textfield_tags: ^2.0.2
  device_info_plus: ^9.0.1
  fluttertoast: ^8.2.2
  json_annotation: ^4.8.1
  table_calendar: ^3.0.9
  reorderables: ^0.6.0
  linked_scroll_controller: ^0.2.0
  hotkey_manager: ^0.1.7
  fixnum: ^1.1.0
  flutter_svg: ^2.0.7
  protobuf: "2.0.0"
  charcode: ^1.3.1
  collection: ^1.17.1
  bloc: ^8.1.2
  shared_preferences: ^2.1.1
  google_fonts: ^4.0.5
  percent_indicator: ^4.2.3
  calendar_view: ^1.0.3
  window_manager: ^0.3.4
  http: ^1.0.0
  path: ^1.8.3
  mocktail: ^0.3.0
  archive: ^3.3.7
  nanoid: ^1.0.0
  supabase_flutter: ^1.10.4
  envied: ^0.3.0+3
  dotted_border: ^2.0.0+3
  url_protocol:
  hive: ^2.2.3
  hive_flutter: ^1.1.0
  super_clipboard: ^0.6.3
  go_router: ^10.1.2
  string_validator: ^1.0.0
  unsplash_client: ^2.1.1
  emoji_mart:
    git:
      url: https://github.com/LucasXu0/emoji_mart.git
      ref: "067f718"

  # Notifications
  # TODO: Consider implementing custom package
  # to gather notification handling for all platforms
  local_notifier: ^0.1.5
  app_links: ^3.4.1
  flutter_slidable: ^3.0.0

dev_dependencies:
  flutter_lints: ^2.0.1

  flutter_test:
    sdk: flutter
  integration_test:
    sdk: flutter
  build_runner: ^2.4.4
  freezed: ^2.3.4
  bloc_test: ^9.1.2
  json_serializable: ^6.7.0
  envied_generator: ^0.3.0+3

  plugin_platform_interface: any
  url_launcher_platform_interface: any
  run_with_network_images: ^0.0.1

dependency_overrides:
  http: ^1.0.0

  supabase_flutter:
    git:
      url: https://github.com/LucasXu0/supabase-flutter
      ref: 852119e
      path: packages/supabase_flutter
  app_links:
    git:
      url: https://github.com/LucasXu0/app_links
      ref: c64ce17
  url_protocol:
    git:
      url: https://github.com/LucasXu0/flutter_url_protocol.git
      commit: 77a8420

  # The "flutter_lints" package below contains a set of recommended lints to
  # encourage good coding practices. The lint set provided by the package is
  # activated in the `analysis_options.yaml` file located at the root of your
  # package. See that file for information about deactivating specific lint
  # rules and activating additional ones.

# For information on the generic Dart part of this file, see the
# following page: https://dart.dev/tools/pub/pubspec

# The following section is specific to Flutter.
flutter:
  # Automatic code generation for l10n and i18n
  generate: true

  # The following line ensures that the Material Icons font is
  # included with your application, so that you can use the icons in
  # the material Icons class.
  uses-material-design: true

  fonts:
    - family: FlowyIconData
      fonts:
        - asset: assets/fonts/FlowyIconData.ttf
    - family: Poppins
      fonts:
        - asset: assets/google_fonts/Poppins/Poppins-ExtraLight.ttf
          weight: 100
        - asset: assets/google_fonts/Poppins/Poppins-Thin.ttf
          weight: 200
        - asset: assets/google_fonts/Poppins/Poppins-Light.ttf
          weight: 300
        - asset: assets/google_fonts/Poppins/Poppins-Regular.ttf
          weight: 400
        - asset: assets/google_fonts/Poppins/Poppins-Medium.ttf
          weight: 500
        - asset: assets/google_fonts/Poppins/Poppins-SemiBold.ttf
          weight: 600
        - asset: assets/google_fonts/Poppins/Poppins-Bold.ttf
          weight: 700
        - asset: assets/google_fonts/Poppins/Poppins-Black.ttf
          weight: 800
        - asset: assets/google_fonts/Poppins/Poppins-ExtraBold.ttf
          weight: 900

  # To add assets to your application, add an assets section, like this:
  assets:
    - assets/images/
    - assets/flowy_icons/
    - assets/flowy_icons/16x/
    - assets/flowy_icons/24x/
    - assets/flowy_icons/32x/
    - assets/flowy_icons/40x/
    - assets/images/emoji/
    - assets/images/login/
    - assets/translations/

    # The following assets will be excluded in release.
    # BEGIN: EXCLUDE_IN_RELEASE
    - assets/test/workspaces/
    - assets/test/images/
    - assets/template/
    - assets/test/workspaces/markdowns/
    - assets/test/workspaces/database/
    # END: EXCLUDE_IN_RELEASE<|MERGE_RESOLUTION|>--- conflicted
+++ resolved
@@ -44,14 +44,7 @@
     git:
       url: https://github.com/AppFlowy-IO/appflowy-board.git
       ref: 6aba8dd
-<<<<<<< HEAD
-  appflowy_editor:
-    git:
-      url: https://github.com/AppFlowy-IO/appflowy-editor.git
-      ref: "7ab33c0"
-=======
   appflowy_editor: ^1.5.1
->>>>>>> 73ea1a06
   appflowy_popover:
     path: packages/appflowy_popover
 
