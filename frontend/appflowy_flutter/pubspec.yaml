name: appflowy
description: A new Flutter project.

# The following line prevents the package from being accidentally published to
# pub.dev using `flutter pub publish`. This is preferred for private packages.
publish_to: "none" # Remove this line if you wish to publish to pub.dev

# The following defines the version and build number for your application.
# A version number is three numbers separated by dots, like 1.2.43
# followed by an optional build number separated by a +.
# Both the version and the builder number may be overridden in flutter
# build by specifying --build-name and --build-number, respectively.
# In Android, build-name is used as versionName while build-number used as versionCode.
# Read more about Android versioning at https://developer.android.com/studio/publish/versioning
# In iOS, build-name is used as CFBundleShortVersionString while build-number used as CFBundleVersion.
# Read more about iOS versioning at
# https://developer.apple.com/library/archive/documentation/General/Reference/InfoPlistKeyReference/Articles/CoreFoundationKeys.html
version: 0.3.6

environment:
  sdk: ">=3.0.0 <4.0.0"

# Dependencies specify other packages that your package needs in order to work.
# To automatically upgrade your package dependencies to the latest versions
# consider running `flutter pub upgrade --major-versions`. Alternatively,
# dependencies can be manually updated by changing the version numbers below to
# the latest version available on pub.dev. To see which dependencies have newer
# versions available, run `flutter pub outdated`.
dependencies:
  flutter:
    sdk: flutter
  flutter_localizations:
    sdk: flutter
  appflowy_backend:
    path: packages/appflowy_backend
  flowy_infra_ui:
    path: packages/flowy_infra_ui
  flowy_infra:
    path: packages/flowy_infra
  flowy_svg:
    path: packages/flowy_svg
  appflowy_board:
    # path: packages/appflowy_board
    git:
      url: https://github.com/AppFlowy-IO/appflowy-board.git
      ref: a183c57
  appflowy_editor:
    git:
      url: https://github.com/AppFlowy-IO/appflowy-editor.git
<<<<<<< HEAD
      ref: "89b93d8"
=======
      ref: "6d163b8"
>>>>>>> 16a4babd
  appflowy_popover:
    path: packages/appflowy_popover

  #  third party packages
  intl: ^0.18.0
  time: ^2.1.3
  equatable: ^2.0.5
  freezed_annotation: ^2.2.0
  get_it: ^7.6.0
  flutter_bloc: ^8.1.3
  flutter_math_fork:
    git:
      url: https://github.com/xazin/flutter_math_fork.git
      ref: de24059
  dartz: ^0.10.1
  provider: ^6.0.5
  path_provider: ^2.0.15
  sized_context: ^1.0.0+4
  styled_widget: ^0.4.1
  expandable: ^5.0.1
  flutter_colorpicker: ^1.0.3
  highlight: ^0.7.0
  package_info_plus: ^4.0.1
  url_launcher: ^6.1.11
  clipboard: ^0.1.3
  connectivity_plus: ^4.0.1
  connectivity_plus_platform_interface: ^1.2.2
  easy_localization: ^3.0.2
  textfield_tags: ^2.0.2
  device_info_plus: ^9.0.1
  fluttertoast: ^8.2.2
  json_annotation: ^4.8.1
  table_calendar: ^3.0.9
  reorderables: ^0.6.0
  linked_scroll_controller: ^0.2.0
  hotkey_manager: ^0.1.7
  fixnum: ^1.1.0
  flutter_svg: ^2.0.7
  protobuf: "2.0.0"
  charcode: ^1.3.1
  collection: ^1.17.1
  bloc: ^8.1.2
  shared_preferences: ^2.1.1
  google_fonts: ^4.0.5
  percent_indicator: ^4.2.3
  calendar_view: ^1.0.3
  window_manager: ^0.3.4
  http: ^1.0.0
  path: ^1.8.3
  mocktail: ^0.3.0
  archive: ^3.3.7
  nanoid: ^1.0.0
  supabase_flutter: ^1.10.4
  envied: ^0.3.0+3
  dotted_border: ^2.0.0+3
  url_protocol:
  hive: ^2.2.3
  hive_flutter: ^1.1.0
  super_clipboard: ^0.7.0-dev.4
  go_router: ^10.1.2
  string_validator: ^1.0.0
  unsplash_client: ^2.1.1

  # Notifications
  # TODO: Consider implementing custom package
  # to gather notification handling for all platforms
  local_notifier: ^0.1.5
  app_links: ^3.4.1
  flutter_slidable: ^3.0.0

dev_dependencies:
  flutter_lints: ^2.0.1

  flutter_test:
    sdk: flutter
  integration_test:
    sdk: flutter
  build_runner: ^2.4.4
  freezed: ^2.3.4
  bloc_test: ^9.1.2
  json_serializable: ^6.7.0
  envied_generator: ^0.3.0+3

  plugin_platform_interface: any
  url_launcher_platform_interface: any
  run_with_network_images: ^0.0.1

dependency_overrides:
  http: ^1.0.0

  supabase_flutter:
    git:
      url: https://github.com/LucasXu0/supabase-flutter
      ref: 852119e
      path: packages/supabase_flutter
  app_links:
    git:
      url: https://github.com/LucasXu0/app_links
      ref: c64ce17
  url_protocol:
    git:
      url: https://github.com/LucasXu0/flutter_url_protocol.git
      commit: 77a8420

  # The "flutter_lints" package below contains a set of recommended lints to
  # encourage good coding practices. The lint set provided by the package is
  # activated in the `analysis_options.yaml` file located at the root of your
  # package. See that file for information about deactivating specific lint
  # rules and activating additional ones.

# For information on the generic Dart part of this file, see the
# following page: https://dart.dev/tools/pub/pubspec

# The following section is specific to Flutter.
flutter:
  # Automatic code generation for l10n and i18n
  generate: true

  # The following line ensures that the Material Icons font is
  # included with your application, so that you can use the icons in
  # the material Icons class.
  uses-material-design: true

  fonts:
    - family: FlowyIconData
      fonts:
        - asset: assets/fonts/FlowyIconData.ttf
    - family: Poppins
      fonts:
        - asset: assets/google_fonts/Poppins/Poppins-ExtraLight.ttf
          weight: 100
        - asset: assets/google_fonts/Poppins/Poppins-Thin.ttf
          weight: 200
        - asset: assets/google_fonts/Poppins/Poppins-Light.ttf
          weight: 300
        - asset: assets/google_fonts/Poppins/Poppins-Regular.ttf
          weight: 400
        - asset: assets/google_fonts/Poppins/Poppins-Medium.ttf
          weight: 500
        - asset: assets/google_fonts/Poppins/Poppins-SemiBold.ttf
          weight: 600
        - asset: assets/google_fonts/Poppins/Poppins-Bold.ttf
          weight: 700
        - asset: assets/google_fonts/Poppins/Poppins-Black.ttf
          weight: 800
        - asset: assets/google_fonts/Poppins/Poppins-ExtraBold.ttf
          weight: 900

  # To add assets to your application, add an assets section, like this:
  assets:
    - assets/images/
    - assets/flowy_icons/
    - assets/flowy_icons/16x/
    - assets/flowy_icons/24x/
    - assets/flowy_icons/32x/
    - assets/flowy_icons/40x/
    - assets/images/emoji/
    - assets/images/login/
    - assets/translations/

    # The following assets will be excluded in release.
    # BEGIN: EXCLUDE_IN_RELEASE
    - assets/test/workspaces/
    - assets/test/images/
    - assets/template/
    - assets/test/workspaces/markdowns/
    - assets/test/workspaces/database/
    # END: EXCLUDE_IN_RELEASE<|MERGE_RESOLUTION|>--- conflicted
+++ resolved
@@ -47,11 +47,7 @@
   appflowy_editor:
     git:
       url: https://github.com/AppFlowy-IO/appflowy-editor.git
-<<<<<<< HEAD
-      ref: "89b93d8"
-=======
       ref: "6d163b8"
->>>>>>> 16a4babd
   appflowy_popover:
     path: packages/appflowy_popover
 
