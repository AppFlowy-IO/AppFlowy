name: appflowy
description: A new Flutter project.

# The following line prevents the package from being accidentally published to
# pub.dev using `flutter pub publish`. This is preferred for private packages.
publish_to: "none" # Remove this line if you wish to publish to pub.dev

# The following defines the version and build number for your application.
# A version number is three numbers separated by dots, like 1.2.43
# followed by an optional build number separated by a +.
# Both the version and the builder number may be overridden in flutter
# build by specifying --build-name and --build-number, respectively.
# In Android, build-name is used as versionName while build-number used as versionCode.
# Read more about Android versioning at https://developer.android.com/studio/publish/versioning
# In iOS, build-name is used as CFBundleShortVersionString while build-number used as CFBundleVersion.
# Read more about iOS versioning at
# https://developer.apple.com/library/archive/documentation/General/Reference/InfoPlistKeyReference/Articles/CoreFoundationKeys.html
version: 0.5.8

environment:
  flutter: ">=3.22.0"
  sdk: ">=3.3.0 <4.0.0"

# Dependencies specify other packages that your package needs in order to work.
# To automatically upgrade your package dependencies to the latest versions
# consider running `flutter pub upgrade --major-versions`. Alternatively,
# dependencies can be manually updated by changing the version numbers below to
# the latest version available on pub.dev. To see which dependencies have newer
# versions available, run `flutter pub outdated`.
dependencies:
  flutter:
    sdk: flutter
  flutter_localizations:
    sdk: flutter
  appflowy_backend:
    path: packages/appflowy_backend
  flowy_infra_ui:
    path: packages/flowy_infra_ui
  flowy_infra:
    path: packages/flowy_infra
  flowy_svg:
    path: packages/flowy_svg
  appflowy_board:
    # path: ../../../appflowy-board
    git:
      url: https://github.com/AppFlowy-IO/appflowy-board.git
      ref: 8a6434ae3d02624b614a010af80f775db11bf22e
  appflowy_result:
    path: packages/appflowy_result
  appflowy_editor_plugins: ^0.0.2

  appflowy_editor:

  appflowy_popover:
    path: packages/appflowy_popover

  #  third party packages
  intl: ^0.19.0
  time: ^2.1.3
  equatable: ^2.0.5
  freezed_annotation: ^2.2.0
  get_it: ^7.6.0
  flutter_bloc: ^8.1.3
  flutter_math_fork: ^0.7.2
  provider: ^6.0.5
  path_provider: ^2.0.15
  sized_context: ^1.0.0+4
  styled_widget: ^0.4.1
  expandable: ^5.0.1
  flutter_colorpicker: ^1.0.3
  highlight: ^0.7.0
  package_info_plus: ^6.0.0
  url_launcher: ^6.1.11
  clipboard: ^0.1.3
  connectivity_plus: ^5.0.2
  easy_localization: ^3.0.2
  device_info_plus: ^10.1.0
  fluttertoast: ^8.2.2
  json_annotation: ^4.8.1
  table_calendar: ^3.0.9
  reorderables: ^0.6.0
  linked_scroll_controller: ^0.2.0
  hotkey_manager: ^0.1.7
  fixnum: ^1.1.0
  flutter_svg: ^2.0.7
  protobuf: ^3.1.0
  charcode: ^1.3.1
  collection: ^1.17.1
  bloc: ^8.1.2
  shared_preferences: ^2.2.2
  google_fonts: ^6.1.0
  percent_indicator: ^4.2.3
  calendar_view:
    git:
      url: https://github.com/Xazin/flutter_calendar_view
      ref: "6fe0c98"
  window_manager: ^0.3.4
  http: ^1.0.0
  path: ^1.8.3
  mocktail: ^1.0.1
  archive: ^3.4.10
  nanoid: ^1.0.0
  supabase_flutter: ^1.10.4
  envied: ^0.5.2
  dotted_border: ^2.0.0+3
  url_protocol:
  hive: ^2.2.3
  hive_flutter: ^1.1.0
  super_clipboard: ^0.8.4
  go_router: ^13.1.0
  string_validator: ^1.0.0
  unsplash_client: ^2.1.1
  flutter_emoji_mart:
    git:
      url: https://github.com/LucasXu0/emoji_mart.git
      ref: "4a5cac"

  # Notifications
  # TODO: Consider implementing custom package
  # to gather notification handling for all platforms
  local_notifier: ^0.1.5
  app_links: ^3.5.0
  flutter_slidable: ^3.0.0
  image_picker: ^1.0.4
  image_gallery_saver: ^2.0.3
  cached_network_image: ^3.3.0
  leak_tracker: ^10.0.0
  keyboard_height_plugin: ^0.0.5
  scrollable_positioned_list: ^0.3.8
  flutter_cache_manager: ^3.3.1
  share_plus: ^7.2.1
  sheet:
  file: ^7.0.0
  avatar_stack: ^1.2.0
  numerus: ^2.1.2
  flutter_animate: ^4.5.0
  permission_handler: ^11.3.1
<<<<<<< HEAD
  scaled_app: ^2.2.0
  flutter_chat_ui: ^1.6.13
  flutter_chat_types: ^3.6.2
=======
  scaled_app: ^2.3.0
>>>>>>> 13b3439b

dev_dependencies:
  flutter_lints: ^3.0.1
  analyzer: ^6.3.0

  flutter_test:
    sdk: flutter
  integration_test:
    sdk: flutter
  build_runner: ^2.4.9
  freezed: ^2.4.7
  bloc_test: ^9.1.2
  json_serializable: ^6.7.1
  envied_generator: ^0.5.2

  plugin_platform_interface: any
  url_launcher_platform_interface: any
  run_with_network_images: ^0.0.1

dependency_overrides:
  http: ^1.0.0

  supabase_flutter:
    git:
      url: https://github.com/supabase/supabase-flutter
      ref: 9b05eea
      path: packages/supabase_flutter

  url_protocol:
    git:
      url: https://github.com/LucasXu0/flutter_url_protocol.git
      commit: 77a8420

  appflowy_editor:
    git:
      url: https://github.com/AppFlowy-IO/appflowy-editor.git
      ref: "0c79b870586f4bc5c23b61b327c51fe6a8856b47"

  sheet:
    git:
      url: https://github.com/jamesblasco/modal_bottom_sheet
      ref: e44458d
      path: sheet

  uuid: ^4.1.0

  flutter_cache_manager:
    git:
      url: https://github.com/LucasXu0/flutter_cache_manager.git
      commit: fbab857b1b1d209240a146d32f496379b9f62276
      path: flutter_cache_manager

  # The "flutter_lints" package below contains a set of recommended lints to
  # encourage good coding practices. The lint set provided by the package is
  # activated in the `analysis_options.yaml` file located at the root of your
  # package. See that file for information about deactivating specific lint
  # rules and activating additional ones.

# For information on the generic Dart part of this file, see the
# following page: https://dart.dev/tools/pub/pubspec

# The following section is specific to Flutter.
flutter:
  # Automatic code generation for l10n and i18n
  generate: true

  # The following line ensures that the Material Icons font is
  # included with your application, so that you can use the icons in
  # the material Icons class.
  uses-material-design: true

  fonts:
    - family: FlowyIconData
      fonts:
        - asset: assets/fonts/FlowyIconData.ttf
    - family: Poppins
      fonts:
        - asset: assets/google_fonts/Poppins/Poppins-ExtraLight.ttf
          weight: 100
        - asset: assets/google_fonts/Poppins/Poppins-Thin.ttf
          weight: 200
        - asset: assets/google_fonts/Poppins/Poppins-Light.ttf
          weight: 300
        - asset: assets/google_fonts/Poppins/Poppins-Regular.ttf
          weight: 400
        - asset: assets/google_fonts/Poppins/Poppins-Medium.ttf
          weight: 500
        - asset: assets/google_fonts/Poppins/Poppins-SemiBold.ttf
          weight: 600
        - asset: assets/google_fonts/Poppins/Poppins-Bold.ttf
          weight: 700
        - asset: assets/google_fonts/Poppins/Poppins-Black.ttf
          weight: 800
        - asset: assets/google_fonts/Poppins/Poppins-ExtraBold.ttf
          weight: 900
    - family: RobotoMono
      fonts:
        - asset: assets/google_fonts/Roboto_Mono/RobotoMono-Regular.ttf
        - asset: assets/google_fonts/Roboto_Mono/RobotoMono-Italic.ttf
          style: italic

  # To add assets to your application, add an assets section, like this:
  assets:
    - assets/images/
    - assets/images/appearance/
    - assets/images/built_in_cover_images/
    - assets/flowy_icons/
    - assets/flowy_icons/16x/
    - assets/flowy_icons/24x/
    - assets/flowy_icons/32x/
    - assets/flowy_icons/40x/
    - assets/images/emoji/
    - assets/images/login/
    - assets/translations/

    # The following assets will be excluded in release.
    # BEGIN: EXCLUDE_IN_RELEASE
    - assets/test/workspaces/
    - assets/test/images/
    - assets/template/
    - assets/test/workspaces/markdowns/
    - assets/test/workspaces/database/
    # END: EXCLUDE_IN_RELEASE<|MERGE_RESOLUTION|>--- conflicted
+++ resolved
@@ -135,13 +135,9 @@
   numerus: ^2.1.2
   flutter_animate: ^4.5.0
   permission_handler: ^11.3.1
-<<<<<<< HEAD
-  scaled_app: ^2.2.0
   flutter_chat_ui: ^1.6.13
   flutter_chat_types: ^3.6.2
-=======
   scaled_app: ^2.3.0
->>>>>>> 13b3439b
 
 dev_dependencies:
   flutter_lints: ^3.0.1
