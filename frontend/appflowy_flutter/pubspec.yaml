name: appflowy
description: A new Flutter project.

# The following line prevents the package from being accidentally published to
# pub.dev using `flutter pub publish`. This is preferred for private packages.
publish_to: "none" # Remove this line if you wish to publish to pub.dev

# The following defines the version and build number for your application.
# A version number is three numbers separated by dots, like 1.2.43
# followed by an optional build number separated by a +.
# Both the version and the builder number may be overridden in flutter
# build by specifying --build-name and --build-number, respectively.
# In Android, build-name is used as versionName while build-number used as versionCode.
# Read more about Android versioning at https://developer.android.com/studio/publish/versioning
# In iOS, build-name is used as CFBundleShortVersionString while build-number used as CFBundleVersion.
# Read more about iOS versioning at
# https://developer.apple.com/library/archive/documentation/General/Reference/InfoPlistKeyReference/Articles/CoreFoundationKeys.html
version: 0.3.7

environment:
  sdk: ">=3.0.0 <4.0.0"

# Dependencies specify other packages that your package needs in order to work.
# To automatically upgrade your package dependencies to the latest versions
# consider running `flutter pub upgrade --major-versions`. Alternatively,
# dependencies can be manually updated by changing the version numbers below to
# the latest version available on pub.dev. To see which dependencies have newer
# versions available, run `flutter pub outdated`.
dependencies:
  flutter:
    sdk: flutter
  flutter_localizations:
    sdk: flutter
  appflowy_backend:
    path: packages/appflowy_backend
  flowy_infra_ui:
    path: packages/flowy_infra_ui
  flowy_infra:
    path: packages/flowy_infra
  flowy_svg:
    path: packages/flowy_svg
  appflowy_board:
    # path: packages/appflowy_board
    git:
      url: https://github.com/AppFlowy-IO/appflowy-board.git
<<<<<<< HEAD
      ref: dd6a8b8
  appflowy_editor: ^1.5.1
=======
      ref: 1a329c2
  appflowy_editor:
    git:
      url: https://github.com/AppFlowy-IO/appflowy-editor.git
      ref: 50117b6

>>>>>>> 73f1c211
  appflowy_popover:
    path: packages/appflowy_popover

  #  third party packages
  intl: ^0.18.0
  time: ^2.1.3
  equatable: ^2.0.5
  freezed_annotation: ^2.2.0
  get_it: ^7.6.0
  flutter_bloc: ^8.1.3
  flutter_math_fork:
    git:
      url: https://github.com/xazin/flutter_math_fork.git
      ref: de24059
  dartz: ^0.10.1
  provider: ^6.0.5
  path_provider: ^2.0.15
  sized_context: ^1.0.0+4
  styled_widget: ^0.4.1
  expandable: ^5.0.1
  flutter_colorpicker: ^1.0.3
  highlight: ^0.7.0
  package_info_plus: ^4.0.1
  url_launcher: ^6.1.11
  clipboard: ^0.1.3
  connectivity_plus: ^5.0.1
  connectivity_plus_platform_interface: ^1.2.4
  easy_localization: ^3.0.2
  textfield_tags: ^2.0.2
  device_info_plus: ^9.0.1
  fluttertoast: ^8.2.2
  json_annotation: ^4.8.1
  table_calendar: ^3.0.9
  reorderables: ^0.6.0
  linked_scroll_controller: ^0.2.0
  hotkey_manager: ^0.1.7
  fixnum: ^1.1.0
  flutter_svg: ^2.0.7
  protobuf: "2.0.0"
  charcode: ^1.3.1
  collection: ^1.17.1
  bloc: ^8.1.2
  shared_preferences: ^2.1.1
  google_fonts: ^4.0.5
  percent_indicator: ^4.2.3
  calendar_view: ^1.0.3
  window_manager: ^0.3.4
  http: ^1.0.0
  path: ^1.8.3
  mocktail: ^0.3.0
  archive: ^3.3.7
  nanoid: ^1.0.0
  supabase_flutter: ^1.10.4
  envied: ^0.3.0+3
  dotted_border: ^2.0.0+3
  url_protocol:
  hive: ^2.2.3
  hive_flutter: ^1.1.0
  super_clipboard: ^0.6.3
  go_router: ^10.1.2
  string_validator: ^1.0.0
  unsplash_client: ^2.1.1
  emoji_mart:
    git:
      url: https://github.com/LucasXu0/emoji_mart.git
      ref: "067f718"

  # Notifications
  # TODO: Consider implementing custom package
  # to gather notification handling for all platforms
  local_notifier: ^0.1.5
  app_links: ^3.4.1
  flutter_slidable: ^3.0.0
  image_picker: ^1.0.4
  image_gallery_saver: ^2.0.3

dev_dependencies:
  flutter_lints: ^2.0.1

  flutter_test:
    sdk: flutter
  integration_test:
    sdk: flutter
  build_runner: ^2.4.4
  freezed: ^2.3.4
  bloc_test: ^9.1.2
  json_serializable: ^6.7.0
  envied_generator: ^0.3.0+3

  plugin_platform_interface: any
  url_launcher_platform_interface: any
  run_with_network_images: ^0.0.1

dependency_overrides:
  http: ^1.0.0

  supabase_flutter:
    git:
      url: https://github.com/LucasXu0/supabase-flutter
      ref: 852119e
      path: packages/supabase_flutter
  app_links:
    git:
      url: https://github.com/LucasXu0/app_links
      ref: c64ce17
  url_protocol:
    git:
      url: https://github.com/LucasXu0/flutter_url_protocol.git
      commit: 77a8420

  # The "flutter_lints" package below contains a set of recommended lints to
  # encourage good coding practices. The lint set provided by the package is
  # activated in the `analysis_options.yaml` file located at the root of your
  # package. See that file for information about deactivating specific lint
  # rules and activating additional ones.

# For information on the generic Dart part of this file, see the
# following page: https://dart.dev/tools/pub/pubspec

# The following section is specific to Flutter.
flutter:
  # Automatic code generation for l10n and i18n
  generate: true

  # The following line ensures that the Material Icons font is
  # included with your application, so that you can use the icons in
  # the material Icons class.
  uses-material-design: true

  fonts:
    - family: FlowyIconData
      fonts:
        - asset: assets/fonts/FlowyIconData.ttf
    - family: Poppins
      fonts:
        - asset: assets/google_fonts/Poppins/Poppins-ExtraLight.ttf
          weight: 100
        - asset: assets/google_fonts/Poppins/Poppins-Thin.ttf
          weight: 200
        - asset: assets/google_fonts/Poppins/Poppins-Light.ttf
          weight: 300
        - asset: assets/google_fonts/Poppins/Poppins-Regular.ttf
          weight: 400
        - asset: assets/google_fonts/Poppins/Poppins-Medium.ttf
          weight: 500
        - asset: assets/google_fonts/Poppins/Poppins-SemiBold.ttf
          weight: 600
        - asset: assets/google_fonts/Poppins/Poppins-Bold.ttf
          weight: 700
        - asset: assets/google_fonts/Poppins/Poppins-Black.ttf
          weight: 800
        - asset: assets/google_fonts/Poppins/Poppins-ExtraBold.ttf
          weight: 900
    - family: RobotoMono
      fonts:
        - asset: assets/google_fonts/Roboto_Mono/RobotoMono-Regular.ttf
        - asset: assets/google_fonts/Roboto_Mono/RobotoMono-Italic.ttf
          style: italic

  # To add assets to your application, add an assets section, like this:
  assets:
    - assets/images/
    - assets/flowy_icons/
    - assets/flowy_icons/16x/
    - assets/flowy_icons/24x/
    - assets/flowy_icons/32x/
    - assets/flowy_icons/40x/
    - assets/images/emoji/
    - assets/images/login/
    - assets/translations/

    # The following assets will be excluded in release.
    # BEGIN: EXCLUDE_IN_RELEASE
    - assets/test/workspaces/
    - assets/test/images/
    - assets/template/
    - assets/test/workspaces/markdowns/
    - assets/test/workspaces/database/
    # END: EXCLUDE_IN_RELEASE<|MERGE_RESOLUTION|>--- conflicted
+++ resolved
@@ -43,17 +43,12 @@
     # path: packages/appflowy_board
     git:
       url: https://github.com/AppFlowy-IO/appflowy-board.git
-<<<<<<< HEAD
-      ref: dd6a8b8
-  appflowy_editor: ^1.5.1
-=======
       ref: 1a329c2
   appflowy_editor:
     git:
       url: https://github.com/AppFlowy-IO/appflowy-editor.git
       ref: 50117b6
 
->>>>>>> 73f1c211
   appflowy_popover:
     path: packages/appflowy_popover
 
