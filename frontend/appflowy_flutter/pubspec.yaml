name: appflowy
description: A new Flutter project.

# The following line prevents the package from being accidentally published to
# pub.dev using `flutter pub publish`. This is preferred for private packages.
publish_to: "none" # Remove this line if you wish to publish to pub.dev

# The following defines the version and build number for your application.
# A version number is three numbers separated by dots, like 1.2.43
# followed by an optional build number separated by a +.
# Both the version and the builder number may be overridden in flutter
# build by specifying --build-name and --build-number, respectively.
# In Android, build-name is used as versionName while build-number used as versionCode.
# Read more about Android versioning at https://developer.android.com/studio/publish/versioning
# In iOS, build-name is used as CFBundleShortVersionString while build-number used as CFBundleVersion.
# Read more about iOS versioning at
# https://developer.apple.com/library/archive/documentation/General/Reference/InfoPlistKeyReference/Articles/CoreFoundationKeys.html
version: 0.2.8

environment:
  sdk: ">=3.0.0 <4.0.0"

# Dependencies specify other packages that your package needs in order to work.
# To automatically upgrade your package dependencies to the latest versions
# consider running `flutter pub upgrade --major-versions`. Alternatively,
# dependencies can be manually updated by changing the version numbers below to
# the latest version available on pub.dev. To see which dependencies have newer
# versions available, run `flutter pub outdated`.
dependencies:
  flutter:
    sdk: flutter
  flutter_localizations:
    sdk: flutter
  appflowy_backend:
    path: packages/appflowy_backend
  flowy_infra_ui:
    path: packages/flowy_infra_ui
  flowy_infra:
    path: packages/flowy_infra
  appflowy_board:
    # path: packages/appflowy_board
    git:
      url: https://github.com/AppFlowy-IO/appflowy-board.git
      ref: a183c57
  appflowy_editor: ^1.2.1
  appflowy_popover:
    path: packages/appflowy_popover

  #  third party packages
  intl: ^0.18.0
  time: ^2.1.3
  equatable: ^2.0.5
  freezed_annotation: ^2.2.0
  get_it: ^7.6.0
  flutter_bloc: ^8.1.3
  flutter_math_fork:
    git:
      url: https://github.com/xazin/flutter_math_fork.git
      ref: de24059
  dartz: ^0.10.1
  provider: ^6.0.5
  path_provider: ^2.0.15
  sized_context: ^1.0.0+4
  styled_widget: ^0.4.1
  expandable: ^5.0.1
  flutter_colorpicker: ^1.0.3
  highlight: ^0.7.0
  package_info_plus: ^4.0.1
  url_launcher: ^6.1.11
  clipboard: ^0.1.3
  connectivity_plus: ^4.0.1
  connectivity_plus_platform_interface: ^1.2.2
  easy_localization: ^3.0.2
  textfield_tags: ^2.0.2
  device_info_plus: ^9.0.1
  fluttertoast: ^8.2.2
  json_annotation: ^4.8.1
  table_calendar: ^3.0.9
  reorderables: ^0.6.0
  linked_scroll_controller: ^0.2.0
  hotkey_manager: ^0.1.7
  fixnum: ^1.1.0
  protobuf: "2.0.0"
  charcode: ^1.3.1
  collection: ^1.17.1
  bloc: ^8.1.2
  shared_preferences: ^2.1.1
  google_fonts: ^4.0.5
  percent_indicator: ^4.2.3
  calendar_view: ^1.0.3
  window_manager: ^0.3.4
  http: ^1.0.0
  path: ^1.8.3
  mocktail: ^0.3.0
  archive: ^3.3.7
  flutter_svg: ^2.0.6
  nanoid: ^1.0.0
  supabase_flutter: ^1.10.4
  envied: ^0.3.0+3
  dotted_border: ^2.0.0+3
<<<<<<< HEAD
  url_protocol:
    git:
      url: https://github.com/LucasXu0/flutter_url_protocol.git
      commit: 77a8420
=======
  hive: ^2.2.3
  hive_flutter: ^1.1.0
>>>>>>> c6401da0

dev_dependencies:
  flutter_lints: ^2.0.1

  flutter_test:
    sdk: flutter
  integration_test:
    sdk: flutter
  build_runner: ^2.4.4
  freezed: ^2.3.4
  bloc_test: ^9.1.2
  json_serializable: ^6.7.0
  envied_generator: ^0.3.0+3

  plugin_platform_interface: any
  url_launcher_platform_interface: any

dependency_overrides:
  http: ^1.0.0

  # The "flutter_lints" package below contains a set of recommended lints to
  # encourage good coding practices. The lint set provided by the package is
  # activated in the `analysis_options.yaml` file located at the root of your
  # package. See that file for information about deactivating specific lint
  # rules and activating additional ones.

# For information on the generic Dart part of this file, see the
# following page: https://dart.dev/tools/pub/pubspec

# The following section is specific to Flutter.
flutter:
  # Automatic code generation for l10n and i18n
  generate: true

  # The following line ensures that the Material Icons font is
  # included with your application, so that you can use the icons in
  # the material Icons class.
  uses-material-design: true

  fonts:
    - family: FlowyIconData
      fonts:
        - asset: assets/fonts/FlowyIconData.ttf
    - family: Poppins
      fonts:
        - asset: assets/google_fonts/Poppins/Poppins-ExtraLight.ttf
          weight: 100
        - asset: assets/google_fonts/Poppins/Poppins-Thin.ttf
          weight: 200
        - asset: assets/google_fonts/Poppins/Poppins-Light.ttf
          weight: 300
        - asset: assets/google_fonts/Poppins/Poppins-Regular.ttf
          weight: 400
        - asset: assets/google_fonts/Poppins/Poppins-Medium.ttf
          weight: 500
        - asset: assets/google_fonts/Poppins/Poppins-SemiBold.ttf
          weight: 600
        - asset: assets/google_fonts/Poppins/Poppins-Bold.ttf
          weight: 700
        - asset: assets/google_fonts/Poppins/Poppins-Black.ttf
          weight: 800
        - asset: assets/google_fonts/Poppins/Poppins-ExtraBold.ttf
          weight: 900

  # To add assets to your application, add an assets section, like this:
  assets:
    - assets/images/
    - assets/images/home/
    - assets/images/editor/align/
    - assets/images/editor/
    - assets/images/grid/
    - assets/images/emoji/
    - assets/images/grid/field/
    - assets/images/common/
    - assets/images/login/
    - assets/images/grid/setting/
    - assets/translations/

    # The following assets will be excluded in release.
    # BEGIN: EXCLUDE_IN_RELEASE
    - assets/test/workspaces/
    - assets/template/
    - assets/test/workspaces/markdowns/
    - assets/test/workspaces/database/
    # END: EXCLUDE_IN_RELEASE<|MERGE_RESOLUTION|>--- conflicted
+++ resolved
@@ -98,15 +98,12 @@
   supabase_flutter: ^1.10.4
   envied: ^0.3.0+3
   dotted_border: ^2.0.0+3
-<<<<<<< HEAD
   url_protocol:
     git:
       url: https://github.com/LucasXu0/flutter_url_protocol.git
       commit: 77a8420
-=======
   hive: ^2.2.3
   hive_flutter: ^1.1.0
->>>>>>> c6401da0
 
 dev_dependencies:
   flutter_lints: ^2.0.1
