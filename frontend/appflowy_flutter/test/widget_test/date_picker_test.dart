--- conflicted
+++ resolved
@@ -735,77 +735,4 @@
       expect(mockState.data.endDateTime, end);
     });
   });
-<<<<<<< HEAD
-}
-
-class WidgetTestApp extends StatelessWidget {
-  const WidgetTestApp({
-    super.key,
-    required this.child,
-  });
-
-  final Widget child;
-
-  @override
-  Widget build(BuildContext context) {
-    return EasyLocalization(
-      supportedLocales: const [Locale('en')],
-      path: 'assets/translations',
-      fallbackLocale: const Locale('en'),
-      useFallbackTranslations: true,
-      saveLocale: false,
-      assetLoader: const TestBundleAssetLoader(),
-      child: Builder(
-        builder: (context) => MaterialApp(
-          supportedLocales: const [Locale('en')],
-          locale: const Locale('en'),
-          localizationsDelegates: context.localizationDelegates,
-          theme: ThemeData.light().copyWith(
-            extensions: const [
-              AFThemeExtension(
-                warning: Colors.transparent,
-                success: Colors.transparent,
-                tint1: Colors.transparent,
-                tint2: Colors.transparent,
-                tint3: Colors.transparent,
-                tint4: Colors.transparent,
-                tint5: Colors.transparent,
-                tint6: Colors.transparent,
-                tint7: Colors.transparent,
-                tint8: Colors.transparent,
-                tint9: Colors.transparent,
-                textColor: Colors.transparent,
-                secondaryTextColor: Colors.transparent,
-                strongText: Colors.transparent,
-                greyHover: Colors.transparent,
-                greySelect: Colors.transparent,
-                lightGreyHover: Colors.transparent,
-                toggleOffFill: Colors.transparent,
-                progressBarBGColor: Colors.transparent,
-                toggleButtonBGColor: Colors.transparent,
-                calendarWeekendBGColor: Colors.transparent,
-                gridRowCountColor: Colors.transparent,
-                code: TextStyle(),
-                callout: TextStyle(),
-                calloutBGColor: Colors.transparent,
-                tableCellBGColor: Colors.transparent,
-                caption: TextStyle(),
-                onBackground: Colors.transparent,
-                background: Colors.transparent,
-                borderColor: Colors.transparent,
-                scrollbarColor: Colors.transparent,
-                scrollbarHoverColor: Colors.transparent,
-                lightIconColor: Colors.transparent,
-              ),
-            ],
-          ),
-          home: Scaffold(
-            body: child,
-          ),
-        ),
-      ),
-    );
-  }
-=======
->>>>>>> a9a784f0
 }