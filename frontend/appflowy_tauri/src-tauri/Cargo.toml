[package]
name = "appflowy_tauri"
version = "0.0.0"
description = "A Tauri App"
authors = ["you"]
license = ""
repository = ""
edition = "2021"
rust-version = "1.57"

# See more keys and their definitions at https://doc.rust-lang.org/cargo/reference/manifest.html

[build-dependencies]
tauri-build = { version = "1.5", features = [] }

[workspace.dependencies]
anyhow = "1.0"
tracing = "0.1.40"
bytes = "1.5.0"
serde = "1.0"
serde_json = "1.0.108"
protobuf = { version = "2.28.0" }
diesel = { version = "2.1.0", features = ["sqlite", "chrono", "r2d2"] }
uuid = { version = "1.5.0", features = ["serde", "v4"] }
serde_repr = "0.1"
parking_lot = "0.12"
futures = "0.3.29"
tokio = "1.34.0"
tokio-stream = "0.1.14"
async-trait = "0.1.74"
chrono = { version = "0.4.31", default-features = false, features = ["clock"] }
lru = "0.12.0"

[dependencies]
serde_json.workspace = true
serde.workspace = true
tauri = { version = "1.5", features = ["clipboard-all", "fs-all", "shell-open"] }
tauri-utils = "1.5.2"
bytes.workspace = true
tracing.workspace = true
lib-dispatch = { path = "../../rust-lib/lib-dispatch", features = ["use_serde"] }
flowy-core = { path = "../../rust-lib/flowy-core", features = ["rev-sqlite", "ts"] }
flowy-user = { path = "../../rust-lib/flowy-user", features = ["tauri_ts"] }
flowy-config = { path = "../../rust-lib/flowy-config", features = ["tauri_ts"] }
flowy-date = { path = "../../rust-lib/flowy-date", features = ["tauri_ts"] }
flowy-error = { path = "../../rust-lib/flowy-error", features = ["impl_from_sqlite", "impl_from_dispatch_error", "impl_from_appflowy_cloud", "impl_from_reqwest", "impl_from_serde", "tauri_ts"] }
flowy-document = { path = "../../rust-lib/flowy-document", features = ["tauri_ts"] }
flowy-notification = { path = "../../rust-lib/flowy-notification", features = ["tauri_ts"] }
uuid = "1.5.0"

[features]
# by default Tauri runs in production mode
# when `tauri dev` runs it is executed with `cargo run --no-default-features` if `devPath` is an URL
default = ["custom-protocol"]
# this feature is used used for production builds where `devPath` points to the filesystem
# DO NOT remove this
custom-protocol = ["tauri/custom-protocol"]

[patch.crates-io]
# Please using the following command to update the revision id
# Current directory: frontend
# Run the script:
# scripts/tool/update_client_api_rev.sh  new_rev_id
# ⚠️⚠️⚠️️
<<<<<<< HEAD
client-api = { git = "https://github.com/AppFlowy-IO/AppFlowy-Cloud", rev = "f8f1e885f51ccad1f8b07fa01460dcaf5b12ce11" }
=======
client-api = { git = "https://github.com/AppFlowy-IO/AppFlowy-Cloud", rev = "69c69f6474eaa531fd822e9353cc5955b98e45eb" }
>>>>>>> 55c97b56
# Please use the following script to update collab.
# Working directory: frontend
#
# To update the commit ID, run:
# scripts/tool/update_collab_rev.sh new_rev_id
#
# To switch to the local path, run:
# scripts/tool/update_collab_source.sh
# ⚠️⚠️⚠️️
collab = { git = "https://github.com/AppFlowy-IO/AppFlowy-Collab", rev = "e3620ae820e921955b9c3ca3ffee24aad544f972" }
collab-folder = { git = "https://github.com/AppFlowy-IO/AppFlowy-Collab", rev = "e3620ae820e921955b9c3ca3ffee24aad544f972" }
collab-document = { git = "https://github.com/AppFlowy-IO/AppFlowy-Collab", rev = "e3620ae820e921955b9c3ca3ffee24aad544f972" }
collab-database = { git = "https://github.com/AppFlowy-IO/AppFlowy-Collab", rev = "e3620ae820e921955b9c3ca3ffee24aad544f972" }
collab-plugins = { git = "https://github.com/AppFlowy-IO/AppFlowy-Collab", rev = "e3620ae820e921955b9c3ca3ffee24aad544f972" }
collab-user = { git = "https://github.com/AppFlowy-IO/AppFlowy-Collab", rev = "e3620ae820e921955b9c3ca3ffee24aad544f972" }
collab-entity = { git = "https://github.com/AppFlowy-IO/AppFlowy-Collab", rev = "e3620ae820e921955b9c3ca3ffee24aad544f972" }<|MERGE_RESOLUTION|>--- conflicted
+++ resolved
@@ -62,11 +62,7 @@
 # Run the script:
 # scripts/tool/update_client_api_rev.sh  new_rev_id
 # ⚠️⚠️⚠️️
-<<<<<<< HEAD
-client-api = { git = "https://github.com/AppFlowy-IO/AppFlowy-Cloud", rev = "f8f1e885f51ccad1f8b07fa01460dcaf5b12ce11" }
-=======
 client-api = { git = "https://github.com/AppFlowy-IO/AppFlowy-Cloud", rev = "69c69f6474eaa531fd822e9353cc5955b98e45eb" }
->>>>>>> 55c97b56
 # Please use the following script to update collab.
 # Working directory: frontend
 #
