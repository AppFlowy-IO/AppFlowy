[package]
name = "appflowy_tauri"
version = "0.0.0"
description = "A Tauri App"
authors = ["you"]
license = ""
repository = ""
edition = "2021"
rust-version = "1.57"

# See more keys and their definitions at https://doc.rust-lang.org/cargo/reference/manifest.html

[build-dependencies]
tauri-build = { version = "1.5", features = [] }

[workspace.dependencies]
anyhow = "1.0"
tracing = "0.1.40"
bytes = "1.5.0"
serde = "1.0"
serde_json = "1.0.108"
protobuf = { version = "2.28.0" }
diesel = { version = "2.1.0", features = ["sqlite", "chrono", "r2d2", "serde_json"] }
uuid = { version = "1.5.0", features = ["serde", "v4"] }
serde_repr = "0.1"
parking_lot = "0.12"
futures = "0.3.29"
tokio = "1.34.0"
tokio-stream = "0.1.14"
async-trait = "0.1.74"
chrono = { version = "0.4.31", default-features = false, features = ["clock"] }
yrs = "0.18.8"
# Please use the following script to update collab.
# Working directory: frontend
#
# To update the commit ID, run:
# scripts/tool/update_collab_rev.sh new_rev_id
#
# To switch to the local path, run:
# scripts/tool/update_collab_source.sh
# ⚠️⚠️⚠️️
collab = { version = "0.2" }
collab-entity = { version = "0.2" }
collab-folder = { version = "0.2" }
collab-document = { version = "0.2" }
collab-database = { version = "0.2" }
collab-plugins = { version = "0.2" }
collab-user = { version = "0.2" }

# Please using the following command to update the revision id
# Current directory: frontend
# Run the script:
# scripts/tool/update_client_api_rev.sh  new_rev_id
# ⚠️⚠️⚠️️
client-api = { git = "https://github.com/AppFlowy-IO/AppFlowy-Cloud", rev = "9d3d28ad8937712cc688c20be7c0ee6e4d14a168" }

[dependencies]
serde_json.workspace = true
serde.workspace = true
tauri = { version = "1.5", features = [
    "dialog-all",
    "clipboard-all",
    "fs-all",
    "shell-open",
] }
tauri-utils = "1.5.2"
bytes.workspace = true
tracing.workspace = true
lib-dispatch = { path = "../../rust-lib/lib-dispatch", features = [
    "use_serde",
] }
flowy-core = { path = "../../rust-lib/flowy-core", features = [
    "ts",
] }
flowy-user = { path = "../../rust-lib/flowy-user", features = ["tauri_ts"] }
flowy-config = { path = "../../rust-lib/flowy-config", features = ["tauri_ts"] }
flowy-date = { path = "../../rust-lib/flowy-date", features = ["tauri_ts"] }
flowy-chat = { path = "../../rust-lib/flowy-chat", features = ["tauri_ts"] }
flowy-error = { path = "../../rust-lib/flowy-error", features = [
    "impl_from_sqlite",
    "impl_from_dispatch_error",
    "impl_from_appflowy_cloud",
    "impl_from_reqwest",
    "impl_from_serde",
    "tauri_ts",
] }
flowy-search = { path = "../../rust-lib/flowy-search", features = ["tauri_ts"] }
flowy-document = { path = "../../rust-lib/flowy-document", features = [
    "tauri_ts",
] }
flowy-notification = { path = "../../rust-lib/flowy-notification", features = [
    "tauri_ts",
] }

uuid = "1.5.0"
tauri-plugin-deep-link = "0.1.2"
dotenv = "0.15.0"
semver = "1.0.23"

[features]
# by default Tauri runs in production mode
# when `tauri dev` runs it is executed with `cargo run --no-default-features` if `devPath` is an URL
default = ["custom-protocol"]
# this feature is used used for production builds where `devPath` points to the filesystem
# DO NOT remove this
custom-protocol = ["tauri/custom-protocol"]

[patch.crates-io]
collab = { version = "0.2", git = "https://github.com/AppFlowy-IO/AppFlowy-Collab", rev = "3a58d95" }
collab-entity = { version = "0.2", git = "https://github.com/AppFlowy-IO/AppFlowy-Collab", rev = "3a58d95" }
collab-folder = { version = "0.2", git = "https://github.com/AppFlowy-IO/AppFlowy-Collab", rev = "3a58d95" }
collab-document = { version = "0.2", git = "https://github.com/AppFlowy-IO/AppFlowy-Collab", rev = "3a58d95" }
collab-database = { version = "0.2", git = "https://github.com/AppFlowy-IO/AppFlowy-Collab", rev = "3a58d95" }
collab-plugins = { version = "0.2", git = "https://github.com/AppFlowy-IO/AppFlowy-Collab", rev = "3a58d95" }
<<<<<<< HEAD
collab-user = { version = "0.2", git = "https://github.com/AppFlowy-IO/AppFlowy-Collab", rev = "3a58d95" }

client-api = { git = "https://github.com/AppFlowy-IO/AppFlowy-Cloud", rev = "44ffc45c50e7fe362bd3f5ab4c7452e045d6b358" }
shared-entity = { git = "https://github.com/AppFlowy-IO/AppFlowy-Cloud", rev = "ff4384fbd07a4b7394a9af8c9159cd65715d3471" }
=======
collab-user = { version = "0.2", git = "https://github.com/AppFlowy-IO/AppFlowy-Collab", rev = "3a58d95" }
>>>>>>> 6be9c001
<|MERGE_RESOLUTION|>--- conflicted
+++ resolved
@@ -112,11 +112,4 @@
 collab-document = { version = "0.2", git = "https://github.com/AppFlowy-IO/AppFlowy-Collab", rev = "3a58d95" }
 collab-database = { version = "0.2", git = "https://github.com/AppFlowy-IO/AppFlowy-Collab", rev = "3a58d95" }
 collab-plugins = { version = "0.2", git = "https://github.com/AppFlowy-IO/AppFlowy-Collab", rev = "3a58d95" }
-<<<<<<< HEAD
-collab-user = { version = "0.2", git = "https://github.com/AppFlowy-IO/AppFlowy-Collab", rev = "3a58d95" }
-
-client-api = { git = "https://github.com/AppFlowy-IO/AppFlowy-Cloud", rev = "44ffc45c50e7fe362bd3f5ab4c7452e045d6b358" }
-shared-entity = { git = "https://github.com/AppFlowy-IO/AppFlowy-Cloud", rev = "ff4384fbd07a4b7394a9af8c9159cd65715d3471" }
-=======
-collab-user = { version = "0.2", git = "https://github.com/AppFlowy-IO/AppFlowy-Collab", rev = "3a58d95" }
->>>>>>> 6be9c001
+collab-user = { version = "0.2", git = "https://github.com/AppFlowy-IO/AppFlowy-Collab", rev = "3a58d95" }