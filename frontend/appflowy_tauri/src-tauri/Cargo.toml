[package]
name = "appflowy_tauri"
version = "0.0.0"
description = "A Tauri App"
authors = ["you"]
license = ""
repository = ""
edition = "2021"
rust-version = "1.57"

# See more keys and their definitions at https://doc.rust-lang.org/cargo/reference/manifest.html

[build-dependencies]
tauri-build = { version = "1.2", features = [] }

[dependencies]
serde_json = "1.0"
serde = { version = "1.0", features = ["derive"] }
tauri = { version = "1.2", features = ["fs-all", "shell-open"] }
tauri-utils = "1.2"
bytes = { version = "1.4" }
tracing = { version = "0.1", features = ["log"] }
lib-dispatch = { path = "../../rust-lib/lib-dispatch", features = [
    "use_serde",
] }
flowy-core = { path = "../../rust-lib/flowy-core", features = [
    "rev-sqlite",
    "ts",
] }
flowy-notification = { path = "../../rust-lib/flowy-notification", features = [
    "ts",
] }

[features]
# by default Tauri runs in production mode
# when `tauri dev` runs it is executed with `cargo run --no-default-features` if `devPath` is an URL
default = ["custom-protocol"]
# this feature is used used for production builds where `devPath` points to the filesystem
# DO NOT remove this
custom-protocol = ["tauri/custom-protocol"]

[patch.crates-io]
client-api = { git = "https://github.com/AppFlowy-IO/AppFlowy-Cloud", rev = "8f8f6a" }

# ⚠️⚠️⚠️
# Please use the following script to update collab.
# Working directory: frontend
#
# To update the commit ID, run:
# scripts/tool/update_collab_rev.sh new_rev_id
#
# To switch to the local path, run:
# scripts/tool/update_collab_source.sh
# ⚠️⚠️⚠️️
collab = { git = "https://github.com/AppFlowy-IO/AppFlowy-Collab", rev = "bf3a19" }
collab-folder = { git = "https://github.com/AppFlowy-IO/AppFlowy-Collab", rev = "bf3a19" }
collab-persistence = { git = "https://github.com/AppFlowy-IO/AppFlowy-Collab", rev = "bf3a19" }
collab-document = { git = "https://github.com/AppFlowy-IO/AppFlowy-Collab", rev = "bf3a19" }
collab-database = { git = "https://github.com/AppFlowy-IO/AppFlowy-Collab", rev = "bf3a19" }
collab-plugins = { git = "https://github.com/AppFlowy-IO/AppFlowy-Collab", rev = "bf3a19" }
collab-user = { git = "https://github.com/AppFlowy-IO/AppFlowy-Collab", rev = "bf3a19" }
collab-define = { git = "https://github.com/AppFlowy-IO/AppFlowy-Collab", rev = "bf3a19" }
collab-sync-protocol = { git = "https://github.com/AppFlowy-IO/AppFlowy-Collab", rev = "bf3a19" }

<<<<<<< HEAD
#collab = { path = "../../../../AppFlowy-Collab/collab" }
#collab-folder = { path = "../../../../AppFlowy-Collab/collab-folder" }
#collab-document = { path = "../../../../AppFlowy-Collab/collab-document" }
#collab-database = { path = "../../../../AppFlowy-Collab/collab-database" }
#collab-plugins = { path = "../../../../AppFlowy-Collab/collab-plugins" }
#collab-persistence = { path = "../../../../AppFlowy-Collab/collab-persistence" }
#collab-user = { path = "../../../../AppFlowy-Collab/collab-user" }
#collab-define = { path = "../../../../AppFlowy-Collab/collab-define" }
#collab-sync-protocol = { path = "../../../../AppFlowy-Collab/collab-sync-protocol" }
=======


>>>>>>> 949dab9a
<|MERGE_RESOLUTION|>--- conflicted
+++ resolved
@@ -60,19 +60,4 @@
 collab-plugins = { git = "https://github.com/AppFlowy-IO/AppFlowy-Collab", rev = "bf3a19" }
 collab-user = { git = "https://github.com/AppFlowy-IO/AppFlowy-Collab", rev = "bf3a19" }
 collab-define = { git = "https://github.com/AppFlowy-IO/AppFlowy-Collab", rev = "bf3a19" }
-collab-sync-protocol = { git = "https://github.com/AppFlowy-IO/AppFlowy-Collab", rev = "bf3a19" }
-
-<<<<<<< HEAD
-#collab = { path = "../../../../AppFlowy-Collab/collab" }
-#collab-folder = { path = "../../../../AppFlowy-Collab/collab-folder" }
-#collab-document = { path = "../../../../AppFlowy-Collab/collab-document" }
-#collab-database = { path = "../../../../AppFlowy-Collab/collab-database" }
-#collab-plugins = { path = "../../../../AppFlowy-Collab/collab-plugins" }
-#collab-persistence = { path = "../../../../AppFlowy-Collab/collab-persistence" }
-#collab-user = { path = "../../../../AppFlowy-Collab/collab-user" }
-#collab-define = { path = "../../../../AppFlowy-Collab/collab-define" }
-#collab-sync-protocol = { path = "../../../../AppFlowy-Collab/collab-sync-protocol" }
-=======
-
-
->>>>>>> 949dab9a
+collab-sync-protocol = { git = "https://github.com/AppFlowy-IO/AppFlowy-Collab", rev = "bf3a19" }