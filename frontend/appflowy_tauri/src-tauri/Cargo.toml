[package]
name = "appflowy_tauri"
version = "0.0.0"
description = "A Tauri App"
authors = ["you"]
license = ""
repository = ""
edition = "2021"
rust-version = "1.57"

# See more keys and their definitions at https://doc.rust-lang.org/cargo/reference/manifest.html

[build-dependencies]
tauri-build = { version = "1.5", features = [] }

[workspace.dependencies]
anyhow = "1.0"
tracing = "0.1.40"
bytes = "1.5.0"
serde = "1.0"
serde_json = "1.0.108"
protobuf = { version = "2.28.0" }
diesel = { version = "2.1.0", features = ["sqlite", "chrono", "r2d2"] }
uuid = { version = "1.5.0", features = ["serde", "v4"] }
serde_repr = "0.1"
parking_lot = "0.12"
futures = "0.3.29"
tokio = "1.34.0"
tokio-stream = "0.1.14"
async-trait = "0.1.74"
chrono = { version = "0.4.31", default-features = false, features = ["clock"] }
lru = "0.12.0"

[dependencies]
serde_json.workspace = true
serde.workspace = true
tauri = { version = "1.5", features = ["clipboard-all", "fs-all", "shell-open"] }
tauri-utils = "1.5.2"
bytes.workspace = true
tracing.workspace = true
lib-dispatch = { path = "../../rust-lib/lib-dispatch", features = ["use_serde"] }
flowy-core = { path = "../../rust-lib/flowy-core", features = ["rev-sqlite", "ts"] }
flowy-user = { path = "../../rust-lib/flowy-user", features = ["tauri_ts"] }
flowy-config = { path = "../../rust-lib/flowy-config", features = ["tauri_ts"] }
flowy-date = { path = "../../rust-lib/flowy-date", features = ["tauri_ts"] }
flowy-error = { path = "../../rust-lib/flowy-error", features = ["impl_from_sqlite", "impl_from_dispatch_error", "impl_from_appflowy_cloud", "impl_from_reqwest", "impl_from_serde", "tauri_ts"] }
flowy-document = { path = "../../rust-lib/flowy-document", features = ["tauri_ts"] }
flowy-notification = { path = "../../rust-lib/flowy-notification", features = ["tauri_ts"] }
uuid = "1.5.0"

[features]
# by default Tauri runs in production mode
# when `tauri dev` runs it is executed with `cargo run --no-default-features` if `devPath` is an URL
default = ["custom-protocol"]
# this feature is used used for production builds where `devPath` points to the filesystem
# DO NOT remove this
custom-protocol = ["tauri/custom-protocol"]

[patch.crates-io]
# Please using the following command to update the revision id
# Current directory: frontend
# Run the script:
# scripts/tool/update_client_api_rev.sh  new_rev_id
# ⚠️⚠️⚠️️
<<<<<<< HEAD
client-api = { git = "https://github.com/AppFlowy-IO/AppFlowy-Cloud", rev = "0.1.8" }
=======
client-api = { git = "https://github.com/AppFlowy-IO/AppFlowy-Cloud", rev = "d23ad1c4de34c8333521b364f2e1f69695d72bb5" }
>>>>>>> 274742e3
# Please use the following script to update collab.
# Working directory: frontend
#
# To update the commit ID, run:
# scripts/tool/update_collab_rev.sh new_rev_id
#
# To switch to the local path, run:
# scripts/tool/update_collab_source.sh
# ⚠️⚠️⚠️️
collab = { git = "https://github.com/AppFlowy-IO/AppFlowy-Collab", rev = "d00b477a9b844d86b5caeff573ca395dc5bf7198" }
collab-folder = { git = "https://github.com/AppFlowy-IO/AppFlowy-Collab", rev = "d00b477a9b844d86b5caeff573ca395dc5bf7198" }
collab-document = { git = "https://github.com/AppFlowy-IO/AppFlowy-Collab", rev = "d00b477a9b844d86b5caeff573ca395dc5bf7198" }
collab-database = { git = "https://github.com/AppFlowy-IO/AppFlowy-Collab", rev = "d00b477a9b844d86b5caeff573ca395dc5bf7198" }
collab-plugins = { git = "https://github.com/AppFlowy-IO/AppFlowy-Collab", rev = "d00b477a9b844d86b5caeff573ca395dc5bf7198" }
collab-user = { git = "https://github.com/AppFlowy-IO/AppFlowy-Collab", rev = "d00b477a9b844d86b5caeff573ca395dc5bf7198" }
collab-entity = { git = "https://github.com/AppFlowy-IO/AppFlowy-Collab", rev = "d00b477a9b844d86b5caeff573ca395dc5bf7198" }<|MERGE_RESOLUTION|>--- conflicted
+++ resolved
@@ -62,11 +62,7 @@
 # Run the script:
 # scripts/tool/update_client_api_rev.sh  new_rev_id
 # ⚠️⚠️⚠️️
-<<<<<<< HEAD
-client-api = { git = "https://github.com/AppFlowy-IO/AppFlowy-Cloud", rev = "0.1.8" }
-=======
 client-api = { git = "https://github.com/AppFlowy-IO/AppFlowy-Cloud", rev = "d23ad1c4de34c8333521b364f2e1f69695d72bb5" }
->>>>>>> 274742e3
 # Please use the following script to update collab.
 # Working directory: frontend
 #
