--- conflicted
+++ resolved
@@ -59,7 +59,7 @@
 # Run the script:
 # scripts/tool/update_client_api_rev.sh  new_rev_id
 # ⚠️⚠️⚠️️
-client-api = { git = "https://github.com/AppFlowy-IO/AppFlowy-Cloud", rev = "98347b81ea5ea83a4eb23a60d827b1ab4ed0b1bf" }
+client-api = { git = "https://github.com/AppFlowy-IO/AppFlowy-Cloud", rev = "9c0dffacef6b58070002d988fffd92d09e5516a8" }
 
 [dependencies]
 serde_json.workspace = true
@@ -120,17 +120,6 @@
 # To switch to the local path, run:
 # scripts/tool/update_collab_source.sh
 # ⚠️⚠️⚠️️
-<<<<<<< HEAD
-collab = { version = "0.2", git = "https://github.com/AppFlowy-IO/AppFlowy-Collab", rev = "2934851d337c7d322c5dd7a944c05cb7ffb930d4" }
-collab-entity = { version = "0.2", git = "https://github.com/AppFlowy-IO/AppFlowy-Collab", rev = "2934851d337c7d322c5dd7a944c05cb7ffb930d4" }
-collab-folder = { version = "0.2", git = "https://github.com/AppFlowy-IO/AppFlowy-Collab", rev = "2934851d337c7d322c5dd7a944c05cb7ffb930d4" }
-collab-document = { version = "0.2", git = "https://github.com/AppFlowy-IO/AppFlowy-Collab", rev = "2934851d337c7d322c5dd7a944c05cb7ffb930d4" }
-collab-database = { version = "0.2", git = "https://github.com/AppFlowy-IO/AppFlowy-Collab", rev = "2934851d337c7d322c5dd7a944c05cb7ffb930d4" }
-collab-plugins = { version = "0.2", git = "https://github.com/AppFlowy-IO/AppFlowy-Collab", rev = "2934851d337c7d322c5dd7a944c05cb7ffb930d4" }
-collab-user = { version = "0.2", git = "https://github.com/AppFlowy-IO/AppFlowy-Collab", rev = "2934851d337c7d322c5dd7a944c05cb7ffb930d4" }
-collab-importer = { version = "0.1", git = "https://github.com/AppFlowy-IO/AppFlowy-Collab", rev = "2934851d337c7d322c5dd7a944c05cb7ffb930d4" }
-
-=======
 collab = { version = "0.2", git = "https://github.com/AppFlowy-IO/AppFlowy-Collab", rev = "b56d051" }
 collab-entity = { version = "0.2", git = "https://github.com/AppFlowy-IO/AppFlowy-Collab", rev = "b56d051" }
 collab-folder = { version = "0.2", git = "https://github.com/AppFlowy-IO/AppFlowy-Collab", rev = "b56d051" }
@@ -139,7 +128,6 @@
 collab-plugins = { version = "0.2", git = "https://github.com/AppFlowy-IO/AppFlowy-Collab", rev = "b56d051" }
 collab-user = { version = "0.2", git = "https://github.com/AppFlowy-IO/AppFlowy-Collab", rev = "b56d051" }
 collab-importer = { version = "0.1", git = "https://github.com/AppFlowy-IO/AppFlowy-Collab", rev = "b56d051" }
->>>>>>> 64d71d0d
 
 # Working directory: frontend
 # To update the commit ID, run:
