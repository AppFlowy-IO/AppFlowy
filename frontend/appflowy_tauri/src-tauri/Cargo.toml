[package]
name = "appflowy_tauri"
version = "0.0.0"
description = "A Tauri App"
authors = ["you"]
license = ""
repository = ""
edition = "2021"
rust-version = "1.57"

# See more keys and their definitions at https://doc.rust-lang.org/cargo/reference/manifest.html

[build-dependencies]
tauri-build = { version = "1.5", features = [] }

[workspace.dependencies]
anyhow = "1.0"
tracing = "0.1.40"
bytes = "1.5.0"
serde = "1.0"
serde_json = "1.0.108"
protobuf = { version = "2.28.0" }
diesel = { version = "2.1.0", features = ["sqlite", "chrono", "r2d2", "serde_json"] }
uuid = { version = "1.5.0", features = ["serde", "v4"] }
serde_repr = "0.1"
parking_lot = "0.12"
futures = "0.3.29"
tokio = "1.34.0"
tokio-stream = "0.1.14"
async-trait = "0.1.74"
chrono = { version = "0.4.31", default-features = false, features = ["clock"] }
zip = "2.1.3"
yrs = "0.19.1"
# Please use the following script to update collab.
# Working directory: frontend
#
# To update the commit ID, run:
# scripts/tool/update_collab_rev.sh new_rev_id
#
# To switch to the local path, run:
# scripts/tool/update_collab_source.sh
# ⚠️⚠️⚠️️
collab = { version = "0.2" }
collab-entity = { version = "0.2" }
collab-folder = { version = "0.2" }
collab-document = { version = "0.2" }
collab-database = { version = "0.2" }
collab-plugins = { version = "0.2" }
collab-user = { version = "0.2" }

# Please using the following command to update the revision id
# Current directory: frontend
# Run the script:
# scripts/tool/update_client_api_rev.sh  new_rev_id
# ⚠️⚠️⚠️️
client-api = { git = "https://github.com/AppFlowy-IO/AppFlowy-Cloud", rev = "c2a839ba8bf9ead44679eb08f3a9680467b767ca" }

[dependencies]
serde_json.workspace = true
serde.workspace = true
tauri = { version = "1.5", features = [
    "dialog-all",
    "clipboard-all",
    "fs-all",
    "shell-open",
] }
tauri-utils = "1.5.2"
bytes.workspace = true
tracing.workspace = true
lib-dispatch = { path = "../../rust-lib/lib-dispatch", features = [
    "use_serde",
] }
flowy-core = { path = "../../rust-lib/flowy-core", features = [
    "ts",
] }
flowy-user = { path = "../../rust-lib/flowy-user", features = ["tauri_ts"] }
flowy-config = { path = "../../rust-lib/flowy-config", features = ["tauri_ts"] }
flowy-date = { path = "../../rust-lib/flowy-date", features = ["tauri_ts"] }
flowy-chat = { path = "../../rust-lib/flowy-chat", features = ["tauri_ts"] }
flowy-error = { path = "../../rust-lib/flowy-error", features = [
    "impl_from_sqlite",
    "impl_from_dispatch_error",
    "impl_from_appflowy_cloud",
    "impl_from_reqwest",
    "impl_from_serde",
    "tauri_ts",
] }
flowy-search = { path = "../../rust-lib/flowy-search", features = ["tauri_ts"] }
flowy-document = { path = "../../rust-lib/flowy-document", features = [
    "tauri_ts",
] }
flowy-notification = { path = "../../rust-lib/flowy-notification", features = [
    "tauri_ts",
] }

uuid = "1.5.0"
tauri-plugin-deep-link = "0.1.2"
dotenv = "0.15.0"
semver = "1.0.23"

[features]
# by default Tauri runs in production mode
# when `tauri dev` runs it is executed with `cargo run --no-default-features` if `devPath` is an URL
default = ["custom-protocol"]
# this feature is used used for production builds where `devPath` points to the filesystem
# DO NOT remove this
custom-protocol = ["tauri/custom-protocol"]

[patch.crates-io]
# Please use the following script to update collab.
# Working directory: frontend
#
# To update the commit ID, run:
# scripts/tool/update_collab_rev.sh new_rev_id
#
# To switch to the local path, run:
# scripts/tool/update_collab_source.sh
# ⚠️⚠️⚠️️
<<<<<<< HEAD
collab = { path = "../../AppFlowy-Collab/collab" }
collab-entity = { path = "../../AppFlowy-Collab/collab-entity" }
collab-folder = { path = "../../AppFlowy-Collab/collab-folder" }
collab-document = { path = "../../AppFlowy-Collab/collab-document" }
collab-database = { path = "../../AppFlowy-Collab/collab-database" }
collab-plugins = { path = "../../AppFlowy-Collab/collab-plugins" }
collab-user = { path = "../../AppFlowy-Collab/collab-user" }
=======
collab = { version = "0.2", git = "https://github.com/AppFlowy-IO/AppFlowy-Collab", rev = "1c0611e" }
collab-entity = { version = "0.2", git = "https://github.com/AppFlowy-IO/AppFlowy-Collab", rev = "1c0611e" }
collab-folder = { version = "0.2", git = "https://github.com/AppFlowy-IO/AppFlowy-Collab", rev = "1c0611e" }
collab-document = { version = "0.2", git = "https://github.com/AppFlowy-IO/AppFlowy-Collab", rev = "1c0611e" }
collab-database = { version = "0.2", git = "https://github.com/AppFlowy-IO/AppFlowy-Collab", rev = "1c0611e" }
collab-plugins = { version = "0.2", git = "https://github.com/AppFlowy-IO/AppFlowy-Collab", rev = "1c0611e" }
collab-user = { version = "0.2", git = "https://github.com/AppFlowy-IO/AppFlowy-Collab", rev = "1c0611e" }
>>>>>>> 115ae27a

# Working directory: frontend
# To update the commit ID, run:
# scripts/tool/update_local_ai_rev.sh new_rev_id
# ⚠️⚠️⚠️️
appflowy-local-ai = { version = "0.1", git = "https://github.com/AppFlowy-IO/AppFlowy-LocalAI", rev = "f3b678e36f22012b241f8e2f3cb811be2da245c0" }
appflowy-plugin = { version = "0.1", git = "https://github.com/AppFlowy-IO/AppFlowy-LocalAI", rev = "f3b678e36f22012b241f8e2f3cb811be2da245c0" }<|MERGE_RESOLUTION|>--- conflicted
+++ resolved
@@ -116,15 +116,6 @@
 # To switch to the local path, run:
 # scripts/tool/update_collab_source.sh
 # ⚠️⚠️⚠️️
-<<<<<<< HEAD
-collab = { path = "../../AppFlowy-Collab/collab" }
-collab-entity = { path = "../../AppFlowy-Collab/collab-entity" }
-collab-folder = { path = "../../AppFlowy-Collab/collab-folder" }
-collab-document = { path = "../../AppFlowy-Collab/collab-document" }
-collab-database = { path = "../../AppFlowy-Collab/collab-database" }
-collab-plugins = { path = "../../AppFlowy-Collab/collab-plugins" }
-collab-user = { path = "../../AppFlowy-Collab/collab-user" }
-=======
 collab = { version = "0.2", git = "https://github.com/AppFlowy-IO/AppFlowy-Collab", rev = "1c0611e" }
 collab-entity = { version = "0.2", git = "https://github.com/AppFlowy-IO/AppFlowy-Collab", rev = "1c0611e" }
 collab-folder = { version = "0.2", git = "https://github.com/AppFlowy-IO/AppFlowy-Collab", rev = "1c0611e" }
@@ -132,7 +123,6 @@
 collab-database = { version = "0.2", git = "https://github.com/AppFlowy-IO/AppFlowy-Collab", rev = "1c0611e" }
 collab-plugins = { version = "0.2", git = "https://github.com/AppFlowy-IO/AppFlowy-Collab", rev = "1c0611e" }
 collab-user = { version = "0.2", git = "https://github.com/AppFlowy-IO/AppFlowy-Collab", rev = "1c0611e" }
->>>>>>> 115ae27a
 
 # Working directory: frontend
 # To update the commit ID, run:
