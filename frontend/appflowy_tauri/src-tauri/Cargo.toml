[package]
name = "appflowy_tauri"
version = "0.0.0"
description = "A Tauri App"
authors = ["you"]
license = ""
repository = ""
edition = "2021"
rust-version = "1.57"

# See more keys and their definitions at https://doc.rust-lang.org/cargo/reference/manifest.html

[build-dependencies]
tauri-build = { version = "1.2", features = [] }

[dependencies]
serde_json = "1.0"
serde = { version = "1.0", features = ["derive"] }
tauri = { version = "1.2", features = ["fs-all", "shell-open"] }
tauri-utils = "1.2"
bytes = { version = "1.4" }
tracing = { version = "0.1", features = ["log"] }
<<<<<<< HEAD
lib-dispatch = { path = "../../rust-lib/lib-dispatch", features = [
    "use_serde",
] }
flowy-core = { path = "../../rust-lib/flowy-core", features = [
    "rev-sqlite",
    "ts",
] }
flowy-notification = { path = "../../rust-lib/flowy-notification", features = [
    "ts",
] }
=======
lib-dispatch = { path = "../../rust-lib/lib-dispatch", features = ["use_serde"] }
flowy-core = { path = "../../rust-lib/flowy-core", features = ["rev-sqlite", "ts"] }
flowy-notification = { path = "../../rust-lib/flowy-notification", features = ["ts"] }
>>>>>>> e3f11ea9

[features]
# by default Tauri runs in production mode
# when `tauri dev` runs it is executed with `cargo run --no-default-features` if `devPath` is an URL
default = ["custom-protocol"]
# this feature is used used for production builds where `devPath` points to the filesystem
# DO NOT remove this
custom-protocol = ["tauri/custom-protocol"]

[patch.crates-io]
client-api = { git = "https://github.com/AppFlowy-IO/AppFlowy-Cloud", rev = "8f8f6a" }

# ⚠️⚠️⚠️
# Please using the following command to update the revision id
# Current directory: frontend
# Run the script:
# scripts/tool/update_collab_rev.sh  new_rev_id
# ⚠️⚠️⚠️️
collab = { git = "https://github.com/AppFlowy-IO/AppFlowy-Collab", rev = "bf3a19" }
collab-folder = { git = "https://github.com/AppFlowy-IO/AppFlowy-Collab", rev = "bf3a19" }
collab-persistence = { git = "https://github.com/AppFlowy-IO/AppFlowy-Collab", rev = "bf3a19" }
collab-document = { git = "https://github.com/AppFlowy-IO/AppFlowy-Collab", rev = "bf3a19" }
collab-database = { git = "https://github.com/AppFlowy-IO/AppFlowy-Collab", rev = "bf3a19" }
collab-plugins = { git = "https://github.com/AppFlowy-IO/AppFlowy-Collab", rev = "bf3a19" }
collab-user = { git = "https://github.com/AppFlowy-IO/AppFlowy-Collab", rev = "bf3a19" }
collab-define = { git = "https://github.com/AppFlowy-IO/AppFlowy-Collab", rev = "bf3a19" }
collab-sync-protocol = { git = "https://github.com/AppFlowy-IO/AppFlowy-Collab", rev = "bf3a19" }

#collab = { path = "../../../../AppFlowy-Collab/collab" }
#collab-folder = { path = "../../../../AppFlowy-Collab/collab-folder" }
#collab-document = { path = "../../../../AppFlowy-Collab/collab-document" }
#collab-database = { path = "../../../../AppFlowy-Collab/collab-database" }
#collab-plugins = { path = "../../../../AppFlowy-Collab/collab-plugins" }
#collab-persistence = { path = "../../../../AppFlowy-Collab/collab-persistence" }
#collab-user = { path = "../../../../AppFlowy-Collab/collab-user" }
<<<<<<< HEAD
#collab-define = { path = "../../../../AppFlowy-Collab/collab-define" }
=======
#collab-define = { path = "../../../../AppFlowy-Collab/collab-define" }
#collab-sync-protocol = { path = "../../../../AppFlowy-Collab/collab-sync-protocol" }



>>>>>>> e3f11ea9
<|MERGE_RESOLUTION|>--- conflicted
+++ resolved
@@ -20,7 +20,6 @@
 tauri-utils = "1.2"
 bytes = { version = "1.4" }
 tracing = { version = "0.1", features = ["log"] }
-<<<<<<< HEAD
 lib-dispatch = { path = "../../rust-lib/lib-dispatch", features = [
     "use_serde",
 ] }
@@ -31,11 +30,6 @@
 flowy-notification = { path = "../../rust-lib/flowy-notification", features = [
     "ts",
 ] }
-=======
-lib-dispatch = { path = "../../rust-lib/lib-dispatch", features = ["use_serde"] }
-flowy-core = { path = "../../rust-lib/flowy-core", features = ["rev-sqlite", "ts"] }
-flowy-notification = { path = "../../rust-lib/flowy-notification", features = ["ts"] }
->>>>>>> e3f11ea9
 
 [features]
 # by default Tauri runs in production mode
@@ -71,12 +65,5 @@
 #collab-plugins = { path = "../../../../AppFlowy-Collab/collab-plugins" }
 #collab-persistence = { path = "../../../../AppFlowy-Collab/collab-persistence" }
 #collab-user = { path = "../../../../AppFlowy-Collab/collab-user" }
-<<<<<<< HEAD
 #collab-define = { path = "../../../../AppFlowy-Collab/collab-define" }
-=======
-#collab-define = { path = "../../../../AppFlowy-Collab/collab-define" }
-#collab-sync-protocol = { path = "../../../../AppFlowy-Collab/collab-sync-protocol" }
-
-
-
->>>>>>> e3f11ea9
+#collab-sync-protocol = { path = "../../../../AppFlowy-Collab/collab-sync-protocol" }