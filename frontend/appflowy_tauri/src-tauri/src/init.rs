use flowy_core::{get_client_server_configuration, AppFlowyCore, AppFlowyCoreConfig};

pub fn init_flowy_core() -> AppFlowyCore {
<<<<<<< HEAD
    let config_json = include_str!("../tauri.conf.json");
    let config: tauri_utils::config::Config = serde_json::from_str(config_json).unwrap();

    let mut data_path = tauri::api::path::app_local_data_dir(&config).unwrap();
    if cfg!(debug_assertions) {
        data_path.push("dev");
    }
    data_path.push("data");

    std::env::set_var("RUST_LOG", "trace");
    let server_config = get_client_server_configuration().unwrap();
    let config = AppFlowyCoreConfig::new(
        data_path.to_str().unwrap(),
        "AppFlowy".to_string(),
        server_config,
    )
        .log_filter("trace", vec!["appflowy_tauri".to_string()]);
    AppFlowyCore::new(config)
=======
  let config_json = include_str!("../tauri.conf.json");
  let config: tauri_utils::config::Config = serde_json::from_str(config_json).unwrap();

  let mut data_path = tauri::api::path::app_local_data_dir(&config).unwrap();
  if cfg!(debug_assertions) {
    data_path.push("dev");
  }
  data_path.push("data");

  let server_config = get_client_server_configuration().unwrap();
  let config = AppFlowyCoreConfig::new(
    data_path.to_str().unwrap(),
    "AppFlowy".to_string(),
    server_config,
  )
  .log_filter("trace", vec!["appflowy_tauri".to_string()]);
  AppFlowyCore::new(config)
>>>>>>> 47680bbd
}<|MERGE_RESOLUTION|>--- conflicted
+++ resolved
@@ -1,26 +1,6 @@
 use flowy_core::{get_client_server_configuration, AppFlowyCore, AppFlowyCoreConfig};
 
 pub fn init_flowy_core() -> AppFlowyCore {
-<<<<<<< HEAD
-    let config_json = include_str!("../tauri.conf.json");
-    let config: tauri_utils::config::Config = serde_json::from_str(config_json).unwrap();
-
-    let mut data_path = tauri::api::path::app_local_data_dir(&config).unwrap();
-    if cfg!(debug_assertions) {
-        data_path.push("dev");
-    }
-    data_path.push("data");
-
-    std::env::set_var("RUST_LOG", "trace");
-    let server_config = get_client_server_configuration().unwrap();
-    let config = AppFlowyCoreConfig::new(
-        data_path.to_str().unwrap(),
-        "AppFlowy".to_string(),
-        server_config,
-    )
-        .log_filter("trace", vec!["appflowy_tauri".to_string()]);
-    AppFlowyCore::new(config)
-=======
   let config_json = include_str!("../tauri.conf.json");
   let config: tauri_utils::config::Config = serde_json::from_str(config_json).unwrap();
 
@@ -30,6 +10,7 @@
   }
   data_path.push("data");
 
+  std::env::set_var("RUST_LOG", "trace");
   let server_config = get_client_server_configuration().unwrap();
   let config = AppFlowyCoreConfig::new(
     data_path.to_str().unwrap(),
@@ -38,5 +19,4 @@
   )
   .log_filter("trace", vec!["appflowy_tauri".to_string()]);
   AppFlowyCore::new(config)
->>>>>>> 47680bbd
 }