import "./App.css";
import {
  UserEventSignIn,
  SignInPayloadPB,
} from "../services/backend/events/flowy-user/index";
import { nanoid } from "nanoid";
import { UserNotificationListener } from "./components/user/application/notifications";

function App() {
  async function sendSignInEvent() {
    let make_payload = () =>
      SignInPayloadPB.fromObject({
        email: nanoid(4) + "@gmail.com",
        password: "A!@123abc",
        name: "abc",
      });

      let listener = await new UserNotificationListener({
        onUserSignIn: (userProfile) => {
        console.log(userProfile);
      }, onProfileUpdate(userProfile) {
        console.log(userProfile);
        // stop listening the changes
        listener.stop();
      }});

      listener.start();

    await UserEventSignIn(make_payload());
  }

  return (
<<<<<<< HEAD
    <div className="text-white bg-gray-500 h-screen flex flex-col justify-center items-center gap-4">
      <h1 className="text-3xl">Welcome to AppFlowy!</h1>

      <div>
        <button
          className="bg-gray-700 p-4 rounded-md"
          type="button"
          onClick={() => greet()}
        >
          Sign in
        </button>
      </div>
=======
    <div className="container">
      <h1>Welcome to AppFlowy!</h1>
      <button type="button" onClick={() => sendSignInEvent()}>
       Test Sign In Event 
      </button>
>>>>>>> 58f2fd41
    </div>
  );
}

export default App;<|MERGE_RESOLUTION|>--- conflicted
+++ resolved
@@ -30,7 +30,6 @@
   }
 
   return (
-<<<<<<< HEAD
     <div className="text-white bg-gray-500 h-screen flex flex-col justify-center items-center gap-4">
       <h1 className="text-3xl">Welcome to AppFlowy!</h1>
 
@@ -38,18 +37,11 @@
         <button
           className="bg-gray-700 p-4 rounded-md"
           type="button"
-          onClick={() => greet()}
+          onClick={() => sendSignInEvent()}
         >
-          Sign in
+          Test Sign In Event 
         </button>
       </div>
-=======
-    <div className="container">
-      <h1>Welcome to AppFlowy!</h1>
-      <button type="button" onClick={() => sendSignInEvent()}>
-       Test Sign In Event 
-      </button>
->>>>>>> 58f2fd41
     </div>
   );
 }
