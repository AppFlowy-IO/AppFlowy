import { FocusEventHandler, MouseEventHandler, useEffect, useRef, useState } from 'react';
import { FieldTypeIcon } from '$app/components/_shared/EditRow/FieldTypeIcon';
import { FieldTypeName } from '$app/components/_shared/EditRow/FieldTypeName';
import { useTranslation } from 'react-i18next';
import { TypeOptionController } from '$app/stores/effects/database/field/type_option/type_option_controller';
import { Some } from 'ts-results';
import { MoreSvg } from '$app/components/_shared/svg/MoreSvg';
import { useAppSelector } from '$app/stores/store';
import { CellIdentifier } from '$app/stores/effects/database/cell/cell_bd_svc';
import { PopupWindow } from '$app/components/_shared/PopupWindow';
import { FieldType, SelectOptionPB } from '@/services/backend';
import { DateTypeOptions } from '$app/components/_shared/EditRow/Date/DateTypeOptions';
import { MultiSelectTypeOptions } from '$app/components/_shared/EditRow/Options/MultiSelectTypeOptions';
import { DatabaseController } from '$app/stores/effects/database/database_controller';

export const EditFieldPopup = ({
  top,
  left,
  cellIdentifier,
  viewId,
  onOutsideClick,
  controller,
  changeFieldTypeClick,
  onNumberFormat,
  onOpenOptionDetailClick,
}: {
  top: number;
  left: number;
  cellIdentifier: CellIdentifier;
  viewId: string;
  onOutsideClick: () => void;
  controller: DatabaseController;
  changeFieldTypeClick: (buttonTop: number, buttonRight: number) => void;
  onNumberFormat?: (buttonLeft: number, buttonTop: number) => void;
  onOpenOptionDetailClick?: (_left: number, _top: number, _select_option: SelectOptionPB) => void;
}) => {
  const databaseStore = useAppSelector((state) => state.database);
  const { t } = useTranslation();
  const changeTypeButtonRef = useRef<HTMLDivElement>(null);
  const inputRef = useRef<HTMLInputElement>(null);
  const [name, setName] = useState('');

  useEffect(() => {
    setName(databaseStore.fields[cellIdentifier.fieldId].title);
  }, [databaseStore, cellIdentifier]);

  // focus input on mount
  useEffect(() => {
    if (!inputRef.current || !name) return;
    inputRef.current.focus();
  }, [inputRef, name]);

  const selectAll: FocusEventHandler<HTMLInputElement> = (e) => {
    e.target.selectionStart = 0;
    e.target.selectionEnd = e.target.value.length;
  };

  const save = async () => {
    if (!controller) return;
    const fieldInfo = controller.fieldController.getField(cellIdentifier.fieldId);
    if (!fieldInfo) return;
<<<<<<< HEAD
    const typeOptionController = new TypeOptionController(viewId, Some(fieldInfo));
    await typeOptionController.initialize();
    await typeOptionController.setFieldName(name);
=======
    const controller = new TypeOptionController(viewId, Some(fieldInfo));

    await controller.initialize();
    await controller.setFieldName(name);
>>>>>>> 7dcc7c22
  };

  const onChangeFieldTypeClick = () => {
    if (!changeTypeButtonRef.current) return;
    const { top: buttonTop, right: buttonRight } = changeTypeButtonRef.current.getBoundingClientRect();

    changeFieldTypeClick(buttonTop, buttonRight);
  };

  const onNumberFormatClick: MouseEventHandler = (e) => {
    e.stopPropagation();
    let target = e.target as HTMLElement;

    while (!(target instanceof HTMLButtonElement)) {
      if (target.parentElement === null) return;
      target = target.parentElement;
    }

    const { right: _left, top: _top } = target.getBoundingClientRect();

    onNumberFormat?.(_left, _top);
  };

  return (
    <PopupWindow
      className={'px-2 py-2 text-xs'}
      onOutsideClick={async () => {
        await save();
        onOutsideClick();
      }}
      left={left}
      top={top}
    >
      <div className={'flex flex-col gap-2'}>
        <input
          ref={inputRef}
          onFocus={selectAll}
          value={name}
          onChange={(e) => setName(e.target.value)}
          onBlur={() => save()}
          className={
            'flex-1 rounded border border-line-divider px-2 py-2 hover:border-fill-default focus:border-fill-default'
          }
        />

        <div
          ref={changeTypeButtonRef}
          onClick={() => onChangeFieldTypeClick()}
          className={
            'relative flex cursor-pointer items-center justify-between rounded-lg py-2 text-text-title hover:bg-fill-list-hover'
          }
        >
          <button className={'flex cursor-pointer items-center gap-2 rounded-lg pl-2'}>
            <i className={'h-5 w-5'}>
              <FieldTypeIcon fieldType={cellIdentifier.fieldType}></FieldTypeIcon>
            </i>
            <span>
              <FieldTypeName fieldType={cellIdentifier.fieldType}></FieldTypeName>
            </span>
          </button>
          <span className={'pr-2'}>
            <i className={' block h-5 w-5'}>
              <MoreSvg></MoreSvg>
            </i>
          </span>
        </div>

        {cellIdentifier.fieldType === FieldType.Number && (
          <>
            <hr className={'-mx-2 border-line-divider'} />
            <button
              onClick={onNumberFormatClick}
              className={
                'flex w-full cursor-pointer items-center justify-between rounded-lg py-2 hover:bg-fill-list-hover'
              }
            >
              <span className={'pl-2'}>{t('grid.field.numberFormat')}</span>
              <span className={'pr-2'}>
                <i className={'block h-5 w-5'}>
                  <MoreSvg></MoreSvg>
                </i>
              </span>
            </button>
          </>
        )}

        {cellIdentifier.fieldType === FieldType.DateTime && controller && (
          <DateTypeOptions
            cellIdentifier={cellIdentifier}
            fieldController={controller.fieldController}
          ></DateTypeOptions>
        )}

        {(cellIdentifier.fieldType === FieldType.MultiSelect || cellIdentifier.fieldType === FieldType.SingleSelect) &&
          controller && (
            <MultiSelectTypeOptions
              cellIdentifier={cellIdentifier}
              openOptionDetail={onOpenOptionDetailClick}
            ></MultiSelectTypeOptions>
          )}
      </div>
    </PopupWindow>
  );
};<|MERGE_RESOLUTION|>--- conflicted
+++ resolved
@@ -59,16 +59,10 @@
     if (!controller) return;
     const fieldInfo = controller.fieldController.getField(cellIdentifier.fieldId);
     if (!fieldInfo) return;
-<<<<<<< HEAD
     const typeOptionController = new TypeOptionController(viewId, Some(fieldInfo));
+
     await typeOptionController.initialize();
     await typeOptionController.setFieldName(name);
-=======
-    const controller = new TypeOptionController(viewId, Some(fieldInfo));
-
-    await controller.initialize();
-    await controller.setFieldName(name);
->>>>>>> 7dcc7c22
   };
 
   const onChangeFieldTypeClick = () => {
