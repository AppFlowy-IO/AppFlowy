--- conflicted
+++ resolved
@@ -58,7 +58,7 @@
 
   const onColorClick = async (color: SelectOptionColorPB) => {
     const svc = new SelectOptionCellBackendService(cellIdentifier);
-<<<<<<< HEAD
+
     const updatedOption = new SelectOptionPB({
       id: editingSelectOption.id,
       color,
@@ -67,16 +67,6 @@
 
     await svc.updateOption(updatedOption);
     onUpdateSelectOption(updatedOption);
-=======
-
-    await svc.updateOption(
-      new SelectOptionPB({
-        id: editingSelectOption.id,
-        color,
-        name: editingSelectOption.name,
-      })
-    );
->>>>>>> 7dcc7c22
   };
 
   const onDeleteOptionClick = async () => {
