--- conflicted
+++ resolved
@@ -3,10 +3,7 @@
 import { useAppDispatch, useAppSelector } from '../../../stores/store';
 import { useNavigate } from 'react-router-dom';
 import { useAuth } from '../auth.hooks';
-<<<<<<< HEAD
 import { nanoid } from 'nanoid';
-=======
->>>>>>> 47680bbd
 
 export const useLogin = () => {
   const [email, setEmail] = useState('');
@@ -15,13 +12,8 @@
   const appDispatch = useAppDispatch();
   const currentUser = useAppSelector((state) => state.currentUser);
   const navigate = useNavigate();
-<<<<<<< HEAD
-  const { login, register } = useAuth();
-  const [authError, setAuthError] = useState(false);
-=======
   const { login } = useAuth();
   const [authErrorMessage, setAuthErrorMessage] = useState('');
->>>>>>> 47680bbd
 
   function onTogglePassword() {
     setShowPassword(!showPassword);
@@ -29,17 +21,12 @@
 
   // reset error
   function _setEmail(v: string) {
-<<<<<<< HEAD
-    setAuthError(false);
-=======
     setAuthErrorMessage('');
->>>>>>> 47680bbd
     setEmail(v);
   }
 
   function _setPassword(v: string) {
-<<<<<<< HEAD
-    setAuthError(false);
+    setAuthErrorMessage(false);
     setPassword(v);
   }
 
@@ -60,7 +47,7 @@
       );
       navigate('/');
     } catch (e) {
-      setAuthError(true);
+      setAuthErrorMessage(true);
     }
   }
 
@@ -68,16 +55,6 @@
     try {
       const userProfile = await login(email, password);
       const { id, name, token } = userProfile;
-=======
-    setAuthErrorMessage('');
-    setPassword(v);
-  }
-
-  async function onSignInClick() {
-    try {
-      const result = await login(email, password);
-      const { id, name, token } = result;
->>>>>>> 47680bbd
       appDispatch(
         currentUserActions.updateUser({
           id: id,
@@ -88,13 +65,8 @@
         })
       );
       navigate('/');
-<<<<<<< HEAD
-    } catch (e) {
-      setAuthError(true);
-=======
     } catch (e: any) {
       setAuthErrorMessage(e.message);
->>>>>>> 47680bbd
     }
   }
 
@@ -102,18 +74,11 @@
     showPassword,
     onTogglePassword,
     onSignInClick,
-<<<<<<< HEAD
     onAutoSignInClick,
-=======
->>>>>>> 47680bbd
     email,
     setEmail: _setEmail,
     password,
     setPassword: _setPassword,
-<<<<<<< HEAD
-    authError,
-=======
     authErrorMessage,
->>>>>>> 47680bbd
   };
 };