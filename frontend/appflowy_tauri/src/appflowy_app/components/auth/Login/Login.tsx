import { AppflowyLogo } from '../../_shared/svg/AppflowyLogo';
import { EyeClosed } from '../../_shared/svg/EyeClosedSvg';
import { EyeOpened } from '../../_shared/svg/EyeOpenSvg';
import { useLogin } from './Login.hooks';
import { Link } from 'react-router-dom';
import { Button } from '../../_shared/Button';

export const Login = () => {
  const { showPassword, onTogglePassword, onSignInClick } = useLogin();

  return (
    <form onSubmit={(e) => e.preventDefault()} method='POST'>
      <div className='flex h-screen w-full flex-col items-center justify-center gap-12 text-center'>
        <div className='flex h-10 w-10 justify-center'>
          <AppflowyLogo />
        </div>

        <div>
          <span className='text-2xl font-semibold leading-9'>Login to Appflowy</span>
        </div>

        <div className='flex w-full max-w-[340px]  flex-col gap-6 '>
          <input type='text' className='input w-full' placeholder='Phone / Email' />
          <div className='relative w-full'>
            <input type={showPassword ? 'text' : 'password'} className='input w-full  !pr-10' placeholder='Password' />

            {/* Show password button */}
            <button
              type='button'
              className='absolute right-0 top-0 flex h-full w-12 items-center justify-center '
              onClick={onTogglePassword}
            >
<<<<<<< HEAD
              <span className={'h-6 w-6'}>{showPassword ? <EyeClosed /> : <EyeOpened />}</span>
=======
              <span className='h-6 w-6'>{showPassword ? <EyeClosed /> : <EyeOpened />}</span>
>>>>>>> 4c33b306
            </button>
          </div>

          <div className='flex justify-center'>
            {/* Forget password link */}
            <Link to={'/auth/confirm-account'}>
              <span className='text-xs text-main-accent hover:text-main-hovered'>Forgot password?</span>
            </Link>
          </div>
        </div>

        <div className='flex w-full max-w-[340px] flex-col gap-6 '>
          <Button size={'primary'} onClick={() => onSignInClick()}>
            Login
          </Button>

          {/* signup link */}
          <div className='flex justify-center'>
            <span className='text-xs text-gray-400'>
              Don't have an account?
              <Link to={'/auth/signUp'}>
                <span className='text-main-accent hover:text-main-hovered'> Sign up</span>
              </Link>
            </span>
          </div>
        </div>
      </div>
    </form>
  );
};<|MERGE_RESOLUTION|>--- conflicted
+++ resolved
@@ -30,11 +30,7 @@
               className='absolute right-0 top-0 flex h-full w-12 items-center justify-center '
               onClick={onTogglePassword}
             >
-<<<<<<< HEAD
-              <span className={'h-6 w-6'}>{showPassword ? <EyeClosed /> : <EyeOpened />}</span>
-=======
               <span className='h-6 w-6'>{showPassword ? <EyeClosed /> : <EyeOpened />}</span>
->>>>>>> 4c33b306
             </button>
           </div>
 
