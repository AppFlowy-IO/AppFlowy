import { useDatabase } from '$app/components/_shared/database-hooks/useDatabase';
import { GridTableCount } from '../GridTableCount/GridTableCount';
import { GridTableHeader } from '../GridTableHeader/GridTableHeader';
import { GridAddRow } from '../GridTableRows/GridAddRow';
import { GridTableRows } from '../GridTableRows/GridTableRows';
import { GridTitle } from '../GridTitle/GridTitle';
import { GridToolbar } from '../GridToolbar/GridToolbar';
import { EditRow } from '$app/components/_shared/EditRow/EditRow';
import { useState } from 'react';
import { RowInfo } from '$app/stores/effects/database/row/row_cache';
import { ViewLayoutPB } from '@/services/backend';
import { DatabaseFilterPopup } from '$app/components/_shared/DatabaseFilter/DatabaseFilterPopup';
import { DatabaseSortPopup } from '$app/components/_shared/DatabaseSort/DatabaseSortPopup';

export const Grid = ({ viewId }: { viewId: string }) => {
  const { controller, rows, groups } = useDatabase(viewId, ViewLayoutPB.Grid);
  const [showGridRow, setShowGridRow] = useState(false);
  const [boardRowInfo, setBoardRowInfo] = useState<RowInfo>();
  const [showFilterPopup, setShowFilterPopup] = useState(false);
  const [showSortPopup, setShowSortPopup] = useState(false);

  const onOpenRow = (rowInfo: RowInfo) => {
    setBoardRowInfo(rowInfo);
    setShowGridRow(true);
  };

  const onShowFilterClick = () => {
    setShowFilterPopup(true);
  };

  const onShowSortClick = () => {
    setShowSortPopup(true);
  };

  return (
    <>
      {controller && groups && (
        <>
          <div className='flex flex-1 flex-col gap-4'>
            <div className='flex w-full  items-center justify-between'>
              <GridTitle onShowFilterClick={onShowFilterClick} onShowSortClick={onShowSortClick} />
              <GridToolbar />
            </div>

<<<<<<< HEAD
            {/* table component view with text area for td */}
            <div className='flex flex-1 flex-col gap-4'>
              <div className='flex flex-1 flex-col overflow-x-auto'>
                <GridTableHeader
                  controller={controller}
                  onShowFilterClick={onShowFilterClick}
                  onShowSortClick={onShowSortClick}
                />
                <div className={'relative flex-1'}>
                  <GridTableRows onOpenRow={onOpenRow} allRows={rows} viewId={viewId} controller={controller} />
                </div>
              </div>
=======
            {/* table component page with text area for td */}
            <div className='flex flex-col gap-4'>
              <table className='w-full table-fixed text-sm'>
                <GridTableHeader controller={controller} />
                <GridTableRows onOpenRow={onOpenRow} allRows={rows} viewId={viewId} controller={controller} />
              </table>
>>>>>>> 7dcc7c22

              <GridAddRow controller={controller} />
            </div>

<<<<<<< HEAD
            <GridTableCount allRows={rows} />
=======
            <GridTableCount rows={rows} />
>>>>>>> 7dcc7c22
          </div>
          {showGridRow && boardRowInfo && (
            <EditRow
              onClose={() => setShowGridRow(false)}
              viewId={viewId}
              controller={controller}
              rowInfo={boardRowInfo}
            ></EditRow>
          )}
        </>
      )}
      {showFilterPopup && <DatabaseFilterPopup onOutsideClick={() => setShowFilterPopup(false)} />}
      {showSortPopup && <DatabaseSortPopup onOutsideClick={() => setShowSortPopup(false)} />}
    </>
  );
};<|MERGE_RESOLUTION|>--- conflicted
+++ resolved
@@ -42,8 +42,7 @@
               <GridToolbar />
             </div>
 
-<<<<<<< HEAD
-            {/* table component view with text area for td */}
+            {/* table component page with text area for td */}
             <div className='flex flex-1 flex-col gap-4'>
               <div className='flex flex-1 flex-col overflow-x-auto'>
                 <GridTableHeader
@@ -55,23 +54,11 @@
                   <GridTableRows onOpenRow={onOpenRow} allRows={rows} viewId={viewId} controller={controller} />
                 </div>
               </div>
-=======
-            {/* table component page with text area for td */}
-            <div className='flex flex-col gap-4'>
-              <table className='w-full table-fixed text-sm'>
-                <GridTableHeader controller={controller} />
-                <GridTableRows onOpenRow={onOpenRow} allRows={rows} viewId={viewId} controller={controller} />
-              </table>
->>>>>>> 7dcc7c22
 
               <GridAddRow controller={controller} />
             </div>
 
-<<<<<<< HEAD
-            <GridTableCount allRows={rows} />
-=======
             <GridTableCount rows={rows} />
->>>>>>> 7dcc7c22
           </div>
           {showGridRow && boardRowInfo && (
             <EditRow
