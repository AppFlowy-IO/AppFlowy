--- conflicted
+++ resolved
@@ -87,7 +87,6 @@
   };
 
   return (
-<<<<<<< HEAD
     <>
       <div
         style={{ width: `${field.width - (index === 0 ? 7 : 14)}px` }}
@@ -124,66 +123,6 @@
             </button>
           </div>
         </div>
-=======
-    <th key={field.fieldId} className='m-0 border border-l-0 border-line-divider p-0'>
-      <div
-        className={'flex w-full cursor-pointer items-center px-4 py-2 hover:bg-fill-list-hover'}
-        ref={ref}
-        onClick={() => {
-          if (!ref.current) return;
-          const { top, left } = ref.current.getBoundingClientRect();
-
-          setEditFieldRight(left - 10);
-          setEditFieldTop(top + 35);
-          setEditingField(field);
-          setShowFieldEditor(true);
-        }}
-      >
-        <i className={'mr-2 h-5 w-5 text-text-caption'}>
-          {field.fieldType === FieldType.RichText && <TextTypeSvg></TextTypeSvg>}
-          {field.fieldType === FieldType.Number && <NumberTypeSvg></NumberTypeSvg>}
-          {field.fieldType === FieldType.DateTime && <DateTypeSvg></DateTypeSvg>}
-          {field.fieldType === FieldType.SingleSelect && <SingleSelectTypeSvg></SingleSelectTypeSvg>}
-          {field.fieldType === FieldType.MultiSelect && <MultiSelectTypeSvg></MultiSelectTypeSvg>}
-          {field.fieldType === FieldType.Checklist && <ChecklistTypeSvg></ChecklistTypeSvg>}
-          {field.fieldType === FieldType.Checkbox && <ChecklistTypeSvg></ChecklistTypeSvg>}
-          {field.fieldType === FieldType.URL && <UrlTypeSvg></UrlTypeSvg>}
-        </i>
-        <span>{field.name}</span>
-
-        {showFieldEditor && editingField && (
-          <EditFieldPopup
-            top={editFieldTop}
-            left={editFieldRight}
-            cellIdentifier={
-              {
-                fieldId: editingField.fieldId,
-                fieldType: editingField.fieldType,
-                viewId: controller.viewId,
-              } as CellIdentifier
-            }
-            viewId={controller.viewId}
-            onOutsideClick={() => {
-              setShowFieldEditor(false);
-            }}
-            fieldInfo={controller.fieldController.getField(editingField.fieldId)}
-            changeFieldTypeClick={(buttonTop, buttonRight) => {
-              setChangeFieldTypeTop(buttonTop);
-              setChangeFieldTypeRight(buttonRight);
-              setShowChangeFieldTypePopup(true);
-            }}
-          ></EditFieldPopup>
-        )}
-
-        {showChangeFieldTypePopup && (
-          <ChangeFieldTypePopup
-            top={changeFieldTypeTop}
-            left={changeFieldTypeRight}
-            onClick={(newType) => changeFieldType(newType)}
-            onOutsideClick={() => setShowChangeFieldTypePopup(false)}
-          ></ChangeFieldTypePopup>
-        )}
->>>>>>> 7dcc7c22
       </div>
       <div
         className={'group h-full cursor-col-resize border-b border-t border-shade-6 px-[6px]'}
