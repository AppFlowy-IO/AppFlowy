--- conflicted
+++ resolved
@@ -1,19 +1,10 @@
 import { foldersActions, IFolder } from '../../../stores/reducers/folders/slice';
-<<<<<<< HEAD
 import { useEffect, useState } from 'react';
 import { useAppDispatch, useAppSelector } from '../../../stores/store';
 import { IPage, pagesActions } from '../../../stores/reducers/pages/slice';
 import { ViewLayoutTypePB } from '../../../../services/backend';
 import { AppBackendService } from '../../../stores/effects/folder/app/app_bd_svc';
 import { WorkspaceBackendService } from '../../../stores/effects/folder/workspace/workspace_bd_svc';
-=======
-import { useState } from 'react';
-import { useAppDispatch, useAppSelector } from '../../../stores/store';
-import { IPage, pagesActions } from '../../../stores/reducers/pages/slice';
-import { ViewDataFormatPB, ViewLayoutTypePB } from '../../../../services/backend';
-import { AppBackendService } from '../../../stores/effects/folder/app/backend_service';
-import { WorkspaceBackendService } from '../../../stores/effects/folder/workspace/backend_service';
->>>>>>> 47680bbd
 import { useError } from '../../error/Error.hooks';
 
 const initialFolderHeight = 40;
@@ -34,15 +25,12 @@
 
   const appBackendService = new AppBackendService(folder.id);
   const workspaceBackendService = new WorkspaceBackendService(workspace.id || '');
-  const error = useError();
-<<<<<<< HEAD
+  // const error = useError();
   useEffect(() => {
     if (showPages) {
       setFolderHeight(`${initialFolderHeight + pages.length * initialPageHeight}px`);
     }
   }, [pages]);
-=======
->>>>>>> 47680bbd
 
   const onFolderNameClick = () => {
     if (showPages) {
@@ -67,12 +55,12 @@
   };
 
   const changeFolderTitle = async (newTitle: string) => {
-    try {
-      await appBackendService.update({ name: newTitle });
-      appDispatch(foldersActions.renameFolder({ id: folder.id, newTitle }));
-    } catch (e: any) {
-      error.showError(e?.message);
-    }
+    // try {
+    await appBackendService.update({ name: newTitle });
+    appDispatch(foldersActions.renameFolder({ id: folder.id, newTitle }));
+    // } catch (e: any) {
+    //   error.showError(e?.message);
+    // }
   };
 
   const closeRenamePopup = () => {
@@ -81,24 +69,24 @@
 
   const deleteFolder = async () => {
     closePopup();
-    try {
-      await appBackendService.delete();
-      appDispatch(foldersActions.deleteFolder({ id: folder.id }));
-    } catch (e: any) {
-      error.showError(e?.message);
-    }
+    // try {
+    await appBackendService.delete();
+    appDispatch(foldersActions.deleteFolder({ id: folder.id }));
+    // } catch (e: any) {
+    //   error.showError(e?.message);
+    // }
   };
 
   const duplicateFolder = async () => {
     closePopup();
-    try {
-      const newApp = await workspaceBackendService.createApp({
-        name: folder.title,
-      });
-      appDispatch(foldersActions.addFolder({ id: newApp.id, title: folder.title }));
-    } catch (e: any) {
-      error.showError(e?.message);
-    }
+    // try {
+    const newApp = await workspaceBackendService.createApp({
+      name: folder.title,
+    });
+    appDispatch(foldersActions.addFolder({ id: newApp.id, title: folder.title }));
+    // } catch (e: any) {
+    //   error.showError(e?.message);
+    // }
   };
 
   const closePopup = () => {
@@ -108,77 +96,65 @@
 
   const onAddNewDocumentPage = async () => {
     closePopup();
-    try {
-      const newView = await appBackendService.createView({
-        name: 'New Document 1',
-<<<<<<< HEAD
-=======
-        dataFormatType: ViewDataFormatPB.NodeFormat,
->>>>>>> 47680bbd
-        layoutType: ViewLayoutTypePB.Document,
-      });
+    // try {
+    const newView = await appBackendService.createView({
+      name: 'New Document 1',
+      layoutType: ViewLayoutTypePB.Document,
+    });
 
-      appDispatch(
-        pagesActions.addPage({
-          folderId: folder.id,
-          pageType: ViewLayoutTypePB.Document,
-          title: newView.name,
-          id: newView.id,
-        })
-      );
-    } catch (e: any) {
-      error.showError(e?.message);
-    }
+    appDispatch(
+      pagesActions.addPage({
+        folderId: folder.id,
+        pageType: ViewLayoutTypePB.Document,
+        title: newView.name,
+        id: newView.id,
+      })
+    );
+    // } catch (e: any) {
+    //   error.showError(e?.message);
+    // }
   };
 
   const onAddNewBoardPage = async () => {
     closePopup();
-    try {
-      const newView = await appBackendService.createView({
-        name: 'New Board 1',
-<<<<<<< HEAD
-=======
-        dataFormatType: ViewDataFormatPB.DatabaseFormat,
->>>>>>> 47680bbd
-        layoutType: ViewLayoutTypePB.Board,
-      });
+    // try {
+    const newView = await appBackendService.createView({
+      name: 'New Board 1',
+      layoutType: ViewLayoutTypePB.Board,
+    });
 
-      appDispatch(
-        pagesActions.addPage({
-          folderId: folder.id,
-          pageType: ViewLayoutTypePB.Board,
-          title: newView.name,
-          id: newView.id,
-        })
-      );
-    } catch (e: any) {
-      error.showError(e?.message);
-    }
+    appDispatch(
+      pagesActions.addPage({
+        folderId: folder.id,
+        pageType: ViewLayoutTypePB.Board,
+        title: newView.name,
+        id: newView.id,
+      })
+    );
+    // } catch (e: any) {
+    //   error.showError(e?.message);
+    // }
   };
 
   const onAddNewGridPage = async () => {
     closePopup();
-    try {
-      const newView = await appBackendService.createView({
-        name: 'New Grid 1',
-<<<<<<< HEAD
-=======
-        dataFormatType: ViewDataFormatPB.DatabaseFormat,
->>>>>>> 47680bbd
-        layoutType: ViewLayoutTypePB.Grid,
-      });
+    // try {
+    const newView = await appBackendService.createView({
+      name: 'New Grid 1',
+      layoutType: ViewLayoutTypePB.Grid,
+    });
 
-      appDispatch(
-        pagesActions.addPage({
-          folderId: folder.id,
-          pageType: ViewLayoutTypePB.Grid,
-          title: newView.name,
-          id: newView.id,
-        })
-      );
-    } catch (e: any) {
-      error.showError(e?.message);
-    }
+    appDispatch(
+      pagesActions.addPage({
+        folderId: folder.id,
+        pageType: ViewLayoutTypePB.Grid,
+        title: newView.name,
+        id: newView.id,
+      })
+    );
+    // } catch (e: any) {
+    //   error.showError(e?.message);
+    // }
   };
 
   return {
