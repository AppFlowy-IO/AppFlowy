--- conflicted
+++ resolved
@@ -2,11 +2,7 @@
 import { useAppDispatch } from '../../../stores/store';
 import { useState } from 'react';
 import { nanoid } from 'nanoid';
-<<<<<<< HEAD
 import { ViewBackendService } from '../../../stores/effects/folder/view/view_bd_svc';
-=======
-import { ViewBackendService } from '../../../stores/effects/folder/view/backend_service';
->>>>>>> 47680bbd
 import { useError } from '../../error/Error.hooks';
 
 export const usePageEvents = (page: IPage) => {
@@ -14,7 +10,7 @@
   const [showPageOptions, setShowPageOptions] = useState(false);
   const [showRenamePopup, setShowRenamePopup] = useState(false);
   const viewBackendService: ViewBackendService = new ViewBackendService(page.id);
-  const error = useError();
+  // const error = useError();
 
   const onPageOptionsClick = () => {
     setShowPageOptions(!showPageOptions);
@@ -26,33 +22,33 @@
   };
 
   const changePageTitle = async (newTitle: string) => {
-    try {
-      await viewBackendService.update({ name: newTitle });
-      appDispatch(pagesActions.renamePage({ id: page.id, newTitle }));
-    } catch (e: any) {
-      error.showError(e?.message);
-    }
+    // try {
+    await viewBackendService.update({ name: newTitle });
+    appDispatch(pagesActions.renamePage({ id: page.id, newTitle }));
+    // } catch (e: any) {
+    //   error.showError(e?.message);
+    // }
   };
 
   const deletePage = async () => {
     closePopup();
-    try {
-      await viewBackendService.delete();
-      appDispatch(pagesActions.deletePage({ id: page.id }));
-    } catch (e: any) {
-      error.showError(e?.message);
-    }
+    // try {
+    await viewBackendService.delete();
+    appDispatch(pagesActions.deletePage({ id: page.id }));
+    // } catch (e: any) {
+    //   error.showError(e?.message);
+    // }
   };
 
   const duplicatePage = () => {
     closePopup();
-    try {
-      appDispatch(
-        pagesActions.addPage({ id: nanoid(8), pageType: page.pageType, title: page.title, folderId: page.folderId })
-      );
-    } catch (e: any) {
-      error.showError(e?.message);
-    }
+    // try {
+    appDispatch(
+      pagesActions.addPage({ id: nanoid(8), pageType: page.pageType, title: page.title, folderId: page.folderId })
+    );
+    // } catch (e: any) {
+    //   error.showError(e?.message);
+    // }
   };
 
   const closePopup = () => {
