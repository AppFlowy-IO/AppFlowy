--- conflicted
+++ resolved
@@ -11,10 +11,6 @@
 import { pagesSlice } from './reducers/pages/slice';
 import { navigationWidthSlice } from './reducers/navigation-width/slice';
 import { currentUserSlice } from './reducers/current-user/slice';
-<<<<<<< HEAD
-import { gridSlice } from './reducers/grid/slice';
-=======
->>>>>>> 47680bbd
 import { workspaceSlice } from './reducers/workspace/slice';
 import { databaseSlice } from './reducers/database/slice';
 import { boardSlice } from './reducers/board/slice';
@@ -30,10 +26,6 @@
     [pagesSlice.name]: pagesSlice.reducer,
     [navigationWidthSlice.name]: navigationWidthSlice.reducer,
     [currentUserSlice.name]: currentUserSlice.reducer,
-<<<<<<< HEAD
-    [gridSlice.name]: gridSlice.reducer,
-=======
->>>>>>> 47680bbd
     [databaseSlice.name]: databaseSlice.reducer,
     [boardSlice.name]: boardSlice.reducer,
     [workspaceSlice.name]: workspaceSlice.reducer,
