[workspace]
members = ["af-wasm", "af-user", "af-persistence"]
resolver = "2"

[workspace.dependencies]
af-user = { path = "af-user" }
af-persistence = { path = "af-persistence" }
lib-dispatch = { path = "../../rust-lib/lib-dispatch" }
parking_lot = { version = "0.12.1" }
tracing = { version = "0.1.22" }
serde = { version = "1.0.194", features = ["derive"] }
serde_json = "1.0"
collab-integrate = { path = "../../rust-lib/collab-integrate" }
flowy-notification = { path = "../../rust-lib/flowy-notification" }
flowy-user-pub = { path = "../../rust-lib/flowy-user-pub" }
flowy-server = { path = "../../rust-lib/flowy-server" }
flowy-server-pub = { path = "../../rust-lib/flowy-server-pub" }
flowy-error = { path = "../../rust-lib/flowy-error" }
flowy-derive = { path = "../../rust-lib/build-tool/flowy-derive" }
flowy-codegen = { path = "../../rust-lib/build-tool/flowy-codegen" }
flowy-document = { path = "../../rust-lib/flowy-document" }
flowy-folder = { path = "../../rust-lib/flowy-folder" }
flowy-storage = { path = "../../rust-lib/flowy-storage" }
lib-infra = { path = "../../rust-lib/lib-infra" }
bytes = { version = "1.5" }
protobuf = { version = "2.28.0" }
thiserror = "1.0"
anyhow = "1.0"
futures-util = "0.3"
uuid = { version = "1.5", features = ["serde", "v4", "v5"] }
tokio-stream = "0.1"
tokio = { version = "1.35", features = ["sync"] }
wasm-bindgen-futures = "0.4.40"
serde-wasm-bindgen = "0.4"
# Please use the following script to update collab.
# Working directory: frontend
#
# To update the commit ID, run:
# scripts/tool/update_collab_rev.sh new_rev_id
#
# To switch to the local path, run:
# scripts/tool/update_collab_source.sh
# ⚠️⚠️⚠️️
collab = { version = "0.2" }
collab-entity = { version = "0.2" }
collab-folder = { version = "0.2" }
collab-document = { version = "0.2" }
collab-database = { version = "0.2" }
collab-plugins = { version = "0.2" }
collab-user = { version = "0.2" }
<<<<<<< HEAD
yrs = "0.18.7"
=======
yrs = "0.18.8"
>>>>>>> a6467c1b

# Please using the following command to update the revision id
# Current directory: frontend
# Run the script:
# scripts/tool/update_client_api_rev.sh  new_rev_id
# ⚠️⚠️⚠️️
<<<<<<< HEAD
client-api = { git = "https://github.com/AppFlowy-IO/AppFlowy-Cloud", rev = "cc88a4c522799b6e37211ae5df71d67dbd39bbbf" }
=======
client-api = { git = "https://github.com/AppFlowy-IO/AppFlowy-Cloud", rev = "ef96b42e43c7b929a928f6c334967c7edffc1319" }
>>>>>>> a6467c1b



[profile.dev]
opt-level = 0
lto = false
codegen-units = 16

[profile.release]
lto = true
opt-level = 3
codegen-units = 1

[patch.crates-io]
<<<<<<< HEAD
collab = { version = "0.2", git = "https://github.com/AppFlowy-IO/AppFlowy-Collab", rev = "108a79782f47d7636313979f99bc7a964498d878" }
collab-entity = { version = "0.2", git = "https://github.com/AppFlowy-IO/AppFlowy-Collab", rev = "108a79782f47d7636313979f99bc7a964498d878" }
collab-folder = { version = "0.2", git = "https://github.com/AppFlowy-IO/AppFlowy-Collab", rev = "108a79782f47d7636313979f99bc7a964498d878" }
collab-document = { version = "0.2", git = "https://github.com/AppFlowy-IO/AppFlowy-Collab", rev = "108a79782f47d7636313979f99bc7a964498d878" }
collab-database = { version = "0.2", git = "https://github.com/AppFlowy-IO/AppFlowy-Collab", rev = "108a79782f47d7636313979f99bc7a964498d878" }
collab-plugins = { version = "0.2", git = "https://github.com/AppFlowy-IO/AppFlowy-Collab", rev = "108a79782f47d7636313979f99bc7a964498d878" }
collab-user = { version = "0.2", git = "https://github.com/AppFlowy-IO/AppFlowy-Collab", rev = "108a79782f47d7636313979f99bc7a964498d878" }
=======
collab = { version = "0.2", git = "https://github.com/AppFlowy-IO/AppFlowy-Collab", rev = "2c430e0" }
collab-entity = { version = "0.2", git = "https://github.com/AppFlowy-IO/AppFlowy-Collab", rev = "2c430e0" }
collab-folder = { version = "0.2", git = "https://github.com/AppFlowy-IO/AppFlowy-Collab", rev = "2c430e0" }
collab-document = { version = "0.2", git = "https://github.com/AppFlowy-IO/AppFlowy-Collab", rev = "2c430e0" }
collab-database = { version = "0.2", git = "https://github.com/AppFlowy-IO/AppFlowy-Collab", rev = "2c430e0" }
collab-plugins = { version = "0.2", git = "https://github.com/AppFlowy-IO/AppFlowy-Collab", rev = "2c430e0" }
collab-user = { version = "0.2", git = "https://github.com/AppFlowy-IO/AppFlowy-Collab", rev = "2c430e0" }
>>>>>>> a6467c1b
<|MERGE_RESOLUTION|>--- conflicted
+++ resolved
@@ -48,22 +48,14 @@
 collab-database = { version = "0.2" }
 collab-plugins = { version = "0.2" }
 collab-user = { version = "0.2" }
-<<<<<<< HEAD
-yrs = "0.18.7"
-=======
 yrs = "0.18.8"
->>>>>>> a6467c1b
 
 # Please using the following command to update the revision id
 # Current directory: frontend
 # Run the script:
 # scripts/tool/update_client_api_rev.sh  new_rev_id
 # ⚠️⚠️⚠️️
-<<<<<<< HEAD
-client-api = { git = "https://github.com/AppFlowy-IO/AppFlowy-Cloud", rev = "cc88a4c522799b6e37211ae5df71d67dbd39bbbf" }
-=======
 client-api = { git = "https://github.com/AppFlowy-IO/AppFlowy-Cloud", rev = "ef96b42e43c7b929a928f6c334967c7edffc1319" }
->>>>>>> a6467c1b
 
 
 
@@ -78,20 +70,10 @@
 codegen-units = 1
 
 [patch.crates-io]
-<<<<<<< HEAD
-collab = { version = "0.2", git = "https://github.com/AppFlowy-IO/AppFlowy-Collab", rev = "108a79782f47d7636313979f99bc7a964498d878" }
-collab-entity = { version = "0.2", git = "https://github.com/AppFlowy-IO/AppFlowy-Collab", rev = "108a79782f47d7636313979f99bc7a964498d878" }
-collab-folder = { version = "0.2", git = "https://github.com/AppFlowy-IO/AppFlowy-Collab", rev = "108a79782f47d7636313979f99bc7a964498d878" }
-collab-document = { version = "0.2", git = "https://github.com/AppFlowy-IO/AppFlowy-Collab", rev = "108a79782f47d7636313979f99bc7a964498d878" }
-collab-database = { version = "0.2", git = "https://github.com/AppFlowy-IO/AppFlowy-Collab", rev = "108a79782f47d7636313979f99bc7a964498d878" }
-collab-plugins = { version = "0.2", git = "https://github.com/AppFlowy-IO/AppFlowy-Collab", rev = "108a79782f47d7636313979f99bc7a964498d878" }
-collab-user = { version = "0.2", git = "https://github.com/AppFlowy-IO/AppFlowy-Collab", rev = "108a79782f47d7636313979f99bc7a964498d878" }
-=======
 collab = { version = "0.2", git = "https://github.com/AppFlowy-IO/AppFlowy-Collab", rev = "2c430e0" }
 collab-entity = { version = "0.2", git = "https://github.com/AppFlowy-IO/AppFlowy-Collab", rev = "2c430e0" }
 collab-folder = { version = "0.2", git = "https://github.com/AppFlowy-IO/AppFlowy-Collab", rev = "2c430e0" }
 collab-document = { version = "0.2", git = "https://github.com/AppFlowy-IO/AppFlowy-Collab", rev = "2c430e0" }
 collab-database = { version = "0.2", git = "https://github.com/AppFlowy-IO/AppFlowy-Collab", rev = "2c430e0" }
 collab-plugins = { version = "0.2", git = "https://github.com/AppFlowy-IO/AppFlowy-Collab", rev = "2c430e0" }
-collab-user = { version = "0.2", git = "https://github.com/AppFlowy-IO/AppFlowy-Collab", rev = "2c430e0" }
->>>>>>> a6467c1b
+collab-user = { version = "0.2", git = "https://github.com/AppFlowy-IO/AppFlowy-Collab", rev = "2c430e0" }