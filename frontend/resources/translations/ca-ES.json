--- conflicted
+++ resolved
@@ -223,10 +223,6 @@
     "delete": "Suprimeix",
     "duplicate": "Duplicat",
     "putback": "Posar enrere",
-<<<<<<< HEAD
-    "cancel": "Cancel·lar",
-    "ok": "OK"
-=======
     "update": "Actualització",
     "share": "Compartir",
     "removeFromFavorites": "Elimina dels preferits",
@@ -234,11 +230,7 @@
     "rename": "Renombrar",
     "helpCenter": "Centre d'ajuda",
     "add": "Afegir",
-    "yes": "Sí",
-    "Done": "Fet",
-    "Cancel": "Cancel·lar",
-    "OK": "OK"
->>>>>>> 64cd7d41
+    "yes": "Sí"
   },
   "label": {
     "welcome": "Benvingut!",
