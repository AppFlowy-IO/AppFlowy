--- conflicted
+++ resolved
@@ -777,11 +777,8 @@
     "column": {
       "createNewCard": "New",
       "renameGroupTooltip": "Press to rename group",
-<<<<<<< HEAD
-      "create_new_card": "Create"
-=======
+      "create_new_card": "Create",
       "createNewColumn": "Add a new group"
->>>>>>> 7cee8e39
     },
     "menuName": "Board",
     "showUngrouped": "Show ungrouped items",
