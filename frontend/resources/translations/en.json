{
  "appName": "AppFlowy",
  "defaultUsername": "Me",
  "welcomeText": "Welcome to @:appName",
  "welcomeTo": "Welcome to",
  "githubStarText": "Star on GitHub",
  "subscribeNewsletterText": "Subscribe to Newsletter",
  "letsGoButtonText": "Quick Start",
  "title": "Title",
  "youCanAlso": "You can also",
  "and": "and",
  "blockActions": {
    "addBelowTooltip": "Click to add below",
    "addAboveCmd": "Alt+click",
    "addAboveMacCmd": "Option+click",
    "addAboveTooltip": "to add above",
    "dragTooltip": "Drag to move",
    "openMenuTooltip": "Click to open menu"
  },
  "signUp": {
    "buttonText": "Sign Up",
    "title": "Sign Up to @:appName",
    "getStartedText": "Get Started",
    "emptyPasswordError": "Password can't be empty",
    "repeatPasswordEmptyError": "Repeat password can't be empty",
    "unmatchedPasswordError": "Repeat password is not the same as password",
    "alreadyHaveAnAccount": "Already have an account?",
    "emailHint": "Email",
    "passwordHint": "Password",
    "repeatPasswordHint": "Repeat password",
    "signUpWith": "Sign up with:"
  },
  "signIn": {
    "loginTitle": "Login to @:appName",
    "loginButtonText": "Login",
    "loginStartWithAnonymous": "Start with an anonymous session",
    "continueAnonymousUser": "Continue with an anonymous session",
    "buttonText": "Sign In",
    "signingInText": "Signing in...",
    "forgotPassword": "Forgot Password?",
    "emailHint": "Email",
    "passwordHint": "Password",
    "dontHaveAnAccount": "Don't have an account?",
    "repeatPasswordEmptyError": "Repeat password can't be empty",
    "unmatchedPasswordError": "Repeat password is not the same as password",
    "syncPromptMessage": "Syncing the data might take a while. Please don't close this page",
<<<<<<< HEAD
=======
    "or": "OR",
    "LogInWithGoogle": "Log in with Google",
    "LogInWithGithub": "Log in with Github",
    "LogInWithDiscord": "Log in with Discord",
>>>>>>> 3e0a0038
    "signInWith": "Sign in with:"
  },
  "workspace": {
    "chooseWorkspace": "Choose your workspace",
    "create": "Create workspace",
    "reset": "Reset workspace",
    "resetWorkspacePrompt": "Resetting the workspace will delete all pages and data within it. Are you sure you want to reset the workspace? Alternatively, you can contact the support team to restore the workspace",
    "hint": "workspace",
    "notFoundError": "Workspace not found",
    "failedToLoad": "Something went wrong! Failed to load the workspace. Try to close any open instance of AppFlowy and try again.",
    "errorActions": {
      "reportIssue": "Report an issue",
      "reportIssueOnGithub": "Report an issue on Github",
      "exportLogFiles": "Export log files",
      "reachOut": "Reach out on Discord"
    }
  },
  "shareAction": {
    "buttonText": "Share",
    "workInProgress": "Coming soon",
    "markdown": "Markdown",
    "csv": "CSV",
    "copyLink": "Copy Link"
  },
  "moreAction": {
    "fontSize": "Font size",
    "import": "Import",
    "moreOptions": "More options"
  },
  "importPanel": {
    "textAndMarkdown": "Text & Markdown",
    "documentFromV010": "Document from v0.1.0",
    "databaseFromV010": "Database from v0.1.0",
    "csv": "CSV",
    "database": "Database"
  },
  "disclosureAction": {
    "rename": "Rename",
    "delete": "Delete",
    "duplicate": "Duplicate",
    "unfavorite": "Remove from favorites",
    "favorite": "Add to favorites",
    "openNewTab": "Open in a new tab",
    "moveTo": "Move to",
    "addToFavorites": "Add to Favorites",
    "copyLink": "Copy Link"
  },
  "blankPageTitle": "Blank page",
  "newPageText": "New page",
  "newDocumentText": "New document",
  "newGridText": "New grid",
  "newCalendarText": "New calendar",
  "newBoardText": "New board",
  "trash": {
    "text": "Trash",
    "restoreAll": "Restore All",
    "deleteAll": "Delete All",
    "pageHeader": {
      "fileName": "File name",
      "lastModified": "Last Modified",
      "created": "Created"
    },
    "confirmDeleteAll": {
      "title": "Are you sure to delete all pages in Trash?",
      "caption": "This action cannot be undone."
    },
    "confirmRestoreAll": {
      "title": "Are you sure to restore all pages in Trash?",
      "caption": "This action cannot be undone."
    },
    "mobile": {
      "actions": "Trash Actions",
      "empty": "Trash Bin is Empty",
      "emptyDescription": "You don't have any deleted file",
      "isDeleted": "is deleted",
      "isRestored": "is restored"
    }
  },
  "deletePagePrompt": {
    "text": "This page is in Trash",
    "restore": "Restore page",
    "deletePermanent": "Delete permanently"
  },
  "dialogCreatePageNameHint": "Page name",
  "questionBubble": {
    "shortcuts": "Shortcuts",
    "whatsNew": "What's new?",
    "help": "Help & Support",
    "markdown": "Markdown",
    "debug": {
      "name": "Debug Info",
      "success": "Copied debug info to clipboard!",
      "fail": "Unable to copy debug info to clipboard"
    },
    "feedback": "Feedback"
  },
  "menuAppHeader": {
    "moreButtonToolTip": "Remove, rename, and more...",
    "addPageTooltip": "Quickly add a page inside",
    "defaultNewPageName": "Untitled",
    "renameDialog": "Rename"
  },
  "noPagesInside": "No pages inside",
  "toolbar": {
    "undo": "Undo",
    "redo": "Redo",
    "bold": "Bold",
    "italic": "Italic",
    "underline": "Underline",
    "strike": "Strikethrough",
    "numList": "Numbered List",
    "bulletList": "Bulleted List",
    "checkList": "Check List",
    "inlineCode": "Inline Code",
    "quote": "Quote Block",
    "header": "Header",
    "highlight": "Highlight",
    "color": "Color",
    "addLink": "Add Link",
    "link": "Link"
  },
  "tooltip": {
    "lightMode": "Switch to Light mode",
    "darkMode": "Switch to Dark mode",
    "openAsPage": "Open as a Page",
    "addNewRow": "Add a new row",
    "openMenu": "Click to open menu",
    "dragRow": "Long press to reorder the row",
    "viewDataBase": "View database",
    "referencePage": "This {name} is referenced",
    "addBlockBelow": "Add a block below",
    "urlLaunchAccessory": "Open in browser",
    "urlCopyAccessory": "Copy URL"
  },
  "sideBar": {
    "closeSidebar": "Close side bar",
    "openSidebar": "Open side bar",
    "personal": "Personal",
    "favorites": "Favorites",
    "clickToHidePersonal": "Click to hide personal section",
    "clickToHideFavorites": "Click to hide favorite section",
    "addAPage": "Add a page",
    "recent": "Recent"
  },
  "notifications": {
    "export": {
      "markdown": "Exported Note To Markdown",
      "path": "Documents/flowy"
    }
  },
  "contactsPage": {
    "title": "Contacts",
    "whatsHappening": "What's happening this week?",
    "addContact": "Add Contact",
    "editContact": "Edit Contact"
  },
  "button": {
    "ok": "OK",
    "done": "Done",
    "cancel": "Cancel",
    "signIn": "Sign In",
    "signOut": "Sign Out",
    "complete": "Complete",
    "save": "Save",
    "generate": "Generate",
    "esc": "ESC",
    "keep": "Keep",
    "tryAgain": "Try again",
    "discard": "Discard",
    "replace": "Replace",
    "insertBelow": "Insert below",
    "insertAbove": "Insert above",
    "upload": "Upload",
    "edit": "Edit",
    "delete": "Delete",
    "duplicate": "Duplicate",
    "putback": "Put Back",
    "update": "Update",
    "share": "Share",
    "removeFromFavorites": "Remove from favorites",
    "addToFavorites": "Add to favorites",
    "rename": "Rename",
    "helpCenter": "Help Center",
    "add": "Add",
    "yes": "Yes",
    "Done": "Done",
    "Cancel": "Cancel"
  },
  "label": {
    "welcome": "Welcome!",
    "firstName": "First Name",
    "middleName": "Middle Name",
    "lastName": "Last Name",
    "stepX": "Step {X}"
  },
  "oAuth": {
    "err": {
      "failedTitle": "Unable to connect to your account.",
      "failedMsg": "Please make sure you've completed the sign-in process in your browser."
    },
    "google": {
      "title": "GOOGLE SIGN-IN",
      "instruction1": "In order to import your Google Contacts, you'll need to authorize this application using your web browser.",
      "instruction2": "Copy this code to your clipboard by clicking the icon or selecting the text:",
      "instruction3": "Navigate to the following link in your web browser, and enter the above code:",
      "instruction4": "Press the button below when you've completed signup:"
    }
  },
  "settings": {
    "title": "Settings",
    "menu": {
      "appearance": "Appearance",
      "language": "Language",
      "user": "User",
      "files": "Files",
      "notifications": "Notifications",
      "open": "Open Settings",
      "logout": "Logout",
      "logoutPrompt": "Are you sure to logout?",
      "selfEncryptionLogoutPrompt": "Are you sure you want to log out? Please ensure you have copied the encryption secret",
      "syncSetting": "Sync Setting",
      "cloudSettings": "Cloud Settings",
      "enableSync": "Enable sync",
      "enableEncrypt": "Encrypt data",
<<<<<<< HEAD
      "enableEncryptPrompt": "Activate encryption to secure your data with this secret. Store it safely; once enabled, it can't be turned off. If lost, your data becomes irretrievable. Click to copy",
      "inputEncryptPrompt": "Please enter your encryption secret for",
      "clickToCopySecret": "Click to copy secret",
=======
      "cloudURL": "Base URL",
      "invalidCloudURLScheme": "Invalid Scheme",
      "cloudServerType": "Cloud server",
      "cloudServerTypeTip": "Please note that it might log out your current account after switching the cloud server",
      "cloudLocal": "Local",
      "cloudSupabase": "Supabase",
      "cloudSupabaseUrl": "Supabase URL",
      "cloudSupabaseUrlCanNotBeEmpty": "The supabase url can't be empty",
      "cloudSupabaseAnonKey": "Supabase anon key",
      "cloudSupabaseAnonKeyCanNotBeEmpty": "The anon key can't be empty",
      "cloudAppFlowy": "AppFlowy Cloud Beta",
      "cloudAppFlowySelfHost": "AppFlowy Cloud Self-hosted",
      "appFlowyCloudUrlCanNotBeEmpty": "The cloud url can't be empty",
      "clickToCopy": "Click to copy",
      "selfHostStart": "If you don't have a server, please refer to the",
      "selfHostContent": "document",
      "selfHostEnd": "for guidance on how to self-host your own server",
      "cloudURLHint": "Input the base URL of your server",
      "cloudWSURL": "Websocket URL",
      "cloudWSURLHint": "Input the websocket address of your server",
      "restartApp": "Restart",
      "restartAppTip": "Restart the application for the changes to take effect. Please note that this might log out your current account",
      "changeServerTip": "After changing the server, you must click the restart button for the changes to take effect",
      "enableEncryptPrompt": "Activate encryption to secure your data with this secret. Store it safely; once enabled, it can't be turned off. If lost, your data becomes irretrievable. Click to copy",
      "inputEncryptPrompt": "Please enter your encryption secret for",
      "clickToCopySecret": "Click to copy secret",
      "configServerSetting": "Configurate your server settings",
      "configServerGuide": "After selecting `Quick Start`, navigate to `Settings` and then \"Cloud Settings\" to configure your self-hosted server.",
>>>>>>> 3e0a0038
      "inputTextFieldHint": "Your secret",
      "historicalUserList": "User login history",
      "historicalUserListTooltip": "This list displays your anonymous accounts. You can click on an account to view its details. Anonymous accounts are created by clicking the 'Get Started' button",
      "openHistoricalUser": "Click to open the anonymous account",
      "customPathPrompt": "Storing the AppFlowy data folder in a cloud-synced folder such as Google Drive can pose risks. If the database within this folder is accessed or modified from multiple locations at the same time, it may result in synchronization conflicts and potential data corruption",
      "importAppFlowyData": "Import Data from External AppFlowy Folder",
      "importingAppFlowyDataTip": "Data import is in progress. Please do not close the app",
      "importAppFlowyDataDescription": "Copy data from an external AppFlowy data folder and import it into the current AppFlowy data folder",
      "importSuccess": "Successfully imported the AppFlowy data folder",
      "importFailed": "Importing the AppFlowy data folder failed",
      "importGuide": "For further details, please check the referenced document"
    },
    "notifications": {
      "enableNotifications": {
        "label": "Enable notifications",
        "hint": "Turn off to stop local notifications from appearing."
      }
    },
    "appearance": {
      "resetSetting": "Reset",
      "fontFamily": {
        "label": "Font Family",
        "search": "Search"
      },
      "themeMode": {
        "label": "Theme Mode",
        "light": "Light Mode",
        "dark": "Dark Mode",
        "system": "Adapt to System"
      },
      "documentSettings": {
        "cursorColor": "Document cursor color",
        "selectionColor": "Document selection color",
        "hexEmptyError": "Hex color cannot be empty",
        "hexLengthError": "Hex value must be 6 digits long",
        "hexInvalidError": "Invalid hex value",
        "opacityEmptyError": "Opacity cannot be empty",
        "opacityRangeError": "Opacity must be between 1 and 100",
        "app": "App",
        "flowy": "Flowy",
        "apply": "Apply"
      },
      "layoutDirection": {
        "label": "Layout Direction",
        "hint": "Control the flow of content on your screen, from left to right or right to left.",
        "ltr": "LTR",
        "rtl": "RTL"
      },
      "textDirection": {
        "label": "Default Text Direction",
        "hint": "Specify whether text should start from left or right as the default.",
        "ltr": "LTR",
        "rtl": "RTL",
        "auto": "AUTO",
        "fallback": "Same as layout direction"
      },
      "themeUpload": {
        "button": "Upload",
        "uploadTheme": "Upload theme",
        "description": "Upload your own AppFlowy theme using the button below.",
        "loading": "Please wait while we validate and upload your theme...",
        "uploadSuccess": "Your theme was uploaded successfully",
        "deletionFailure": "Failed to delete the theme. Try to delete it manually.",
        "filePickerDialogTitle": "Choose a .flowy_plugin file",
        "urlUploadFailure": "Failed to open url: {}"
      },
      "theme": "Theme",
      "builtInsLabel": "Built-in Themes",
      "pluginsLabel": "Plugins",
      "dateFormat": {
        "label": "Date format",
        "local": "Local",
        "us": "US",
        "iso": "ISO",
        "friendly": "Friendly",
        "dmy": "D/M/Y"
      },
      "timeFormat": {
        "label": "Time format",
        "twelveHour": "Twelve hour",
        "twentyFourHour": "Twenty four hour"
      },
      "showNamingDialogWhenCreatingPage": "Show naming dialog when creating a page"
    },
    "files": {
      "copy": "Copy",
      "defaultLocation": "Read files and data storage location",
      "exportData": "Export your data",
      "doubleTapToCopy": "Double tap to copy the path",
      "restoreLocation": "Restore to AppFlowy default path",
      "customizeLocation": "Open another folder",
      "restartApp": "Please restart app for the changes to take effect.",
      "exportDatabase": "Export database",
      "selectFiles": "Select the files that need to be export",
      "selectAll": "Select all",
      "deselectAll": "Deselect all",
      "createNewFolder": "Create a new folder",
      "createNewFolderDesc": "Tell us where you want to store your data",
      "defineWhereYourDataIsStored": "Define where your data is stored",
      "open": "Open",
      "openFolder": "Open an existing folder",
      "openFolderDesc": "Read and write it to your existing AppFlowy folder",
      "folderHintText": "folder name",
      "location": "Creating a new folder",
      "locationDesc": "Pick a name for your AppFlowy data folder",
      "browser": "Browse",
      "create": "Create",
      "set": "Set",
      "folderPath": "Path to store your folder",
      "locationCannotBeEmpty": "Path cannot be empty",
      "pathCopiedSnackbar": "File storage path copied to clipboard!",
      "changeLocationTooltips": "Change the data directory",
      "change": "Change",
      "openLocationTooltips": "Open another data directory",
      "openCurrentDataFolder": "Open current data directory",
      "recoverLocationTooltips": "Reset to AppFlowy's default data directory",
      "exportFileSuccess": "Export file successfully!",
      "exportFileFail": "Export file failed!",
      "export": "Export"
    },
    "user": {
      "name": "Name",
      "email": "Email",
      "tooltipSelectIcon": "Select icon",
      "selectAnIcon": "Select an icon",
      "pleaseInputYourOpenAIKey": "please input your OpenAI key",
      "pleaseInputYourStabilityAIKey": "please input your Stability AI key",
      "clickToLogout": "Click to logout the current user"
    },
    "shortcuts": {
      "shortcutsLabel": "Shortcuts",
      "command": "Command",
      "keyBinding": "Keybinding",
      "addNewCommand": "Add New Command",
      "updateShortcutStep": "Press desired key combination and press ENTER",
      "shortcutIsAlreadyUsed": "This shortcut is already used for: {conflict}",
      "resetToDefault": "Reset to default keybindings",
      "couldNotLoadErrorMsg": "Could not load shortcuts, Try again",
      "couldNotSaveErrorMsg": "Could not save shortcuts, Try again"
    },
    "mobile": {
      "personalInfo": "Personal Information",
      "username": "User Name",
      "usernameEmptyError": "User name cannot be empty",
      "about": "About",
      "pushNotifications": "Push Notifications",
      "support": "Support",
      "joinDiscord": "Join us in Discord",
      "privacyPolicy": "Privacy Policy",
      "userAgreement": "User Agreement",
      "termsAndConditions": "Terms and Conditions",
      "userprofileError": "Failed to load user profile",
      "userprofileErrorDescription": "Please try to log out and log back in to check if the issue still persists.",
      "selectLayout": "Select layout",
      "selectStartingDay": "Select starting day",
      "version": "Version"
    }
  },
  "grid": {
    "deleteView": "Are you sure you want to delete this view?",
    "createView": "New",
    "title": {
      "placeholder": "Untitled"
    },
    "settings": {
      "filter": "Filter",
      "sort": "Sort",
      "sortBy": "Sort by",
      "properties": "Properties",
      "reorderPropertiesTooltip": "Drag to reorder properties",
      "group": "Group",
      "addFilter": "Add Filter",
      "deleteFilter": "Delete filter",
      "filterBy": "Filter by...",
      "typeAValue": "Type a value...",
      "layout": "Layout",
      "databaseLayout": "Layout",
      "viewList": {
        "zero": "0 views",
        "one": "{count} view",
        "other": "{count} views"
      },
      "editView": "Edit View",
      "boardSettings": "Board settings",
      "calendarSettings": "Calendar settings",
      "createView": "New view",
      "duplicateView": "Duplicate view",
      "deleteView": "Delete view",
      "numberOfVisibleFields": "{} shown"
    },
    "textFilter": {
      "contains": "Contains",
      "doesNotContain": "Does not contain",
      "endsWith": "Ends with",
      "startWith": "Starts with",
      "is": "Is",
      "isNot": "Is not",
      "isEmpty": "Is empty",
      "isNotEmpty": "Is not empty",
      "choicechipPrefix": {
        "isNot": "Not",
        "startWith": "Starts with",
        "endWith": "Ends with",
        "isEmpty": "is empty",
        "isNotEmpty": "is not empty"
      }
    },
    "checkboxFilter": {
      "isChecked": "Checked",
      "isUnchecked": "Unchecked",
      "choicechipPrefix": {
        "is": "is"
      }
    },
    "checklistFilter": {
      "isComplete": "is complete",
      "isIncomplted": "is incomplete"
    },
    "singleSelectOptionFilter": {
      "is": "Is",
      "isNot": "Is not",
      "isEmpty": "Is empty",
      "isNotEmpty": "Is not empty"
    },
    "multiSelectOptionFilter": {
      "contains": "Contains",
      "doesNotContain": "Does not contain",
      "isEmpty": "Is empty",
      "isNotEmpty": "Is not empty"
    },
    "dateFilter": {
      "is": "Is",
      "before": "Is before",
      "after": "Is after",
      "onOrBefore": "Is on or before",
      "onOrAfter": "Is on or after",
      "between": "Is between",
      "empty": "Is empty",
      "notEmpty": "Is not empty"
    },
    "field": {
      "hide": "Hide",
      "show": "Show",
      "insertLeft": "Insert Left",
      "insertRight": "Insert Right",
      "duplicate": "Duplicate",
      "delete": "Delete",
      "textFieldName": "Text",
      "checkboxFieldName": "Checkbox",
      "dateFieldName": "Date",
      "updatedAtFieldName": "Last modified",
      "createdAtFieldName": "Created at",
      "numberFieldName": "Numbers",
      "singleSelectFieldName": "Select",
      "multiSelectFieldName": "Multiselect",
      "urlFieldName": "URL",
      "checklistFieldName": "Checklist",
      "numberFormat": "Number format",
      "dateFormat": "Date format",
      "includeTime": "Include time",
      "isRange": "End date",
      "dateFormatFriendly": "Month Day, Year",
      "dateFormatISO": "Year-Month-Day",
      "dateFormatLocal": "Month/Day/Year",
      "dateFormatUS": "Year/Month/Day",
      "dateFormatDayMonthYear": "Day/Month/Year",
      "timeFormat": "Time format",
      "invalidTimeFormat": "Invalid format",
      "timeFormatTwelveHour": "12 hour",
      "timeFormatTwentyFourHour": "24 hour",
      "clearDate": "Clear date",
      "dateTime": "Date time",
      "startDateTime": "Start date time",
      "endDateTime": "End date time",
      "failedToLoadDate": "Failed to load date value",
      "selectTime": "Select time",
      "selectDate": "Select date",
      "visibility": "Visibility",
      "propertyType": "Property type",
      "addSelectOption": "Add an option",
      "typeANewOption": "Type a new option",
      "optionTitle": "Options",
      "addOption": "Add option",
      "editProperty": "Edit property",
      "newProperty": "New property",
      "deleteFieldPromptMessage": "Are you sure? This property will be deleted",
      "newColumn": "New Column",
      "format": "Format",
      "reminderOnDateTooltip": "This cell has a scheduled reminder"
    },
    "rowPage": {
      "newField": "Add a new field",
      "fieldDragElementTooltip": "Click to open menu",
      "showHiddenFields": {
        "one": "Show {count} hidden field",
        "many": "Show {count} hidden fields",
        "other": "Show {count} hidden fields"
      },
      "hideHiddenFields": {
        "one": "Hide {count} hidden field",
        "many": "Hide {count} hidden fields",
        "other": "Hide {count} hidden fields"
      }
    },
    "sort": {
      "ascending": "Ascending",
      "descending": "Descending",
      "deleteAllSorts": "Delete all sorts",
      "addSort": "Add sort"
    },
    "row": {
      "duplicate": "Duplicate",
      "delete": "Delete",
      "titlePlaceholder": "Untitled",
      "textPlaceholder": "Empty",
      "copyProperty": "Copied property to clipboard",
      "count": "Count",
      "newRow": "New row",
      "action": "Action",
      "add": "Click add to below",
      "drag": "Drag to move",
      "dragAndClick": "Drag to move, click to open menu",
      "insertRecordAbove": "Insert record above",
      "insertRecordBelow": "Insert record below"
    },
    "selectOption": {
      "create": "Create",
      "purpleColor": "Purple",
      "pinkColor": "Pink",
      "lightPinkColor": "Light Pink",
      "orangeColor": "Orange",
      "yellowColor": "Yellow",
      "limeColor": "Lime",
      "greenColor": "Green",
      "aquaColor": "Aqua",
      "blueColor": "Blue",
      "deleteTag": "Delete tag",
      "colorPanelTitle": "Color",
      "panelTitle": "Select an option or create one",
      "searchOption": "Search for an option",
      "searchOrCreateOption": "Search or create an option...",
      "createNew": "Create an new",
      "orSelectOne": "Or select an option",
      "typeANewOption": "Type a new option",
      "tagName": "Tag name"
    },
    "checklist": {
      "taskHint": "Task description",
      "addNew": "Add a new task",
      "submitNewTask": "Create",
      "hideComplete": "Hide completed tasks",
      "showComplete": "Show all tasks"
    },
    "menuName": "Grid",
    "referencedGridPrefix": "View of",
    "calculate": "Calculate",
    "calculationTypeLabel": {
      "none": "None",
      "average": "Average",
      "max": "Max",
      "median": "Median",
      "min": "Min",
      "sum": "Sum"
    }
  },
  "document": {
    "menuName": "Document",
    "date": {
      "timeHintTextInTwelveHour": "01:00 PM",
      "timeHintTextInTwentyFourHour": "13:00"
    },
    "slashMenu": {
      "board": {
        "selectABoardToLinkTo": "Select a Board to link to",
        "createANewBoard": "Create a new Board"
      },
      "grid": {
        "selectAGridToLinkTo": "Select a Grid to link to",
        "createANewGrid": "Create a new Grid"
      },
      "calendar": {
        "selectACalendarToLinkTo": "Select a Calendar to link to",
        "createANewCalendar": "Create a new Calendar"
      },
      "document": {
        "selectADocumentToLinkTo": "Select a Document to link to"
      }
    },
    "selectionMenu": {
      "outline": "Outline",
      "codeBlock": "Code Block"
    },
    "plugins": {
      "referencedBoard": "Referenced Board",
      "referencedGrid": "Referenced Grid",
      "referencedCalendar": "Referenced Calendar",
      "referencedDocument": "Referenced Document",
      "autoGeneratorMenuItemName": "OpenAI Writer",
      "autoGeneratorTitleName": "OpenAI: Ask AI to write anything...",
      "autoGeneratorLearnMore": "Learn more",
      "autoGeneratorGenerate": "Generate",
      "autoGeneratorHintText": "Ask OpenAI ...",
      "autoGeneratorCantGetOpenAIKey": "Can't get OpenAI key",
      "autoGeneratorRewrite": "Rewrite",
      "smartEdit": "AI Assistants",
      "openAI": "OpenAI",
      "smartEditFixSpelling": "Fix spelling",
      "warning": "⚠️ AI responses can be inaccurate or misleading.",
      "smartEditSummarize": "Summarize",
      "smartEditImproveWriting": "Improve writing",
      "smartEditMakeLonger": "Make longer",
      "smartEditCouldNotFetchResult": "Could not fetch result from OpenAI",
      "smartEditCouldNotFetchKey": "Could not fetch OpenAI key",
      "smartEditDisabled": "Connect OpenAI in Settings",
      "discardResponse": "Do you want to discard the AI responses?",
      "createInlineMathEquation": "Create equation",
      "fonts": "Fonts",
      "toggleList": "Toggle list",
      "quoteList": "Quote list",
      "numberedList": "Numbered list",
      "bulletedList": "Bulleted list",
      "todoList": "Todo List",
      "callout": "Callout",
      "cover": {
        "changeCover": "Change Cover",
        "colors": "Colors",
        "images": "Images",
        "clearAll": "Clear All",
        "abstract": "Abstract",
        "addCover": "Add Cover",
        "addLocalImage": "Add local image",
        "invalidImageUrl": "Invalid image URL",
        "failedToAddImageToGallery": "Failed to add image to gallery",
        "enterImageUrl": "Enter image URL",
        "add": "Add",
        "back": "Back",
        "saveToGallery": "Save to gallery",
        "removeIcon": "Remove icon",
        "pasteImageUrl": "Paste image URL",
        "or": "OR",
        "pickFromFiles": "Pick from files",
        "couldNotFetchImage": "Could not fetch image",
        "imageSavingFailed": "Image Saving Failed",
        "addIcon": "Add icon",
        "changeIcon": "Change icon",
        "coverRemoveAlert": "It will be removed from cover after it is deleted.",
        "alertDialogConfirmation": "Are you sure, you want to continue?"
      },
      "mathEquation": {
        "name": "Math Equation",
        "addMathEquation": "Add a TeX equation",
        "editMathEquation": "Edit Math Equation"
      },
      "optionAction": {
        "click": "Click",
        "toOpenMenu": " to open menu",
        "delete": "Delete",
        "duplicate": "Duplicate",
        "turnInto": "Turn into",
        "moveUp": "Move up",
        "moveDown": "Move down",
        "color": "Color",
        "align": "Align",
        "left": "Left",
        "center": "Center",
        "right": "Right",
        "defaultColor": "Default"
      },
      "image": {
        "copiedToPasteBoard": "The image link has been copied to the clipboard",
        "addAnImage": "Add an image"
      },
      "urlPreview": {
        "copiedToPasteBoard": "The link has been copied to the clipboard"
      },
      "outline": {
        "addHeadingToCreateOutline": "Add headings to create a table of contents."
      },
<<<<<<< HEAD
=======
      "table": {
        "addAfter": "Add after",
        "addBefore": "Add before",
        "delete": "Delete",
        "clear": "Clear content",
        "duplicate": "Duplicate",
        "bgColor": "Background color"
      },
>>>>>>> 3e0a0038
      "contextMenu": {
        "copy": "Copy",
        "cut": "Cut",
        "paste": "Paste"
<<<<<<< HEAD
      }
=======
      },
      "action": "Actions",
      "database": {
        "selectDataSource": "Select data source",
        "noDataSource": "No data source",
        "selectADataSource": "Select a data source",
        "toContinue": "to continue",
        "newDatabase": "New Database",
        "linkToDatabase": "Link to Database"
      },
      "date": "Date",
      "emoji": "Emoji"
>>>>>>> 3e0a0038
    },
    "textBlock": {
      "placeholder": "Type '/' for commands"
    },
    "title": {
      "placeholder": "Untitled"
    },
    "imageBlock": {
      "placeholder": "Click to add image",
      "upload": {
        "label": "Upload",
        "placeholder": "Click to upload image"
      },
      "url": {
        "label": "Image URL",
        "placeholder": "Enter image URL"
      },
      "ai": {
        "label": "Generate image from OpenAI",
        "placeholder": "Please input the prompt for OpenAI to generate image"
      },
      "stability_ai": {
        "label": "Generate image from Stability AI",
        "placeholder": "Please input the prompt for Stability AI to generate image"
      },
      "support": "Image size limit is 5MB. Supported formats: JPEG, PNG, GIF, SVG",
      "error": {
        "invalidImage": "Invalid image",
        "invalidImageSize": "Image size must be less than 5MB",
        "invalidImageFormat": "Image format is not supported. Supported formats: JPEG, PNG, GIF, SVG",
        "invalidImageUrl": "Invalid image URL"
      },
      "embedLink": {
        "label": "Embed link",
        "placeholder": "Paste or type an image link"
      },
      "unsplash": {
        "label": "Unsplash"
      },
      "searchForAnImage": "Search for an image",
      "pleaseInputYourOpenAIKey": "please input your OpenAI key in Settings page",
      "pleaseInputYourStabilityAIKey": "please input your Stability AI key in Settings page",
      "saveImageToGallery": "Save image",
      "failedToAddImageToGallery": "Failed to add image to gallery",
      "successToAddImageToGallery": "Image added to gallery successfully",
      "unableToLoadImage": "Unable to load image",
      "maximumImageSize": "Maximum supported upload image size is 10MB",
      "uploadImageErrorImageSizeTooBig": "Image size must be less than 10MB"
    },
    "codeBlock": {
      "language": {
        "label": "Language",
        "placeholder": "Select language"
      }
    },
    "inlineLink": {
      "placeholder": "Paste or type a link",
      "openInNewTab": "Open in new tab",
      "copyLink": "Copy link",
      "removeLink": "Remove link",
      "url": {
        "label": "Link URL",
        "placeholder": "Enter link URL"
      },
      "title": {
        "label": "Link Title",
        "placeholder": "Enter link title"
      }
    },
    "mention": {
      "placeholder": "Mention a person or a page or date...",
      "page": {
        "label": "Link to page",
        "tooltip": "Click to open page"
      },
      "deleted": "Deleted",
      "deletedContent": "This content does not exist or has been deleted"
    },
    "toolbar": {
      "resetToDefaultFont": "Reset to default"
    },
    "errorBlock": {
      "theBlockIsNotSupported": "The current version does not support this block.",
      "blockContentHasBeenCopied": "The block content has been copied."
    }
  },
  "board": {
    "column": {
      "createNewCard": "New",
      "renameGroupTooltip": "Press to rename group",
      "createNewColumn": "Add a new group",
      "addToColumnTopTooltip": "Add a new card at the top",
      "addToColumnBottomTooltip": "Add a new card at the bottom",
      "renameColumn": "Rename",
      "hideColumn": "Hide",
      "groupActions": "Group Actions",
      "newGroup": "New Group",
      "deleteColumn": "Delete",
      "deleteColumnConfirmation": "This will delete this group and all the cards in it.\nAre you sure you want to continue?"
    },
    "hiddenGroupSection": {
      "sectionTitle": "Hidden Groups",
      "collapseTooltip": "Hide the hidden groups",
      "expandTooltip": "View the hidden groups"
    },
    "cardDetail": "Card Detail",
    "cardActions": "Card Actions",
    "cardDuplicated": "Card has been duplicated",
    "cardDeleted": "Card has been deleted",
    "showOnCard": "Show on card detail",
    "setting": "Setting",
    "propertyName": "Property name",
    "menuName": "Board",
    "showUngrouped": "Show ungrouped items",
    "ungroupedButtonText": "Ungrouped",
    "ungroupedButtonTooltip": "Contains cards that don't belong in any group",
    "ungroupedItemsTitle": "Click to add to the board",
    "groupBy": "Group by",
    "referencedBoardPrefix": "View of",
    "notesTooltip": "Notes inside",
    "mobile": {
      "editURL": "Edit URL",
      "unhideGroup": "Unhide group",
      "unhideGroupContent": "Are you sure you want to show this group on the board?",
      "faildToLoad": "Failed to load board view"
    }
  },
  "calendar": {
    "menuName": "Calendar",
    "defaultNewCalendarTitle": "Untitled",
    "newEventButtonTooltip": "Add a new event",
    "navigation": {
      "today": "Today",
      "jumpToday": "Jump to Today",
      "previousMonth": "Previous Month",
      "nextMonth": "Next Month"
    },
    "mobileEventScreen": {
      "emptyTitle": "No events yet",
      "emptyBody": "Press the plus button to create an event on this day."
    },
    "settings": {
      "showWeekNumbers": "Show week numbers",
      "showWeekends": "Show weekends",
      "firstDayOfWeek": "Start week on",
      "layoutDateField": "Layout calendar by",
      "changeLayoutDateField": "Change layout field",
      "noDateTitle": "No Date",
      "noDateHint": {
        "zero": "Unscheduled events will show up here",
        "one": "{count} unscheduled event",
        "other": "{count} unscheduled events"
      },
      "unscheduledEventsTitle": "Unscheduled events",
      "clickToAdd": "Click to add to the calendar",
      "name": "Calendar settings"
    },
    "referencedCalendarPrefix": "View of",
    "quickJumpYear": "Jump to"
  },
  "errorDialog": {
    "title": "AppFlowy Error",
    "howToFixFallback": "We're sorry for the inconvenience! Submit an issue on our GitHub page that describes your error.",
    "github": "View on GitHub"
  },
  "search": {
    "label": "Search",
    "placeholder": {
      "actions": "Search actions..."
    }
  },
  "message": {
    "copy": {
      "success": "Copied!",
      "fail": "Unable to copy"
    }
  },
  "unSupportBlock": "The current version does not support this Block.",
  "views": {
    "deleteContentTitle": "Are you sure want to delete the {pageType}?",
    "deleteContentCaption": "if you delete this {pageType}, you can restore it from the trash."
  },
  "colors": {
    "custom": "Custom",
    "default": "Default",
    "red": "Red",
    "orange": "Orange",
    "yellow": "Yellow",
    "green": "Green",
    "blue": "Blue",
    "purple": "Purple",
    "pink": "Pink",
    "brown": "Brown",
    "gray": "Gray"
  },
  "emoji": {
    "emojiTab": "Emoji",
    "search": "Search emoji",
    "noRecent": "No recent emoji",
    "noEmojiFound": "No emoji found",
    "filter": "Filter",
    "random": "Random",
    "selectSkinTone": "Select skin tone",
    "remove": "Remove emoji",
    "categories": {
      "smileys": "Smileys & Emotion",
      "people": "People & Body",
      "animals": "Animals & Nature",
      "food": "Food & Drink",
      "activities": "Activities",
      "places": "Travel & Places",
      "objects": "Objects",
      "symbols": "Symbols",
      "flags": "Flags",
      "nature": "Nature",
      "frequentlyUsed": "Frequently Used"
    },
    "skinTone": {
      "default": "Default",
      "light": "Light",
      "mediumLight": "Medium-Light",
      "medium": "Medium",
      "mediumDark": "Medium-Dark",
      "dark": "Dark"
    }
  },
  "inlineActions": {
    "noResults": "No results",
    "pageReference": "Page reference",
    "docReference": "Document reference",
    "boardReference": "Board reference",
    "calReference": "Calendar reference",
    "gridReference": "Grid reference",
    "date": "Date",
    "reminder": {
      "groupTitle": "Reminder",
      "shortKeyword": "remind"
    }
  },
  "datePicker": {
    "dateTimeFormatTooltip": "Change the date and time format in settings",
    "dateFormat": "Date format",
    "includeTime": "Include time",
    "isRange": "End date",
    "timeFormat": "Time format",
    "clearDate": "Clear date",
    "reminderLabel": "Reminder",
    "selectReminder": "Select reminder",
    "reminderOptions": {
      "none": "None",
      "atTimeOfEvent": "Time of event",
      "fiveMinsBefore": "5 mins before",
      "tenMinsBefore": "10 mins before",
      "fifteenMinsBefore": "15 mins before",
      "thirtyMinsBefore": "30 mins before",
      "oneHourBefore": "1 hour before",
      "twoHoursBefore": "2 hours before",
      "onDayOfEvent": "On day of event",
      "oneDayBefore": "1 day before",
      "twoDaysBefore": "2 days before",
      "oneWeekBefore": "1 week before",
      "custom": "Custom"
    }
  },
  "relativeDates": {
    "yesterday": "Yesterday",
    "today": "Today",
    "tomorrow": "Tomorrow",
    "oneWeek": "1 week"
  },
  "notificationHub": {
    "title": "Notifications",
    "mobile": {
      "title": "Updates"
    },
    "emptyTitle": "All caught up!",
    "emptyBody": "No pending notifications or actions. Enjoy the calm.",
    "tabs": {
      "inbox": "Inbox",
      "upcoming": "Upcoming"
    },
    "actions": {
      "markAllRead": "Mark all as read",
      "showAll": "All",
      "showUnreads": "Unread"
    },
    "filters": {
      "ascending": "Ascending",
      "descending": "Descending",
      "groupByDate": "Group by date",
      "showUnreadsOnly": "Show unreads only",
      "resetToDefault": "Reset to default"
    }
  },
<<<<<<< HEAD
  "settings.menu.supabaseSetting": "Supabase Setting",
  "grid.sort.deleteSort": "Delete Order",
  "grid.settings.Properties": "Properties"
=======
  "reminderNotification": {
    "title": "Reminder",
    "message": "Remember to check this before you forget!",
    "tooltipDelete": "Delete",
    "tooltipMarkRead": "Mark as read",
    "tooltipMarkUnread": "Mark as unread"
  },
  "findAndReplace": {
    "find": "Find",
    "previousMatch": "Previous match",
    "nextMatch": "Next match",
    "close": "Close",
    "replace": "Replace",
    "replaceAll": "Replace all",
    "noResult": "No results",
    "caseSensitive": "Case sensitive"
  },
  "error": {
    "weAreSorry": "We're sorry",
    "loadingViewError": "We're having trouble loading this view. Please check your internet connection, refresh the app, and do not hesitate to reach out to the team if the issue continues."
  },
  "editor": {
    "bold": "Bold",
    "bulletedList": "Bulleted List",
    "bulletedListShortForm": "Bulleted",
    "checkbox": "Checkbox",
    "embedCode": "Embed Code",
    "heading1": "H1",
    "heading2": "H2",
    "heading3": "H3",
    "highlight": "Highlight",
    "color": "Color",
    "image": "Image",
    "date": "Date",
    "italic": "Italic",
    "link": "Link",
    "numberedList": "Numbered List",
    "numberedListShortForm": "Numbered",
    "quote": "Quote",
    "strikethrough": "Strikethrough",
    "text": "Text",
    "underline": "Underline",
    "fontColorDefault": "Default",
    "fontColorGray": "Gray",
    "fontColorBrown": "Brown",
    "fontColorOrange": "Orange",
    "fontColorYellow": "Yellow",
    "fontColorGreen": "Green",
    "fontColorBlue": "Blue",
    "fontColorPurple": "Purple",
    "fontColorPink": "Pink",
    "fontColorRed": "Red",
    "backgroundColorDefault": "Default background",
    "backgroundColorGray": "Gray background",
    "backgroundColorBrown": "Brown background",
    "backgroundColorOrange": "Orange background",
    "backgroundColorYellow": "Yellow background",
    "backgroundColorGreen": "Green background",
    "backgroundColorBlue": "Blue background",
    "backgroundColorPurple": "Purple background",
    "backgroundColorPink": "Pink background",
    "backgroundColorRed": "Red background",
    "done": "Done",
    "cancel": "Cancel",
    "tint1": "Tint 1",
    "tint2": "Tint 2",
    "tint3": "Tint 3",
    "tint4": "Tint 4",
    "tint5": "Tint 5",
    "tint6": "Tint 6",
    "tint7": "Tint 7",
    "tint8": "Tint 8",
    "tint9": "Tint 9",
    "lightLightTint1": "Purple",
    "lightLightTint2": "Pink",
    "lightLightTint3": "Light Pink",
    "lightLightTint4": "Orange",
    "lightLightTint5": "Yellow",
    "lightLightTint6": "Lime",
    "lightLightTint7": "Green",
    "lightLightTint8": "Aqua",
    "lightLightTint9": "Blue",
    "urlHint": "URL",
    "mobileHeading1": "Heading 1",
    "mobileHeading2": "Heading 2",
    "mobileHeading3": "Heading 3",
    "textColor": "Text Color",
    "backgroundColor": "Background Color",
    "addYourLink": "Add your link",
    "openLink": "Open link",
    "copyLink": "Copy link",
    "removeLink": "Remove link",
    "editLink": "Edit link",
    "linkText": "Text",
    "linkTextHint": "Please enter text",
    "linkAddressHint": "Please enter URL",
    "highlightColor": "Highlight color",
    "clearHighlightColor": "Clear highlight color",
    "customColor": "Custom color",
    "hexValue": "Hex value",
    "opacity": "Opacity",
    "resetToDefaultColor": "Reset to default color",
    "ltr": "LTR",
    "rtl": "RTL",
    "auto": "Auto",
    "cut": "Cut",
    "copy": "Copy",
    "paste": "Paste",
    "find": "Find",
    "previousMatch": "Previous match",
    "nextMatch": "Next match",
    "closeFind": "Close",
    "replace": "Replace",
    "replaceAll": "Replace all",
    "regex": "Regex",
    "caseSensitive": "Case sensitive",
    "uploadImage": "Upload Image",
    "urlImage": "URL Image",
    "incorrectLink": "Incorrect Link",
    "upload": "Upload",
    "chooseImage": "Choose an image",
    "loading": "Loading",
    "imageLoadFailed": "Could not load the image",
    "divider": "Divider",
    "table": "Table",
    "colAddBefore": "Add before",
    "rowAddBefore": "Add before",
    "colAddAfter": "Add after",
    "rowAddAfter": "Add after",
    "colRemove": "Remove",
    "rowRemove": "Remove",
    "colDuplicate": "Duplicate",
    "rowDuplicate": "Duplicate",
    "colClear": "Clear Content",
    "rowClear": "Clear Content",
    "slashPlaceHolder": "Type '/' to insert a block, or start typing",
    "typeSomething": "Type something...",
    "toggleListShortForm": "Toggle",
    "quoteListShortForm": "Quote",
    "mathEquationShortForm": "Formula",
    "codeBlockShortForm": "Code"
  },
  "favorite": {
    "noFavorite": "No favorite page",
    "noFavoriteHintText": "Swipe the page to the left to add it to your favorites"
  },
  "cardDetails": {
    "notesPlaceholder": "Enter a / to insert a block, or start typing"
  },
  "blockPlaceholders": {
    "todoList": "To-do",
    "bulletList": "List",
    "numberList": "List",
    "quote": "Quote",
    "heading": "Heading {}"
  },
  "titleBar": {
    "pageIcon": "Page icon",
    "language": "Language",
    "font": "Font",
    "actions": "Actions",
    "date": "Date",
    "addField": "Add field",
    "userIcon": "User icon"
  },
  "noLogFiles": "There're no log files"
>>>>>>> 3e0a0038
}<|MERGE_RESOLUTION|>--- conflicted
+++ resolved
@@ -44,13 +44,10 @@
     "repeatPasswordEmptyError": "Repeat password can't be empty",
     "unmatchedPasswordError": "Repeat password is not the same as password",
     "syncPromptMessage": "Syncing the data might take a while. Please don't close this page",
-<<<<<<< HEAD
-=======
     "or": "OR",
     "LogInWithGoogle": "Log in with Google",
     "LogInWithGithub": "Log in with Github",
     "LogInWithDiscord": "Log in with Discord",
->>>>>>> 3e0a0038
     "signInWith": "Sign in with:"
   },
   "workspace": {
@@ -275,11 +272,6 @@
       "cloudSettings": "Cloud Settings",
       "enableSync": "Enable sync",
       "enableEncrypt": "Encrypt data",
-<<<<<<< HEAD
-      "enableEncryptPrompt": "Activate encryption to secure your data with this secret. Store it safely; once enabled, it can't be turned off. If lost, your data becomes irretrievable. Click to copy",
-      "inputEncryptPrompt": "Please enter your encryption secret for",
-      "clickToCopySecret": "Click to copy secret",
-=======
       "cloudURL": "Base URL",
       "invalidCloudURLScheme": "Invalid Scheme",
       "cloudServerType": "Cloud server",
@@ -308,7 +300,6 @@
       "clickToCopySecret": "Click to copy secret",
       "configServerSetting": "Configurate your server settings",
       "configServerGuide": "After selecting `Quick Start`, navigate to `Settings` and then \"Cloud Settings\" to configure your self-hosted server.",
->>>>>>> 3e0a0038
       "inputTextFieldHint": "Your secret",
       "historicalUserList": "User login history",
       "historicalUserListTooltip": "This list displays your anonymous accounts. You can click on an account to view its details. Anonymous accounts are created by clicking the 'Get Started' button",
@@ -787,8 +778,6 @@
       "outline": {
         "addHeadingToCreateOutline": "Add headings to create a table of contents."
       },
-<<<<<<< HEAD
-=======
       "table": {
         "addAfter": "Add after",
         "addBefore": "Add before",
@@ -797,14 +786,10 @@
         "duplicate": "Duplicate",
         "bgColor": "Background color"
       },
->>>>>>> 3e0a0038
       "contextMenu": {
         "copy": "Copy",
         "cut": "Cut",
         "paste": "Paste"
-<<<<<<< HEAD
-      }
-=======
       },
       "action": "Actions",
       "database": {
@@ -817,7 +802,6 @@
       },
       "date": "Date",
       "emoji": "Emoji"
->>>>>>> 3e0a0038
     },
     "textBlock": {
       "placeholder": "Type '/' for commands"
@@ -1112,11 +1096,6 @@
       "resetToDefault": "Reset to default"
     }
   },
-<<<<<<< HEAD
-  "settings.menu.supabaseSetting": "Supabase Setting",
-  "grid.sort.deleteSort": "Delete Order",
-  "grid.settings.Properties": "Properties"
-=======
   "reminderNotification": {
     "title": "Reminder",
     "message": "Remember to check this before you forget!",
@@ -1283,5 +1262,4 @@
     "userIcon": "User icon"
   },
   "noLogFiles": "There're no log files"
->>>>>>> 3e0a0038
 }