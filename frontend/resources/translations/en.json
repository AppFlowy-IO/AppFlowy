{
  "appName": "AppFlowy",
  "defaultUsername": "Me",
  "welcomeText": "Welcome to @:appName",
  "welcomeTo": "Welcome to",
  "githubStarText": "Star on GitHub",
  "subscribeNewsletterText": "Subscribe to Newsletter",
  "letsGoButtonText": "Quick Start",
  "title": "Title",
  "youCanAlso": "You can also",
  "and": "and",
  "failedToOpenUrl": "Failed to open url: {}",
  "blockActions": {
    "addBelowTooltip": "Click to add below",
    "addAboveCmd": "Alt+click",
    "addAboveMacCmd": "Option+click",
    "addAboveTooltip": "to add above",
    "dragTooltip": "Drag to move",
    "openMenuTooltip": "Click to open menu"
  },
  "signUp": {
    "buttonText": "Sign Up",
    "title": "Sign Up to @:appName",
    "getStartedText": "Get Started",
    "emptyPasswordError": "Password can't be empty",
    "repeatPasswordEmptyError": "Repeat password can't be empty",
    "unmatchedPasswordError": "Repeat password is not the same as password",
    "alreadyHaveAnAccount": "Already have an account?",
    "emailHint": "Email",
    "passwordHint": "Password",
    "repeatPasswordHint": "Repeat password",
    "signUpWith": "Sign up with:"
  },
  "signIn": {
    "loginTitle": "Login to @:appName",
    "loginButtonText": "Login",
    "loginStartWithAnonymous": "Start with an anonymous session",
    "continueAnonymousUser": "Continue with an anonymous session",
    "buttonText": "Sign In",
    "signingInText": "Signing in...",
    "forgotPassword": "Forgot Password?",
    "emailHint": "Email",
    "passwordHint": "Password",
    "dontHaveAnAccount": "Don't have an account?",
    "createAccount": "Create account",
    "repeatPasswordEmptyError": "Repeat password can't be empty",
    "unmatchedPasswordError": "Repeat password is not the same as password",
    "syncPromptMessage": "Syncing the data might take a while. Please don't close this page",
    "or": "OR",
    "signInWithGoogle": "Log in with Google",
    "signInWithGithub": "Log in with Github",
    "signInWithDiscord": "Log in with Discord",
    "signUpWithGoogle": "Sign up with Google",
    "signUpWithGithub": "Sign up with Github",
    "signUpWithDiscord": "Sign up with Discord",
    "signInWith": "Sign in with:",
    "signInWithEmail": "Sign in with Email",
    "signInWithMagicLink": "Log in with Magic Link",
    "signUpWithMagicLink": "Sign up with Magic Link",
    "pleaseInputYourEmail": "Please enter your email address",
    "settings": "Settings",
    "magicLinkSent": "We emailed a magic link. Click the link to log in.",
    "invalidEmail": "Please enter a valid email address",
    "alreadyHaveAnAccount": "Already have an account?",
    "logIn": "Log in",
    "generalError": "Something went wrong. Please try again later",
    "limitRateError": "For security reasons, you can only request a magic link every 60 seconds"
  },
  "workspace": {
    "chooseWorkspace": "Choose your workspace",
    "create": "Create workspace",
    "reset": "Reset workspace",
    "renameWorkspace": "Rename workspace",
    "resetWorkspacePrompt": "Resetting the workspace will delete all pages and data within it. Are you sure you want to reset the workspace? Alternatively, you can contact the support team to restore the workspace",
    "hint": "workspace",
    "notFoundError": "Workspace not found",
    "failedToLoad": "Something went wrong! Failed to load the workspace. Try to close any open instance of @:appName and try again.",
    "errorActions": {
      "reportIssue": "Report an issue",
      "reportIssueOnGithub": "Report an issue on Github",
      "exportLogFiles": "Export log files",
      "reachOut": "Reach out on Discord"
    },
    "menuTitle": "Workspaces",
    "deleteWorkspaceHintText": "Are you sure you want to delete the workspace? This action cannot be undone.",
    "createSuccess": "Workspace created successfully",
    "createFailed": "Failed to create workspace",
    "createLimitExceeded": "You've reached the maximum workspace limit allowed for your account. If you need additional workspaces to continue your work, please request on Github",
    "deleteSuccess": "Workspace deleted successfully",
    "deleteFailed": "Failed to delete workspace",
    "openSuccess": "Open workspace successfully",
    "openFailed": "Failed to open workspace",
    "renameSuccess": "Workspace renamed successfully",
    "renameFailed": "Failed to rename workspace",
    "updateIconSuccess": "Updated workspace icon successfully",
    "updateIconFailed": "Updated workspace icon failed",
    "cannotDeleteTheOnlyWorkspace": "Cannot delete the only workspace",
    "fetchWorkspacesFailed": "Failed to fetch workspaces",
    "leaveCurrentWorkspace": "Leave workspace",
    "leaveCurrentWorkspacePrompt": "Are you sure you want to leave the current workspace?"
  },
  "shareAction": {
    "buttonText": "Share",
    "workInProgress": "Coming soon",
    "markdown": "Markdown",
    "html": "HTML",
    "clipboard": "Copy to clipboard",
    "csv": "CSV",
    "copyLink": "Copy Link"
  },
  "moreAction": {
    "small": "small",
    "medium": "medium",
    "large": "large",
    "fontSize": "Font size",
    "import": "Import",
    "moreOptions": "More options",
    "wordCount": "Word count: {}",
    "charCount": "Character count: {}",
    "createdAt": "Created: {}",
    "deleteView": "Delete",
    "duplicateView": "Duplicate"
  },
  "importPanel": {
    "textAndMarkdown": "Text & Markdown",
    "documentFromV010": "Document from v0.1.0",
    "databaseFromV010": "Database from v0.1.0",
    "csv": "CSV",
    "database": "Database"
  },
  "disclosureAction": {
    "rename": "Rename",
    "delete": "Delete",
    "duplicate": "Duplicate",
    "unfavorite": "Remove from favorites",
    "favorite": "Add to favorites",
    "openNewTab": "Open in a new tab",
    "moveTo": "Move to",
    "addToFavorites": "Add to Favorites",
    "copyLink": "Copy Link",
    "changeIcon": "Change icon",
    "collapseAllPages": "Collapse all subpages"
  },
  "blankPageTitle": "Blank page",
  "newPageText": "New page",
  "newDocumentText": "New document",
  "newGridText": "New grid",
  "newCalendarText": "New calendar",
  "newBoardText": "New board",
  "chat": {
    "newChat": "AI Chat",
    "inputMessageHint": "Message AppFlowy AI",
    "unsupportedCloudPrompt": "This feature is only available when using AppFlowy Cloud",
    "relatedQuestion": "Related",
    "serverUnavailable": "Service Temporarily Unavailable. Please try again later.",
    "aiServerUnavailable": "🌈 Uh-oh! 🌈. A unicorn ate our response. Please retry!",
    "clickToRetry": "Click to retry",
    "regenerateAnswer": "Regenerate",
    "question1": "How to use Kanban to manage tasks",
    "question2": "Explain the GTD method",
    "question3": "Why use Rust",
    "question4": "Recipe with what's in my kitchen",
    "aiMistakePrompt": "AI can make mistakes. Check important info."
  },
  "trash": {
    "text": "Trash",
    "restoreAll": "Restore All",
    "deleteAll": "Delete All",
    "pageHeader": {
      "fileName": "File name",
      "lastModified": "Last Modified",
      "created": "Created"
    },
    "confirmDeleteAll": {
      "title": "Are you sure to delete all pages in Trash?",
      "caption": "This action cannot be undone."
    },
    "confirmRestoreAll": {
      "title": "Are you sure to restore all pages in Trash?",
      "caption": "This action cannot be undone."
    },
    "mobile": {
      "actions": "Trash Actions",
      "empty": "Trash Bin is Empty",
      "emptyDescription": "You don't have any deleted file",
      "isDeleted": "is deleted",
      "isRestored": "is restored"
    },
    "confirmDeleteTitle": "Are you sure you want to delete this page permanently?"
  },
  "deletePagePrompt": {
    "text": "This page is in Trash",
    "restore": "Restore page",
    "deletePermanent": "Delete permanently"
  },
  "dialogCreatePageNameHint": "Page name",
  "questionBubble": {
    "shortcuts": "Shortcuts",
    "whatsNew": "What's new?",
    "help": "Help & Support",
    "markdown": "Markdown",
    "debug": {
      "name": "Debug Info",
      "success": "Copied debug info to clipboard!",
      "fail": "Unable to copy debug info to clipboard"
    },
    "feedback": "Feedback"
  },
  "menuAppHeader": {
    "moreButtonToolTip": "Remove, rename, and more...",
    "addPageTooltip": "Quickly add a page inside",
    "defaultNewPageName": "Untitled",
    "renameDialog": "Rename"
  },
  "noPagesInside": "No pages inside",
  "toolbar": {
    "undo": "Undo",
    "redo": "Redo",
    "bold": "Bold",
    "italic": "Italic",
    "underline": "Underline",
    "strike": "Strikethrough",
    "numList": "Numbered List",
    "bulletList": "Bulleted List",
    "checkList": "Check List",
    "inlineCode": "Inline Code",
    "quote": "Quote Block",
    "header": "Header",
    "highlight": "Highlight",
    "color": "Color",
    "addLink": "Add Link",
    "link": "Link"
  },
  "tooltip": {
    "lightMode": "Switch to Light mode",
    "darkMode": "Switch to Dark mode",
    "openAsPage": "Open as a Page",
    "addNewRow": "Add a new row",
    "openMenu": "Click to open menu",
    "dragRow": "Long press to reorder the row",
    "viewDataBase": "View database",
    "referencePage": "This {name} is referenced",
    "addBlockBelow": "Add a block below",
    "genSummary": "Generate summary"
  },
  "sideBar": {
    "closeSidebar": "Close sidebar",
    "openSidebar": "Open sidebar",
    "personal": "Personal",
    "private": "Private",
    "workspace": "Workspace",
    "favorites": "Favorites",
    "clickToHidePrivate": "Click to hide private space\nPages you created here are only visible to you",
    "clickToHideWorkspace": "Click to hide workspace\nPages you created here are visible to every member",
    "clickToHidePersonal": "Click to hide personal space",
    "clickToHideFavorites": "Click to hide favorite space",
    "addAPage": "Add a page",
    "addAPageToPrivate": "Add a page to private space",
    "addAPageToWorkspace": "Add a page to workspace",
    "recent": "Recent",
    "today": "Today",
    "thisWeek": "This week",
    "others": "Others",
    "justNow": "just now",
    "minutesAgo": "{count} minutes ago",
    "lastViewed": "Last viewed",
    "favoriteAt": "Favorited at",
    "emptyRecent": "No Recent Documents",
    "emptyRecentDescription": "As you view documents, they will appear here for easy retrieval",
    "emptyFavorite": "No Favorite Documents",
    "emptyFavoriteDescription": "Start exploring and mark documents as favorites. They’ll be listed here for quick access!",
    "removePageFromRecent": "Remove this page from the Recent?",
    "removeSuccess": "Removed successfully",
    "favoriteSpace": "Favorites",
    "RecentSpace": "Recent",
    "Spaces": "Spaces"
  },
  "notifications": {
    "export": {
      "markdown": "Exported Note To Markdown",
      "path": "Documents/flowy"
    }
  },
  "contactsPage": {
    "title": "Contacts",
    "whatsHappening": "What's happening this week?",
    "addContact": "Add Contact",
    "editContact": "Edit Contact"
  },
  "button": {
    "ok": "Ok",
    "confirm": "Confirm",
    "done": "Done",
    "cancel": "Cancel",
    "signIn": "Sign In",
    "signOut": "Sign Out",
    "complete": "Complete",
    "save": "Save",
    "generate": "Generate",
    "esc": "ESC",
    "keep": "Keep",
    "tryAgain": "Try again",
    "discard": "Discard",
    "replace": "Replace",
    "insertBelow": "Insert below",
    "insertAbove": "Insert above",
    "upload": "Upload",
    "edit": "Edit",
    "delete": "Delete",
    "duplicate": "Duplicate",
    "putback": "Put Back",
    "update": "Update",
    "share": "Share",
    "removeFromFavorites": "Remove from favorites",
    "removeFromRecent": "Remove from recent",
    "addToFavorites": "Add to favorites",
    "rename": "Rename",
    "helpCenter": "Help Center",
    "add": "Add",
    "yes": "Yes",
    "clear": "Clear",
    "remove": "Remove",
    "dontRemove": "Don't remove",
    "copyLink": "Copy Link",
    "align": "Align",
    "login": "Login",
    "logout": "Log out",
    "deleteAccount": "Delete account",
    "back": "Back",
    "signInGoogle": "Sign in with Google",
    "signInGithub": "Sign in with Github",
    "signInDiscord": "Sign in with Discord",
    "more": "More"
  },
  "label": {
    "welcome": "Welcome!",
    "firstName": "First Name",
    "middleName": "Middle Name",
    "lastName": "Last Name",
    "stepX": "Step {X}"
  },
  "oAuth": {
    "err": {
      "failedTitle": "Unable to connect to your account.",
      "failedMsg": "Please make sure you've completed the sign-in process in your browser."
    },
    "google": {
      "title": "GOOGLE SIGN-IN",
      "instruction1": "In order to import your Google Contacts, you'll need to authorize this application using your web browser.",
      "instruction2": "Copy this code to your clipboard by clicking the icon or selecting the text:",
      "instruction3": "Navigate to the following link in your web browser, and enter the above code:",
      "instruction4": "Press the button below when you've completed signup:"
    }
  },
  "settings": {
    "title": "Settings",
    "accountPage": {
      "menuLabel": "My account",
      "title": "My account",
      "description": "Customize your profile, manage account security and AI API keys, or login into your account.",
      "general": {
        "title": "Account name & profile image",
        "changeProfilePicture": "Change profile picture"
      },
      "email": {
        "title": "Email",
        "actions": {
          "change": "Change email"
        }
      },
      "keys": {
        "title": "AI API Keys",
        "openAILabel": "OpenAI API key",
        "openAITooltip": "The OpenAI API key to use for the AI models",
        "openAIHint": "Input your OpenAI API Key",
        "stabilityAILabel": "Stability API key",
        "stabilityAITooltip": "The Stability API key to use for the AI models",
        "stabilityAIHint": "Input your Stability API Key"
      },
      "login": {
        "title": "Account login",
        "loginLabel": "Log in",
        "logoutLabel": "Log out"
      }
    },
    "workspacePage": {
      "menuLabel": "Workspace",
      "title": "Workspace",
      "description": "Customize your workspace appearance, theme, font, text layout, date-/time-format, and language.",
      "workspaceName": {
        "title": "Workspace name",
        "savedMessage": "Saved workspace name",
        "editTooltip": "Edit workspace name"
      },
      "workspaceIcon": {
        "title": "Workspace icon",
        "description": "Upload an image or use an emoji for your workspace. Icon will show in your sidebar and notifications."
      },
      "appearance": {
        "title": "Appearance",
        "description": "Customize your workspace appearance, theme, font, text layout, date, time, and language.",
        "options": {
          "system": "Auto",
          "light": "Light",
          "dark": "Dark"
        }
      },
      "theme": {
        "title": "Theme",
        "description": "Select a preset theme, or upload your own custom theme."
      },
      "workspaceFont": {
        "title": "Workspace font"
      },
      "textDirection": {
        "title": "Text direction",
        "leftToRight": "Left to right",
        "rightToLeft": "Right to left",
        "auto": "Auto",
        "enableRTLItems": "Enable RTL toolbar items"
      },
      "layoutDirection": {
        "title": "Layout direction",
        "leftToRight": "Left to right",
        "rightToLeft": "Right to left"
      },
      "dateTime": {
        "title": "Date & time",
        "example": "{} at {} ({})",
        "24HourTime": "24-hour time",
        "dateFormat": {
          "label": "Date format",
          "local": "Local",
          "us": "US",
          "iso": "ISO",
          "friendly": "Friendly",
          "dmy": "D/M/Y"
        }
      },
      "language": {
        "title": "Language"
      },
      "deleteWorkspacePrompt": {
        "title": "Delete workspace",
        "content": "Are you sure you want to delete this workspace? This action cannot be undone."
      },
      "leaveWorkspacePrompt": {
        "title": "Leave workspace",
        "content": "Are you sure you want to leave this workspace? You will lose access to all pages and data within it."
      },
      "manageWorkspace": {
        "title": "Manage workspace",
        "leaveWorkspace": "Leave workspace",
        "deleteWorkspace": "Delete workspace"
      }
    },
    "manageDataPage": {
      "menuLabel": "Manage data",
      "title": "Manage data",
      "description": "Manage data local storage or Import your existing data into @:appName.",
      "dataStorage": {
        "title": "File storage location",
        "tooltip": "The location where your files are stored",
        "actions": {
          "change": "Change path",
          "open": "Open folder",
          "openTooltip": "Open current data folder location",
          "copy": "Copy path",
          "copiedHint": "Path copied!",
          "resetTooltip": "Reset to default location"
        },
        "resetDialog": {
          "title": "Are you sure?",
          "description": "Resetting the path to the default data location will not delete your data. If you want to re-import your current data, you should copy the path of your current location first."
        }
      },
      "importData": {
        "title": "Import data",
        "tooltip": "Import data from @:appName backups/data folders",
        "description": "Copy data from an external @:appName data folder and import it into the current @:appName data folder",
        "action": "Browse folder"
      },
      "encryption": {
        "title": "Encryption",
        "tooltip": "Manage how your data is stored and encrypted",
        "descriptionNoEncryption": "Turning on encryption will encrypt all data. This can not be undone.",
        "descriptionEncrypted": "Your data is encrypted.",
        "action": "Encrypt data",
        "dialog": {
          "title": "Encrypt all your data?",
          "description": "Encrypting all your data will keep your data safe and secure. This action can NOT be undone. Are you sure you want to continue?"
        }
      },
      "cache": {
        "title": "Clear cache",
        "description": "If you encounter issues with images not loading or fonts not displaying correctly, try clearing your cache. This action will not remove your user data.",
        "dialog": {
          "title": "Are you sure?",
          "description": "Clearing the cache will cause images and fonts to be re-downloaded on load. This action will not remove or modify your data.",
          "successHint": "Cache cleared!"
        }
      }
    },
    "common": {
      "reset": "Reset"
    },
    "menu": {
      "appearance": "Appearance",
      "language": "Language",
      "user": "User",
      "files": "Files",
      "notifications": "Notifications",
      "open": "Open Settings",
      "logout": "Logout",
      "logoutPrompt": "Are you sure to logout?",
      "selfEncryptionLogoutPrompt": "Are you sure you want to log out? Please ensure you have copied the encryption secret",
      "syncSetting": "Sync Setting",
      "cloudSettings": "Cloud Settings",
      "enableSync": "Enable sync",
      "enableEncrypt": "Encrypt data",
      "cloudURL": "Base URL",
      "invalidCloudURLScheme": "Invalid Scheme",
      "cloudServerType": "Cloud server",
      "cloudServerTypeTip": "Please note that it might log out your current account after switching the cloud server",
      "cloudLocal": "Local",
      "cloudSupabase": "Supabase",
      "cloudSupabaseUrl": "Supabase URL",
      "cloudSupabaseUrlCanNotBeEmpty": "The supabase url can't be empty",
      "cloudSupabaseAnonKey": "Supabase anon key",
      "cloudSupabaseAnonKeyCanNotBeEmpty": "The anon key can't be empty",
      "cloudAppFlowy": "@:appName Cloud Beta",
      "cloudAppFlowySelfHost": "@:appName Cloud Self-hosted",
      "appFlowyCloudUrlCanNotBeEmpty": "The cloud url can't be empty",
      "clickToCopy": "Click to copy",
      "selfHostStart": "If you don't have a server, please refer to the",
      "selfHostContent": "document",
      "selfHostEnd": "for guidance on how to self-host your own server",
      "cloudURLHint": "Input the base URL of your server",
      "cloudWSURL": "Websocket URL",
      "cloudWSURLHint": "Input the websocket address of your server",
      "restartApp": "Restart",
      "restartAppTip": "Restart the application for the changes to take effect. Please note that this might log out your current account",
      "changeServerTip": "After changing the server, you must click the restart button for the changes to take effect",
      "enableEncryptPrompt": "Activate encryption to secure your data with this secret. Store it safely; once enabled, it can't be turned off. If lost, your data becomes irretrievable. Click to copy",
      "inputEncryptPrompt": "Please enter your encryption secret for",
      "clickToCopySecret": "Click to copy secret",
      "configServerSetting": "Configurate your server settings",
      "configServerGuide": "After selecting `Quick Start`, navigate to `Settings` and then \"Cloud Settings\" to configure your self-hosted server.",
      "inputTextFieldHint": "Your secret",
      "historicalUserList": "User login history",
      "historicalUserListTooltip": "This list displays your anonymous accounts. You can click on an account to view its details. Anonymous accounts are created by clicking the 'Get Started' button",
      "openHistoricalUser": "Click to open the anonymous account",
      "customPathPrompt": "Storing the @:appName data folder in a cloud-synced folder such as Google Drive can pose risks. If the database within this folder is accessed or modified from multiple locations at the same time, it may result in synchronization conflicts and potential data corruption",
      "importAppFlowyData": "Import Data from External @:appName Folder",
      "importingAppFlowyDataTip": "Data import is in progress. Please do not close the app",
      "importAppFlowyDataDescription": "Copy data from an external @:appName data folder and import it into the current AppFlowy data folder",
      "importSuccess": "Successfully imported the @:appName data folder",
      "importFailed": "Importing the @:appName data folder failed",
      "importGuide": "For further details, please check the referenced document"
    },
    "notifications": {
      "enableNotifications": {
        "label": "Enable notifications",
        "hint": "Turn off to stop local notifications from appearing."
      },
      "showNotificationsIcon": {
        "label": "Show notifications icon",
        "hint": "Toggle off to hide the notification icon in the sidebar."
      }
    },
    "appearance": {
      "resetSetting": "Reset",
      "fontFamily": {
        "label": "Font Family",
        "search": "Search",
        "defaultFont": "System"
      },
      "themeMode": {
        "label": "Theme Mode",
        "light": "Light Mode",
        "dark": "Dark Mode",
        "system": "Adapt to System"
      },
      "fontScaleFactor": "Font Scale Factor",
      "documentSettings": {
        "cursorColor": "Document cursor color",
        "selectionColor": "Document selection color",
        "hexEmptyError": "Hex color cannot be empty",
        "hexLengthError": "Hex value must be 6 digits long",
        "hexInvalidError": "Invalid hex value",
        "opacityEmptyError": "Opacity cannot be empty",
        "opacityRangeError": "Opacity must be between 1 and 100",
        "app": "App",
        "flowy": "Flowy",
        "apply": "Apply"
      },
      "layoutDirection": {
        "label": "Layout Direction",
        "hint": "Control the flow of content on your screen, from left to right or right to left.",
        "ltr": "LTR",
        "rtl": "RTL"
      },
      "textDirection": {
        "label": "Default Text Direction",
        "hint": "Specify whether text should start from left or right as the default.",
        "ltr": "LTR",
        "rtl": "RTL",
        "auto": "AUTO",
        "fallback": "Same as layout direction"
      },
      "themeUpload": {
        "button": "Upload",
        "uploadTheme": "Upload theme",
        "description": "Upload your own @:appName theme using the button below.",
        "loading": "Please wait while we validate and upload your theme...",
        "uploadSuccess": "Your theme was uploaded successfully",
        "deletionFailure": "Failed to delete the theme. Try to delete it manually.",
        "filePickerDialogTitle": "Choose a .flowy_plugin file",
        "urlUploadFailure": "Failed to open url: {}"
      },
      "theme": "Theme",
      "builtInsLabel": "Built-in Themes",
      "pluginsLabel": "Plugins",
      "dateFormat": {
        "label": "Date format",
        "local": "Local",
        "us": "US",
        "iso": "ISO",
        "friendly": "Friendly",
        "dmy": "D/M/Y"
      },
      "timeFormat": {
        "label": "Time format",
        "twelveHour": "Twelve hour",
        "twentyFourHour": "Twenty four hour"
      },
      "showNamingDialogWhenCreatingPage": "Show naming dialog when creating a page",
      "enableRTLToolbarItems": "Enable RTL toolbar items",
      "members": {
        "title": "Members Settings",
        "inviteMembers": "Invite Members",
        "sendInvite": "Send Invite",
        "copyInviteLink": "Copy Invite Link",
        "label": "Members",
        "user": "User",
        "role": "Role",
        "removeFromWorkspace": "Remove from Workspace",
        "owner": "Owner",
        "guest": "Guest",
        "member": "Member",
        "memberHintText": "A member can read, comment, and edit pages. Invite members and guests.",
        "guestHintText": "A Guest can read, react, comment, and can edit certain pages with permission.",
        "emailInvalidError": "Invalid email, please check and try again",
        "emailSent": "Email sent, please check the inbox",
        "members": "members",
        "membersCount": {
          "zero": "{} members",
          "one": "{} member",
          "other": "{} members"
        },
        "memberLimitExceeded": "You've reached the maximum member limit allowed for your account. If you want to add more additional members to continue your work, please request on Github",
        "failedToAddMember": "Failed to add member",
        "addMemberSuccess": "Member added successfully",
        "removeMember": "Remove Member",
        "areYouSureToRemoveMember": "Are you sure you want to remove this member?",
        "inviteMemberSuccess": "The invitation has been sent successfully",
        "failedToInviteMember": "Failed to invite member"
      }
    },
    "files": {
      "copy": "Copy",
      "defaultLocation": "Read files and data storage location",
      "exportData": "Export your data",
      "doubleTapToCopy": "Double tap to copy the path",
      "restoreLocation": "Restore to @:appName default path",
      "customizeLocation": "Open another folder",
      "restartApp": "Please restart app for the changes to take effect.",
      "exportDatabase": "Export database",
      "selectFiles": "Select the files that need to be export",
      "selectAll": "Select all",
      "deselectAll": "Deselect all",
      "createNewFolder": "Create a new folder",
      "createNewFolderDesc": "Tell us where you want to store your data",
      "defineWhereYourDataIsStored": "Define where your data is stored",
      "open": "Open",
      "openFolder": "Open an existing folder",
      "openFolderDesc": "Read and write it to your existing @:appName folder",
      "folderHintText": "folder name",
      "location": "Creating a new folder",
      "locationDesc": "Pick a name for your @:appName data folder",
      "browser": "Browse",
      "create": "Create",
      "set": "Set",
      "folderPath": "Path to store your folder",
      "locationCannotBeEmpty": "Path cannot be empty",
      "pathCopiedSnackbar": "File storage path copied to clipboard!",
      "changeLocationTooltips": "Change the data directory",
      "change": "Change",
      "openLocationTooltips": "Open another data directory",
      "openCurrentDataFolder": "Open current data directory",
      "recoverLocationTooltips": "Reset to @:appName's default data directory",
      "exportFileSuccess": "Export file successfully!",
      "exportFileFail": "Export file failed!",
      "export": "Export",
      "clearCache": "Clear cache",
      "clearCacheDesc": "If you encounter issues with images not loading or fonts not displaying correctly, try clearing your cache. This action will not remove your user data.",
      "areYouSureToClearCache": "Are you sure to clear the cache?",
      "clearCacheSuccess": "Cache cleared successfully!"
    },
    "user": {
      "name": "Name",
      "email": "Email",
      "tooltipSelectIcon": "Select icon",
      "selectAnIcon": "Select an icon",
      "pleaseInputYourOpenAIKey": "please input your OpenAI key",
      "pleaseInputYourStabilityAIKey": "please input your Stability AI key",
      "clickToLogout": "Click to logout the current user"
    },
    "shortcuts": {
      "shortcutsLabel": "Shortcuts",
      "command": "Command",
      "keyBinding": "Keybinding",
      "addNewCommand": "Add New Command",
      "updateShortcutStep": "Press desired key combination and press ENTER",
      "shortcutIsAlreadyUsed": "This shortcut is already used for: {conflict}",
      "resetToDefault": "Reset to default keybindings",
      "couldNotLoadErrorMsg": "Could not load shortcuts, Try again",
      "couldNotSaveErrorMsg": "Could not save shortcuts, Try again",
      "commands": {
        "codeBlockNewParagraph": "Insert a new paragraph next to the code block",
        "codeBlockIndentLines": "Insert two spaces at the line start in code block",
        "codeBlockOutdentLines": "Delete two spaces at the line start in code block",
        "codeBlockAddTwoSpaces": "Insert two spaces at the cursor position in code block",
        "codeBlockSelectAll": "Select all content inside a code block",
        "codeBlockPasteText": "Paste text in codeblock",
        "textAlignLeft": "Align text to the left",
        "textAlignCenter": "Align text to the center",
        "textAlignRight": "Align text to the right"
      }
    },
    "mobile": {
      "personalInfo": "Personal Information",
      "username": "User Name",
      "usernameEmptyError": "User name cannot be empty",
      "about": "About",
      "pushNotifications": "Push Notifications",
      "support": "Support",
      "joinDiscord": "Join us in Discord",
      "privacyPolicy": "Privacy Policy",
      "userAgreement": "User Agreement",
      "termsAndConditions": "Terms and Conditions",
      "userprofileError": "Failed to load user profile",
      "userprofileErrorDescription": "Please try to log out and log back in to check if the issue still persists.",
      "selectLayout": "Select layout",
      "selectStartingDay": "Select starting day",
      "version": "Version"
    }
  },
  "grid": {
    "deleteView": "Are you sure you want to delete this view?",
    "createView": "New",
    "title": {
      "placeholder": "Untitled"
    },
    "settings": {
      "filter": "Filter",
      "sort": "Sort",
      "sortBy": "Sort by",
      "properties": "Properties",
      "reorderPropertiesTooltip": "Drag to reorder properties",
      "group": "Group",
      "addFilter": "Add Filter",
      "deleteFilter": "Delete filter",
      "filterBy": "Filter by...",
      "typeAValue": "Type a value...",
      "layout": "Layout",
      "databaseLayout": "Layout",
      "viewList": {
        "zero": "0 views",
        "one": "{count} view",
        "other": "{count} views"
      },
      "editView": "Edit View",
      "boardSettings": "Board settings",
      "calendarSettings": "Calendar settings",
      "createView": "New view",
      "duplicateView": "Duplicate view",
      "deleteView": "Delete view",
      "numberOfVisibleFields": "{} shown"
    },
    "textFilter": {
      "contains": "Contains",
      "doesNotContain": "Does not contain",
      "endsWith": "Ends with",
      "startWith": "Starts with",
      "is": "Is",
      "isNot": "Is not",
      "isEmpty": "Is empty",
      "isNotEmpty": "Is not empty",
      "choicechipPrefix": {
        "isNot": "Not",
        "startWith": "Starts with",
        "endWith": "Ends with",
        "isEmpty": "is empty",
        "isNotEmpty": "is not empty"
      }
    },
    "checkboxFilter": {
      "isChecked": "Checked",
      "isUnchecked": "Unchecked",
      "choicechipPrefix": {
        "is": "is"
      }
    },
    "checklistFilter": {
      "isComplete": "is complete",
      "isIncomplted": "is incomplete"
    },
    "selectOptionFilter": {
      "is": "Is",
      "isNot": "Is not",
      "contains": "Contains",
      "doesNotContain": "Does not contain",
      "isEmpty": "Is empty",
      "isNotEmpty": "Is not empty"
    },
    "dateFilter": {
      "is": "Is",
      "before": "Is before",
      "after": "Is after",
      "onOrBefore": "Is on or before",
      "onOrAfter": "Is on or after",
      "between": "Is between",
      "empty": "Is empty",
      "notEmpty": "Is not empty",
      "choicechipPrefix": {
        "before": "Before",
        "after": "After",
        "onOrBefore": "On or before",
        "onOrAfter": "On or after",
        "isEmpty": "Is empty",
        "isNotEmpty": "Is not empty"
      }
    },
    "numberFilter": {
      "equal": "Equals",
      "notEqual": "Does not equal",
      "lessThan": "Is less than",
      "greaterThan": "Is greater than",
      "lessThanOrEqualTo": "Is less than or equal to",
      "greaterThanOrEqualTo": "Is greater than or equal to",
      "isEmpty": "Is empty",
      "isNotEmpty": "Is not empty"
    },
    "field": {
      "hide": "Hide",
      "show": "Show",
      "insertLeft": "Insert Left",
      "insertRight": "Insert Right",
      "duplicate": "Duplicate",
      "delete": "Delete",
      "wrapCellContent": "Wrap text",
      "clear": "Clear cells",
      "textFieldName": "Text",
      "checkboxFieldName": "Checkbox",
      "dateFieldName": "Date",
      "updatedAtFieldName": "Last modified",
      "createdAtFieldName": "Created at",
      "numberFieldName": "Numbers",
      "singleSelectFieldName": "Select",
      "multiSelectFieldName": "Multiselect",
      "urlFieldName": "URL",
      "checklistFieldName": "Checklist",
      "relationFieldName": "Relation",
      "summaryFieldName": "AI Summary",
      "numberFormat": "Number format",
      "dateFormat": "Date format",
      "includeTime": "Include time",
      "isRange": "End date",
      "dateFormatFriendly": "Month Day, Year",
      "dateFormatISO": "Year-Month-Day",
      "dateFormatLocal": "Month/Day/Year",
      "dateFormatUS": "Year/Month/Day",
      "dateFormatDayMonthYear": "Day/Month/Year",
      "timeFormat": "Time format",
      "invalidTimeFormat": "Invalid format",
      "timeFormatTwelveHour": "12 hour",
      "timeFormatTwentyFourHour": "24 hour",
      "clearDate": "Clear date",
      "dateTime": "Date time",
      "startDateTime": "Start date time",
      "endDateTime": "End date time",
      "failedToLoadDate": "Failed to load date value",
      "selectTime": "Select time",
      "selectDate": "Select date",
      "visibility": "Visibility",
      "propertyType": "Property type",
      "addSelectOption": "Add an option",
      "typeANewOption": "Type a new option",
      "optionTitle": "Options",
      "addOption": "Add option",
      "editProperty": "Edit property",
      "newProperty": "New property",
      "deleteFieldPromptMessage": "Are you sure? This property will be deleted",
      "clearFieldPromptMessage": "Are you sure? All cells in this column will be emptied",
      "newColumn": "New Column",
      "format": "Format",
      "reminderOnDateTooltip": "This cell has a scheduled reminder",
      "optionAlreadyExist": "Option already exists"
    },
    "rowPage": {
      "newField": "Add a new field",
      "fieldDragElementTooltip": "Click to open menu",
      "showHiddenFields": {
        "one": "Show {count} hidden field",
        "many": "Show {count} hidden fields",
        "other": "Show {count} hidden fields"
      },
      "hideHiddenFields": {
        "one": "Hide {count} hidden field",
        "many": "Hide {count} hidden fields",
        "other": "Hide {count} hidden fields"
      },
      "openAsFullPage": "Open as full page",
      "moreRowActions": "More row actions"
    },
    "sort": {
      "ascending": "Ascending",
      "descending": "Descending",
      "by": "By",
      "empty": "No active sorts",
      "cannotFindCreatableField": "Cannot find a suitable field to sort by",
      "deleteAllSorts": "Delete all sorts",
      "addSort": "Add new sort",
      "removeSorting": "Would you like to remove sorting?",
      "fieldInUse": "You are already sorting by this field"
    },
    "row": {
      "duplicate": "Duplicate",
      "delete": "Delete",
      "titlePlaceholder": "Untitled",
      "textPlaceholder": "Empty",
      "copyProperty": "Copied property to clipboard",
      "count": "Count",
      "newRow": "New row",
      "action": "Action",
      "add": "Click add to below",
      "drag": "Drag to move",
      "dragAndClick": "Drag to move, click to open menu",
      "insertRecordAbove": "Insert record above",
      "insertRecordBelow": "Insert record below",
      "noContent": "No content"
    },
    "selectOption": {
      "create": "Create",
      "purpleColor": "Purple",
      "pinkColor": "Pink",
      "lightPinkColor": "Light Pink",
      "orangeColor": "Orange",
      "yellowColor": "Yellow",
      "limeColor": "Lime",
      "greenColor": "Green",
      "aquaColor": "Aqua",
      "blueColor": "Blue",
      "deleteTag": "Delete tag",
      "colorPanelTitle": "Color",
      "panelTitle": "Select an option or create one",
      "searchOption": "Search for an option",
      "searchOrCreateOption": "Search for an option or create one",
      "createNew": "Create a new",
      "orSelectOne": "Or select an option",
      "typeANewOption": "Type a new option",
      "tagName": "Tag name"
    },
    "checklist": {
      "taskHint": "Task description",
      "addNew": "Add a new task",
      "submitNewTask": "Create",
      "hideComplete": "Hide completed tasks",
      "showComplete": "Show all tasks"
    },
    "url": {
      "launch": "Open link in browser",
      "copy": "Copy link to clipboard",
      "textFieldHint": "Enter a URL",
      "copiedNotification": "Copied to clipboard!"
    },
    "relation": {
      "relatedDatabasePlaceLabel": "Related Database",
      "relatedDatabasePlaceholder": "None",
      "inRelatedDatabase": "In",
      "rowSearchTextFieldPlaceholder": "Search",
      "noDatabaseSelected": "No database selected, please select one first from the list below:",
      "emptySearchResult": "No records found",
      "linkedRowListLabel": "{count} linked rows",
      "unlinkedRowListLabel": "Link another row"
    },
    "menuName": "Grid",
    "referencedGridPrefix": "View of",
    "calculate": "Calculate",
    "calculationTypeLabel": {
      "none": "None",
      "average": "Average",
      "max": "Max",
      "median": "Median",
      "min": "Min",
      "sum": "Sum",
      "count": "Count",
      "countEmpty": "Count empty",
      "countEmptyShort": "EMPTY",
      "countNonEmpty": "Count not empty",
      "countNonEmptyShort": "FILLED"
    }
  },
  "document": {
    "menuName": "Document",
    "date": {
      "timeHintTextInTwelveHour": "01:00 PM",
      "timeHintTextInTwentyFourHour": "13:00"
    },
    "slashMenu": {
      "board": {
        "selectABoardToLinkTo": "Select a Board to link to",
        "createANewBoard": "Create a new Board"
      },
      "grid": {
        "selectAGridToLinkTo": "Select a Grid to link to",
        "createANewGrid": "Create a new Grid"
      },
      "calendar": {
        "selectACalendarToLinkTo": "Select a Calendar to link to",
        "createANewCalendar": "Create a new Calendar"
      },
      "document": {
        "selectADocumentToLinkTo": "Select a Document to link to"
      }
    },
    "selectionMenu": {
      "outline": "Outline",
      "codeBlock": "Code Block"
    },
    "plugins": {
      "referencedBoard": "Referenced Board",
      "referencedGrid": "Referenced Grid",
      "referencedCalendar": "Referenced Calendar",
      "referencedDocument": "Referenced Document",
      "autoGeneratorMenuItemName": "OpenAI Writer",
      "autoGeneratorTitleName": "OpenAI: Ask AI to write anything...",
      "autoGeneratorLearnMore": "Learn more",
      "autoGeneratorGenerate": "Generate",
      "autoGeneratorHintText": "Ask OpenAI ...",
      "autoGeneratorCantGetOpenAIKey": "Can't get OpenAI key",
      "autoGeneratorRewrite": "Rewrite",
      "smartEdit": "AI Assistants",
      "openAI": "OpenAI",
      "smartEditFixSpelling": "Fix spelling",
      "warning": "⚠️ AI responses can be inaccurate or misleading.",
      "smartEditSummarize": "Summarize",
      "smartEditImproveWriting": "Improve writing",
      "smartEditMakeLonger": "Make longer",
      "smartEditCouldNotFetchResult": "Could not fetch result from OpenAI",
      "smartEditCouldNotFetchKey": "Could not fetch OpenAI key",
      "smartEditDisabled": "Connect OpenAI in Settings",
      "discardResponse": "Do you want to discard the AI responses?",
      "createInlineMathEquation": "Create equation",
      "fonts": "Fonts",
      "insertDate": "Insert date",
      "emoji": "Emoji",
      "toggleList": "Toggle list",
      "quoteList": "Quote list",
      "numberedList": "Numbered list",
      "bulletedList": "Bulleted list",
      "todoList": "Todo List",
      "callout": "Callout",
      "cover": {
        "changeCover": "Change Cover",
        "colors": "Colors",
        "images": "Images",
        "clearAll": "Clear All",
        "abstract": "Abstract",
        "addCover": "Add Cover",
        "addLocalImage": "Add local image",
        "invalidImageUrl": "Invalid image URL",
        "failedToAddImageToGallery": "Failed to add image to gallery",
        "enterImageUrl": "Enter image URL",
        "add": "Add",
        "back": "Back",
        "saveToGallery": "Save to gallery",
        "removeIcon": "Remove icon",
        "pasteImageUrl": "Paste image URL",
        "or": "OR",
        "pickFromFiles": "Pick from files",
        "couldNotFetchImage": "Could not fetch image",
        "imageSavingFailed": "Image Saving Failed",
        "addIcon": "Add icon",
        "changeIcon": "Change icon",
        "coverRemoveAlert": "It will be removed from cover after it is deleted.",
        "alertDialogConfirmation": "Are you sure, you want to continue?"
      },
      "mathEquation": {
        "name": "Math Equation",
        "addMathEquation": "Add a TeX equation",
        "editMathEquation": "Edit Math Equation"
      },
      "optionAction": {
        "click": "Click",
        "toOpenMenu": " to open menu",
        "delete": "Delete",
        "duplicate": "Duplicate",
        "turnInto": "Turn into",
        "moveUp": "Move up",
        "moveDown": "Move down",
        "color": "Color",
        "align": "Align",
        "left": "Left",
        "center": "Center",
        "right": "Right",
        "defaultColor": "Default",
        "depth": "Depth"
      },
      "image": {
        "copiedToPasteBoard": "The image link has been copied to the clipboard",
        "addAnImage": "Add an image",
        "imageUploadFailed": "Image upload failed",
        "errorCode": "Error code"
      },
      "urlPreview": {
        "copiedToPasteBoard": "The link has been copied to the clipboard",
        "convertToLink": "Convert to embed link"
      },
      "outline": {
        "addHeadingToCreateOutline": "Add headings to create a table of contents.",
        "noMatchHeadings": "No matching headings found."
      },
      "table": {
        "addAfter": "Add after",
        "addBefore": "Add before",
        "delete": "Delete",
        "clear": "Clear content",
        "duplicate": "Duplicate",
        "bgColor": "Background color"
      },
      "contextMenu": {
        "copy": "Copy",
        "cut": "Cut",
        "paste": "Paste"
      },
      "action": "Actions",
      "database": {
        "selectDataSource": "Select data source",
        "noDataSource": "No data source",
        "selectADataSource": "Select a data source",
        "toContinue": "to continue",
        "newDatabase": "New Database",
        "linkToDatabase": "Link to Database"
      },
      "date": "Date",
      "video": {
        "label": "Video",
        "emptyLabel": "Add a video",
        "placeholder": "Paste the video link",
        "copiedToPasteBoard": "The video link has been copied to the clipboard",
        "insertVideo": "Add video",
        "invalidVideoUrl": "The source URL is not supported yet.",
        "invalidVideoUrlYouTube": "YouTube is not supported yet.",
        "supportedFormats": "Supported formats: MP4, WebM, MOV, AVI, FLV, MPEG/M4V, H.264"
      }
    },
    "outlineBlock": {
      "placeholder": "Table of Contents"
    },
    "textBlock": {
      "placeholder": "Type '/' for commands"
    },
    "title": {
      "placeholder": "Untitled"
    },
    "imageBlock": {
      "placeholder": "Click to add image",
      "upload": {
        "label": "Upload",
        "placeholder": "Click to upload image"
      },
      "url": {
        "label": "Image URL",
        "placeholder": "Enter image URL"
      },
      "ai": {
        "label": "Generate image from OpenAI",
        "placeholder": "Please input the prompt for OpenAI to generate image"
      },
      "stability_ai": {
        "label": "Generate image from Stability AI",
        "placeholder": "Please input the prompt for Stability AI to generate image"
      },
      "support": "Image size limit is 5MB. Supported formats: JPEG, PNG, GIF, SVG",
      "error": {
        "invalidImage": "Invalid image",
        "invalidImageSize": "Image size must be less than 5MB",
        "invalidImageFormat": "Image format is not supported. Supported formats: JPEG, PNG, JPG, GIF, SVG, WEBP",
        "invalidImageUrl": "Invalid image URL",
        "noImage": "No such file or directory"
      },
      "embedLink": {
        "label": "Embed link",
        "placeholder": "Paste or type an image link"
      },
      "unsplash": {
        "label": "Unsplash"
      },
      "searchForAnImage": "Search for an image",
      "pleaseInputYourOpenAIKey": "please input your OpenAI key in Settings page",
      "pleaseInputYourStabilityAIKey": "please input your Stability AI key in Settings page",
      "saveImageToGallery": "Save image",
      "failedToAddImageToGallery": "Failed to add image to gallery",
      "successToAddImageToGallery": "Image added to gallery successfully",
      "unableToLoadImage": "Unable to load image",
      "maximumImageSize": "Maximum supported upload image size is 10MB",
      "uploadImageErrorImageSizeTooBig": "Image size must be less than 10MB",
      "imageIsUploading": "Image is uploading"
    },
    "codeBlock": {
      "language": {
        "label": "Language",
        "placeholder": "Select language",
        "auto": "Auto"
      },
      "copyTooltip": "Copy contents of the code block",
      "searchLanguageHint": "Search for a language",
      "codeCopiedSnackbar": "Code copied to clipboard!"
    },
    "inlineLink": {
      "placeholder": "Paste or type a link",
      "openInNewTab": "Open in new tab",
      "copyLink": "Copy link",
      "removeLink": "Remove link",
      "url": {
        "label": "Link URL",
        "placeholder": "Enter link URL"
      },
      "title": {
        "label": "Link Title",
        "placeholder": "Enter link title"
      }
    },
    "mention": {
      "placeholder": "Mention a person or a page or date...",
      "page": {
        "label": "Link to page",
        "tooltip": "Click to open page"
      },
      "deleted": "Deleted",
      "deletedContent": "This content does not exist or has been deleted"
    },
    "toolbar": {
      "resetToDefaultFont": "Reset to default"
    },
    "errorBlock": {
      "theBlockIsNotSupported": "Unable to parse the block content",
      "clickToCopyTheBlockContent": "Click to copy the block content",
      "blockContentHasBeenCopied": "The block content has been copied."
    },
    "mobilePageSelector": {
      "title": "Select page",
      "failedToLoad": "Failed to load page list",
      "noPagesFound": "No pages found"
    }
  },
  "board": {
    "column": {
      "createNewCard": "New",
      "renameGroupTooltip": "Press to rename group",
      "createNewColumn": "Add a new group",
      "addToColumnTopTooltip": "Add a new card at the top",
      "addToColumnBottomTooltip": "Add a new card at the bottom",
      "renameColumn": "Rename",
      "hideColumn": "Hide",
      "newGroup": "New group",
      "deleteColumn": "Delete",
      "deleteColumnConfirmation": "This will delete this group and all the cards in it.\nAre you sure you want to continue?"
    },
    "hiddenGroupSection": {
      "sectionTitle": "Hidden Groups",
      "collapseTooltip": "Hide the hidden groups",
      "expandTooltip": "View the hidden groups"
    },
    "cardDetail": "Card Detail",
    "cardActions": "Card Actions",
    "cardDuplicated": "Card has been duplicated",
    "cardDeleted": "Card has been deleted",
    "showOnCard": "Show on card detail",
    "setting": "Setting",
    "propertyName": "Property name",
    "menuName": "Board",
    "showUngrouped": "Show ungrouped items",
    "ungroupedButtonText": "Ungrouped",
    "ungroupedButtonTooltip": "Contains cards that don't belong in any group",
    "ungroupedItemsTitle": "Click to add to the board",
    "groupBy": "Group by",
    "groupCondition": "Group condition",
    "referencedBoardPrefix": "View of",
    "notesTooltip": "Notes inside",
    "mobile": {
      "editURL": "Edit URL",
      "showGroup": "Show group",
      "showGroupContent": "Are you sure you want to show this group on the board?",
      "failedToLoad": "Failed to load board view"
    },
<<<<<<< HEAD
    "dateCondition": {
      "weekOf": "Week of {} - {}",
      "today": "Today",
      "yesterday": "Yesterday",
      "tomorrow": "Tomorrow",
      "lastSevenDays": "Last 7 days",
      "nextSevenDays": "Next 7 days",
      "lastThirtyDays": "Last 30 days",
      "nextThirtyDays": "Next 30 days"
    }
=======
    "noGroup": "No group by property",
    "noGroupDesc": "Board views require a property to group by in order to display"
>>>>>>> 383e06ff
  },
  "calendar": {
    "menuName": "Calendar",
    "defaultNewCalendarTitle": "Untitled",
    "newEventButtonTooltip": "Add a new event",
    "navigation": {
      "today": "Today",
      "jumpToday": "Jump to Today",
      "previousMonth": "Previous Month",
      "nextMonth": "Next Month",
      "views": {
        "day": "Day",
        "week": "Week",
        "month": "Month",
        "year": "Year"
      }
    },
    "mobileEventScreen": {
      "emptyTitle": "No events yet",
      "emptyBody": "Press the plus button to create an event on this day."
    },
    "settings": {
      "showWeekNumbers": "Show week numbers",
      "showWeekends": "Show weekends",
      "firstDayOfWeek": "Start week on",
      "layoutDateField": "Layout calendar by",
      "changeLayoutDateField": "Change layout field",
      "noDateTitle": "No Date",
      "noDateHint": {
        "zero": "Unscheduled events will show up here",
        "one": "{count} unscheduled event",
        "other": "{count} unscheduled events"
      },
      "unscheduledEventsTitle": "Unscheduled events",
      "clickToAdd": "Click to add to the calendar",
      "name": "Calendar settings",
      "clickToOpen": "Click to open the record"
    },
    "referencedCalendarPrefix": "View of",
    "quickJumpYear": "Jump to",
    "duplicateEvent": "Duplicate event"
  },
  "errorDialog": {
    "title": "@:appName Error",
    "howToFixFallback": "We're sorry for the inconvenience! Submit an issue on our GitHub page that describes your error.",
    "github": "View on GitHub"
  },
  "search": {
    "label": "Search",
    "placeholder": {
      "actions": "Search actions..."
    }
  },
  "message": {
    "copy": {
      "success": "Copied!",
      "fail": "Unable to copy"
    }
  },
  "unSupportBlock": "The current version does not support this Block.",
  "views": {
    "deleteContentTitle": "Are you sure want to delete the {pageType}?",
    "deleteContentCaption": "if you delete this {pageType}, you can restore it from the trash."
  },
  "colors": {
    "custom": "Custom",
    "default": "Default",
    "red": "Red",
    "orange": "Orange",
    "yellow": "Yellow",
    "green": "Green",
    "blue": "Blue",
    "purple": "Purple",
    "pink": "Pink",
    "brown": "Brown",
    "gray": "Gray"
  },
  "emoji": {
    "emojiTab": "Emoji",
    "search": "Search emoji",
    "noRecent": "No recent emoji",
    "noEmojiFound": "No emoji found",
    "filter": "Filter",
    "random": "Random",
    "selectSkinTone": "Select skin tone",
    "remove": "Remove emoji",
    "categories": {
      "smileys": "Smileys & Emotion",
      "people": "People & Body",
      "animals": "Animals & Nature",
      "food": "Food & Drink",
      "activities": "Activities",
      "places": "Travel & Places",
      "objects": "Objects",
      "symbols": "Symbols",
      "flags": "Flags",
      "nature": "Nature",
      "frequentlyUsed": "Frequently Used"
    },
    "skinTone": {
      "default": "Default",
      "light": "Light",
      "mediumLight": "Medium-Light",
      "medium": "Medium",
      "mediumDark": "Medium-Dark",
      "dark": "Dark"
    }
  },
  "inlineActions": {
    "noResults": "No results",
    "recentPages": "Recent pages",
    "pageReference": "Page reference",
    "docReference": "Document reference",
    "boardReference": "Board reference",
    "calReference": "Calendar reference",
    "gridReference": "Grid reference",
    "date": "Date",
    "reminder": {
      "groupTitle": "Reminder",
      "shortKeyword": "remind"
    }
  },
  "datePicker": {
    "dateTimeFormatTooltip": "Change the date and time format in settings",
    "dateFormat": "Date format",
    "includeTime": "Include time",
    "isRange": "End date",
    "timeFormat": "Time format",
    "clearDate": "Clear date",
    "reminderLabel": "Reminder",
    "selectReminder": "Select reminder",
    "reminderOptions": {
      "none": "None",
      "atTimeOfEvent": "Time of event",
      "fiveMinsBefore": "5 mins before",
      "tenMinsBefore": "10 mins before",
      "fifteenMinsBefore": "15 mins before",
      "thirtyMinsBefore": "30 mins before",
      "oneHourBefore": "1 hour before",
      "twoHoursBefore": "2 hours before",
      "onDayOfEvent": "On day of event",
      "oneDayBefore": "1 day before",
      "twoDaysBefore": "2 days before",
      "oneWeekBefore": "1 week before",
      "custom": "Custom"
    }
  },
  "relativeDates": {
    "yesterday": "Yesterday",
    "today": "Today",
    "tomorrow": "Tomorrow",
    "oneWeek": "1 week"
  },
  "notificationHub": {
    "title": "Notifications",
    "mobile": {
      "title": "Updates"
    },
    "emptyTitle": "All caught up!",
    "emptyBody": "No pending notifications or actions. Enjoy the calm.",
    "tabs": {
      "inbox": "Inbox",
      "upcoming": "Upcoming"
    },
    "actions": {
      "markAllRead": "Mark all as read",
      "showAll": "All",
      "showUnreads": "Unread"
    },
    "filters": {
      "ascending": "Ascending",
      "descending": "Descending",
      "groupByDate": "Group by date",
      "showUnreadsOnly": "Show unreads only",
      "resetToDefault": "Reset to default"
    }
  },
  "reminderNotification": {
    "title": "Reminder",
    "message": "Remember to check this before you forget!",
    "tooltipDelete": "Delete",
    "tooltipMarkRead": "Mark as read",
    "tooltipMarkUnread": "Mark as unread"
  },
  "findAndReplace": {
    "find": "Find",
    "previousMatch": "Previous match",
    "nextMatch": "Next match",
    "close": "Close",
    "replace": "Replace",
    "replaceAll": "Replace all",
    "noResult": "No results",
    "caseSensitive": "Case sensitive",
    "searchMore": "Search to find more results"
  },
  "error": {
    "weAreSorry": "We're sorry",
    "loadingViewError": "We're having trouble loading this view. Please check your internet connection, refresh the app, and do not hesitate to reach out to the team if the issue continues."
  },
  "editor": {
    "bold": "Bold",
    "bulletedList": "Bulleted List",
    "bulletedListShortForm": "Bulleted",
    "checkbox": "Checkbox",
    "embedCode": "Embed Code",
    "heading1": "H1",
    "heading2": "H2",
    "heading3": "H3",
    "highlight": "Highlight",
    "color": "Color",
    "image": "Image",
    "date": "Date",
    "page": "Page",
    "italic": "Italic",
    "link": "Link",
    "numberedList": "Numbered List",
    "numberedListShortForm": "Numbered",
    "quote": "Quote",
    "strikethrough": "Strikethrough",
    "text": "Text",
    "underline": "Underline",
    "fontColorDefault": "Default",
    "fontColorGray": "Gray",
    "fontColorBrown": "Brown",
    "fontColorOrange": "Orange",
    "fontColorYellow": "Yellow",
    "fontColorGreen": "Green",
    "fontColorBlue": "Blue",
    "fontColorPurple": "Purple",
    "fontColorPink": "Pink",
    "fontColorRed": "Red",
    "backgroundColorDefault": "Default background",
    "backgroundColorGray": "Gray background",
    "backgroundColorBrown": "Brown background",
    "backgroundColorOrange": "Orange background",
    "backgroundColorYellow": "Yellow background",
    "backgroundColorGreen": "Green background",
    "backgroundColorBlue": "Blue background",
    "backgroundColorPurple": "Purple background",
    "backgroundColorPink": "Pink background",
    "backgroundColorRed": "Red background",
    "backgroundColorLime": "Lime background",
    "backgroundColorAqua": "Aqua background",
    "done": "Done",
    "cancel": "Cancel",
    "tint1": "Tint 1",
    "tint2": "Tint 2",
    "tint3": "Tint 3",
    "tint4": "Tint 4",
    "tint5": "Tint 5",
    "tint6": "Tint 6",
    "tint7": "Tint 7",
    "tint8": "Tint 8",
    "tint9": "Tint 9",
    "lightLightTint1": "Purple",
    "lightLightTint2": "Pink",
    "lightLightTint3": "Light Pink",
    "lightLightTint4": "Orange",
    "lightLightTint5": "Yellow",
    "lightLightTint6": "Lime",
    "lightLightTint7": "Green",
    "lightLightTint8": "Aqua",
    "lightLightTint9": "Blue",
    "urlHint": "URL",
    "mobileHeading1": "Heading 1",
    "mobileHeading2": "Heading 2",
    "mobileHeading3": "Heading 3",
    "textColor": "Text Color",
    "backgroundColor": "Background Color",
    "addYourLink": "Add your link",
    "openLink": "Open link",
    "copyLink": "Copy link",
    "removeLink": "Remove link",
    "editLink": "Edit link",
    "linkText": "Text",
    "linkTextHint": "Please enter text",
    "linkAddressHint": "Please enter URL",
    "highlightColor": "Highlight color",
    "clearHighlightColor": "Clear highlight color",
    "customColor": "Custom color",
    "hexValue": "Hex value",
    "opacity": "Opacity",
    "resetToDefaultColor": "Reset to default color",
    "ltr": "LTR",
    "rtl": "RTL",
    "auto": "Auto",
    "cut": "Cut",
    "copy": "Copy",
    "paste": "Paste",
    "find": "Find",
    "select": "Select",
    "selectAll": "Select all",
    "previousMatch": "Previous match",
    "nextMatch": "Next match",
    "closeFind": "Close",
    "replace": "Replace",
    "replaceAll": "Replace all",
    "regex": "Regex",
    "caseSensitive": "Case sensitive",
    "uploadImage": "Upload Image",
    "urlImage": "URL Image",
    "incorrectLink": "Incorrect Link",
    "upload": "Upload",
    "chooseImage": "Choose an image",
    "loading": "Loading",
    "imageLoadFailed": "Image load failed",
    "divider": "Divider",
    "table": "Table",
    "colAddBefore": "Add before",
    "rowAddBefore": "Add before",
    "colAddAfter": "Add after",
    "rowAddAfter": "Add after",
    "colRemove": "Remove",
    "rowRemove": "Remove",
    "colDuplicate": "Duplicate",
    "rowDuplicate": "Duplicate",
    "colClear": "Clear Content",
    "rowClear": "Clear Content",
    "slashPlaceHolder": "Type '/' to insert a block, or start typing",
    "typeSomething": "Type something...",
    "toggleListShortForm": "Toggle",
    "quoteListShortForm": "Quote",
    "mathEquationShortForm": "Formula",
    "codeBlockShortForm": "Code"
  },
  "favorite": {
    "noFavorite": "No favorite page",
    "noFavoriteHintText": "Swipe the page to the left to add it to your favorites",
    "removeFromSidebar": "Remove from sidebar",
    "addToSidebar": "Pin to sidebar"
  },
  "cardDetails": {
    "notesPlaceholder": "Enter a / to insert a block, or start typing"
  },
  "blockPlaceholders": {
    "todoList": "To-do",
    "bulletList": "List",
    "numberList": "List",
    "quote": "Quote",
    "heading": "Heading {}"
  },
  "titleBar": {
    "pageIcon": "Page icon",
    "language": "Language",
    "font": "Font",
    "actions": "Actions",
    "date": "Date",
    "addField": "Add field",
    "userIcon": "User icon"
  },
  "noLogFiles": "There're no log files",
  "newSettings": {
    "myAccount": {
      "title": "My account",
      "subtitle": "Customize your profile, manage account security, open AI keys, or login into your account.",
      "profileLabel": "Account name & Profile image",
      "profileNamePlaceholder": "Enter your name",
      "accountSecurity": "Account security",
      "2FA": "2-Step Authentication",
      "aiKeys": "AI keys",
      "accountLogin": "Account Login",
      "updateNameError": "Failed to update name",
      "updateIconError": "Failed to update icon",
      "deleteAccount": {
        "title": "Delete Account",
        "subtitle": "Permanently delete your account and all of your data.",
        "deleteMyAccount": "Delete my account",
        "dialogTitle": "Delete account",
        "dialogContent1": "Are you sure you want to permanently delete your account?",
        "dialogContent2": "This action cannot be undone, and will remove access from all teamspaces, erasing your entire account, including private workspaces, and removing you from all shared workspaces."
      }
    },
    "workplace": {
      "name": "Workplace",
      "title": "Workplace Settings",
      "subtitle": "Customize your workspace appearance, theme, font, text layout, date, time, and language.",
      "workplaceName": "Workplace name",
      "workplaceNamePlaceholder": "Enter workplace name",
      "workplaceIcon": "Workplace icon",
      "workplaceIconSubtitle": "Upload an image or use an emoji for your workspace. Icon will show in your sidebar and notifications.",
      "renameError": "Failed to rename workplace",
      "updateIconError": "Failed to update icon",
      "chooseAnIcon": "Choose an icon",
      "appearance": {
        "name": "Appearance",
        "themeMode": {
          "auto": "Auto",
          "light": "Light",
          "dark": "Dark"
        },
        "language": "Language"
      }
    },
    "syncState": {
      "syncing": "Syncing",
      "synced": "Synced",
      "noNetworkConnected": "No network connected"
    }
  },
  "pageStyle": {
    "title": "Page style",
    "layout": "Layout",
    "coverImage": "Cover image",
    "pageIcon": "Page icon",
    "colors": "Colors",
    "gradient": "Gradient",
    "backgroundImage": "Background image",
    "presets": "Presets",
    "photo": "Photo",
    "unsplash": "Unsplash",
    "pageCover": "Page cover",
    "none": "None",
    "photoPermissionDescription": "Allow access to the photo library for uploading images.",
    "openSettings": "Open Settings",
    "photoPermissionTitle": "@:appName would like to access your photo library",
    "doNotAllow": "Don't Allow",
    "image": "Image"
  },
  "commandPalette": {
    "placeholder": "Type to search for views...",
    "bestMatches": "Best matches",
    "recentHistory": "Recent history",
    "navigateHint": "to navigate",
    "loadingTooltip": "We are looking for results...",
    "betaLabel": "BETA",
    "betaTooltip": "We currently only support searching for pages",
    "fromTrashHint": "From trash"
  }
}<|MERGE_RESOLUTION|>--- conflicted
+++ resolved
@@ -1306,7 +1306,6 @@
       "showGroupContent": "Are you sure you want to show this group on the board?",
       "failedToLoad": "Failed to load board view"
     },
-<<<<<<< HEAD
     "dateCondition": {
       "weekOf": "Week of {} - {}",
       "today": "Today",
@@ -1316,11 +1315,9 @@
       "nextSevenDays": "Next 7 days",
       "lastThirtyDays": "Last 30 days",
       "nextThirtyDays": "Next 30 days"
-    }
-=======
+    },
     "noGroup": "No group by property",
     "noGroupDesc": "Board views require a property to group by in order to display"
->>>>>>> 383e06ff
   },
   "calendar": {
     "menuName": "Calendar",
