{
  "appName": "AppFlowy",
  "defaultUsername": "Me",
  "welcomeText": "Welcome to @:appName",
  "githubStarText": "Star on GitHub",
  "subscribeNewsletterText": "Subscribe to Newsletter",
  "letsGoButtonText": "Quick Start",
  "title": "Title",
  "youCanAlso": "You can also",
  "and": "and",
  "blockActions": {
    "addBelowTooltip": "Click to add below",
    "addAboveCmd": "Alt+click",
    "addAboveMacCmd": "Option+click",
    "addAboveTooltip": "to add above",
    "dragTooltip": "Drag to move",
    "openMenuTooltip": "Click to open menu"
  },
  "signUp": {
    "buttonText": "Sign Up",
    "title": "Sign Up to @:appName",
    "getStartedText": "Get Started",
    "emptyPasswordError": "Password can't be empty",
    "repeatPasswordEmptyError": "Repeat password can't be empty",
    "unmatchedPasswordError": "Repeat password is not the same as password",
    "alreadyHaveAnAccount": "Already have an account?",
    "emailHint": "Email",
    "passwordHint": "Password",
    "repeatPasswordHint": "Repeat password",
    "signUpWith": "Sign up with:"
  },
  "signIn": {
    "loginTitle": "Login to @:appName",
    "loginButtonText": "Login",
    "loginStartWithAnonymous": "Start with an anonymous session",
    "continueAnonymousUser": "Continue with an anonymous session",
    "buttonText": "Sign In",
    "forgotPassword": "Forgot Password?",
    "emailHint": "Email",
    "passwordHint": "Password",
    "dontHaveAnAccount": "Don't have an account?",
    "repeatPasswordEmptyError": "Repeat password can't be empty",
    "unmatchedPasswordError": "Repeat password is not the same as password",
    "syncPromptMessage": "Syncing the data might take a while. Please don't close this page",
    "or": "OR",
    "LogInWithGoogle": "Log in with Google",
    "LogInWithGithub": "Log in with Github",
    "LogInWithDiscord": "Log in with Discord",
    "signInWith": "Sign in with:"
  },
  "workspace": {
    "chooseWorkspace": "Choose your workspace",
    "create": "Create workspace",
    "reset": "Reset workspace",
    "resetWorkspacePrompt": "Resetting the workspace will delete all pages and data within it. Are you sure you want to reset the workspace? Alternatively, you can contact the support team to restore the workspace",
    "hint": "workspace",
    "notFoundError": "Workspace not found",
    "failedToLoad": "Something went wrong! Failed to load the workspace. Try to close any open instance of AppFlowy and try again.",
    "errorActions": {
      "reportIssue": "Report issue",
      "reachOut": "Reach out on Discord"
    }
  },
  "shareAction": {
    "buttonText": "Share",
    "workInProgress": "Coming soon",
    "markdown": "Markdown",
    "csv": "CSV",
    "copyLink": "Copy Link"
  },
  "moreAction": {
    "small": "small",
    "medium": "medium",
    "large": "large",
    "fontSize": "Font Size",
    "import": "Import",
    "moreOptions": "More options"
  },
  "importPanel": {
    "textAndMarkdown": "Text & Markdown",
    "documentFromV010": "Document from v0.1.0",
    "databaseFromV010": "Database from v0.1.0",
    "csv": "CSV",
    "database": "Database"
  },
  "disclosureAction": {
    "rename": "Rename",
    "delete": "Delete",
    "duplicate": "Duplicate",
    "unfavorite": "Remove from favorites",
    "favorite": "Add to favorites",
    "openNewTab": "Open in a new tab",
    "moveTo": "Move to",
    "addToFavorites": "Add to Favorites",
    "copyLink": "Copy Link"
  },
  "blankPageTitle": "Blank page",
  "newPageText": "New page",
  "newDocumentText": "New document",
  "newGridText": "New grid",
  "newCalendarText": "New calendar",
  "newBoardText": "New board",
  "trash": {
    "text": "Trash",
    "restoreAll": "Restore All",
    "deleteAll": "Delete All",
    "pageHeader": {
      "fileName": "File name",
      "lastModified": "Last Modified",
      "created": "Created"
    },
    "confirmDeleteAll": {
      "title": "Are you sure to delete all pages in Trash?",
      "caption": "This action cannot be undone."
    },
    "confirmRestoreAll": {
      "title": "Are you sure to restore all pages in Trash?",
      "caption": "This action cannot be undone."
    }
  },
  "deletePagePrompt": {
    "text": "This page is in Trash",
    "restore": "Restore page",
    "deletePermanent": "Delete permanently"
  },
  "dialogCreatePageNameHint": "Page name",
  "questionBubble": {
    "shortcuts": "Shortcuts",
    "whatsNew": "What's new?",
    "help": "Help & Support",
    "markdown": "Markdown",
    "debug": {
      "name": "Debug Info",
      "success": "Copied debug info to clipboard!",
      "fail": "Unable to copy debug info to clipboard"
    },
    "feedback": "Feedback"
  },
  "menuAppHeader": {
    "moreButtonToolTip": "Remove, rename, and more...",
    "addPageTooltip": "Quickly add a page inside",
    "defaultNewPageName": "Untitled",
    "renameDialog": "Rename"
  },
  "toolbar": {
    "undo": "Undo",
    "redo": "Redo",
    "bold": "Bold",
    "italic": "Italic",
    "underline": "Underline",
    "strike": "Strikethrough",
    "numList": "Numbered List",
    "bulletList": "Bulleted List",
    "checkList": "Check List",
    "inlineCode": "Inline Code",
    "quote": "Quote Block",
    "header": "Header",
    "highlight": "Highlight",
    "color": "Color",
    "addLink": "Add Link",
    "link": "Link"
  },
  "tooltip": {
    "lightMode": "Switch to Light mode",
    "darkMode": "Switch to Dark mode",
    "openAsPage": "Open as a Page",
    "addNewRow": "Add a new row",
    "openMenu": "Click to open menu",
    "dragRow": "Long press to reorder the row",
    "viewDataBase": "View database",
    "referencePage": "This {name} is referenced",
    "addBlockBelow": "Add a block below"
  },
  "sideBar": {
    "closeSidebar": "Close side bar",
    "openSidebar": "Open side bar",
    "personal": "Personal",
    "favorites": "Favorites",
    "clickToHidePersonal": "Click to hide personal section",
    "clickToHideFavorites": "Click to hide favorite section",
    "addAPage": "Add a page"
  },
  "notifications": {
    "export": {
      "markdown": "Exported Note To Markdown",
      "path": "Documents/flowy"
    }
  },
  "contactsPage": {
    "title": "Contacts",
    "whatsHappening": "What's happening this week?",
    "addContact": "Add Contact",
    "editContact": "Edit Contact"
  },
  "button": {
    "OK": "OK",
    "Done": "Done",
    "Cancel": "Cancel",
    "signIn": "Sign In",
    "signOut": "Sign Out",
    "complete": "Complete",
    "save": "Save",
    "generate": "Generate",
    "esc": "ESC",
    "keep": "Keep",
    "tryAgain": "Try again",
    "discard": "Discard",
    "replace": "Replace",
    "insertBelow": "Insert Below",
    "upload": "Upload",
    "edit": "Edit",
    "delete": "Delete",
    "duplicate": "Duplicate",
    "done": "Done",
    "putback": "Put Back"
  },
  "label": {
    "welcome": "Welcome!",
    "firstName": "First Name",
    "middleName": "Middle Name",
    "lastName": "Last Name",
    "stepX": "Step {X}"
  },
  "oAuth": {
    "err": {
      "failedTitle": "Unable to connect to your account.",
      "failedMsg": "Please make sure you've completed the sign-in process in your browser."
    },
    "google": {
      "title": "GOOGLE SIGN-IN",
      "instruction1": "In order to import your Google Contacts, you'll need to authorize this application using your web browser.",
      "instruction2": "Copy this code to your clipboard by clicking the icon or selecting the text:",
      "instruction3": "Navigate to the following link in your web browser, and enter the above code:",
      "instruction4": "Press the button below when you've completed signup:"
    }
  },
  "settings": {
    "title": "Settings",
    "menu": {
      "appearance": "Appearance",
      "language": "Language",
      "user": "User",
      "files": "Files",
      "open": "Open Settings",
      "logout": "Logout",
      "logoutPrompt": "Are you sure to logout?",
      "selfEncryptionLogoutPrompt": "Are you sure you want to log out? Please ensure you have copied the encryption secret",
      "syncSetting": "Sync Setting",
      "enableSync": "Enable sync",
      "enableEncrypt": "Encrypt data",
      "enableEncryptPrompt": "Activate encryption to secure your data with this secret. Store it safely; once enabled, it can't be turned off. If lost, your data becomes irretrievable. Click to copy",
      "inputEncryptPrompt": "Please enter your encryption secret for",
      "clickToCopySecret": "Click to copy secret",
      "inputTextFieldHint": "Your secret",
      "historicalUserList": "User login history",
      "historicalUserListTooltip": "This list displays your anonymous accounts. You can click on an account to view its details. Anonymous accounts are created by clicking the 'Get Started' button",
      "openHistoricalUser": "Click to open the anonymous account"
    },
    "appearance": {
      "resetSetting": "Reset this setting",
      "fontFamily": {
        "label": "Font Family",
        "search": "Search"
      },
      "themeMode": {
        "label": "Theme Mode",
        "light": "Light Mode",
        "dark": "Dark Mode",
        "system": "Adapt to System"
      },
      "layoutDirection": {
        "label": "Layout Direction",
        "hint": "Control the flow of content on your screen, from left to right or right to left.",
        "ltr": "LTR",
        "rtl": "RTL"
      },
      "textDirection": {
        "label": "Default text direction",
        "hint": "Specify whether text should start from left or right as the default.",
        "ltr": "LTR",
        "rtl": "RTL",
        "auto": "AUTO",
        "fallback": "Same as layout direction"
      },
      "themeUpload": {
        "button": "Upload",
        "uploadTheme": "Upload theme",
        "description": "Upload your own AppFlowy theme using the button below.",
        "failure": "The theme that was uploaded had an invalid format.",
        "loading": "Please wait while we validate and upload your theme...",
        "uploadSuccess": "Your theme was uploaded successfully",
        "deletionFailure": "Failed to delete the theme. Try to delete it manually.",
        "filePickerDialogTitle": "Choose a .flowy_plugin file",
        "urlUploadFailure": "Failed to open url: {}"
      },
      "theme": "Theme",
      "builtInsLabel": "Built-in Themes",
      "pluginsLabel": "Plugins",
      "dateFormat": {
        "label": "Date format",
        "local": "Local",
        "us": "US",
        "iso": "ISO",
        "friendly": "Friendly",
        "dmy": "D/M/Y"
      },
      "timeFormat": {
        "label": "Time format",
        "twelveHour": "Twelve hour",
        "twentyFourHour": "Twenty four hour"
      },
      "showNamingDialogWhenCreatingPage": "Show naming dialog when creating a page"
    },
    "files": {
      "copy": "Copy",
      "defaultLocation": "Read files and data storage location",
      "exportData": "Export your data",
      "doubleTapToCopy": "Double tap to copy the path",
      "restoreLocation": "Restore to AppFlowy default path",
      "customizeLocation": "Open another folder",
      "restartApp": "Please restart app for the changes to take effect.",
      "exportDatabase": "Export database",
      "selectFiles": "Select the files that need to be export",
      "selectAll": "Select all",
      "deselectAll": "Deselect all",
      "createNewFolder": "Create a new folder",
      "createNewFolderDesc": "Tell us where you want to store your data",
      "defineWhereYourDataIsStored": "Define where your data is stored",
      "open": "Open",
      "openFolder": "Open an existing folder",
      "openFolderDesc": "Read and write it to your existing AppFlowy folder",
      "folderHintText": "folder name",
      "location": "Creating a new folder",
      "locationDesc": "Pick a name for your AppFlowy data folder",
      "browser": "Browse",
      "create": "Create",
      "set": "Set",
      "folderPath": "Path to store your folder",
      "locationCannotBeEmpty": "Path cannot be empty",
      "pathCopiedSnackbar": "File storage path copied to clipboard!",
      "changeLocationTooltips": "Change the data directory",
      "change": "Change",
      "openLocationTooltips": "Open another data directory",
      "openCurrentDataFolder": "Open current data directory",
      "recoverLocationTooltips": "Reset to AppFlowy's default data directory",
      "exportFileSuccess": "Export file successfully!",
      "exportFileFail": "Export file failed!",
      "export": "Export"
    },
    "user": {
      "name": "Name",
      "email": "Email",
      "tooltipSelectIcon": "Select icon",
      "selectAnIcon": "Select an icon",
      "pleaseInputYourOpenAIKey": "please input your OpenAI key",
      "clickToLogout": "Click to logout the current user"
    },
    "shortcuts": {
      "shortcutsLabel": "Shortcuts",
      "command": "Command",
      "keyBinding": "Keybinding",
      "addNewCommand": "Add New Command",
      "updateShortcutStep": "Press desired key combination and press ENTER",
      "shortcutIsAlreadyUsed": "This shortcut is already used for: {conflict}",
      "resetToDefault": "Reset to default keybindings",
      "couldNotLoadErrorMsg": "Could not load shortcuts, Try again",
      "couldNotSaveErrorMsg": "Could not save shortcuts, Try again"
    }
  },
  "grid": {
    "deleteView": "Are you sure you want to delete this view?",
    "createView": "New",
    "title": {
      "placeholder": "Untitled"
    },
    "settings": {
      "filter": "Filter",
      "sort": "Sort",
      "sortBy": "Sort by",
      "properties": "Properties",
      "reorderPropertiesTooltip": "Drag to reorder properties",
      "group": "Group",
      "addFilter": "Add Filter",
      "deleteFilter": "Delete filter",
      "filterBy": "Filter by...",
      "typeAValue": "Type a value...",
      "layout": "Layout",
      "databaseLayout": "Layout"
    },
    "textFilter": {
      "contains": "Contains",
      "doesNotContain": "Does not contain",
      "endsWith": "Ends with",
      "startWith": "Starts with",
      "is": "Is",
      "isNot": "Is not",
      "isEmpty": "Is empty",
      "isNotEmpty": "Is not empty",
      "choicechipPrefix": {
        "isNot": "Not",
        "startWith": "Starts with",
        "endWith": "Ends with",
        "isEmpty": "is empty",
        "isNotEmpty": "is not empty"
      }
    },
    "checkboxFilter": {
      "isChecked": "Checked",
      "isUnchecked": "Unchecked",
      "choicechipPrefix": {
        "is": "is"
      }
    },
    "checklistFilter": {
      "isComplete": "is complete",
      "isIncomplted": "is incomplete"
    },
    "singleSelectOptionFilter": {
      "is": "Is",
      "isNot": "Is not",
      "isEmpty": "Is empty",
      "isNotEmpty": "Is not empty"
    },
    "multiSelectOptionFilter": {
      "contains": "Contains",
      "doesNotContain": "Does not contain",
      "isEmpty": "Is empty",
      "isNotEmpty": "Is not empty"
    },
    "field": {
      "hide": "Hide",
      "show": "Show",
      "insertLeft": "Insert Left",
      "insertRight": "Insert Right",
      "duplicate": "Duplicate",
      "delete": "Delete",
      "textFieldName": "Text",
      "checkboxFieldName": "Checkbox",
      "dateFieldName": "Date",
      "updatedAtFieldName": "Last modified time",
      "createdAtFieldName": "Created time",
      "numberFieldName": "Numbers",
      "singleSelectFieldName": "Select",
      "multiSelectFieldName": "Multiselect",
      "urlFieldName": "URL",
      "checklistFieldName": "Checklist",
      "numberFormat": "Number format",
      "dateFormat": "Date format",
      "includeTime": "Include time",
      "isRange": "End date",
      "dateFormatFriendly": "Month Day, Year",
      "dateFormatISO": "Year-Month-Day",
      "dateFormatLocal": "Month/Day/Year",
      "dateFormatUS": "Year/Month/Day",
      "dateFormatDayMonthYear": "Day/Month/Year",
      "timeFormat": "Time format",
      "invalidTimeFormat": "Invalid format",
      "timeFormatTwelveHour": "12 hour",
      "timeFormatTwentyFourHour": "24 hour",
      "clearDate": "Clear date",
      "addSelectOption": "Add an option",
      "optionTitle": "Options",
      "addOption": "Add option",
      "editProperty": "Edit property",
      "newProperty": "New property",
      "deleteFieldPromptMessage": "Are you sure? This property will be deleted",
      "newColumn": "New Column"
    },
    "rowPage": {
      "newField": "Add a new field",
      "showHiddenFields": {
        "one": "Show {} hidden field",
        "many": "Show {} hidden fields",
        "other": "Show {} hidden fields"
      },
      "hideHiddenFields": {
        "one": "Hide {} hidden field",
        "many": "Hide {} hidden fields",
        "other": "Hide {} hidden fields"
      }
    },
    "sort": {
      "ascending": "Ascending",
      "descending": "Descending",
      "deleteAllSorts": "Delete all sorts",
      "addSort": "Add sort"
    },
    "row": {
      "duplicate": "Duplicate",
      "delete": "Delete",
      "titlePlaceholder": "Untitled",
      "textPlaceholder": "Empty",
      "copyProperty": "Copied property to clipboard",
      "count": "Count",
      "newRow": "New row",
      "action": "Action",
      "add": "Click add to below",
      "drag": "Drag to move"
    },
    "selectOption": {
      "create": "Create",
      "purpleColor": "Purple",
      "pinkColor": "Pink",
      "lightPinkColor": "Light Pink",
      "orangeColor": "Orange",
      "yellowColor": "Yellow",
      "limeColor": "Lime",
      "greenColor": "Green",
      "aquaColor": "Aqua",
      "blueColor": "Blue",
      "deleteTag": "Delete tag",
      "colorPanelTitle": "Colors",
      "panelTitle": "Select an option or create one",
      "searchOption": "Search for an option",
      "searchOrCreateOption": "Search or create an option...",
      "createNew": "Create an new",
      "orSelectOne": "Or select an option"
    },
    "checklist": {
      "taskHint": "Task description",
      "addNew": "Add a new task",
      "submitNewTask": "Create"
    },
    "menuName": "Grid",
    "referencedGridPrefix": "View of"
  },
  "document": {
    "menuName": "Document",
    "date": {
      "timeHintTextInTwelveHour": "01:00 PM",
      "timeHintTextInTwentyFourHour": "13:00"
    },
    "slashMenu": {
      "board": {
        "selectABoardToLinkTo": "Select a Board to link to",
        "createANewBoard": "Create a new Board"
      },
      "grid": {
        "selectAGridToLinkTo": "Select a Grid to link to",
        "createANewGrid": "Create a new Grid"
      },
      "calendar": {
        "selectACalendarToLinkTo": "Select a Calendar to link to",
        "createANewCalendar": "Create a new Calendar"
      }
    },
    "selectionMenu": {
      "outline": "Outline",
      "codeBlock": "Code Block"
    },
    "plugins": {
      "referencedBoard": "Referenced Board",
      "referencedGrid": "Referenced Grid",
      "referencedCalendar": "Referenced Calendar",
      "autoGeneratorMenuItemName": "OpenAI Writer",
      "autoGeneratorTitleName": "OpenAI: Ask AI to write anything...",
      "autoGeneratorLearnMore": "Learn more",
      "autoGeneratorGenerate": "Generate",
      "autoGeneratorHintText": "Ask OpenAI ...",
      "autoGeneratorCantGetOpenAIKey": "Can't get OpenAI key",
      "autoGeneratorRewrite": "Rewrite",
      "smartEdit": "AI Assistants",
      "openAI": "OpenAI",
      "smartEditFixSpelling": "Fix spelling",
      "warning": "⚠️ AI responses can be inaccurate or misleading.",
      "smartEditSummarize": "Summarize",
      "smartEditImproveWriting": "Improve writing",
      "smartEditMakeLonger": "Make longer",
      "smartEditCouldNotFetchResult": "Could not fetch result from OpenAI",
      "smartEditCouldNotFetchKey": "Could not fetch OpenAI key",
      "smartEditDisabled": "Connect OpenAI in Settings",
      "discardResponse": "Do you want to discard the AI responses?",
      "createInlineMathEquation": "Create equation",
      "toggleList": "Toggle List",
      "cover": {
        "changeCover": "Change Cover",
        "colors": "Colors",
        "images": "Images",
        "clearAll": "Clear All",
        "abstract": "Abstract",
        "addCover": "Add Cover",
        "addLocalImage": "Add local image",
        "invalidImageUrl": "Invalid image URL",
        "failedToAddImageToGallery": "Failed to add image to gallery",
        "enterImageUrl": "Enter image URL",
        "add": "Add",
        "back": "Back",
        "saveToGallery": "Save to gallery",
        "removeIcon": "Remove Icon",
        "pasteImageUrl": "Paste image URL",
        "or": "OR",
        "pickFromFiles": "Pick from files",
        "couldNotFetchImage": "Could not fetch image",
        "imageSavingFailed": "Image Saving Failed",
        "addIcon": "Add Icon",
        "coverRemoveAlert": "It will be removed from cover after it is deleted.",
        "alertDialogConfirmation": "Are you sure, you want to continue?"
      },
      "mathEquation": {
        "addMathEquation": "Add Math Equation",
        "editMathEquation": "Edit Math Equation"
      },
      "optionAction": {
        "click": "Click",
        "toOpenMenu": " to open menu",
        "delete": "Delete",
        "duplicate": "Duplicate",
        "turnInto": "Turn into",
        "moveUp": "Move up",
        "moveDown": "Move down",
        "color": "Color",
        "align": "Align",
        "left": "Left",
        "center": "Center",
        "right": "Right",
        "defaultColor": "Default"
      },
      "image": {
        "copiedToPasteBoard": "The image link has been copied to the clipboard"
      },
      "outline": {
        "addHeadingToCreateOutline": "Add headings to create a table of contents."
      },
      "table": {
        "addAfter": "Add after",
        "addBefore": "Add before",
        "delete": "Delete",
        "clear": "Clear content",
        "duplicate": "Duplicate",
        "bgColor": "Background color"
      },
      "contextMenu": {
        "copy": "Copy",
        "cut": "Cut",
        "paste": "Paste"
      }
    },
    "textBlock": {
      "placeholder": "Type '/' for commands"
    },
    "title": {
      "placeholder": "Untitled"
    },
    "imageBlock": {
      "placeholder": "Click to add image",
      "upload": {
        "label": "Upload",
        "placeholder": "Click to upload image"
      },
      "url": {
        "label": "Image URL",
        "placeholder": "Enter image URL"
      },
      "support": "Image size limit is 5MB. Supported formats: JPEG, PNG, GIF, SVG",
      "error": {
        "invalidImage": "Invalid image",
        "invalidImageSize": "Image size must be less than 5MB",
        "invalidImageFormat": "Image format is not supported. Supported formats: JPEG, PNG, GIF, SVG",
        "invalidImageUrl": "Invalid image URL"
      }
    },
    "codeBlock": {
      "language": {
        "label": "Language",
        "placeholder": "Select language"
      }
    },
    "inlineLink": {
      "placeholder": "Paste or type a link",
      "openInNewTab": "Open in new tab",
      "copyLink": "Copy link",
      "removeLink": "Remove link",
      "url": {
        "label": "Link URL",
        "placeholder": "Enter link URL"
      },
      "title": {
        "label": "Link Title",
        "placeholder": "Enter link title"
      }
    },
    "mention": {
      "placeholder": "Mention a person or a page or date...",
      "page": {
        "label": "Link to page",
        "tooltip": "Click to open page"
      }
    },
    "toolbar": {
      "resetToDefaultFont": "Reset to default"
    }
  },
  "board": {
    "column": {
      "create_new_card": "New"
    },
    "menuName": "Board",
    "referencedBoardPrefix": "View of"
  },
  "calendar": {
    "menuName": "Calendar",
    "defaultNewCalendarTitle": "Untitled",
    "newEventButtonTooltip": "Add a new event",
    "navigation": {
      "today": "Today",
      "jumpToday": "Jump to Today",
      "previousMonth": "Previous Month",
      "nextMonth": "Next Month"
    },
    "settings": {
      "showWeekNumbers": "Show week numbers",
      "showWeekends": "Show weekends",
      "firstDayOfWeek": "Start week on",
      "layoutDateField": "Layout calendar by",
      "noDateTitle": "No Date",
      "noDateHint": "Unscheduled events will show up here",
      "clickToAdd": "Click to add to the calendar",
      "name": "Calendar layout"
    },
    "referencedCalendarPrefix": "View of"
  },
  "errorDialog": {
    "title": "AppFlowy Error",
    "howToFixFallback": "We're sorry for the inconvenience! Submit an issue on our GitHub page that describes your error.",
    "github": "View on GitHub"
  },
  "search": {
    "label": "Search",
    "placeholder": {
      "actions": "Search actions..."
    }
  },
  "message": {
    "copy": {
      "success": "Copied!",
      "fail": "Unable to copy"
    }
  },
  "unSupportBlock": "The current version does not support this Block.",
  "views": {
    "deleteContentTitle": "Are you sure want to delete the {pageType}?",
    "deleteContentCaption": "if you delete this {pageType}, you can restore it from the trash."
  },
  "colors": {
    "custom": "Custom",
    "default": "Default",
    "red": "Red",
    "orange": "Orange",
    "yellow": "Yellow",
    "green": "Green",
    "blue": "Blue",
    "purple": "Purple",
    "pink": "Pink",
    "brown": "Brown",
    "gray": "Gray"
  },
  "emoji": {
    "filter": "Filter",
    "random": "Random",
    "selectSkinTone": "Select skin tone",
    "remove": "Remove emoji",
    "categories": {
      "smileys": "Smileys & Emotion",
      "people": "People & Body",
      "animals": "Animals & Nature",
      "food": "Food & Drink",
      "activities": "Activities",
      "places": "Travel & Places",
      "objects": "Objects",
      "symbols": "Symbols",
      "flags": "Flags",
      "nature": "Nature",
      "frequentlyUsed": "Frequently Used"
    }
  },
<<<<<<< HEAD
  "template": {
    "title": "Template",
    "exportTemplateSuccess": "Exported Template Successfully!"
=======
  "inlineActions": {
    "noResults": "No results",
    "pageReference": "Page reference",
    "date": "Date",
    "reminder": {
      "groupTitle": "Reminder",
      "shortKeyword": "remind"
    }
  },
  "relativeDates": {
    "yesterday": "Yesterday",
    "today": "Today",
    "tomorrow": "Tomorrow",
    "oneWeek": "1 week"
  },
  "notificationHub": {
    "title": "Notifications",
    "empty": "Nothing to see here!"
  },
  "reminderNotification": {
    "title": "Reminder",
    "message": "Remember to check this before you forget!",
    "tooltipDelete": "Delete",
    "tooltipMarkRead": "Mark as read",
    "tooltipMarkUnread": "Mark as unread"
  },
  "findAndReplace": {
    "find": "Find",
    "previousMatch": "Previous match",
    "nextMatch": "Next match",
    "close": "Close",
    "replace": "Replace",
    "replaceAll": "Replace all",
    "noResult": "No results",
    "caseSensitive": "Case sensitive"
>>>>>>> 78d8ec9a
  }
}<|MERGE_RESOLUTION|>--- conflicted
+++ resolved
@@ -773,11 +773,6 @@
       "frequentlyUsed": "Frequently Used"
     }
   },
-<<<<<<< HEAD
-  "template": {
-    "title": "Template",
-    "exportTemplateSuccess": "Exported Template Successfully!"
-=======
   "inlineActions": {
     "noResults": "No results",
     "pageReference": "Page reference",
@@ -813,6 +808,9 @@
     "replaceAll": "Replace all",
     "noResult": "No results",
     "caseSensitive": "Case sensitive"
->>>>>>> 78d8ec9a
+  },
+  "template": {
+    "title": "Template",
+    "exportTemplateSuccess": "Exported Template Successfully!"
   }
 }