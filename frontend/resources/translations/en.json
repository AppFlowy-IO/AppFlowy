{
  "appName": "AppFlowy",
  "defaultUsername": "Me",
  "welcomeText": "Welcome to @:appName",
  "welcomeTo": "Welcome to",
  "githubStarText": "Star on GitHub",
  "subscribeNewsletterText": "Subscribe to Newsletter",
  "letsGoButtonText": "Quick Start",
  "title": "Title",
  "youCanAlso": "You can also",
  "and": "and",
  "failedToOpenUrl": "Failed to open url: {}",
  "blockActions": {
    "addBelowTooltip": "Click to add below",
    "addAboveCmd": "Alt+click",
    "addAboveMacCmd": "Option+click",
    "addAboveTooltip": "to add above",
    "dragTooltip": "Drag to move",
    "openMenuTooltip": "Click to open menu"
  },
  "signUp": {
    "buttonText": "Sign Up",
    "title": "Sign Up to @:appName",
    "getStartedText": "Get Started",
    "emptyPasswordError": "Password can't be empty",
    "repeatPasswordEmptyError": "Repeat password can't be empty",
    "unmatchedPasswordError": "Repeat password is not the same as password",
    "alreadyHaveAnAccount": "Already have an account?",
    "emailHint": "Email",
    "passwordHint": "Password",
    "repeatPasswordHint": "Repeat password",
    "signUpWith": "Sign up with:"
  },
  "signIn": {
    "loginTitle": "Login to @:appName",
    "loginButtonText": "Login",
    "loginStartWithAnonymous": "Start with an anonymous session",
    "continueAnonymousUser": "Continue with an anonymous session",
    "buttonText": "Sign In",
    "signingInText": "Signing in...",
    "forgotPassword": "Forgot Password?",
    "emailHint": "Email",
    "passwordHint": "Password",
    "dontHaveAnAccount": "Don't have an account?",
    "repeatPasswordEmptyError": "Repeat password can't be empty",
    "unmatchedPasswordError": "Repeat password is not the same as password",
    "syncPromptMessage": "Syncing the data might take a while. Please don't close this page",
    "or": "OR",
    "LogInWithGoogle": "Log in with Google",
    "LogInWithGithub": "Log in with Github",
    "LogInWithDiscord": "Log in with Discord",
    "signInWith": "Sign in with:"
  },
  "workspace": {
    "chooseWorkspace": "Choose your workspace",
    "create": "Create workspace",
    "reset": "Reset workspace",
    "resetWorkspacePrompt": "Resetting the workspace will delete all pages and data within it. Are you sure you want to reset the workspace? Alternatively, you can contact the support team to restore the workspace",
    "hint": "workspace",
    "notFoundError": "Workspace not found",
    "failedToLoad": "Something went wrong! Failed to load the workspace. Try to close any open instance of AppFlowy and try again.",
    "errorActions": {
      "reportIssue": "Report an issue",
      "reportIssueOnGithub": "Report an issue on Github",
      "exportLogFiles": "Export log files",
      "reachOut": "Reach out on Discord"
    },
    "deleteWorkspaceHintText": "Are you sure you want to delete the workspace? This action cannot be undone.",
    "createSuccess": "Workspace created successfully",
    "createFailed": "Failed to create workspace",
    "deleteSuccess": "Workspace deleted successfully",
    "deleteFailed": "Failed to delete workspace",
    "openSuccess": "Open workspace successfully",
    "openFailed": "Failed to open workspace"
  },
  "shareAction": {
    "buttonText": "Share",
    "workInProgress": "Coming soon",
    "markdown": "Markdown",
    "csv": "CSV",
    "copyLink": "Copy Link"
  },
  "moreAction": {
    "small": "small",
    "medium": "medium",
    "large": "large",
    "fontSize": "Font size",
    "import": "Import",
    "moreOptions": "More options",
    "wordCount": "Word count: {}",
    "charCount": "Character count: {}",
    "createdAt": "Created at: {}",
    "deleteView": "Delete",
    "duplicateView": "Duplicate"
  },
  "importPanel": {
    "textAndMarkdown": "Text & Markdown",
    "documentFromV010": "Document from v0.1.0",
    "databaseFromV010": "Database from v0.1.0",
    "csv": "CSV",
    "database": "Database"
  },
  "disclosureAction": {
    "rename": "Rename",
    "delete": "Delete",
    "duplicate": "Duplicate",
    "unfavorite": "Remove from favorites",
    "favorite": "Add to favorites",
    "openNewTab": "Open in a new tab",
    "moveTo": "Move to",
    "addToFavorites": "Add to Favorites",
    "copyLink": "Copy Link"
  },
  "blankPageTitle": "Blank page",
  "newPageText": "New page",
  "newDocumentText": "New document",
  "newGridText": "New grid",
  "newCalendarText": "New calendar",
  "newBoardText": "New board",
  "trash": {
    "text": "Trash",
    "restoreAll": "Restore All",
    "deleteAll": "Delete All",
    "pageHeader": {
      "fileName": "File name",
      "lastModified": "Last Modified",
      "created": "Created"
    },
    "confirmDeleteAll": {
      "title": "Are you sure to delete all pages in Trash?",
      "caption": "This action cannot be undone."
    },
    "confirmRestoreAll": {
      "title": "Are you sure to restore all pages in Trash?",
      "caption": "This action cannot be undone."
    },
    "mobile": {
      "actions": "Trash Actions",
      "empty": "Trash Bin is Empty",
      "emptyDescription": "You don't have any deleted file",
      "isDeleted": "is deleted",
      "isRestored": "is restored"
    }
  },
  "deletePagePrompt": {
    "text": "This page is in Trash",
    "restore": "Restore page",
    "deletePermanent": "Delete permanently"
  },
  "dialogCreatePageNameHint": "Page name",
  "questionBubble": {
    "shortcuts": "Shortcuts",
    "whatsNew": "What's new?",
    "help": "Help & Support",
    "markdown": "Markdown",
    "debug": {
      "name": "Debug Info",
      "success": "Copied debug info to clipboard!",
      "fail": "Unable to copy debug info to clipboard"
    },
    "feedback": "Feedback"
  },
  "menuAppHeader": {
    "moreButtonToolTip": "Remove, rename, and more...",
    "addPageTooltip": "Quickly add a page inside",
    "defaultNewPageName": "Untitled",
    "renameDialog": "Rename"
  },
  "noPagesInside": "No pages inside",
  "toolbar": {
    "undo": "Undo",
    "redo": "Redo",
    "bold": "Bold",
    "italic": "Italic",
    "underline": "Underline",
    "strike": "Strikethrough",
    "numList": "Numbered List",
    "bulletList": "Bulleted List",
    "checkList": "Check List",
    "inlineCode": "Inline Code",
    "quote": "Quote Block",
    "header": "Header",
    "highlight": "Highlight",
    "color": "Color",
    "addLink": "Add Link",
    "link": "Link"
  },
  "tooltip": {
    "lightMode": "Switch to Light mode",
    "darkMode": "Switch to Dark mode",
    "openAsPage": "Open as a Page",
    "addNewRow": "Add a new row",
    "openMenu": "Click to open menu",
    "dragRow": "Long press to reorder the row",
    "viewDataBase": "View database",
    "referencePage": "This {name} is referenced",
    "addBlockBelow": "Add a block below",
    "urlLaunchAccessory": "Open in browser",
    "urlCopyAccessory": "Copy URL"
  },
  "sideBar": {
    "closeSidebar": "Close side bar",
    "openSidebar": "Open side bar",
    "personal": "Personal",
    "favorites": "Favorites",
    "clickToHidePersonal": "Click to hide personal section",
    "clickToHideFavorites": "Click to hide favorite section",
    "addAPage": "Add a page",
    "recent": "Recent"
  },
  "notifications": {
    "export": {
      "markdown": "Exported Note To Markdown",
      "path": "Documents/flowy"
    }
  },
  "contactsPage": {
    "title": "Contacts",
    "whatsHappening": "What's happening this week?",
    "addContact": "Add Contact",
    "editContact": "Edit Contact"
  },
  "button": {
    "ok": "OK",
    "done": "Done",
    "cancel": "Cancel",
    "signIn": "Sign In",
    "signOut": "Sign Out",
    "complete": "Complete",
    "save": "Save",
    "generate": "Generate",
    "esc": "ESC",
    "keep": "Keep",
    "tryAgain": "Try again",
    "discard": "Discard",
    "replace": "Replace",
    "insertBelow": "Insert below",
    "insertAbove": "Insert above",
    "upload": "Upload",
    "edit": "Edit",
    "delete": "Delete",
    "duplicate": "Duplicate",
    "putback": "Put Back",
    "update": "Update",
    "share": "Share",
    "removeFromFavorites": "Remove from favorites",
    "addToFavorites": "Add to favorites",
    "rename": "Rename",
    "helpCenter": "Help Center",
    "add": "Add",
    "yes": "Yes",
    "clear": "Clear",
    "remove": "Remove",
    "dontRemove": "Don't remove",
    "copyLink": "Copy Link",
    "align": "Align"
  },
  "label": {
    "welcome": "Welcome!",
    "firstName": "First Name",
    "middleName": "Middle Name",
    "lastName": "Last Name",
    "stepX": "Step {X}"
  },
  "oAuth": {
    "err": {
      "failedTitle": "Unable to connect to your account.",
      "failedMsg": "Please make sure you've completed the sign-in process in your browser."
    },
    "google": {
      "title": "GOOGLE SIGN-IN",
      "instruction1": "In order to import your Google Contacts, you'll need to authorize this application using your web browser.",
      "instruction2": "Copy this code to your clipboard by clicking the icon or selecting the text:",
      "instruction3": "Navigate to the following link in your web browser, and enter the above code:",
      "instruction4": "Press the button below when you've completed signup:"
    }
  },
  "settings": {
    "title": "Settings",
    "menu": {
      "appearance": "Appearance",
      "language": "Language",
      "user": "User",
      "files": "Files",
      "notifications": "Notifications",
      "open": "Open Settings",
      "logout": "Logout",
      "logoutPrompt": "Are you sure to logout?",
      "selfEncryptionLogoutPrompt": "Are you sure you want to log out? Please ensure you have copied the encryption secret",
      "syncSetting": "Sync Setting",
      "cloudSettings": "Cloud Settings",
      "enableSync": "Enable sync",
      "enableEncrypt": "Encrypt data",
      "cloudURL": "Base URL",
      "invalidCloudURLScheme": "Invalid Scheme",
      "cloudServerType": "Cloud server",
      "cloudServerTypeTip": "Please note that it might log out your current account after switching the cloud server",
      "cloudLocal": "Local",
      "cloudSupabase": "Supabase",
      "cloudSupabaseUrl": "Supabase URL",
      "cloudSupabaseUrlCanNotBeEmpty": "The supabase url can't be empty",
      "cloudSupabaseAnonKey": "Supabase anon key",
      "cloudSupabaseAnonKeyCanNotBeEmpty": "The anon key can't be empty",
      "cloudAppFlowy": "AppFlowy Cloud Beta",
      "cloudAppFlowySelfHost": "AppFlowy Cloud Self-hosted",
      "appFlowyCloudUrlCanNotBeEmpty": "The cloud url can't be empty",
      "clickToCopy": "Click to copy",
      "selfHostStart": "If you don't have a server, please refer to the",
      "selfHostContent": "document",
      "selfHostEnd": "for guidance on how to self-host your own server",
      "cloudURLHint": "Input the base URL of your server",
      "cloudWSURL": "Websocket URL",
      "cloudWSURLHint": "Input the websocket address of your server",
      "restartApp": "Restart",
      "restartAppTip": "Restart the application for the changes to take effect. Please note that this might log out your current account",
      "changeServerTip": "After changing the server, you must click the restart button for the changes to take effect",
      "enableEncryptPrompt": "Activate encryption to secure your data with this secret. Store it safely; once enabled, it can't be turned off. If lost, your data becomes irretrievable. Click to copy",
      "inputEncryptPrompt": "Please enter your encryption secret for",
      "clickToCopySecret": "Click to copy secret",
      "configServerSetting": "Configurate your server settings",
      "configServerGuide": "After selecting `Quick Start`, navigate to `Settings` and then \"Cloud Settings\" to configure your self-hosted server.",
      "inputTextFieldHint": "Your secret",
      "historicalUserList": "User login history",
      "historicalUserListTooltip": "This list displays your anonymous accounts. You can click on an account to view its details. Anonymous accounts are created by clicking the 'Get Started' button",
      "openHistoricalUser": "Click to open the anonymous account",
      "customPathPrompt": "Storing the AppFlowy data folder in a cloud-synced folder such as Google Drive can pose risks. If the database within this folder is accessed or modified from multiple locations at the same time, it may result in synchronization conflicts and potential data corruption",
      "importAppFlowyData": "Import Data from External AppFlowy Folder",
      "importingAppFlowyDataTip": "Data import is in progress. Please do not close the app",
      "importAppFlowyDataDescription": "Copy data from an external AppFlowy data folder and import it into the current AppFlowy data folder",
      "importSuccess": "Successfully imported the AppFlowy data folder",
      "importFailed": "Importing the AppFlowy data folder failed",
      "importGuide": "For further details, please check the referenced document"
    },
    "notifications": {
      "enableNotifications": {
        "label": "Enable notifications",
        "hint": "Turn off to stop local notifications from appearing."
      }
    },
    "appearance": {
      "resetSetting": "Reset",
      "fontFamily": {
        "label": "Font Family",
        "search": "Search"
      },
      "themeMode": {
        "label": "Theme Mode",
        "light": "Light Mode",
        "dark": "Dark Mode",
        "system": "Adapt to System"
      },
      "fontScaleFactor": "Font Scale Factor",
      "documentSettings": {
        "cursorColor": "Document cursor color",
        "selectionColor": "Document selection color",
        "hexEmptyError": "Hex color cannot be empty",
        "hexLengthError": "Hex value must be 6 digits long",
        "hexInvalidError": "Invalid hex value",
        "opacityEmptyError": "Opacity cannot be empty",
        "opacityRangeError": "Opacity must be between 1 and 100",
        "app": "App",
        "flowy": "Flowy",
        "apply": "Apply"
      },
      "layoutDirection": {
        "label": "Layout Direction",
        "hint": "Control the flow of content on your screen, from left to right or right to left.",
        "ltr": "LTR",
        "rtl": "RTL"
      },
      "textDirection": {
        "label": "Default Text Direction",
        "hint": "Specify whether text should start from left or right as the default.",
        "ltr": "LTR",
        "rtl": "RTL",
        "auto": "AUTO",
        "fallback": "Same as layout direction"
      },
      "themeUpload": {
        "button": "Upload",
        "uploadTheme": "Upload theme",
        "description": "Upload your own AppFlowy theme using the button below.",
        "loading": "Please wait while we validate and upload your theme...",
        "uploadSuccess": "Your theme was uploaded successfully",
        "deletionFailure": "Failed to delete the theme. Try to delete it manually.",
        "filePickerDialogTitle": "Choose a .flowy_plugin file",
        "urlUploadFailure": "Failed to open url: {}"
      },
      "theme": "Theme",
      "builtInsLabel": "Built-in Themes",
      "pluginsLabel": "Plugins",
      "dateFormat": {
        "label": "Date format",
        "local": "Local",
        "us": "US",
        "iso": "ISO",
        "friendly": "Friendly",
        "dmy": "D/M/Y"
      },
      "timeFormat": {
        "label": "Time format",
        "twelveHour": "Twelve hour",
        "twentyFourHour": "Twenty four hour"
      },
      "showNamingDialogWhenCreatingPage": "Show naming dialog when creating a page",
      "enableRTLToolbarItems": "Enable RTL toolbar items",
      "members": {
        "title": "Members Settings",
        "inviteMembers": "Invite Members",
        "sendInvite": "Send Invite",
        "copyInviteLink": "Copy Invite Link",
        "label": "Members",
        "user": "User",
        "role": "Role",
        "removeFromWorkspace": "Remove from Workspace",
        "owner": "Owner",
        "guest": "Guest",
        "member": "Member",
        "memberHintText": "A member can read, comment, and edit pages. Invite members and guests.",
        "guestHintText": "A Guest can read, react, comment, and can edit certain pages with permission.",
        "emailInvalidError": "Invalid email, please check and try again",
        "emailSent": "Email sent, please check the inbox",
        "members": "members"
      }
    },
    "files": {
      "copy": "Copy",
      "defaultLocation": "Read files and data storage location",
      "exportData": "Export your data",
      "doubleTapToCopy": "Double tap to copy the path",
      "restoreLocation": "Restore to AppFlowy default path",
      "customizeLocation": "Open another folder",
      "restartApp": "Please restart app for the changes to take effect.",
      "exportDatabase": "Export database",
      "selectFiles": "Select the files that need to be export",
      "selectAll": "Select all",
      "deselectAll": "Deselect all",
      "createNewFolder": "Create a new folder",
      "createNewFolderDesc": "Tell us where you want to store your data",
      "defineWhereYourDataIsStored": "Define where your data is stored",
      "open": "Open",
      "openFolder": "Open an existing folder",
      "openFolderDesc": "Read and write it to your existing AppFlowy folder",
      "folderHintText": "folder name",
      "location": "Creating a new folder",
      "locationDesc": "Pick a name for your AppFlowy data folder",
      "browser": "Browse",
      "create": "Create",
      "set": "Set",
      "folderPath": "Path to store your folder",
      "locationCannotBeEmpty": "Path cannot be empty",
      "pathCopiedSnackbar": "File storage path copied to clipboard!",
      "changeLocationTooltips": "Change the data directory",
      "change": "Change",
      "openLocationTooltips": "Open another data directory",
      "openCurrentDataFolder": "Open current data directory",
      "recoverLocationTooltips": "Reset to AppFlowy's default data directory",
      "exportFileSuccess": "Export file successfully!",
      "exportFileFail": "Export file failed!",
      "export": "Export",
      "clearCache": "Clear cache",
      "clearCacheDesc": "Clear the cache including the images, fonts, and other temporary files. This will not delete your data.",
      "areYouSureToClearCache": "Are you sure to clear the cache?",
      "clearCacheSuccess": "Cache cleared successfully!"
    },
    "user": {
      "name": "Name",
      "email": "Email",
      "tooltipSelectIcon": "Select icon",
      "selectAnIcon": "Select an icon",
      "pleaseInputYourOpenAIKey": "please input your OpenAI key",
      "pleaseInputYourStabilityAIKey": "please input your Stability AI key",
      "clickToLogout": "Click to logout the current user"
    },
    "shortcuts": {
      "shortcutsLabel": "Shortcuts",
      "command": "Command",
      "keyBinding": "Keybinding",
      "addNewCommand": "Add New Command",
      "updateShortcutStep": "Press desired key combination and press ENTER",
      "shortcutIsAlreadyUsed": "This shortcut is already used for: {conflict}",
      "resetToDefault": "Reset to default keybindings",
      "couldNotLoadErrorMsg": "Could not load shortcuts, Try again",
      "couldNotSaveErrorMsg": "Could not save shortcuts, Try again"
    },
    "mobile": {
      "personalInfo": "Personal Information",
      "username": "User Name",
      "usernameEmptyError": "User name cannot be empty",
      "about": "About",
      "pushNotifications": "Push Notifications",
      "support": "Support",
      "joinDiscord": "Join us in Discord",
      "privacyPolicy": "Privacy Policy",
      "userAgreement": "User Agreement",
      "termsAndConditions": "Terms and Conditions",
      "userprofileError": "Failed to load user profile",
      "userprofileErrorDescription": "Please try to log out and log back in to check if the issue still persists.",
      "selectLayout": "Select layout",
      "selectStartingDay": "Select starting day",
      "version": "Version"
    }
  },
  "grid": {
    "deleteView": "Are you sure you want to delete this view?",
    "createView": "New",
    "title": {
      "placeholder": "Untitled"
    },
    "settings": {
      "filter": "Filter",
      "sort": "Sort",
      "sortBy": "Sort by",
      "properties": "Properties",
      "reorderPropertiesTooltip": "Drag to reorder properties",
      "group": "Group",
      "addFilter": "Add Filter",
      "deleteFilter": "Delete filter",
      "filterBy": "Filter by...",
      "typeAValue": "Type a value...",
      "layout": "Layout",
      "databaseLayout": "Layout",
      "viewList": {
        "zero": "0 views",
        "one": "{count} view",
        "other": "{count} views"
      },
      "editView": "Edit View",
      "boardSettings": "Board settings",
      "calendarSettings": "Calendar settings",
      "createView": "New view",
      "duplicateView": "Duplicate view",
      "deleteView": "Delete view",
      "numberOfVisibleFields": "{} shown"
    },
    "textFilter": {
      "contains": "Contains",
      "doesNotContain": "Does not contain",
      "endsWith": "Ends with",
      "startWith": "Starts with",
      "is": "Is",
      "isNot": "Is not",
      "isEmpty": "Is empty",
      "isNotEmpty": "Is not empty",
      "choicechipPrefix": {
        "isNot": "Not",
        "startWith": "Starts with",
        "endWith": "Ends with",
        "isEmpty": "is empty",
        "isNotEmpty": "is not empty"
      }
    },
    "checkboxFilter": {
      "isChecked": "Checked",
      "isUnchecked": "Unchecked",
      "choicechipPrefix": {
        "is": "is"
      }
    },
    "checklistFilter": {
      "isComplete": "is complete",
      "isIncomplted": "is incomplete"
    },
    "singleSelectOptionFilter": {
      "is": "Is",
      "isNot": "Is not",
      "isEmpty": "Is empty",
      "isNotEmpty": "Is not empty"
    },
    "multiSelectOptionFilter": {
      "contains": "Contains",
      "doesNotContain": "Does not contain",
      "isEmpty": "Is empty",
      "isNotEmpty": "Is not empty"
    },
    "dateFilter": {
      "is": "Is",
      "before": "Is before",
      "after": "Is after",
      "onOrBefore": "Is on or before",
      "onOrAfter": "Is on or after",
      "between": "Is between",
      "empty": "Is empty",
      "notEmpty": "Is not empty",
      "choicechipPrefix": {
        "before": "Before",
        "after": "After",
        "onOrBefore": "On or before",
        "onOrAfter": "On or after",
        "isEmpty": "Is empty",
        "isNotEmpty": "Is not empty"
      }
    },
    "numberFilter": {
      "equal": "Equals",
      "notEqual": "Does not equal",
      "lessThan": "Is less than",
      "greaterThan": "Is greater than",
      "lessThanOrEqualTo": "Is less than or equal to",
      "greaterThanOrEqualTo": "Is greater than or equal to",
      "isEmpty": "Is empty",
      "isNotEmpty": "Is not empty"
    },
    "field": {
      "hide": "Hide",
      "show": "Show",
      "insertLeft": "Insert Left",
      "insertRight": "Insert Right",
      "duplicate": "Duplicate",
      "delete": "Delete",
      "textFieldName": "Text",
      "checkboxFieldName": "Checkbox",
      "dateFieldName": "Date",
      "updatedAtFieldName": "Last modified",
      "createdAtFieldName": "Created at",
      "numberFieldName": "Numbers",
      "singleSelectFieldName": "Select",
      "multiSelectFieldName": "Multiselect",
      "urlFieldName": "URL",
      "checklistFieldName": "Checklist",
      "relationFieldName": "Relation",
      "numberFormat": "Number format",
      "dateFormat": "Date format",
      "includeTime": "Include time",
      "isRange": "End date",
      "dateFormatFriendly": "Month Day, Year",
      "dateFormatISO": "Year-Month-Day",
      "dateFormatLocal": "Month/Day/Year",
      "dateFormatUS": "Year/Month/Day",
      "dateFormatDayMonthYear": "Day/Month/Year",
      "timeFormat": "Time format",
      "invalidTimeFormat": "Invalid format",
      "timeFormatTwelveHour": "12 hour",
      "timeFormatTwentyFourHour": "24 hour",
      "clearDate": "Clear date",
      "dateTime": "Date time",
      "startDateTime": "Start date time",
      "endDateTime": "End date time",
      "failedToLoadDate": "Failed to load date value",
      "selectTime": "Select time",
      "selectDate": "Select date",
      "visibility": "Visibility",
      "propertyType": "Property type",
      "addSelectOption": "Add an option",
      "typeANewOption": "Type a new option",
      "optionTitle": "Options",
      "addOption": "Add option",
      "editProperty": "Edit property",
      "newProperty": "New property",
      "deleteFieldPromptMessage": "Are you sure? This property will be deleted",
      "newColumn": "New Column",
      "format": "Format",
      "reminderOnDateTooltip": "This cell has a scheduled reminder",
      "optionAlreadyExist": "Option already exists"
    },
    "rowPage": {
      "newField": "Add a new field",
      "fieldDragElementTooltip": "Click to open menu",
      "showHiddenFields": {
        "one": "Show {count} hidden field",
        "many": "Show {count} hidden fields",
        "other": "Show {count} hidden fields"
      },
      "hideHiddenFields": {
        "one": "Hide {count} hidden field",
        "many": "Hide {count} hidden fields",
        "other": "Hide {count} hidden fields"
      }
    },
    "sort": {
      "ascending": "Ascending",
      "descending": "Descending",
      "by": "By",
      "empty": "No active sorts",
      "cannotFindCreatableField": "Cannot find a suitable field to sort by",
      "deleteAllSorts": "Delete all sorts",
      "addSort": "Add new sort",
      "removeSorting": "Would you like to remove sorting?"
    },
    "row": {
      "duplicate": "Duplicate",
      "delete": "Delete",
      "titlePlaceholder": "Untitled",
      "textPlaceholder": "Empty",
      "copyProperty": "Copied property to clipboard",
      "count": "Count",
      "newRow": "New row",
      "action": "Action",
      "add": "Click add to below",
      "drag": "Drag to move",
      "dragAndClick": "Drag to move, click to open menu",
      "insertRecordAbove": "Insert record above",
      "insertRecordBelow": "Insert record below"
    },
    "selectOption": {
      "create": "Create",
      "purpleColor": "Purple",
      "pinkColor": "Pink",
      "lightPinkColor": "Light Pink",
      "orangeColor": "Orange",
      "yellowColor": "Yellow",
      "limeColor": "Lime",
      "greenColor": "Green",
      "aquaColor": "Aqua",
      "blueColor": "Blue",
      "deleteTag": "Delete tag",
      "colorPanelTitle": "Color",
      "panelTitle": "Select an option or create one",
      "searchOption": "Search for an option",
      "searchOrCreateOption": "Search or create an option...",
      "createNew": "Create a new",
      "orSelectOne": "Or select an option",
      "typeANewOption": "Type a new option",
      "tagName": "Tag name"
    },
    "checklist": {
      "taskHint": "Task description",
      "addNew": "Add a new task",
      "submitNewTask": "Create",
      "hideComplete": "Hide completed tasks",
      "showComplete": "Show all tasks"
    },
    "relation": {
      "relatedDatabasePlaceLabel": "Related Database",
      "relatedDatabasePlaceholder": "None",
      "inRelatedDatabase": "In",
      "emptySearchResult": "No records found"
    },
    "menuName": "Grid",
    "referencedGridPrefix": "View of",
    "calculate": "Calculate",
    "calculationTypeLabel": {
      "none": "None",
      "average": "Average",
      "max": "Max",
      "median": "Median",
      "min": "Min",
<<<<<<< HEAD
      "sum": "Sum",
      "count": "Count",
      "countEmpty": "Count empty",
      "countEmptyShort": "Empty",
      "countNonEmpty": "Count non empty",
      "countNonEmptyShort": "Not empty"
    },
    "removeSorting": "Would you like to remove sorting?"
=======
      "sum": "Sum"
    }
>>>>>>> 107e3cea
  },
  "document": {
    "menuName": "Document",
    "date": {
      "timeHintTextInTwelveHour": "01:00 PM",
      "timeHintTextInTwentyFourHour": "13:00"
    },
    "slashMenu": {
      "board": {
        "selectABoardToLinkTo": "Select a Board to link to",
        "createANewBoard": "Create a new Board"
      },
      "grid": {
        "selectAGridToLinkTo": "Select a Grid to link to",
        "createANewGrid": "Create a new Grid"
      },
      "calendar": {
        "selectACalendarToLinkTo": "Select a Calendar to link to",
        "createANewCalendar": "Create a new Calendar"
      },
      "document": {
        "selectADocumentToLinkTo": "Select a Document to link to"
      }
    },
    "selectionMenu": {
      "outline": "Outline",
      "codeBlock": "Code Block"
    },
    "plugins": {
      "referencedBoard": "Referenced Board",
      "referencedGrid": "Referenced Grid",
      "referencedCalendar": "Referenced Calendar",
      "referencedDocument": "Referenced Document",
      "autoGeneratorMenuItemName": "OpenAI Writer",
      "autoGeneratorTitleName": "OpenAI: Ask AI to write anything...",
      "autoGeneratorLearnMore": "Learn more",
      "autoGeneratorGenerate": "Generate",
      "autoGeneratorHintText": "Ask OpenAI ...",
      "autoGeneratorCantGetOpenAIKey": "Can't get OpenAI key",
      "autoGeneratorRewrite": "Rewrite",
      "smartEdit": "AI Assistants",
      "openAI": "OpenAI",
      "smartEditFixSpelling": "Fix spelling",
      "warning": "⚠️ AI responses can be inaccurate or misleading.",
      "smartEditSummarize": "Summarize",
      "smartEditImproveWriting": "Improve writing",
      "smartEditMakeLonger": "Make longer",
      "smartEditCouldNotFetchResult": "Could not fetch result from OpenAI",
      "smartEditCouldNotFetchKey": "Could not fetch OpenAI key",
      "smartEditDisabled": "Connect OpenAI in Settings",
      "discardResponse": "Do you want to discard the AI responses?",
      "createInlineMathEquation": "Create equation",
      "fonts": "Fonts",
      "toggleList": "Toggle list",
      "quoteList": "Quote list",
      "numberedList": "Numbered list",
      "bulletedList": "Bulleted list",
      "todoList": "Todo List",
      "callout": "Callout",
      "cover": {
        "changeCover": "Change Cover",
        "colors": "Colors",
        "images": "Images",
        "clearAll": "Clear All",
        "abstract": "Abstract",
        "addCover": "Add Cover",
        "addLocalImage": "Add local image",
        "invalidImageUrl": "Invalid image URL",
        "failedToAddImageToGallery": "Failed to add image to gallery",
        "enterImageUrl": "Enter image URL",
        "add": "Add",
        "back": "Back",
        "saveToGallery": "Save to gallery",
        "removeIcon": "Remove icon",
        "pasteImageUrl": "Paste image URL",
        "or": "OR",
        "pickFromFiles": "Pick from files",
        "couldNotFetchImage": "Could not fetch image",
        "imageSavingFailed": "Image Saving Failed",
        "addIcon": "Add icon",
        "changeIcon": "Change icon",
        "coverRemoveAlert": "It will be removed from cover after it is deleted.",
        "alertDialogConfirmation": "Are you sure, you want to continue?"
      },
      "mathEquation": {
        "name": "Math Equation",
        "addMathEquation": "Add a TeX equation",
        "editMathEquation": "Edit Math Equation"
      },
      "optionAction": {
        "click": "Click",
        "toOpenMenu": " to open menu",
        "delete": "Delete",
        "duplicate": "Duplicate",
        "turnInto": "Turn into",
        "moveUp": "Move up",
        "moveDown": "Move down",
        "color": "Color",
        "align": "Align",
        "left": "Left",
        "center": "Center",
        "right": "Right",
        "defaultColor": "Default",
        "depth": "Depth"
      },
      "image": {
        "copiedToPasteBoard": "The image link has been copied to the clipboard",
        "addAnImage": "Add an image",
        "imageUploadFailed": "Image upload failed"
      },
      "urlPreview": {
        "copiedToPasteBoard": "The link has been copied to the clipboard",
        "convertToLink": "Convert to embed link"
      },
      "outline": {
        "addHeadingToCreateOutline": "Add headings to create a table of contents.",
        "noMatchHeadings": "No matching headings found."
      },
      "table": {
        "addAfter": "Add after",
        "addBefore": "Add before",
        "delete": "Delete",
        "clear": "Clear content",
        "duplicate": "Duplicate",
        "bgColor": "Background color"
      },
      "contextMenu": {
        "copy": "Copy",
        "cut": "Cut",
        "paste": "Paste"
      },
      "action": "Actions",
      "database": {
        "selectDataSource": "Select data source",
        "noDataSource": "No data source",
        "selectADataSource": "Select a data source",
        "toContinue": "to continue",
        "newDatabase": "New Database",
        "linkToDatabase": "Link to Database"
      },
      "date": "Date",
      "emoji": "Emoji"
    },
    "outlineBlock": {
      "placeholder": "Table of Contents"
    },
    "textBlock": {
      "placeholder": "Type '/' for commands"
    },
    "title": {
      "placeholder": "Untitled"
    },
    "imageBlock": {
      "placeholder": "Click to add image",
      "upload": {
        "label": "Upload",
        "placeholder": "Click to upload image"
      },
      "url": {
        "label": "Image URL",
        "placeholder": "Enter image URL"
      },
      "ai": {
        "label": "Generate image from OpenAI",
        "placeholder": "Please input the prompt for OpenAI to generate image"
      },
      "stability_ai": {
        "label": "Generate image from Stability AI",
        "placeholder": "Please input the prompt for Stability AI to generate image"
      },
      "support": "Image size limit is 5MB. Supported formats: JPEG, PNG, GIF, SVG",
      "error": {
        "invalidImage": "Invalid image",
        "invalidImageSize": "Image size must be less than 5MB",
        "invalidImageFormat": "Image format is not supported. Supported formats: JPEG, PNG, GIF, SVG",
        "invalidImageUrl": "Invalid image URL"
      },
      "embedLink": {
        "label": "Embed link",
        "placeholder": "Paste or type an image link"
      },
      "unsplash": {
        "label": "Unsplash"
      },
      "searchForAnImage": "Search for an image",
      "pleaseInputYourOpenAIKey": "please input your OpenAI key in Settings page",
      "pleaseInputYourStabilityAIKey": "please input your Stability AI key in Settings page",
      "saveImageToGallery": "Save image",
      "failedToAddImageToGallery": "Failed to add image to gallery",
      "successToAddImageToGallery": "Image added to gallery successfully",
      "unableToLoadImage": "Unable to load image",
      "maximumImageSize": "Maximum supported upload image size is 10MB",
      "uploadImageErrorImageSizeTooBig": "Image size must be less than 10MB",
      "imageIsUploading": "Image is uploading"
    },
    "codeBlock": {
      "language": {
        "label": "Language",
        "placeholder": "Select language"
      }
    },
    "inlineLink": {
      "placeholder": "Paste or type a link",
      "openInNewTab": "Open in new tab",
      "copyLink": "Copy link",
      "removeLink": "Remove link",
      "url": {
        "label": "Link URL",
        "placeholder": "Enter link URL"
      },
      "title": {
        "label": "Link Title",
        "placeholder": "Enter link title"
      }
    },
    "mention": {
      "placeholder": "Mention a person or a page or date...",
      "page": {
        "label": "Link to page",
        "tooltip": "Click to open page"
      },
      "deleted": "Deleted",
      "deletedContent": "This content does not exist or has been deleted"
    },
    "toolbar": {
      "resetToDefaultFont": "Reset to default"
    },
    "errorBlock": {
      "theBlockIsNotSupported": "The current version does not support this block.",
      "blockContentHasBeenCopied": "The block content has been copied."
    }
  },
  "board": {
    "column": {
      "createNewCard": "New",
      "renameGroupTooltip": "Press to rename group",
      "createNewColumn": "Add a new group",
      "addToColumnTopTooltip": "Add a new card at the top",
      "addToColumnBottomTooltip": "Add a new card at the bottom",
      "renameColumn": "Rename",
      "hideColumn": "Hide",
      "newGroup": "New Group",
      "deleteColumn": "Delete",
      "deleteColumnConfirmation": "This will delete this group and all the cards in it.\nAre you sure you want to continue?"
    },
    "hiddenGroupSection": {
      "sectionTitle": "Hidden Groups",
      "collapseTooltip": "Hide the hidden groups",
      "expandTooltip": "View the hidden groups"
    },
    "cardDetail": "Card Detail",
    "cardActions": "Card Actions",
    "cardDuplicated": "Card has been duplicated",
    "cardDeleted": "Card has been deleted",
    "showOnCard": "Show on card detail",
    "setting": "Setting",
    "propertyName": "Property name",
    "menuName": "Board",
    "showUngrouped": "Show ungrouped items",
    "ungroupedButtonText": "Ungrouped",
    "ungroupedButtonTooltip": "Contains cards that don't belong in any group",
    "ungroupedItemsTitle": "Click to add to the board",
    "groupBy": "Group by",
    "referencedBoardPrefix": "View of",
    "notesTooltip": "Notes inside",
    "mobile": {
      "editURL": "Edit URL",
      "unhideGroup": "Unhide group",
      "unhideGroupContent": "Are you sure you want to show this group on the board?",
      "faildToLoad": "Failed to load board view"
    }
  },
  "calendar": {
    "menuName": "Calendar",
    "defaultNewCalendarTitle": "Untitled",
    "newEventButtonTooltip": "Add a new event",
    "navigation": {
      "today": "Today",
      "jumpToday": "Jump to Today",
      "previousMonth": "Previous Month",
      "nextMonth": "Next Month"
    },
    "mobileEventScreen": {
      "emptyTitle": "No events yet",
      "emptyBody": "Press the plus button to create an event on this day."
    },
    "settings": {
      "showWeekNumbers": "Show week numbers",
      "showWeekends": "Show weekends",
      "firstDayOfWeek": "Start week on",
      "layoutDateField": "Layout calendar by",
      "changeLayoutDateField": "Change layout field",
      "noDateTitle": "No Date",
      "noDateHint": {
        "zero": "Unscheduled events will show up here",
        "one": "{count} unscheduled event",
        "other": "{count} unscheduled events"
      },
      "unscheduledEventsTitle": "Unscheduled events",
      "clickToAdd": "Click to add to the calendar",
      "name": "Calendar settings"
    },
    "referencedCalendarPrefix": "View of",
    "quickJumpYear": "Jump to"
  },
  "errorDialog": {
    "title": "AppFlowy Error",
    "howToFixFallback": "We're sorry for the inconvenience! Submit an issue on our GitHub page that describes your error.",
    "github": "View on GitHub"
  },
  "search": {
    "label": "Search",
    "placeholder": {
      "actions": "Search actions..."
    }
  },
  "message": {
    "copy": {
      "success": "Copied!",
      "fail": "Unable to copy"
    }
  },
  "unSupportBlock": "The current version does not support this Block.",
  "views": {
    "deleteContentTitle": "Are you sure want to delete the {pageType}?",
    "deleteContentCaption": "if you delete this {pageType}, you can restore it from the trash."
  },
  "colors": {
    "custom": "Custom",
    "default": "Default",
    "red": "Red",
    "orange": "Orange",
    "yellow": "Yellow",
    "green": "Green",
    "blue": "Blue",
    "purple": "Purple",
    "pink": "Pink",
    "brown": "Brown",
    "gray": "Gray"
  },
  "emoji": {
    "emojiTab": "Emoji",
    "search": "Search emoji",
    "noRecent": "No recent emoji",
    "noEmojiFound": "No emoji found",
    "filter": "Filter",
    "random": "Random",
    "selectSkinTone": "Select skin tone",
    "remove": "Remove emoji",
    "categories": {
      "smileys": "Smileys & Emotion",
      "people": "People & Body",
      "animals": "Animals & Nature",
      "food": "Food & Drink",
      "activities": "Activities",
      "places": "Travel & Places",
      "objects": "Objects",
      "symbols": "Symbols",
      "flags": "Flags",
      "nature": "Nature",
      "frequentlyUsed": "Frequently Used"
    },
    "skinTone": {
      "default": "Default",
      "light": "Light",
      "mediumLight": "Medium-Light",
      "medium": "Medium",
      "mediumDark": "Medium-Dark",
      "dark": "Dark"
    }
  },
  "inlineActions": {
    "noResults": "No results",
    "pageReference": "Page reference",
    "docReference": "Document reference",
    "boardReference": "Board reference",
    "calReference": "Calendar reference",
    "gridReference": "Grid reference",
    "date": "Date",
    "reminder": {
      "groupTitle": "Reminder",
      "shortKeyword": "remind"
    }
  },
  "datePicker": {
    "dateTimeFormatTooltip": "Change the date and time format in settings",
    "dateFormat": "Date format",
    "includeTime": "Include time",
    "isRange": "End date",
    "timeFormat": "Time format",
    "clearDate": "Clear date",
    "reminderLabel": "Reminder",
    "selectReminder": "Select reminder",
    "reminderOptions": {
      "none": "None",
      "atTimeOfEvent": "Time of event",
      "fiveMinsBefore": "5 mins before",
      "tenMinsBefore": "10 mins before",
      "fifteenMinsBefore": "15 mins before",
      "thirtyMinsBefore": "30 mins before",
      "oneHourBefore": "1 hour before",
      "twoHoursBefore": "2 hours before",
      "onDayOfEvent": "On day of event",
      "oneDayBefore": "1 day before",
      "twoDaysBefore": "2 days before",
      "oneWeekBefore": "1 week before",
      "custom": "Custom"
    }
  },
  "relativeDates": {
    "yesterday": "Yesterday",
    "today": "Today",
    "tomorrow": "Tomorrow",
    "oneWeek": "1 week"
  },
  "notificationHub": {
    "title": "Notifications",
    "mobile": {
      "title": "Updates"
    },
    "emptyTitle": "All caught up!",
    "emptyBody": "No pending notifications or actions. Enjoy the calm.",
    "tabs": {
      "inbox": "Inbox",
      "upcoming": "Upcoming"
    },
    "actions": {
      "markAllRead": "Mark all as read",
      "showAll": "All",
      "showUnreads": "Unread"
    },
    "filters": {
      "ascending": "Ascending",
      "descending": "Descending",
      "groupByDate": "Group by date",
      "showUnreadsOnly": "Show unreads only",
      "resetToDefault": "Reset to default"
    }
  },
  "reminderNotification": {
    "title": "Reminder",
    "message": "Remember to check this before you forget!",
    "tooltipDelete": "Delete",
    "tooltipMarkRead": "Mark as read",
    "tooltipMarkUnread": "Mark as unread"
  },
  "findAndReplace": {
    "find": "Find",
    "previousMatch": "Previous match",
    "nextMatch": "Next match",
    "close": "Close",
    "replace": "Replace",
    "replaceAll": "Replace all",
    "noResult": "No results",
    "caseSensitive": "Case sensitive",
    "searchMore": "Search to find more results"
  },
  "error": {
    "weAreSorry": "We're sorry",
    "loadingViewError": "We're having trouble loading this view. Please check your internet connection, refresh the app, and do not hesitate to reach out to the team if the issue continues."
  },
  "editor": {
    "bold": "Bold",
    "bulletedList": "Bulleted List",
    "bulletedListShortForm": "Bulleted",
    "checkbox": "Checkbox",
    "embedCode": "Embed Code",
    "heading1": "H1",
    "heading2": "H2",
    "heading3": "H3",
    "highlight": "Highlight",
    "color": "Color",
    "image": "Image",
    "date": "Date",
    "italic": "Italic",
    "link": "Link",
    "numberedList": "Numbered List",
    "numberedListShortForm": "Numbered",
    "quote": "Quote",
    "strikethrough": "Strikethrough",
    "text": "Text",
    "underline": "Underline",
    "fontColorDefault": "Default",
    "fontColorGray": "Gray",
    "fontColorBrown": "Brown",
    "fontColorOrange": "Orange",
    "fontColorYellow": "Yellow",
    "fontColorGreen": "Green",
    "fontColorBlue": "Blue",
    "fontColorPurple": "Purple",
    "fontColorPink": "Pink",
    "fontColorRed": "Red",
    "backgroundColorDefault": "Default background",
    "backgroundColorGray": "Gray background",
    "backgroundColorBrown": "Brown background",
    "backgroundColorOrange": "Orange background",
    "backgroundColorYellow": "Yellow background",
    "backgroundColorGreen": "Green background",
    "backgroundColorBlue": "Blue background",
    "backgroundColorPurple": "Purple background",
    "backgroundColorPink": "Pink background",
    "backgroundColorRed": "Red background",
    "done": "Done",
    "cancel": "Cancel",
    "tint1": "Tint 1",
    "tint2": "Tint 2",
    "tint3": "Tint 3",
    "tint4": "Tint 4",
    "tint5": "Tint 5",
    "tint6": "Tint 6",
    "tint7": "Tint 7",
    "tint8": "Tint 8",
    "tint9": "Tint 9",
    "lightLightTint1": "Purple",
    "lightLightTint2": "Pink",
    "lightLightTint3": "Light Pink",
    "lightLightTint4": "Orange",
    "lightLightTint5": "Yellow",
    "lightLightTint6": "Lime",
    "lightLightTint7": "Green",
    "lightLightTint8": "Aqua",
    "lightLightTint9": "Blue",
    "urlHint": "URL",
    "mobileHeading1": "Heading 1",
    "mobileHeading2": "Heading 2",
    "mobileHeading3": "Heading 3",
    "textColor": "Text Color",
    "backgroundColor": "Background Color",
    "addYourLink": "Add your link",
    "openLink": "Open link",
    "copyLink": "Copy link",
    "removeLink": "Remove link",
    "editLink": "Edit link",
    "linkText": "Text",
    "linkTextHint": "Please enter text",
    "linkAddressHint": "Please enter URL",
    "highlightColor": "Highlight color",
    "clearHighlightColor": "Clear highlight color",
    "customColor": "Custom color",
    "hexValue": "Hex value",
    "opacity": "Opacity",
    "resetToDefaultColor": "Reset to default color",
    "ltr": "LTR",
    "rtl": "RTL",
    "auto": "Auto",
    "cut": "Cut",
    "copy": "Copy",
    "paste": "Paste",
    "find": "Find",
    "previousMatch": "Previous match",
    "nextMatch": "Next match",
    "closeFind": "Close",
    "replace": "Replace",
    "replaceAll": "Replace all",
    "regex": "Regex",
    "caseSensitive": "Case sensitive",
    "uploadImage": "Upload Image",
    "urlImage": "URL Image",
    "incorrectLink": "Incorrect Link",
    "upload": "Upload",
    "chooseImage": "Choose an image",
    "loading": "Loading",
    "imageLoadFailed": "Could not load the image",
    "divider": "Divider",
    "table": "Table",
    "colAddBefore": "Add before",
    "rowAddBefore": "Add before",
    "colAddAfter": "Add after",
    "rowAddAfter": "Add after",
    "colRemove": "Remove",
    "rowRemove": "Remove",
    "colDuplicate": "Duplicate",
    "rowDuplicate": "Duplicate",
    "colClear": "Clear Content",
    "rowClear": "Clear Content",
    "slashPlaceHolder": "Type '/' to insert a block, or start typing",
    "typeSomething": "Type something...",
    "toggleListShortForm": "Toggle",
    "quoteListShortForm": "Quote",
    "mathEquationShortForm": "Formula",
    "codeBlockShortForm": "Code"
  },
  "favorite": {
    "noFavorite": "No favorite page",
    "noFavoriteHintText": "Swipe the page to the left to add it to your favorites"
  },
  "cardDetails": {
    "notesPlaceholder": "Enter a / to insert a block, or start typing"
  },
  "blockPlaceholders": {
    "todoList": "To-do",
    "bulletList": "List",
    "numberList": "List",
    "quote": "Quote",
    "heading": "Heading {}"
  },
  "titleBar": {
    "pageIcon": "Page icon",
    "language": "Language",
    "font": "Font",
    "actions": "Actions",
    "date": "Date",
    "addField": "Add field",
    "userIcon": "User icon"
  },
  "noLogFiles": "There're no log files"
}<|MERGE_RESOLUTION|>--- conflicted
+++ resolved
@@ -735,7 +735,6 @@
       "max": "Max",
       "median": "Median",
       "min": "Min",
-<<<<<<< HEAD
       "sum": "Sum",
       "count": "Count",
       "countEmpty": "Count empty",
@@ -744,10 +743,6 @@
       "countNonEmptyShort": "Not empty"
     },
     "removeSorting": "Would you like to remove sorting?"
-=======
-      "sum": "Sum"
-    }
->>>>>>> 107e3cea
   },
   "document": {
     "menuName": "Document",
