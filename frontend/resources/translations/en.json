{
  "appName": "AppFlowy",
  "defaultUsername": "Me",
  "welcomeText": "Welcome to @:appName",
  "welcomeTo": "Welcome to",
  "githubStarText": "Star on GitHub",
  "subscribeNewsletterText": "Subscribe to Newsletter",
  "letsGoButtonText": "Quick Start",
  "title": "Title",
  "youCanAlso": "You can also",
  "and": "and",
  "failedToOpenUrl": "Failed to open url: {}",
  "blockActions": {
    "addBelowTooltip": "Click to add below",
    "addAboveCmd": "Alt+click",
    "addAboveMacCmd": "Option+click",
    "addAboveTooltip": "to add above",
    "dragTooltip": "Drag to move",
    "openMenuTooltip": "Click to open menu"
  },
  "signUp": {
    "buttonText": "Sign Up",
    "title": "Sign Up to @:appName",
    "getStartedText": "Get Started",
    "emptyPasswordError": "Password can't be empty",
    "repeatPasswordEmptyError": "Repeat password can't be empty",
    "unmatchedPasswordError": "Repeat password is not the same as password",
    "alreadyHaveAnAccount": "Already have an account?",
    "emailHint": "Email",
    "passwordHint": "Password",
    "repeatPasswordHint": "Repeat password",
    "signUpWith": "Sign up with:"
  },
  "signIn": {
    "loginTitle": "Login to @:appName",
    "loginButtonText": "Login",
    "loginStartWithAnonymous": "Continue with an anonymous session",
    "continueAnonymousUser": "Continue with an anonymous session",
    "anonymous": "Anonymous",
    "buttonText": "Sign In",
    "signingInText": "Signing in...",
    "forgotPassword": "Forgot Password?",
    "emailHint": "Email",
    "passwordHint": "Password",
    "dontHaveAnAccount": "Don't have an account?",
    "createAccount": "Create account",
    "repeatPasswordEmptyError": "Repeat password can't be empty",
    "unmatchedPasswordError": "Repeat password is not the same as password",
    "syncPromptMessage": "Syncing the data might take a while. Please don't close this page",
    "or": "OR",
    "signInWithGoogle": "Continue with Google",
    "signInWithGithub": "Continue with GitHub",
    "signInWithDiscord": "Continue with Discord",
    "signInWithApple": "Continue with Apple",
    "continueAnotherWay": "Continue another way",
    "signUpWithGoogle": "Sign up with Google",
    "signUpWithGithub": "Sign up with Github",
    "signUpWithDiscord": "Sign up with Discord",
    "signInWith": "Continue with:",
    "signInWithEmail": "Continue with Email",
    "signInWithMagicLink": "Continue",
    "signUpWithMagicLink": "Sign up with Magic Link",
    "pleaseInputYourEmail": "Please enter your email address",
    "settings": "Settings",
    "magicLinkSent": "Magic Link sent!",
    "invalidEmail": "Please enter a valid email address",
    "alreadyHaveAnAccount": "Already have an account?",
    "logIn": "Log in",
    "generalError": "Something went wrong. Please try again later",
    "limitRateError": "For security reasons, you can only request a magic link every 60 seconds",
    "magicLinkSentDescription": "A Magic Link was sent to your email. Click the link to complete your login. The link will expire after 5 minutes."
  },
  "workspace": {
    "chooseWorkspace": "Choose your workspace",
    "create": "Create workspace",
    "reset": "Reset workspace",
    "renameWorkspace": "Rename workspace",
    "resetWorkspacePrompt": "Resetting the workspace will delete all pages and data within it. Are you sure you want to reset the workspace? Alternatively, you can contact the support team to restore the workspace",
    "hint": "workspace",
    "notFoundError": "Workspace not found",
    "failedToLoad": "Something went wrong! Failed to load the workspace. Try to close any open instance of @:appName and try again.",
    "errorActions": {
      "reportIssue": "Report an issue",
      "reportIssueOnGithub": "Report an issue on Github",
      "exportLogFiles": "Export log files",
      "reachOut": "Reach out on Discord"
    },
    "menuTitle": "Workspaces",
    "deleteWorkspaceHintText": "Are you sure you want to delete the workspace? This action cannot be undone, and any pages you have published will be unpublished.",
    "createSuccess": "Workspace created successfully",
    "createFailed": "Failed to create workspace",
    "createLimitExceeded": "You've reached the maximum workspace limit allowed for your account. If you need additional workspaces to continue your work, please request on Github",
    "deleteSuccess": "Workspace deleted successfully",
    "deleteFailed": "Failed to delete workspace",
    "openSuccess": "Open workspace successfully",
    "openFailed": "Failed to open workspace",
    "renameSuccess": "Workspace renamed successfully",
    "renameFailed": "Failed to rename workspace",
    "updateIconSuccess": "Updated workspace icon successfully",
    "updateIconFailed": "Updated workspace icon failed",
    "cannotDeleteTheOnlyWorkspace": "Cannot delete the only workspace",
    "fetchWorkspacesFailed": "Failed to fetch workspaces",
    "leaveCurrentWorkspace": "Leave workspace",
    "leaveCurrentWorkspacePrompt": "Are you sure you want to leave the current workspace?"
  },
  "shareAction": {
    "buttonText": "Share",
    "workInProgress": "Coming soon",
    "markdown": "Markdown",
    "html": "HTML",
    "clipboard": "Copy to clipboard",
    "csv": "CSV",
    "copyLink": "Copy Link",
    "publishToTheWeb": "Publish to Web",
    "publishToTheWebHint": "Create a website with AppFlowy",
    "publish": "Publish",
    "unPublish": "Unpublish",
    "visitSite": "Visit site",
    "exportAsTab": "Export as",
    "publishTab": "Publish",
    "shareTab": "Share"
  },
  "moreAction": {
    "small": "small",
    "medium": "medium",
    "large": "large",
    "fontSize": "Font size",
    "import": "Import",
    "moreOptions": "More options",
    "wordCount": "Word count: {}",
    "charCount": "Character count: {}",
    "createdAt": "Created: {}",
    "deleteView": "Delete",
    "duplicateView": "Duplicate"
  },
  "importPanel": {
    "textAndMarkdown": "Text & Markdown",
    "documentFromV010": "Document from v0.1.0",
    "databaseFromV010": "Database from v0.1.0",
    "csv": "CSV",
    "database": "Database"
  },
  "disclosureAction": {
    "rename": "Rename",
    "delete": "Delete",
    "duplicate": "Duplicate",
    "unfavorite": "Remove from Favorites",
    "favorite": "Add to Favorites",
    "openNewTab": "Open in a new tab",
    "moveTo": "Move to",
    "addToFavorites": "Add to Favorites",
    "copyLink": "Copy Link",
    "changeIcon": "Change icon",
    "collapseAllPages": "Collapse all subpages"
  },
  "blankPageTitle": "Blank page",
  "newPageText": "New page",
  "newDocumentText": "New document",
  "newGridText": "New grid",
  "newCalendarText": "New calendar",
  "newBoardText": "New board",
  "chat": {
    "newChat": "AI Chat",
    "inputMessageHint": "Ask @:appName AI",
    "inputLocalAIMessageHint": "Ask @:appName Local AI",
    "unsupportedCloudPrompt": "This feature is only available when using @:appName Cloud",
    "relatedQuestion": "Related",
    "serverUnavailable": "Service Temporarily Unavailable. Please try again later.",
    "aiServerUnavailable": "🌈 Uh-oh! 🌈. A unicorn ate our response. Please retry!",
    "clickToRetry": "Click to retry",
    "regenerateAnswer": "Regenerate",
    "question1": "How to use Kanban to manage tasks",
    "question2": "Explain the GTD method",
    "question3": "Why use Rust",
    "question4": "Recipe with what's in my kitchen",
    "aiMistakePrompt": "AI can make mistakes. Check important info.",
    "chatWithFilePrompt": "Do you want to chat with the file?",
    "indexFileSuccess": "Indexing file successfully",
    "inputActionNoPages": "No page results",
    "referenceSource": "{} source found",
    "referenceSources": "{} sources found",
    "clickToMention": "Click to mention a page",
    "uploadFile": "Upload PDFs, md or txt files to chat with",
    "questionTitle": "Ideas",
    "questionDetail": "Hi {}! How can I help you today?",
    "indexingFile": "Indexing {}"
  },
  "trash": {
    "text": "Trash",
    "restoreAll": "Restore All",
    "deleteAll": "Delete All",
    "pageHeader": {
      "fileName": "File name",
      "lastModified": "Last Modified",
      "created": "Created"
    },
    "confirmDeleteAll": {
      "title": "Are you sure to delete all pages in Trash?",
      "caption": "This action cannot be undone."
    },
    "confirmRestoreAll": {
      "title": "Are you sure to restore all pages in Trash?",
      "caption": "This action cannot be undone."
    },
    "mobile": {
      "actions": "Trash Actions",
      "empty": "No pages or spaces in Trash",
      "emptyDescription": "Move things you don't need to the Trash.",
      "isDeleted": "is deleted",
      "isRestored": "is restored"
    },
    "confirmDeleteTitle": "Are you sure you want to delete this page permanently?"
  },
  "deletePagePrompt": {
    "text": "This page is in Trash",
    "restore": "Restore page",
    "deletePermanent": "Delete permanently"
  },
  "dialogCreatePageNameHint": "Page name",
  "questionBubble": {
    "shortcuts": "Shortcuts",
    "whatsNew": "What's new?",
    "help": "Help & Support",
    "markdown": "Markdown",
    "debug": {
      "name": "Debug Info",
      "success": "Copied debug info to clipboard!",
      "fail": "Unable to copy debug info to clipboard"
    },
    "feedback": "Feedback"
  },
  "menuAppHeader": {
    "moreButtonToolTip": "Remove, rename, and more...",
    "addPageTooltip": "Quickly add a page inside",
    "defaultNewPageName": "Untitled",
    "renameDialog": "Rename"
  },
  "noPagesInside": "No pages inside",
  "toolbar": {
    "undo": "Undo",
    "redo": "Redo",
    "bold": "Bold",
    "italic": "Italic",
    "underline": "Underline",
    "strike": "Strikethrough",
    "numList": "Numbered List",
    "bulletList": "Bulleted List",
    "checkList": "Check List",
    "inlineCode": "Inline Code",
    "quote": "Quote Block",
    "header": "Header",
    "highlight": "Highlight",
    "color": "Color",
    "addLink": "Add Link",
    "link": "Link"
  },
  "tooltip": {
    "lightMode": "Switch to Light mode",
    "darkMode": "Switch to Dark mode",
    "openAsPage": "Open as a Page",
    "addNewRow": "Add a new row",
    "openMenu": "Click to open menu",
    "dragRow": "Long press to reorder the row",
    "viewDataBase": "View database",
    "referencePage": "This {name} is referenced",
    "addBlockBelow": "Add a block below",
    "aiGenerate": "Generate"
  },
  "sideBar": {
    "closeSidebar": "Close sidebar",
    "openSidebar": "Open sidebar",
    "personal": "Personal",
    "private": "Private",
    "workspace": "Workspace",
    "favorites": "Favorites",
    "clickToHidePrivate": "Click to hide private space\nPages you created here are only visible to you",
    "clickToHideWorkspace": "Click to hide workspace\nPages you created here are visible to every member",
    "clickToHidePersonal": "Click to hide personal space",
    "clickToHideFavorites": "Click to hide favorite space",
    "addAPage": "Add a new page",
    "addAPageToPrivate": "Add a page to private space",
    "addAPageToWorkspace": "Add a page to workspace",
    "recent": "Recent",
    "today": "Today",
    "thisWeek": "This week",
    "others": "Earlier favorites",
    "justNow": "just now",
    "minutesAgo": "{count} minutes ago",
    "lastViewed": "Last viewed",
    "favoriteAt": "Favorited",
    "emptyRecent": "No Recent Documents",
    "emptyRecentDescription": "As you view documents, they will appear here for easy retrieval",
    "emptyFavorite": "No Favorite Documents",
    "emptyFavoriteDescription": "Start exploring and mark documents as favorites. They’ll be listed here for quick access!",
    "removePageFromRecent": "Remove this page from the Recent?",
    "removeSuccess": "Removed successfully",
    "favoriteSpace": "Favorites",
    "RecentSpace": "Recent",
    "Spaces": "Spaces",
    "upgradeToPro": "Upgrade to Pro",
    "upgradeToAIMax": "Unlock unlimited AI",
    "storageLimitDialogTitle": "You have run out of free storage. Upgrade to unlock unlimited storage",
    "aiResponseLimitTitle": "You have run out of free AI responses. Upgrade to the Pro Plan or purchase an AI add-on to unlock unlimited responses",
    "aiResponseLimitDialogTitle": "AI Responses limit reached",
    "aiResponseLimit": "You have run out of free AI responses.\n\nGo to Settings -> Plan -> Click AI Max or Pro Plan to get more AI responses",
    "askOwnerToUpgradeToPro": "Your workspace is running out of free storage. Please ask your workspace owner to upgrade to the Pro Plan",
    "askOwnerToUpgradeToAIMax": "Your workspace is running out of free AI responses. Please ask your workspace owner to upgrade the plan or purchase AI add-ons",
    "purchaseStorageSpace": "Purchase Storage Space",
    "purchaseAIResponse": "Purchase ",
    "askOwnerToUpgradeToLocalAI": "Ask workspace owner to enable AI On-device",
    "upgradeToAILocal": "Run local models on your device for ultimate privacy",
    "upgradeToAILocalDesc": "Chat with PDFs, improve your writing, and auto-fill tables using local AI"
  },
  "notifications": {
    "export": {
      "markdown": "Exported Note To Markdown",
      "path": "Documents/flowy"
    }
  },
  "contactsPage": {
    "title": "Contacts",
    "whatsHappening": "What's happening this week?",
    "addContact": "Add Contact",
    "editContact": "Edit Contact"
  },
  "button": {
    "ok": "Ok",
    "confirm": "Confirm",
    "done": "Done",
    "cancel": "Cancel",
    "signIn": "Sign In",
    "signOut": "Sign Out",
    "complete": "Complete",
    "save": "Save",
    "generate": "Generate",
    "esc": "ESC",
    "keep": "Keep",
    "tryAgain": "Try again",
    "discard": "Discard",
    "replace": "Replace",
    "insertBelow": "Insert below",
    "insertAbove": "Insert above",
    "upload": "Upload",
    "edit": "Edit",
    "delete": "Delete",
    "duplicate": "Duplicate",
    "putback": "Put Back",
    "update": "Update",
    "share": "Share",
    "removeFromFavorites": "Remove from Favorites",
    "removeFromRecent": "Remove from Recent",
    "addToFavorites": "Add to Favorites",
    "favoriteSuccessfully": "Favorited success",
    "unfavoriteSuccessfully": "Unfavorited success",
    "duplicateSuccessfully": "Duplicated successfully",
    "rename": "Rename",
    "helpCenter": "Help Center",
    "add": "Add",
    "yes": "Yes",
    "no": "No",
    "clear": "Clear",
    "remove": "Remove",
    "dontRemove": "Don't remove",
    "copyLink": "Copy Link",
    "align": "Align",
    "login": "Login",
    "logout": "Log out",
    "deleteAccount": "Delete account",
    "back": "Back",
    "signInGoogle": "Continue with Google",
    "signInGithub": "Continue with GitHub",
    "signInDiscord": "Continue with Discord",
    "more": "More",
    "create": "Create",
    "close": "Close",
    "next": "Next",
    "previous": "Previous",
    "submit": "Submit",
    "download": "Download"
  },
  "label": {
    "welcome": "Welcome!",
    "firstName": "First Name",
    "middleName": "Middle Name",
    "lastName": "Last Name",
    "stepX": "Step {X}"
  },
  "oAuth": {
    "err": {
      "failedTitle": "Unable to connect to your account.",
      "failedMsg": "Please make sure you've completed the sign-in process in your browser."
    },
    "google": {
      "title": "GOOGLE SIGN-IN",
      "instruction1": "In order to import your Google Contacts, you'll need to authorize this application using your web browser.",
      "instruction2": "Copy this code to your clipboard by clicking the icon or selecting the text:",
      "instruction3": "Navigate to the following link in your web browser, and enter the above code:",
      "instruction4": "Press the button below when you've completed signup:"
    }
  },
  "settings": {
    "title": "Settings",
    "popupMenuItem": {
      "settings": "Settings",
      "members": "Members",
      "trash": "Trash",
      "helpAndSupport": "Help & Support"
    },
    "accountPage": {
      "menuLabel": "My account",
      "title": "My account",
      "general": {
        "title": "Account name & profile image",
        "changeProfilePicture": "Change profile picture"
      },
      "email": {
        "title": "Email",
        "actions": {
          "change": "Change email"
        }
      },
      "login": {
        "title": "Account login",
        "loginLabel": "Log in",
        "logoutLabel": "Log out"
      }
    },
    "workspacePage": {
      "menuLabel": "Workspace",
      "title": "Workspace",
      "description": "Customize your workspace appearance, theme, font, text layout, date-/time-format, and language.",
      "workspaceName": {
        "title": "Workspace name"
      },
      "workspaceIcon": {
        "title": "Workspace icon",
        "description": "Upload an image or use an emoji for your workspace. Icon will show in your sidebar and notifications."
      },
      "appearance": {
        "title": "Appearance",
        "description": "Customize your workspace appearance, theme, font, text layout, date, time, and language.",
        "options": {
          "system": "Auto",
          "light": "Light",
          "dark": "Dark"
        }
      },
      "resetCursorColor": {
        "title": "Reset document cursor color",
        "description": "Are you sure you want to reset the cursor color?"
      },
      "resetSelectionColor": {
        "title": "Reset document selection color",
        "description": "Are you sure you want to reset the selection color?"
      },
      "theme": {
        "title": "Theme",
        "description": "Select a preset theme, or upload your own custom theme.",
        "uploadCustomThemeTooltip": "Upload a custom theme"
      },
      "workspaceFont": {
        "title": "Workspace font",
        "noFontHint": "No font found, try another term."
      },
      "textDirection": {
        "title": "Text direction",
        "leftToRight": "Left to right",
        "rightToLeft": "Right to left",
        "auto": "Auto",
        "enableRTLItems": "Enable RTL toolbar items"
      },
      "layoutDirection": {
        "title": "Layout direction",
        "leftToRight": "Left to right",
        "rightToLeft": "Right to left"
      },
      "dateTime": {
        "title": "Date & time",
        "example": "{} at {} ({})",
        "24HourTime": "24-hour time",
        "dateFormat": {
          "label": "Date format",
          "local": "Local",
          "us": "US",
          "iso": "ISO",
          "friendly": "Friendly",
          "dmy": "D/M/Y"
        }
      },
      "language": {
        "title": "Language"
      },
      "deleteWorkspacePrompt": {
        "title": "Delete workspace",
        "content": "Are you sure you want to delete this workspace? This action cannot be undone, and any pages you have published will be unpublished."
      },
      "leaveWorkspacePrompt": {
        "title": "Leave workspace",
        "content": "Are you sure you want to leave this workspace? You will lose access to all pages and data within it."
      },
      "manageWorkspace": {
        "title": "Manage workspace",
        "leaveWorkspace": "Leave workspace",
        "deleteWorkspace": "Delete workspace"
      }
    },
    "manageDataPage": {
      "menuLabel": "Manage data",
      "title": "Manage data",
      "description": "Manage data local storage or Import your existing data into @:appName.",
      "dataStorage": {
        "title": "File storage location",
        "tooltip": "The location where your files are stored",
        "actions": {
          "change": "Change path",
          "open": "Open folder",
          "openTooltip": "Open current data folder location",
          "copy": "Copy path",
          "copiedHint": "Path copied!",
          "resetTooltip": "Reset to default location"
        },
        "resetDialog": {
          "title": "Are you sure?",
          "description": "Resetting the path to the default data location will not delete your data. If you want to re-import your current data, you should copy the path of your current location first."
        }
      },
      "importData": {
        "title": "Import data",
        "tooltip": "Import data from @:appName backups/data folders",
        "description": "Copy data from an external @:appName data folder",
        "action": "Browse file"
      },
      "encryption": {
        "title": "Encryption",
        "tooltip": "Manage how your data is stored and encrypted",
        "descriptionNoEncryption": "Turning on encryption will encrypt all data. This can not be undone.",
        "descriptionEncrypted": "Your data is encrypted.",
        "action": "Encrypt data",
        "dialog": {
          "title": "Encrypt all your data?",
          "description": "Encrypting all your data will keep your data safe and secure. This action can NOT be undone. Are you sure you want to continue?"
        }
      },
      "cache": {
        "title": "Clear cache",
        "description": "Help resolve issues like image not loading, missing pages in a space, and fonts not loading. This will not affect your data.",
        "dialog": {
          "title": "Clear cache",
          "description": "Help resolve issues like image not loading, missing pages in a space, and fonts not loading. This will not affect your data.",
          "successHint": "Cache cleared!"
        }
      },
      "data": {
        "fixYourData": "Fix your data",
        "fixButton": "Fix",
        "fixYourDataDescription": "If you're experiencing issues with your data, you can try to fix it here."
      }
    },
    "shortcutsPage": {
      "menuLabel": "Shortcuts",
      "title": "Shortcuts",
      "editBindingHint": "Input new binding",
      "searchHint": "Search",
      "actions": {
        "resetDefault": "Reset default"
      },
      "errorPage": {
        "message": "Failed to load shortcuts: {}",
        "howToFix": "Please try again, if the issue persists please reach out on GitHub."
      },
      "resetDialog": {
        "title": "Reset shortcuts",
        "description": "This will reset all of your keybindings to the default, you cannot undo this later, are you sure you want to proceed?",
        "buttonLabel": "Reset"
      },
      "conflictDialog": {
        "title": "{} is currently in use",
        "descriptionPrefix": "This keybinding is currently being used by ",
        "descriptionSuffix": ". If you replace this keybinding, it will be removed from {}.",
        "confirmLabel": "Continue"
      },
      "editTooltip": "Press to start editing the keybinding",
      "keybindings": {
        "toggleToDoList": "Toggle to do list",
        "insertNewParagraphInCodeblock": "Insert new paragraph",
        "pasteInCodeblock": "Paste in codeblock",
        "selectAllCodeblock": "Select all",
        "indentLineCodeblock": "Insert two spaces at line start",
        "outdentLineCodeblock": "Delete two spaces at line start",
        "twoSpacesCursorCodeblock": "Insert two spaces at cursor",
        "copy": "Copy selection",
        "paste": "Paste in content",
        "cut": "Cut selection",
        "alignLeft": "Align text left",
        "alignCenter": "Align text center",
        "alignRight": "Align text right",
        "undo": "Undo",
        "redo": "Redo",
        "convertToParagraph": "Convert block to paragraph",
        "backspace": "Delete",
        "deleteLeftWord": "Delete left word",
        "deleteLeftSentence": "Delete left sentence",
        "delete": "Delete right character",
        "deleteMacOS": "Delete left character",
        "deleteRightWord": "Delete right word",
        "moveCursorLeft": "Move cursor left",
        "moveCursorBeginning": "Move cursor to the beginning",
        "moveCursorLeftWord": "Move cursor left one word",
        "moveCursorLeftSelect": "Select and move cursor left",
        "moveCursorBeginSelect": "Select and move cursor to the beginning",
        "moveCursorLeftWordSelect": "Select and move cursor left one word",
        "moveCursorRight": "Move cursor right",
        "moveCursorEnd": "Move cursor to the end",
        "moveCursorRightWord": "Move cursor right one word",
        "moveCursorRightSelect": "Select and move cursor right one",
        "moveCursorEndSelect": "Select and move cursor to the end",
        "moveCursorRightWordSelect": "Select and move cursor to the right one word",
        "moveCursorUp": "Move cursor up",
        "moveCursorTopSelect": "Select and move cursor to the top",
        "moveCursorTop": "Move cursor to the top",
        "moveCursorUpSelect": "Select and move cursor up",
        "moveCursorBottomSelect": "Select and move cursor to the bottom",
        "moveCursorBottom": "Move cursor to the bottom",
        "moveCursorDown": "Move cursor down",
        "moveCursorDownSelect": "Select and move cursor down",
        "home": "Scroll to the top",
        "end": "Scroll to the bottom",
        "toggleBold": "Toggle bold",
        "toggleItalic": "Toggle italic",
        "toggleUnderline": "Toggle underline",
        "toggleStrikethrough": "Toggle strikethrough",
        "toggleCode": "Toggle in-line code",
        "toggleHighlight": "Toggle highlight",
        "showLinkMenu": "Show link menu",
        "openInlineLink": "Open in-line link",
        "openLinks": "Open all selected links",
        "indent": "Indent",
        "outdent": "Outdent",
        "exit": "Exit editing",
        "pageUp": "Scroll one page up",
        "pageDown": "Scroll one page down",
        "selectAll": "Select all",
        "pasteWithoutFormatting": "Paste content without formatting",
        "showEmojiPicker": "Show emoji picker",
        "enterInTableCell": "Add linebreak in table",
        "leftInTableCell": "Move left one cell in table",
        "rightInTableCell": "Move right one cell in table",
        "upInTableCell": "Move up one cell in table",
        "downInTableCell": "Move down one cell in table",
        "tabInTableCell": "Go to next available cell in table",
        "shiftTabInTableCell": "Go to previously available cell in table",
        "backSpaceInTableCell": "Stop at the beginning of the cell"
      },
      "commands": {
        "codeBlockNewParagraph": "Insert a new paragraph next to the code block",
        "codeBlockIndentLines": "Insert two spaces at the line start in code block",
        "codeBlockOutdentLines": "Delete two spaces at the line start in code block",
        "codeBlockAddTwoSpaces": "Insert two spaces at the cursor position in code block",
        "codeBlockSelectAll": "Select all content inside a code block",
        "codeBlockPasteText": "Paste text in codeblock",
        "textAlignLeft": "Align text to the left",
        "textAlignCenter": "Align text to the center",
        "textAlignRight": "Align text to the right"
      },
      "couldNotLoadErrorMsg": "Could not load shortcuts, Try again",
      "couldNotSaveErrorMsg": "Could not save shortcuts, Try again"
    },
    "aiPage": {
      "title": "AI Settings",
      "menuLabel": "AI Settings",
      "keys": {
        "enableAISearchTitle": "AI Search",
        "aiSettingsDescription": "Choose your preferred model to power AppFlowy AI. Now includes GPT 4-o, Claude 3,5, Llama 3.1, and Mistral 7B",
        "loginToEnableAIFeature": "AI features are only enabled after logging in with @:appName Cloud. If you don't have an @:appName account, go to 'My Account' to sign up",
        "llmModel": "Language Model",
        "llmModelType": "Language Model Type",
        "downloadLLMPrompt": "Download {}",
        "downloadAppFlowyOfflineAI": "Downloading AI offline package will enable AI to run on your device. Do you want to continue?",
        "downloadLLMPromptDetail": "Downloading {} local model will take up to {} of storage. Do you want to continue?",
        "downloadBigFilePrompt": "It may take around 10 minutes to complete the download",
        "downloadAIModelButton": "Download",
        "downloadingModel": "Downloading",
        "localAILoaded": "Local AI Model successfully added and ready to use",
        "localAIStart": "Local AI Chat is starting...",
        "localAILoading": "Local AI Chat Model is loading...",
        "localAIStopped": "Local AI stopped",
        "failToLoadLocalAI": "Failed to start local AI",
        "restartLocalAI": "Restart Local AI",
        "disableLocalAITitle": "Disable local AI",
        "disableLocalAIDescription": "Do you want to disable local AI?",
        "localAIToggleTitle": "Toggle to enable or disable local AI",
        "offlineAIInstruction1": "Follow the",
        "offlineAIInstruction2": "instruction",
        "offlineAIInstruction3": "to enable offline AI.",
        "offlineAIDownload1": "If you have not downloaded the AppFlowy AI, please",
        "offlineAIDownload2": "download",
        "offlineAIDownload3": "it first",
        "activeOfflineAI": "Active",
        "downloadOfflineAI": "Download",
        "openModelDirectory": "Open folder"
      }
    },
    "planPage": {
      "menuLabel": "Plan",
      "title": "Pricing plan",
      "planUsage": {
        "title": "Plan usage summary",
        "storageLabel": "Storage",
        "storageUsage": "{} of {} GB",
        "unlimitedStorageLabel": "Unlimited storage",
        "collaboratorsLabel": "Members",
        "collaboratorsUsage": "{} of {}",
        "aiResponseLabel": "AI Responses",
        "aiResponseUsage": "{} of {}",
        "unlimitedAILabel": "Unlimited responses",
        "proBadge": "Pro",
        "aiMaxBadge": "AI Max",
        "aiOnDeviceBadge": "AI On-device for Mac",
        "memberProToggle": "More members & unlimited AI",
        "aiMaxToggle": "Unlimited AI and access to advanced models",
        "aiOnDeviceToggle": "Local AI for ultimate privacy",
        "aiCredit": {
          "title": "Add @:appName AI Credit",
          "price": "{}",
          "priceDescription": "for 1,000 credits",
          "purchase": "Purchase AI",
          "info": "Add 1,000 Ai credits per workspace and seamlessly integrate customizable AI into your workflow for smarter, faster results with up to:",
          "infoItemOne": "10,000 responses per database",
          "infoItemTwo": "1,000 responses per workspace"
        },
        "currentPlan": {
          "bannerLabel": "Current plan",
          "freeTitle": "Free",
          "proTitle": "Pro",
          "teamTitle": "Team",
          "freeInfo": "Perfect for individuals up to 2 members to organize everything",
          "proInfo": "Perfect for small and medium teams up to 10 members.",
          "teamInfo": "Perfect for all productive and well-organized teams..",
          "upgrade": "Change plan",
          "canceledInfo": "Your plan is cancelled, you will be downgraded to the Free plan on {}."
        },
        "addons": {
          "title": "Add-ons",
          "addLabel": "Add",
          "activeLabel": "Added",
          "aiMax": {
            "title": "AI Max",
            "description": "Unlimited AI responses powered by GPT-4o, Claude 3.5 Sonnet, and more",
            "price": "{}",
<<<<<<< HEAD
            "priceInfo": "per user per month billed annually"
=======
            "priceInfo": "Per user per month billed annually",
            "recommend": ""
>>>>>>> 3324e783
          },
          "aiOnDevice": {
            "title": "AI On-device for Mac",
            "description": "Run Mistral 7B, LLAMA 3, and more local models on your machine",
            "price": "{}",
            "priceInfo": "Per user per month billed annually",
            "recommend": "Recommend M1 or newer"
          }
        },
        "deal": {
          "bannerLabel": "New year deal!",
          "title": "Grow your team!",
          "info": "Upgrade and save 10% off Pro and Team plans! Boost your workspace productivity with powerful new features including @:appName AI.",
          "viewPlans": "View plans"
        }
      }
    },
    "billingPage": {
      "menuLabel": "Billing",
      "title": "Billing",
      "plan": {
        "title": "Plan",
        "freeLabel": "Free",
        "proLabel": "Pro",
        "planButtonLabel": "Change plan",
        "billingPeriod": "Billing period",
        "periodButtonLabel": "Edit period"
      },
      "paymentDetails": {
        "title": "Payment details",
        "methodLabel": "Payment method",
        "methodButtonLabel": "Edit method"
      },
      "addons": {
        "title": "Add-ons",
        "addLabel": "Add",
        "removeLabel": "Remove",
        "renewLabel": "Renew",
        "aiMax": {
          "label": "AI Max",
          "description": "Unlock unlimited AI and advanced models",
          "activeDescription": "Next invoice due on {}",
          "canceledDescription": "AI Max will be available until {}"
        },
        "aiOnDevice": {
          "label": "AI On-device for Mac",
          "description": "Unlock unlimited AI On-device on your device",
          "activeDescription": "Next invoice due on {}",
          "canceledDescription": "AI On-device for Mac will be available until {}"
        },
        "removeDialog": {
          "title": "Remove {}",
          "description": "Are you sure you want to remove {plan}? You will lose access to the features and benefits of {plan} immediately."
        }
      },
      "currentPeriodBadge": "CURRENT",
      "changePeriod": "Change period",
      "planPeriod": "{} period",
      "monthlyInterval": "Monthly",
      "monthlyPriceInfo": "per seat billed monthly",
      "annualInterval": "Annually",
      "annualPriceInfo": "per seat billed annually"
    },
    "comparePlanDialog": {
      "title": "Compare & select plan",
      "planFeatures": "Plan\nFeatures",
      "current": "Current",
      "actions": {
        "upgrade": "Upgrade",
        "downgrade": "Downgrade",
        "current": "Current"
      },
      "freePlan": {
        "title": "Free",
        "description": "For individuals up to 2 members to organize everything",
        "price": "{}",
        "priceInfo": "Free forever"
      },
      "proPlan": {
        "title": "Pro",
        "description": "For small teams to manage projects and team knowledge",
        "price": "{}",
        "priceInfo": "Per user per month \nbilled annually\n\n{} billed monthly"
      },
      "planLabels": {
        "itemOne": "Workspaces",
        "itemTwo": "Members",
        "itemThree": "Storage",
        "itemFour": "Real-time collaboration",
        "itemFive": "Mobile app",
        "itemSix": "AI Responses",
        "itemFileUpload": "File uploads",
        "tooltipSix": "Lifetime means the number of responses never reset",
        "intelligentSearch": "Intelligent search",
        "tooltipSeven": "Allows you to customize part of the URL for your workspace"
      },
      "freeLabels": {
        "itemOne": "Charged per workspace",
        "itemTwo": "Up to 2",
        "itemThree": "5 GB",
        "itemFour": "yes",
        "itemFive": "yes",
        "itemSix": "100 lifetime",
        "itemFileUpload": "Up to 7 MB",
        "intelligentSearch": "Intelligent search"
      },
      "proLabels": {
        "itemOne": "Charged per workspace",
        "itemTwo": "Up to 10",
        "itemThree": "Unlimited",
        "itemFour": "yes",
        "itemFive": "yes",
        "itemSix": "Unlimited",
        "itemFileUpload": "Unlimited",
        "intelligentSearch": "Intelligent search"
      },
      "paymentSuccess": {
        "title": "You are now on the {} plan!",
        "description": "Your payment has been successfully processed and your plan is upgraded to @:appName {}. You can view your plan details on the Plan page"
      },
      "downgradeDialog": {
        "title": "Are you sure you want to downgrade your plan?",
        "description": "Downgrading your plan will revert you back to the Free plan. Members may lose access to this workspace and you may need to free up space to meet the storage limits of the Free plan.",
        "downgradeLabel": "Downgrade plan"
      }
    },
    "cancelSurveyDialog": {
      "title": "Sorry to see you go",
      "description": "We're sorry to see you go. We'd love to hear your feedback to help us improve @:appName. Please take a moment to answer a few questions.",
      "commonOther": "Other",
      "otherHint": "Write your answer here",
      "questionOne": {
        "question": "What prompted you to cancel your @:appName Pro subscription?",
        "answerOne": "Cost too high",
        "answerTwo": "Features did not meet expectations",
        "answerThree": "Found a better alternative",
        "answerFour": "Did not use it enough to justify the expense",
        "answerFive": "Service issue or technical difficulties"
      },
      "questionTwo": {
        "question": "How likely are you to consider re-subscribing to @:appName Pro in the future?",
        "answerOne": "Very likely",
        "answerTwo": "Somewhat likely",
        "answerThree": "Not sure",
        "answerFour": "Unlikely",
        "answerFive": "Very unlikely"
      },
      "questionThree": {
        "question": "Which Pro feature did you value the most during your subscription?",
        "answerOne": "Multi-user collaboration",
        "answerTwo": "Longer time version history",
        "answerThree": "Unlimited AI responses",
        "answerFour": "Access to local AI models"
      },
      "questionFour": {
        "question": "How would you describe your overall experience with @:appName?",
        "answerOne": "Great",
        "answerTwo": "Good",
        "answerThree": "Average",
        "answerFour": "Below average",
        "answerFive": "Unsatisfied"
      }
    },
    "common": {
      "reset": "Reset"
    },
    "menu": {
      "appearance": "Appearance",
      "language": "Language",
      "user": "User",
      "files": "Files",
      "notifications": "Notifications",
      "open": "Open Settings",
      "logout": "Logout",
      "logoutPrompt": "Are you sure you want to logout?",
      "selfEncryptionLogoutPrompt": "Are you sure you want to log out? Please ensure you have copied the encryption secret",
      "syncSetting": "Sync Setting",
      "cloudSettings": "Cloud Settings",
      "enableSync": "Enable sync",
      "enableEncrypt": "Encrypt data",
      "cloudURL": "Base URL",
      "invalidCloudURLScheme": "Invalid Scheme",
      "cloudServerType": "Cloud server",
      "cloudServerTypeTip": "Please note that it might log out your current account after switching the cloud server",
      "cloudLocal": "Local",
      "cloudSupabase": "Supabase",
      "cloudSupabaseUrl": "Supabase URL",
      "cloudSupabaseUrlCanNotBeEmpty": "The supabase url can't be empty",
      "cloudSupabaseAnonKey": "Supabase anon key",
      "cloudSupabaseAnonKeyCanNotBeEmpty": "The anon key can't be empty",
      "cloudAppFlowy": "@:appName Cloud Beta",
      "cloudAppFlowySelfHost": "@:appName Cloud Self-hosted",
      "appFlowyCloudUrlCanNotBeEmpty": "The cloud url can't be empty",
      "clickToCopy": "Click to copy",
      "selfHostStart": "If you don't have a server, please refer to the",
      "selfHostContent": "document",
      "selfHostEnd": "for guidance on how to self-host your own server",
      "cloudURLHint": "Input the base URL of your server",
      "cloudWSURL": "Websocket URL",
      "cloudWSURLHint": "Input the websocket address of your server",
      "restartApp": "Restart",
      "restartAppTip": "Restart the application for the changes to take effect. Please note that this might log out your current account.",
      "changeServerTip": "After changing the server, you must click the restart button for the changes to take effect",
      "enableEncryptPrompt": "Activate encryption to secure your data with this secret. Store it safely; once enabled, it can't be turned off. If lost, your data becomes irretrievable. Click to copy",
      "inputEncryptPrompt": "Please enter your encryption secret for",
      "clickToCopySecret": "Click to copy secret",
      "configServerSetting": "Configurate your server settings",
      "configServerGuide": "After selecting `Quick Start`, navigate to `Settings` and then \"Cloud Settings\" to configure your self-hosted server.",
      "inputTextFieldHint": "Your secret",
      "historicalUserList": "User login history",
      "historicalUserListTooltip": "This list displays your anonymous accounts. You can click on an account to view its details. Anonymous accounts are created by clicking the 'Get Started' button",
      "openHistoricalUser": "Click to open the anonymous account",
      "customPathPrompt": "Storing the @:appName data folder in a cloud-synced folder such as Google Drive can pose risks. If the database within this folder is accessed or modified from multiple locations at the same time, it may result in synchronization conflicts and potential data corruption",
      "importAppFlowyData": "Import Data from External @:appName Folder",
      "importingAppFlowyDataTip": "Data import is in progress. Please do not close the app",
      "importAppFlowyDataDescription": "Copy data from an external @:appName data folder and import it into the current AppFlowy data folder",
      "importSuccess": "Successfully imported the @:appName data folder",
      "importFailed": "Importing the @:appName data folder failed",
      "importGuide": "For further details, please check the referenced document"
    },
    "notifications": {
      "enableNotifications": {
        "label": "Enable notifications",
        "hint": "Turn off to stop local notifications from appearing."
      },
      "showNotificationsIcon": {
        "label": "Show notifications icon",
        "hint": "Toggle off to hide the notification icon in the sidebar."
      },
      "archiveNotifications": {
        "allSuccess": "Archived all notifications successfully",
        "success": "Archived notification successfully"
      },
      "markAsReadNotifications": {
        "allSuccess": "Marked all as read successfully",
        "success": "Marked as read successfully"
      },
      "action": {
        "markAsRead": "Mark as read",
        "multipleChoice": "Select more",
        "archive": "Archive"
      },
      "settings": {
        "settings": "Settings",
        "markAllAsRead": "Mark all as read",
        "archiveAll": "Archive all"
      },
      "emptyInbox": {
        "title": "Inbox Zero!",
        "description": "Set reminders to receive notifications here."
      },
      "emptyUnread": {
        "title": "No unread notifications",
        "description": "You're all caught up!"
      },
      "emptyArchived": {
        "title": "No archived",
        "description": "Archived notifications will appear here."
      },
      "tabs": {
        "inbox": "Inbox",
        "unread": "Unread",
        "archived": "Archived"
      },
      "refreshSuccess": "Notifications refreshed successfully",
      "titles": {
        "notifications": "Notifications",
        "reminder": "Reminder"
      }
    },
    "appearance": {
      "resetSetting": "Reset",
      "fontFamily": {
        "label": "Font Family",
        "search": "Search",
        "defaultFont": "System"
      },
      "themeMode": {
        "label": "Theme Mode",
        "light": "Light Mode",
        "dark": "Dark Mode",
        "system": "Adapt to System"
      },
      "fontScaleFactor": "Font Scale Factor",
      "documentSettings": {
        "cursorColor": "Document cursor color",
        "selectionColor": "Document selection color",
        "pickColor": "Select a color",
        "colorShade": "Color shade",
        "opacity": "Opacity",
        "hexEmptyError": "Hex color cannot be empty",
        "hexLengthError": "Hex value must be 6 digits long",
        "hexInvalidError": "Invalid hex value",
        "opacityEmptyError": "Opacity cannot be empty",
        "opacityRangeError": "Opacity must be between 1 and 100",
        "app": "App",
        "flowy": "Flowy",
        "apply": "Apply"
      },
      "layoutDirection": {
        "label": "Layout Direction",
        "hint": "Control the flow of content on your screen, from left to right or right to left.",
        "ltr": "LTR",
        "rtl": "RTL"
      },
      "textDirection": {
        "label": "Default Text Direction",
        "hint": "Specify whether text should start from left or right as the default.",
        "ltr": "LTR",
        "rtl": "RTL",
        "auto": "AUTO",
        "fallback": "Same as layout direction"
      },
      "themeUpload": {
        "button": "Upload",
        "uploadTheme": "Upload theme",
        "description": "Upload your own @:appName theme using the button below.",
        "loading": "Please wait while we validate and upload your theme...",
        "uploadSuccess": "Your theme was uploaded successfully",
        "deletionFailure": "Failed to delete the theme. Try to delete it manually.",
        "filePickerDialogTitle": "Choose a .flowy_plugin file",
        "urlUploadFailure": "Failed to open url: {}"
      },
      "theme": "Theme",
      "builtInsLabel": "Built-in Themes",
      "pluginsLabel": "Plugins",
      "dateFormat": {
        "label": "Date format",
        "local": "Local",
        "us": "US",
        "iso": "ISO",
        "friendly": "Friendly",
        "dmy": "D/M/Y"
      },
      "timeFormat": {
        "label": "Time format",
        "twelveHour": "Twelve hour",
        "twentyFourHour": "Twenty four hour"
      },
      "showNamingDialogWhenCreatingPage": "Show naming dialog when creating a page",
      "enableRTLToolbarItems": "Enable RTL toolbar items",
      "members": {
        "title": "Members settings",
        "inviteMembers": "Invite members",
        "inviteHint": "Invite by email",
        "sendInvite": "Send invite",
        "copyInviteLink": "Copy invite link",
        "label": "Members",
        "user": "User",
        "role": "Role",
        "removeFromWorkspace": "Remove from Workspace",
        "removeFromWorkspaceSuccess": "Remove from workspace successfully",
        "removeFromWorkspaceFailed": "Remove from workspace failed",
        "owner": "Owner",
        "guest": "Guest",
        "member": "Member",
        "memberHintText": "A member can read and edit pages",
        "guestHintText": "A Guest can read, react, comment, and can edit certain pages with permission.",
        "emailInvalidError": "Invalid email, please check and try again",
        "emailSent": "Email sent, please check the inbox",
        "members": "members",
        "membersCount": {
          "zero": "{} members",
          "one": "{} member",
          "other": "{} members"
        },
        "inviteFailedDialogTitle": "Failed to send invite",
        "inviteFailedMemberLimit": "Member limit has been reached, please upgrade to invite more members.",
        "inviteFailedMemberLimitMobile": "Your workspace has reached the member limit. Upgrade on Desktop to unlock more features.",
        "memberLimitExceeded": "Member limit reached, to invite more members, please ",
        "memberLimitExceededUpgrade": "upgrade",
        "memberLimitExceededPro": "Member limit reached, if you require more members contact ",
        "memberLimitExceededProContact": "support@appflowy.io",
        "failedToAddMember": "Failed to add member",
        "addMemberSuccess": "Member added successfully",
        "removeMember": "Remove Member",
        "areYouSureToRemoveMember": "Are you sure you want to remove this member?",
        "inviteMemberSuccess": "The invitation has been sent successfully",
        "failedToInviteMember": "Failed to invite member",
        "workspaceMembersError": "Oops, something went wrong",
        "workspaceMembersErrorDescription": "We couldn't load the member list at this time. Please try again later"
      }
    },
    "files": {
      "copy": "Copy",
      "defaultLocation": "Read files and data storage location",
      "exportData": "Export your data",
      "doubleTapToCopy": "Double tap to copy the path",
      "restoreLocation": "Restore to @:appName default path",
      "customizeLocation": "Open another folder",
      "restartApp": "Please restart app for the changes to take effect.",
      "exportDatabase": "Export database",
      "selectFiles": "Select the files that need to be export",
      "selectAll": "Select all",
      "deselectAll": "Deselect all",
      "createNewFolder": "Create a new folder",
      "createNewFolderDesc": "Tell us where you want to store your data",
      "defineWhereYourDataIsStored": "Define where your data is stored",
      "open": "Open",
      "openFolder": "Open an existing folder",
      "openFolderDesc": "Read and write it to your existing @:appName folder",
      "folderHintText": "folder name",
      "location": "Creating a new folder",
      "locationDesc": "Pick a name for your @:appName data folder",
      "browser": "Browse",
      "create": "Create",
      "set": "Set",
      "folderPath": "Path to store your folder",
      "locationCannotBeEmpty": "Path cannot be empty",
      "pathCopiedSnackbar": "File storage path copied to clipboard!",
      "changeLocationTooltips": "Change the data directory",
      "change": "Change",
      "openLocationTooltips": "Open another data directory",
      "openCurrentDataFolder": "Open current data directory",
      "recoverLocationTooltips": "Reset to @:appName's default data directory",
      "exportFileSuccess": "Export file successfully!",
      "exportFileFail": "Export file failed!",
      "export": "Export",
      "clearCache": "Clear cache",
      "clearCacheDesc": "If you encounter issues with images not loading or fonts not displaying correctly, try clearing your cache. This action will not remove your user data.",
      "areYouSureToClearCache": "Are you sure to clear the cache?",
      "clearCacheSuccess": "Cache cleared successfully!"
    },
    "user": {
      "name": "Name",
      "email": "Email",
      "tooltipSelectIcon": "Select icon",
      "selectAnIcon": "Select an icon",
      "pleaseInputYourOpenAIKey": "please input your AI key",
      "clickToLogout": "Click to logout the current user"
    },
    "mobile": {
      "personalInfo": "Personal Information",
      "username": "User Name",
      "usernameEmptyError": "User name cannot be empty",
      "about": "About",
      "pushNotifications": "Push Notifications",
      "support": "Support",
      "joinDiscord": "Join us in Discord",
      "privacyPolicy": "Privacy Policy",
      "userAgreement": "User Agreement",
      "termsAndConditions": "Terms and Conditions",
      "userprofileError": "Failed to load user profile",
      "userprofileErrorDescription": "Please try to log out and log back in to check if the issue still persists.",
      "selectLayout": "Select layout",
      "selectStartingDay": "Select starting day",
      "version": "Version"
    }
  },
  "grid": {
    "deleteView": "Are you sure you want to delete this view?",
    "createView": "New",
    "title": {
      "placeholder": "Untitled"
    },
    "settings": {
      "filter": "Filter",
      "sort": "Sort",
      "sortBy": "Sort by",
      "properties": "Properties",
      "reorderPropertiesTooltip": "Drag to reorder properties",
      "group": "Group",
      "addFilter": "Add Filter",
      "deleteFilter": "Delete filter",
      "filterBy": "Filter by...",
      "typeAValue": "Type a value...",
      "layout": "Layout",
      "databaseLayout": "Layout",
      "viewList": {
        "zero": "0 views",
        "one": "{count} view",
        "other": "{count} views"
      },
      "editView": "Edit View",
      "boardSettings": "Board settings",
      "calendarSettings": "Calendar settings",
      "createView": "New view",
      "duplicateView": "Duplicate view",
      "deleteView": "Delete view",
      "numberOfVisibleFields": "{} shown"
    },
    "textFilter": {
      "contains": "Contains",
      "doesNotContain": "Does not contain",
      "endsWith": "Ends with",
      "startWith": "Starts with",
      "is": "Is",
      "isNot": "Is not",
      "isEmpty": "Is empty",
      "isNotEmpty": "Is not empty",
      "choicechipPrefix": {
        "isNot": "Not",
        "startWith": "Starts with",
        "endWith": "Ends with",
        "isEmpty": "is empty",
        "isNotEmpty": "is not empty"
      }
    },
    "checkboxFilter": {
      "isChecked": "Checked",
      "isUnchecked": "Unchecked",
      "choicechipPrefix": {
        "is": "is"
      }
    },
    "checklistFilter": {
      "isComplete": "is complete",
      "isIncomplted": "is incomplete"
    },
    "selectOptionFilter": {
      "is": "Is",
      "isNot": "Is not",
      "contains": "Contains",
      "doesNotContain": "Does not contain",
      "isEmpty": "Is empty",
      "isNotEmpty": "Is not empty"
    },
    "dateFilter": {
      "is": "Is",
      "before": "Is before",
      "after": "Is after",
      "onOrBefore": "Is on or before",
      "onOrAfter": "Is on or after",
      "between": "Is between",
      "empty": "Is empty",
      "notEmpty": "Is not empty",
      "choicechipPrefix": {
        "before": "Before",
        "after": "After",
        "onOrBefore": "On or before",
        "onOrAfter": "On or after",
        "isEmpty": "Is empty",
        "isNotEmpty": "Is not empty"
      }
    },
    "numberFilter": {
      "equal": "Equals",
      "notEqual": "Does not equal",
      "lessThan": "Is less than",
      "greaterThan": "Is greater than",
      "lessThanOrEqualTo": "Is less than or equal to",
      "greaterThanOrEqualTo": "Is greater than or equal to",
      "isEmpty": "Is empty",
      "isNotEmpty": "Is not empty"
    },
    "field": {
      "hide": "Hide",
      "show": "Show",
      "insertLeft": "Insert Left",
      "insertRight": "Insert Right",
      "duplicate": "Duplicate",
      "delete": "Delete",
      "wrapCellContent": "Wrap text",
      "clear": "Clear cells",
      "textFieldName": "Text",
      "checkboxFieldName": "Checkbox",
      "dateFieldName": "Date",
      "updatedAtFieldName": "Last modified",
      "createdAtFieldName": "Created at",
      "numberFieldName": "Numbers",
      "singleSelectFieldName": "Select",
      "multiSelectFieldName": "Multiselect",
      "urlFieldName": "URL",
      "checklistFieldName": "Checklist",
      "relationFieldName": "Relation",
      "summaryFieldName": "AI Summary",
      "timeFieldName": "Time",
      "translateFieldName": "AI Translate",
      "translateTo": "Translate to",
      "numberFormat": "Number format",
      "dateFormat": "Date format",
      "includeTime": "Include time",
      "isRange": "End date",
      "dateFormatFriendly": "Month Day, Year",
      "dateFormatISO": "Year-Month-Day",
      "dateFormatLocal": "Month/Day/Year",
      "dateFormatUS": "Year/Month/Day",
      "dateFormatDayMonthYear": "Day/Month/Year",
      "timeFormat": "Time format",
      "invalidTimeFormat": "Invalid format",
      "timeFormatTwelveHour": "12 hour",
      "timeFormatTwentyFourHour": "24 hour",
      "clearDate": "Clear date",
      "dateTime": "Date time",
      "startDateTime": "Start date time",
      "endDateTime": "End date time",
      "failedToLoadDate": "Failed to load date value",
      "selectTime": "Select time",
      "selectDate": "Select date",
      "visibility": "Visibility",
      "propertyType": "Property type",
      "addSelectOption": "Add an option",
      "typeANewOption": "Type a new option",
      "optionTitle": "Options",
      "addOption": "Add option",
      "editProperty": "Edit property",
      "newProperty": "New property",
      "openRowDocument": "Open as a page",
      "deleteFieldPromptMessage": "Are you sure? This property will be deleted",
      "clearFieldPromptMessage": "Are you sure? All cells in this column will be emptied",
      "newColumn": "New Column",
      "format": "Format",
      "reminderOnDateTooltip": "This cell has a scheduled reminder",
      "optionAlreadyExist": "Option already exists"
    },
    "rowPage": {
      "newField": "Add a new field",
      "fieldDragElementTooltip": "Click to open menu",
      "showHiddenFields": {
        "one": "Show {count} hidden field",
        "many": "Show {count} hidden fields",
        "other": "Show {count} hidden fields"
      },
      "hideHiddenFields": {
        "one": "Hide {count} hidden field",
        "many": "Hide {count} hidden fields",
        "other": "Hide {count} hidden fields"
      },
      "openAsFullPage": "Open as full page",
      "moreRowActions": "More row actions"
    },
    "sort": {
      "ascending": "Ascending",
      "descending": "Descending",
      "by": "By",
      "empty": "No active sorts",
      "cannotFindCreatableField": "Cannot find a suitable field to sort by",
      "deleteAllSorts": "Delete all sorts",
      "addSort": "Add new sort",
      "removeSorting": "Would you like to remove sorting?",
      "fieldInUse": "You are already sorting by this field"
    },
    "row": {
      "duplicate": "Duplicate",
      "delete": "Delete",
      "titlePlaceholder": "Untitled",
      "textPlaceholder": "Empty",
      "copyProperty": "Copied property to clipboard",
      "count": "Count",
      "newRow": "New row",
      "action": "Action",
      "add": "Click add to below",
      "drag": "Drag to move",
      "deleteRowPrompt": "Are you sure you want to delete this row? This action cannot be undone",
      "deleteCardPrompt": "Are you sure you want to delete this card? This action cannot be undone",
      "dragAndClick": "Drag to move, click to open menu",
      "insertRecordAbove": "Insert record above",
      "insertRecordBelow": "Insert record below",
      "noContent": "No content"
    },
    "selectOption": {
      "create": "Create",
      "purpleColor": "Purple",
      "pinkColor": "Pink",
      "lightPinkColor": "Light Pink",
      "orangeColor": "Orange",
      "yellowColor": "Yellow",
      "limeColor": "Lime",
      "greenColor": "Green",
      "aquaColor": "Aqua",
      "blueColor": "Blue",
      "deleteTag": "Delete tag",
      "colorPanelTitle": "Color",
      "panelTitle": "Select an option or create one",
      "searchOption": "Search for an option",
      "searchOrCreateOption": "Search for an option or create one",
      "createNew": "Create a new",
      "orSelectOne": "Or select an option",
      "typeANewOption": "Type a new option",
      "tagName": "Tag name"
    },
    "checklist": {
      "taskHint": "Task description",
      "addNew": "Add a new task",
      "submitNewTask": "Create",
      "hideComplete": "Hide completed tasks",
      "showComplete": "Show all tasks"
    },
    "url": {
      "launch": "Open link in browser",
      "copy": "Copy link to clipboard",
      "textFieldHint": "Enter a URL",
      "copiedNotification": "Copied to clipboard!"
    },
    "relation": {
      "relatedDatabasePlaceLabel": "Related Database",
      "relatedDatabasePlaceholder": "None",
      "inRelatedDatabase": "In",
      "rowSearchTextFieldPlaceholder": "Search",
      "noDatabaseSelected": "No database selected, please select one first from the list below:",
      "emptySearchResult": "No records found",
      "linkedRowListLabel": "{count} linked rows",
      "unlinkedRowListLabel": "Link another row"
    },
    "menuName": "Grid",
    "referencedGridPrefix": "View of",
    "calculate": "Calculate",
    "calculationTypeLabel": {
      "none": "None",
      "average": "Average",
      "max": "Max",
      "median": "Median",
      "min": "Min",
      "sum": "Sum",
      "count": "Count",
      "countEmpty": "Count empty",
      "countEmptyShort": "EMPTY",
      "countNonEmpty": "Count not empty",
      "countNonEmptyShort": "FILLED"
    }
  },
  "document": {
    "menuName": "Document",
    "date": {
      "timeHintTextInTwelveHour": "01:00 PM",
      "timeHintTextInTwentyFourHour": "13:00"
    },
    "slashMenu": {
      "board": {
        "selectABoardToLinkTo": "Select a Board to link to",
        "createANewBoard": "Create a new Board"
      },
      "grid": {
        "selectAGridToLinkTo": "Select a Grid to link to",
        "createANewGrid": "Create a new Grid"
      },
      "calendar": {
        "selectACalendarToLinkTo": "Select a Calendar to link to",
        "createANewCalendar": "Create a new Calendar"
      },
      "document": {
        "selectADocumentToLinkTo": "Select a Document to link to"
      },
      "name": {
        "text": "Text",
        "heading1": "Heading 1",
        "heading2": "Heading 2",
        "heading3": "Heading 3",
        "image": "Image",
        "bulletedList": "Bulleted List",
        "numberedList": "Numbered List",
        "todoList": "To-do List",
        "doc": "Doc",
        "linkedDoc": "Link to page",
        "grid": "Grid",
        "linkedGrid": "Linked Grid",
        "kanban": "Kanban",
        "linkedKanban": "Linked Kanban",
        "calendar": "Calendar",
        "linkedCalendar": "Linked Calendar",
        "quote": "Quote",
        "divider": "Divider",
        "table": "Table",
        "callout": "Callout",
        "outline": "Outline",
        "mathEquation": "Math Equation",
        "code": "Code",
        "toggleList": "Toggle list",
        "emoji": "Emoji",
        "aiWriter": "AI Writer",
        "dateOrReminder": "Date or Reminder",
        "photoGallery": "Photo Gallery",
        "file": "File"
      }
    },
    "selectionMenu": {
      "outline": "Outline",
      "codeBlock": "Code Block"
    },
    "plugins": {
      "referencedBoard": "Referenced Board",
      "referencedGrid": "Referenced Grid",
      "referencedCalendar": "Referenced Calendar",
      "referencedDocument": "Referenced Document",
      "autoGeneratorMenuItemName": "AI Writer",
      "autoGeneratorTitleName": "AI: Ask AI to write anything...",
      "autoGeneratorLearnMore": "Learn more",
      "autoGeneratorGenerate": "Generate",
      "autoGeneratorHintText": "Ask AI ...",
      "autoGeneratorCantGetOpenAIKey": "Can't get AI key",
      "autoGeneratorRewrite": "Rewrite",
      "smartEdit": "Ask AI",
      "aI": "AI",
      "smartEditFixSpelling": "Fix spelling & grammar",
      "warning": "⚠️ AI responses can be inaccurate or misleading.",
      "smartEditSummarize": "Summarize",
      "smartEditImproveWriting": "Improve writing",
      "smartEditMakeLonger": "Make longer",
      "smartEditCouldNotFetchResult": "Could not fetch result from AI",
      "smartEditCouldNotFetchKey": "Could not fetch AI key",
      "smartEditDisabled": "Connect AI in Settings",
      "appflowyAIEditDisabled": "Sign in to enable AI features",
      "discardResponse": "Do you want to discard the AI responses?",
      "createInlineMathEquation": "Create equation",
      "fonts": "Fonts",
      "insertDate": "Insert date",
      "emoji": "Emoji",
      "toggleList": "Toggle list",
      "quoteList": "Quote list",
      "numberedList": "Numbered list",
      "bulletedList": "Bulleted list",
      "todoList": "Todo List",
      "callout": "Callout",
      "cover": {
        "changeCover": "Change Cover",
        "colors": "Colors",
        "images": "Images",
        "clearAll": "Clear All",
        "abstract": "Abstract",
        "addCover": "Add Cover",
        "addLocalImage": "Add local image",
        "invalidImageUrl": "Invalid image URL",
        "failedToAddImageToGallery": "Failed to add image to gallery",
        "enterImageUrl": "Enter image URL",
        "add": "Add",
        "back": "Back",
        "saveToGallery": "Save to gallery",
        "removeIcon": "Remove icon",
        "pasteImageUrl": "Paste image URL",
        "or": "OR",
        "pickFromFiles": "Pick from files",
        "couldNotFetchImage": "Could not fetch image",
        "imageSavingFailed": "Image Saving Failed",
        "addIcon": "Add icon",
        "changeIcon": "Change icon",
        "coverRemoveAlert": "It will be removed from cover after it is deleted.",
        "alertDialogConfirmation": "Are you sure, you want to continue?"
      },
      "mathEquation": {
        "name": "Math Equation",
        "addMathEquation": "Add a TeX equation",
        "editMathEquation": "Edit Math Equation"
      },
      "optionAction": {
        "click": "Click",
        "toOpenMenu": " to open menu",
        "delete": "Delete",
        "duplicate": "Duplicate",
        "turnInto": "Turn into",
        "moveUp": "Move up",
        "moveDown": "Move down",
        "color": "Color",
        "align": "Align",
        "left": "Left",
        "center": "Center",
        "right": "Right",
        "defaultColor": "Default",
        "depth": "Depth"
      },
      "image": {
        "addAnImage": "Add images",
        "copiedToPasteBoard": "The image link has been copied to the clipboard",
        "addAnImageDesktop": "Add an image",
        "addAnImageMobile": "Click to add one or more images",
        "dropImageToInsert": "Drop images to insert",
        "imageUploadFailed": "Image upload failed",
        "imageDownloadFailed": "Image upload failed, please try again",
        "imageDownloadFailedToken": "Image upload failed due to missing user token, please try again",
        "errorCode": "Error code"
      },
      "photoGallery": {
        "name": "Photo gallery",
        "imageKeyword": "image",
        "imageGalleryKeyword": "image gallery",
        "photoKeyword": "photo",
        "photoBrowserKeyword": "photo browser",
        "galleryKeyword": "gallery",
        "addImageTooltip": "Add image",
        "changeLayoutTooltip": "Change layout",
        "browserLayout": "Browser",
        "gridLayout": "Grid",
        "deleteBlockTooltip": "Delete whole gallery"
      },
      "math": {
        "copiedToPasteBoard": "The math equation has been copied to the clipboard"
      },
      "urlPreview": {
        "copiedToPasteBoard": "The link has been copied to the clipboard",
        "convertToLink": "Convert to embed link"
      },
      "outline": {
        "addHeadingToCreateOutline": "Add headings to create a table of contents.",
        "noMatchHeadings": "No matching headings found."
      },
      "table": {
        "addAfter": "Add after",
        "addBefore": "Add before",
        "delete": "Delete",
        "clear": "Clear content",
        "duplicate": "Duplicate",
        "bgColor": "Background color"
      },
      "contextMenu": {
        "copy": "Copy",
        "cut": "Cut",
        "paste": "Paste"
      },
      "action": "Actions",
      "database": {
        "selectDataSource": "Select data source",
        "noDataSource": "No data source",
        "selectADataSource": "Select a data source",
        "toContinue": "to continue",
        "newDatabase": "New Database",
        "linkToDatabase": "Link to Database"
      },
      "date": "Date",
      "video": {
        "label": "Video",
        "emptyLabel": "Add a video",
        "placeholder": "Paste the video link",
        "copiedToPasteBoard": "The video link has been copied to the clipboard",
        "insertVideo": "Add video",
        "invalidVideoUrl": "The source URL is not supported yet.",
        "invalidVideoUrlYouTube": "YouTube is not supported yet.",
        "supportedFormats": "Supported formats: MP4, WebM, MOV, AVI, FLV, MPEG/M4V, H.264"
      },
      "file": {
        "name": "File",
        "uploadTab": "Upload",
        "networkTab": "Embed link",
        "placeholderText": "Upload or embed a file",
        "placeholderDragging": "Drop the file to upload",
        "dropFileToUpload": "Drop the file to upload",
        "fileUploadHint": "Drop a file here to upload\nor click to browse",
        "networkHint": "Paste a file link",
        "networkUrlInvalid": "Invalid URL, please correct the URL and try again",
        "networkAction": "Embed file link",
        "fileTooBigError": "File size is too big, please upload a file with size less than 10MB",
        "renameFile": {
          "title": "Rename file",
          "description": "Enter the new name for this file",
          "nameEmptyError": "File name cannot be left empty."
        },
        "uploadedAt": "Uploaded on {}",
        "linkedAt": "Link added on {}"
      }
    },
    "outlineBlock": {
      "placeholder": "Table of Contents"
    },
    "textBlock": {
      "placeholder": "Type '/' for commands"
    },
    "title": {
      "placeholder": "Untitled"
    },
    "imageBlock": {
      "placeholder": "Click to add image(s)",
      "upload": {
        "label": "Upload",
        "placeholder": "Click to upload image"
      },
      "url": {
        "label": "Image URL",
        "placeholder": "Enter image URL"
      },
      "ai": {
        "label": "Generate image from AI",
        "placeholder": "Please input the prompt for AI to generate image"
      },
      "stability_ai": {
        "label": "Generate image from Stability AI",
        "placeholder": "Please input the prompt for Stability AI to generate image"
      },
      "support": "Image size limit is 5MB. Supported formats: JPEG, PNG, GIF, SVG",
      "error": {
        "invalidImage": "Invalid image",
        "invalidImageSize": "Image size must be less than 5MB",
        "invalidImageFormat": "Image format is not supported. Supported formats: JPEG, PNG, JPG, GIF, SVG, WEBP",
        "invalidImageUrl": "Invalid image URL",
        "noImage": "No such file or directory",
        "multipleImagesFailed": "One or more images failed to upload, please try again"
      },
      "embedLink": {
        "label": "Embed link",
        "placeholder": "Paste or type an image link"
      },
      "unsplash": {
        "label": "Unsplash"
      },
      "searchForAnImage": "Search for an image",
      "pleaseInputYourOpenAIKey": "please input your AI key in Settings page",
      "saveImageToGallery": "Save image",
      "failedToAddImageToGallery": "Failed to add image to gallery",
      "successToAddImageToGallery": "Image added to gallery successfully",
      "unableToLoadImage": "Unable to load image",
      "maximumImageSize": "Maximum supported upload image size is 10MB",
      "uploadImageErrorImageSizeTooBig": "Image size must be less than 10MB",
      "imageIsUploading": "Image is uploading",
      "openFullScreen": "Open in full screen",
      "interactiveViewer": {
        "toolbar": {
          "previousImageTooltip": "Previous image",
          "nextImageTooltip": "Next image",
          "zoomOutTooltip": "Zoom out",
          "zoomInTooltip": "Zoom in",
          "changeZoomLevelTooltip": "Change zoom level",
          "openLocalImage": "Open image",
          "downloadImage": "Download image",
          "closeViewer": "Close interactive viewer",
          "scalePercentage": "{}%",
          "deleteImageTooltip": "Delete image"
        }
      }
    },
    "codeBlock": {
      "language": {
        "label": "Language",
        "placeholder": "Select language",
        "auto": "Auto"
      },
      "copyTooltip": "Copy",
      "searchLanguageHint": "Search for a language",
      "codeCopiedSnackbar": "Code copied to clipboard!"
    },
    "inlineLink": {
      "placeholder": "Paste or type a link",
      "openInNewTab": "Open in new tab",
      "copyLink": "Copy link",
      "removeLink": "Remove link",
      "url": {
        "label": "Link URL",
        "placeholder": "Enter link URL"
      },
      "title": {
        "label": "Link Title",
        "placeholder": "Enter link title"
      }
    },
    "mention": {
      "placeholder": "Mention a person or a page or date...",
      "page": {
        "label": "Link to page",
        "tooltip": "Click to open page"
      },
      "deleted": "Deleted",
      "deletedContent": "This content does not exist or has been deleted",
      "noAccess": "No Access"
    },
    "toolbar": {
      "resetToDefaultFont": "Reset to default"
    },
    "errorBlock": {
      "theBlockIsNotSupported": "Unable to parse the block content",
      "clickToCopyTheBlockContent": "Click to copy the block content",
      "blockContentHasBeenCopied": "The block content has been copied."
    },
    "mobilePageSelector": {
      "title": "Select page",
      "failedToLoad": "Failed to load page list",
      "noPagesFound": "No pages found"
    }
  },
  "board": {
    "column": {
      "createNewCard": "New",
      "renameGroupTooltip": "Press to rename group",
      "createNewColumn": "Add a new group",
      "addToColumnTopTooltip": "Add a new card at the top",
      "addToColumnBottomTooltip": "Add a new card at the bottom",
      "renameColumn": "Rename",
      "hideColumn": "Hide",
      "newGroup": "New group",
      "deleteColumn": "Delete",
      "deleteColumnConfirmation": "This will delete this group and all the cards in it.\nAre you sure you want to continue?"
    },
    "hiddenGroupSection": {
      "sectionTitle": "Hidden Groups",
      "collapseTooltip": "Hide the hidden groups",
      "expandTooltip": "View the hidden groups"
    },
    "cardDetail": "Card Detail",
    "cardActions": "Card Actions",
    "cardDuplicated": "Card has been duplicated",
    "cardDeleted": "Card has been deleted",
    "showOnCard": "Show on card detail",
    "setting": "Setting",
    "propertyName": "Property name",
    "menuName": "Board",
    "showUngrouped": "Show ungrouped items",
    "ungroupedButtonText": "Ungrouped",
    "ungroupedButtonTooltip": "Contains cards that don't belong in any group",
    "ungroupedItemsTitle": "Click to add to the board",
    "groupBy": "Group by",
    "groupCondition": "Group condition",
    "referencedBoardPrefix": "View of",
    "notesTooltip": "Notes inside",
    "mobile": {
      "editURL": "Edit URL",
      "showGroup": "Show group",
      "showGroupContent": "Are you sure you want to show this group on the board?",
      "failedToLoad": "Failed to load board view"
    },
    "dateCondition": {
      "weekOf": "Week of {} - {}",
      "today": "Today",
      "yesterday": "Yesterday",
      "tomorrow": "Tomorrow",
      "lastSevenDays": "Last 7 days",
      "nextSevenDays": "Next 7 days",
      "lastThirtyDays": "Last 30 days",
      "nextThirtyDays": "Next 30 days"
    },
    "noGroup": "No group by property",
    "noGroupDesc": "Board views require a property to group by in order to display"
  },
  "calendar": {
    "menuName": "Calendar",
    "defaultNewCalendarTitle": "Untitled",
    "newEventButtonTooltip": "Add a new event",
    "navigation": {
      "today": "Today",
      "jumpToday": "Jump to Today",
      "previousMonth": "Previous Month",
      "nextMonth": "Next Month",
      "views": {
        "day": "Day",
        "week": "Week",
        "month": "Month",
        "year": "Year"
      }
    },
    "mobileEventScreen": {
      "emptyTitle": "No events yet",
      "emptyBody": "Press the plus button to create an event on this day."
    },
    "settings": {
      "showWeekNumbers": "Show week numbers",
      "showWeekends": "Show weekends",
      "firstDayOfWeek": "Start week on",
      "layoutDateField": "Layout calendar by",
      "changeLayoutDateField": "Change layout field",
      "noDateTitle": "No Date",
      "noDateHint": {
        "zero": "Unscheduled events will show up here",
        "one": "{count} unscheduled event",
        "other": "{count} unscheduled events"
      },
      "unscheduledEventsTitle": "Unscheduled events",
      "clickToAdd": "Click to add to the calendar",
      "name": "Calendar settings",
      "clickToOpen": "Click to open the record"
    },
    "referencedCalendarPrefix": "View of",
    "quickJumpYear": "Jump to",
    "duplicateEvent": "Duplicate event"
  },
  "errorDialog": {
    "title": "@:appName Error",
    "howToFixFallback": "We're sorry for the inconvenience! Submit an issue on our GitHub page that describes your error.",
    "howToFixFallbackHint1": "We're sorry for the inconvenience! Submit an issue on our ",
    "howToFixFallbackHint2": " page that describes your error.",
    "github": "View on GitHub"
  },
  "search": {
    "label": "Search",
    "sidebarSearchIcon": "Search and quickly jump to a page",
    "placeholder": {
      "actions": "Search actions..."
    }
  },
  "message": {
    "copy": {
      "success": "Copied!",
      "fail": "Unable to copy"
    }
  },
  "unSupportBlock": "The current version does not support this Block.",
  "views": {
    "deleteContentTitle": "Are you sure want to delete the {pageType}?",
    "deleteContentCaption": "if you delete this {pageType}, you can restore it from the trash."
  },
  "colors": {
    "custom": "Custom",
    "default": "Default",
    "red": "Red",
    "orange": "Orange",
    "yellow": "Yellow",
    "green": "Green",
    "blue": "Blue",
    "purple": "Purple",
    "pink": "Pink",
    "brown": "Brown",
    "gray": "Gray"
  },
  "emoji": {
    "emojiTab": "Emoji",
    "search": "Search emoji",
    "noRecent": "No recent emoji",
    "noEmojiFound": "No emoji found",
    "filter": "Filter",
    "random": "Random",
    "selectSkinTone": "Select skin tone",
    "remove": "Remove emoji",
    "categories": {
      "smileys": "Smileys & Emotion",
      "people": "people",
      "animals": "nature",
      "food": "foods",
      "activities": "activities",
      "places": "places",
      "objects": "objects",
      "symbols": "symbols",
      "flags": "flags",
      "nature": "nature",
      "frequentlyUsed": "frequently Used"
    },
    "skinTone": {
      "default": "Default",
      "light": "Light",
      "mediumLight": "Medium-Light",
      "medium": "Medium",
      "mediumDark": "Medium-Dark",
      "dark": "Dark"
    },
    "openSourceIconsFrom": "Open source icons from"
  },
  "inlineActions": {
    "noResults": "No results",
    "recentPages": "Recent pages",
    "pageReference": "Page reference",
    "docReference": "Document reference",
    "boardReference": "Board reference",
    "calReference": "Calendar reference",
    "gridReference": "Grid reference",
    "date": "Date",
    "reminder": {
      "groupTitle": "Reminder",
      "shortKeyword": "remind"
    }
  },
  "datePicker": {
    "dateTimeFormatTooltip": "Change the date and time format in settings",
    "dateFormat": "Date format",
    "includeTime": "Include time",
    "isRange": "End date",
    "timeFormat": "Time format",
    "clearDate": "Clear date",
    "reminderLabel": "Reminder",
    "selectReminder": "Select reminder",
    "reminderOptions": {
      "none": "None",
      "atTimeOfEvent": "Time of event",
      "fiveMinsBefore": "5 mins before",
      "tenMinsBefore": "10 mins before",
      "fifteenMinsBefore": "15 mins before",
      "thirtyMinsBefore": "30 mins before",
      "oneHourBefore": "1 hour before",
      "twoHoursBefore": "2 hours before",
      "onDayOfEvent": "On day of event",
      "oneDayBefore": "1 day before",
      "twoDaysBefore": "2 days before",
      "oneWeekBefore": "1 week before",
      "custom": "Custom"
    }
  },
  "relativeDates": {
    "yesterday": "Yesterday",
    "today": "Today",
    "tomorrow": "Tomorrow",
    "oneWeek": "1 week"
  },
  "notificationHub": {
    "title": "Notifications",
    "mobile": {
      "title": "Updates"
    },
    "emptyTitle": "All caught up!",
    "emptyBody": "No pending notifications or actions. Enjoy the calm.",
    "tabs": {
      "inbox": "Inbox",
      "upcoming": "Upcoming"
    },
    "actions": {
      "markAllRead": "Mark all as read",
      "showAll": "All",
      "showUnreads": "Unread"
    },
    "filters": {
      "ascending": "Ascending",
      "descending": "Descending",
      "groupByDate": "Group by date",
      "showUnreadsOnly": "Show unreads only",
      "resetToDefault": "Reset to default"
    }
  },
  "reminderNotification": {
    "title": "Reminder",
    "message": "Remember to check this before you forget!",
    "tooltipDelete": "Delete",
    "tooltipMarkRead": "Mark as read",
    "tooltipMarkUnread": "Mark as unread"
  },
  "findAndReplace": {
    "find": "Find",
    "previousMatch": "Previous match",
    "nextMatch": "Next match",
    "close": "Close",
    "replace": "Replace",
    "replaceAll": "Replace all",
    "noResult": "No results",
    "caseSensitive": "Case sensitive",
    "searchMore": "Search to find more results"
  },
  "error": {
    "weAreSorry": "We're sorry",
    "loadingViewError": "We're having trouble loading this view. Please check your internet connection, refresh the app, and do not hesitate to reach out to the team if the issue continues.",
    "syncError": "Data is not synced from another device",
    "syncErrorHint": "Please reopen this page on the device where it was last edited, then open it again on the current device.",
    "clickToCopy": "Click to copy error code"
  },
  "editor": {
    "bold": "Bold",
    "bulletedList": "Bulleted List",
    "bulletedListShortForm": "Bulleted",
    "checkbox": "Checkbox",
    "embedCode": "Embed Code",
    "heading1": "H1",
    "heading2": "H2",
    "heading3": "H3",
    "highlight": "Highlight",
    "color": "Color",
    "image": "Image",
    "date": "Date",
    "page": "Page",
    "italic": "Italic",
    "link": "Link",
    "numberedList": "Numbered List",
    "numberedListShortForm": "Numbered",
    "quote": "Quote",
    "strikethrough": "Strikethrough",
    "text": "Text",
    "underline": "Underline",
    "fontColorDefault": "Default",
    "fontColorGray": "Gray",
    "fontColorBrown": "Brown",
    "fontColorOrange": "Orange",
    "fontColorYellow": "Yellow",
    "fontColorGreen": "Green",
    "fontColorBlue": "Blue",
    "fontColorPurple": "Purple",
    "fontColorPink": "Pink",
    "fontColorRed": "Red",
    "backgroundColorDefault": "Default background",
    "backgroundColorGray": "Gray background",
    "backgroundColorBrown": "Brown background",
    "backgroundColorOrange": "Orange background",
    "backgroundColorYellow": "Yellow background",
    "backgroundColorGreen": "Green background",
    "backgroundColorBlue": "Blue background",
    "backgroundColorPurple": "Purple background",
    "backgroundColorPink": "Pink background",
    "backgroundColorRed": "Red background",
    "backgroundColorLime": "Lime background",
    "backgroundColorAqua": "Aqua background",
    "done": "Done",
    "cancel": "Cancel",
    "tint1": "Tint 1",
    "tint2": "Tint 2",
    "tint3": "Tint 3",
    "tint4": "Tint 4",
    "tint5": "Tint 5",
    "tint6": "Tint 6",
    "tint7": "Tint 7",
    "tint8": "Tint 8",
    "tint9": "Tint 9",
    "lightLightTint1": "Purple",
    "lightLightTint2": "Pink",
    "lightLightTint3": "Light Pink",
    "lightLightTint4": "Orange",
    "lightLightTint5": "Yellow",
    "lightLightTint6": "Lime",
    "lightLightTint7": "Green",
    "lightLightTint8": "Aqua",
    "lightLightTint9": "Blue",
    "urlHint": "URL",
    "mobileHeading1": "Heading 1",
    "mobileHeading2": "Heading 2",
    "mobileHeading3": "Heading 3",
    "textColor": "Text Color",
    "backgroundColor": "Background Color",
    "addYourLink": "Add your link",
    "openLink": "Open link",
    "copyLink": "Copy link",
    "removeLink": "Remove link",
    "editLink": "Edit link",
    "linkText": "Text",
    "linkTextHint": "Please enter text",
    "linkAddressHint": "Please enter URL",
    "highlightColor": "Highlight color",
    "clearHighlightColor": "Clear highlight color",
    "customColor": "Custom color",
    "hexValue": "Hex value",
    "opacity": "Opacity",
    "resetToDefaultColor": "Reset to default color",
    "ltr": "LTR",
    "rtl": "RTL",
    "auto": "Auto",
    "cut": "Cut",
    "copy": "Copy",
    "paste": "Paste",
    "find": "Find",
    "select": "Select",
    "selectAll": "Select all",
    "previousMatch": "Previous match",
    "nextMatch": "Next match",
    "closeFind": "Close",
    "replace": "Replace",
    "replaceAll": "Replace all",
    "regex": "Regex",
    "caseSensitive": "Case sensitive",
    "uploadImage": "Upload Image",
    "urlImage": "URL Image",
    "incorrectLink": "Incorrect Link",
    "upload": "Upload",
    "chooseImage": "Choose an image",
    "loading": "Loading",
    "imageLoadFailed": "Image load failed",
    "divider": "Divider",
    "table": "Table",
    "colAddBefore": "Add before",
    "rowAddBefore": "Add before",
    "colAddAfter": "Add after",
    "rowAddAfter": "Add after",
    "colRemove": "Remove",
    "rowRemove": "Remove",
    "colDuplicate": "Duplicate",
    "rowDuplicate": "Duplicate",
    "colClear": "Clear Content",
    "rowClear": "Clear Content",
    "slashPlaceHolder": "Type '/' to insert a block, or start typing",
    "typeSomething": "Type something...",
    "toggleListShortForm": "Toggle",
    "quoteListShortForm": "Quote",
    "mathEquationShortForm": "Formula",
    "codeBlockShortForm": "Code"
  },
  "favorite": {
    "noFavorite": "No favorite page",
    "noFavoriteHintText": "Swipe the page to the left to add it to your favorites",
    "removeFromSidebar": "Remove from sidebar",
    "addToSidebar": "Pin to sidebar"
  },
  "cardDetails": {
    "notesPlaceholder": "Enter a / to insert a block, or start typing"
  },
  "blockPlaceholders": {
    "todoList": "To-do",
    "bulletList": "List",
    "numberList": "List",
    "quote": "Quote",
    "heading": "Heading {}"
  },
  "titleBar": {
    "pageIcon": "Page icon",
    "language": "Language",
    "font": "Font",
    "actions": "Actions",
    "date": "Date",
    "addField": "Add field",
    "userIcon": "User icon"
  },
  "noLogFiles": "There're no log files",
  "newSettings": {
    "myAccount": {
      "title": "My account",
      "subtitle": "Customize your profile, manage account security, open AI keys, or login into your account.",
      "profileLabel": "Account name & Profile image",
      "profileNamePlaceholder": "Enter your name",
      "accountSecurity": "Account security",
      "2FA": "2-Step Authentication",
      "aiKeys": "AI keys",
      "accountLogin": "Account Login",
      "updateNameError": "Failed to update name",
      "updateIconError": "Failed to update icon",
      "deleteAccount": {
        "title": "Delete Account",
        "subtitle": "Permanently delete your account and all of your data.",
        "deleteMyAccount": "Delete my account",
        "dialogTitle": "Delete account",
        "dialogContent1": "Are you sure you want to permanently delete your account?",
        "dialogContent2": "This action cannot be undone, and will remove access from all teamspaces, erasing your entire account, including private workspaces, and removing you from all shared workspaces."
      }
    },
    "workplace": {
      "name": "Workplace",
      "title": "Workplace Settings",
      "subtitle": "Customize your workspace appearance, theme, font, text layout, date, time, and language.",
      "workplaceName": "Workplace name",
      "workplaceNamePlaceholder": "Enter workplace name",
      "workplaceIcon": "Workplace icon",
      "workplaceIconSubtitle": "Upload an image or use an emoji for your workspace. Icon will show in your sidebar and notifications.",
      "renameError": "Failed to rename workplace",
      "updateIconError": "Failed to update icon",
      "chooseAnIcon": "Choose an icon",
      "appearance": {
        "name": "Appearance",
        "themeMode": {
          "auto": "Auto",
          "light": "Light",
          "dark": "Dark"
        },
        "language": "Language"
      }
    },
    "syncState": {
      "syncing": "Syncing",
      "synced": "Synced",
      "noNetworkConnected": "No network connected"
    }
  },
  "pageStyle": {
    "title": "Page style",
    "layout": "Layout",
    "coverImage": "Cover image",
    "pageIcon": "Page icon",
    "colors": "Colors",
    "gradient": "Gradient",
    "backgroundImage": "Background image",
    "presets": "Presets",
    "photo": "Photo",
    "unsplash": "Unsplash",
    "pageCover": "Page cover",
    "none": "None",
    "photoPermissionDescription": "Allow access to the photo library for uploading images.",
    "openSettings": "Open Settings",
    "photoPermissionTitle": "@:appName would like to access your photo library",
    "doNotAllow": "Don't Allow",
    "image": "Image"
  },
  "commandPalette": {
    "placeholder": "Type to search...",
    "bestMatches": "Best matches",
    "recentHistory": "Recent history",
    "navigateHint": "to navigate",
    "loadingTooltip": "We are looking for results...",
    "betaLabel": "BETA",
    "betaTooltip": "We currently only support searching for pages and content in documents",
    "fromTrashHint": "From trash",
    "noResultsHint": "We didn't find what you're looking for, try searching for another term.",
    "clearSearchTooltip": "Clear search field"
  },
  "space": {
    "delete": "Delete",
    "deleteConfirmation": "Delete: ",
    "deleteConfirmationDescription": "All pages within this Space will be deleted and moved to the Trash, and any published pages will be unpublished.",
    "rename": "Rename Space",
    "changeIcon": "Change icon",
    "manage": "Manage Space",
    "addNewSpace": "Create Space",
    "collapseAllSubPages": "Collapse all subpages",
    "createNewSpace": "Create a new space",
    "createSpaceDescription": "Create multiple public and private spaces to better organize your work.",
    "spaceName": "Space name",
    "spaceNamePlaceholder": "e.g. Marketing, Engineering, HR",
    "permission": "Permission",
    "publicPermission": "Public",
    "publicPermissionDescription": "All workspace members with full access",
    "privatePermission": "Private",
    "privatePermissionDescription": "Only you can access this space",
    "spaceIconBackground": "Background color",
    "spaceIcon": "Icon",
    "dangerZone": "Danger Zone",
    "unableToDeleteLastSpace": "Unable to delete the last Space",
    "unableToDeleteSpaceNotCreatedByYou": "Unable to delete Spaces created by others",
    "enableSpacesForYourWorkspace": "Enable Spaces for your workspace",
    "title": "Spaces",
    "defaultSpaceName": "General",
    "upgradeSpaceTitle": "Enable Spaces",
    "upgradeSpaceDescription": "Create multiple public and private Spaces to better organize your workspace.",
    "upgrade": "Update",
    "upgradeYourSpace": "Create multiple Spaces",
    "quicklySwitch": "Quickly switch to the next space",
    "duplicate": "Duplicate Space",
    "movePageToSpace": "Move page to space",
    "switchSpace": "Switch space",
    "spaceNameCannotBeEmpty": "Space name cannot be empty"
  },
  "publish": {
    "hasNotBeenPublished": "This page hasn't been published yet",
    "reportPage": "Report page",
    "databaseHasNotBeenPublished": "Publishing a database is not supported yet.",
    "createdWith": "Created with",
    "downloadApp": "Download AppFlowy",
    "copy": {
      "codeBlock": "The content of code block has been copied to the clipboard",
      "imageBlock": "The image link has been copied to the clipboard",
      "mathBlock": "The math equation has been copied to the clipboard",
      "fileBlock": "The file link has been copied to the clipboard"
    },
    "containsPublishedPage": "This page contains one or more published pages. If you continue, they will be unpublished. Do you want to proceed with deletion?",
    "publishSuccessfully": "Published successfully",
    "unpublishSuccessfully": "Unpublished successfully",
    "publishFailed": "Failed to publish",
    "unpublishFailed": "Failed to unpublish",
    "noAccessToVisit": "No access to this page...",
    "createWithAppFlowy": "Create a website with AppFlowy",
    "fastWithAI": "Fast and easy with AI.",
    "tryItNow": "Try it now",
    "onlyGridViewCanBePublished": "Only Grid view can be published",
    "database": {
      "zero": "Publish {} selected view",
      "one": "Publish {} selected views",
      "many": "Publish {} selected views",
      "other": "Publish {} selected views"
    },
    "mustSelectPrimaryDatabase": "The primary view must be selected",
    "noDatabaseSelected": "No database selected, please select at least one database.",
    "unableToDeselectPrimaryDatabase": "Unable to deselect primary database",
    "saveThisPage": "Save this page",
    "duplicateTitle": "Where would you like to add",
    "selectWorkspace": "Select a workspace",
    "addTo": "Add to",
    "duplicateSuccessfully": "Duplicated success. Want to view documents?",
    "duplicateSuccessfullyDescription": "Don't have the app? Your download will begin automatically after clicking the 'Download'.",
    "downloadIt": "Download",
    "openApp": "Open in app",
    "duplicateFailed": "Duplicated failed",
    "membersCount": {
      "zero": "No members",
      "one": "1 member",
      "many": "{count} members",
      "other": "{count} members"
    }
  },
  "web": {
    "continue": "Continue",
    "or": "or",
    "continueWithGoogle": "Continue with Google",
    "continueWithGithub": "Continue with GitHub",
    "continueWithDiscord": "Continue with Discord",
    "signInAgreement": "By clicking \"Continue\" above, you agreed to AppFlowy's",
    "and": "and",
    "termOfUse": "Terms",
    "privacyPolicy": "Privacy Policy",
    "signInError": "Sign in error",
    "login": "Sign up or log in",
    "fileBlock": {
      "uploadedAt": "Uploaded on {time}",
      "linkedAt": "Link added on {time}",
      "empty": "Upload or embed a file"
    }
  },
  "globalComment": {
    "comments": "Comments",
    "addComment": "Add a comment",
    "reactedBy": "reacted by",
    "addReaction": "Add reaction",
    "reactedByMore": "and {count} others",
    "showSeconds": {
      "one": "1 second ago",
      "other": "{count} seconds ago",
      "zero": "Just now",
      "many": "{count} seconds ago"
    },
    "showMinutes": {
      "one": "1 minute ago",
      "other": "{count} minutes ago",
      "many": "{count} minutes ago"
    },
    "showHours": {
      "one": "1 hour ago",
      "other": "{count} hours ago",
      "many": "{count} hours ago"
    },
    "showDays": {
      "one": "1 day ago",
      "other": "{count} days ago",
      "many": "{count} days ago"
    },
    "showMonths": {
      "one": "1 month ago",
      "other": "{count} months ago",
      "many": "{count} months ago"
    },
    "showYears": {
      "one": "1 year ago",
      "other": "{count} years ago",
      "many": "{count} years ago"
    },
    "reply": "Reply",
    "deleteComment": "Delete comment",
    "youAreNotOwner": "You are not the owner of this comment",
    "confirmDeleteDescription": "Are you sure you want to delete this comment?",
    "hasBeenDeleted": "Deleted",
    "replyingTo": "Replying to",
    "noAccessDeleteComment": "You're not allowed to delete this comment",
    "collapse": "Collapse",
    "readMore": "Read more",
    "failedToAddComment": "Failed to add comment",
    "commentAddedSuccessfully": "Comment added successfully.",
    "commentAddedSuccessTip": "You've just added or replied to a comment. Would you like to jump to the top to see the latest comments?"
  },
  "template": {
    "asTemplate": "As template",
    "name": "Template name",
    "description": "Template Description",
    "about": "Template About",
    "preview": "Template Preview",
    "categories": "Template Categories",
    "isNewTemplate": "PIN to New template",
    "featured": "PIN to Featured",
    "relatedTemplates": "Related Templates",
    "requiredField": "{field} is required",
    "addCategory": "Add \"{category}\"",
    "addNewCategory": "Add new category",
    "addNewCreator": "Add new creator",
    "deleteCategory": "Delete category",
    "editCategory": "Edit category",
    "editCreator": "Edit creator",
    "category": {
      "name": "Category name",
      "icon": "Category icon",
      "bgColor": "Category background color",
      "priority": "Category priority",
      "desc": "Category description",
      "type": "Category type",
      "icons": "Category Icons",
      "colors": "Category Colors",
      "byUseCase": "By Use Case",
      "byFeature": "By Feature",
      "deleteCategory": "Delete category",
      "deleteCategoryDescription": "Are you sure you want to delete this category?",
      "typeToSearch": "Type to search categories..."
    },
    "creator": {
      "label": "Template Creator",
      "name": "Creator name",
      "avatar": "Creator avatar",
      "accountLinks": "Creator account links",
      "uploadAvatar": "Click to upload avatar",
      "deleteCreator": "Delete creator",
      "deleteCreatorDescription": "Are you sure you want to delete this creator?",
      "typeToSearch": "Type to search creators..."
    },
    "uploadSuccess": "Template uploaded successfully",
    "uploadSuccessDescription": "Your template has been uploaded successfully. You can now view it in the template gallery.",
    "viewTemplate": "View template",
    "deleteTemplate": "Delete template",
    "deleteTemplateDescription": "Are you sure you want to delete this template?",
    "addRelatedTemplate": "Add related template",
    "removeRelatedTemplate": "Remove related template",
    "uploadAvatar": "Upload avatar",
    "searchInCategory": "Search in {category}",
    "label": "Template"
  },
  "fileDropzone": {
    "dropFile": "Click or drag file to this area to upload",
    "uploading": "Uploading...",
    "uploadFailed": "Upload failed",
    "uploadSuccess": "Upload success",
    "uploadSuccessDescription": "The file has been uploaded successfully",
    "uploadFailedDescription": "The file upload failed",
    "uploadingDescription": "The file is being uploaded"
  }
}<|MERGE_RESOLUTION|>--- conflicted
+++ resolved
@@ -747,12 +747,8 @@
             "title": "AI Max",
             "description": "Unlimited AI responses powered by GPT-4o, Claude 3.5 Sonnet, and more",
             "price": "{}",
-<<<<<<< HEAD
-            "priceInfo": "per user per month billed annually"
-=======
             "priceInfo": "Per user per month billed annually",
             "recommend": ""
->>>>>>> 3324e783
           },
           "aiOnDevice": {
             "title": "AI On-device for Mac",
