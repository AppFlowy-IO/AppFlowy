--- conflicted
+++ resolved
@@ -41,13 +41,10 @@
     "dontHaveAnAccount": "Don't have an account?",
     "repeatPasswordEmptyError": "Repeat password can't be empty",
     "unmatchedPasswordError": "Repeat password is not the same as password",
-<<<<<<< HEAD
+    "syncPromptMessage": "Syncing the data might take a while. Please don't close this page",
     "LogInWithGoogle": "Log in with Google",
     "LogInWithGithub": "Log in with Github",
     "LogInWithDiscord": "Log in with Discord",
-=======
-    "syncPromptMessage": "Syncing the data might take a while. Please don't close this page",
->>>>>>> 0806436c
     "signInWith": "Sign in with:"
   },
   "workspace": {
