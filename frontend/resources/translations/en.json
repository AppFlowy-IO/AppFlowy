{
  "appName": "AppFlowy",
  "defaultUsername": "Me",
  "welcomeText": "Welcome to @:appName",
  "githubStarText": "Star on GitHub",
  "subscribeNewsletterText": "Subscribe to Newsletter",
  "letsGoButtonText": "Quick Start",
  "title": "Title",
  "youCanAlso": "You can also",
  "and": "and",
  "blockActions": {
    "addBelowTooltip": "Click to add below",
    "addAboveCmd": "Alt+click",
    "addAboveMacCmd": "Option+click",
    "addAboveTooltip": "to add above",
    "dragTooltip": "Drag to move",
    "openMenuTooltip": "Click to open menu"
  },
  "signUp": {
    "buttonText": "Sign Up",
    "title": "Sign Up to @:appName",
    "getStartedText": "Get Started",
    "emptyPasswordError": "Password can't be empty",
    "repeatPasswordEmptyError": "Repeat password can't be empty",
    "unmatchedPasswordError": "Repeat password is not the same as password",
    "alreadyHaveAnAccount": "Already have an account?",
    "emailHint": "Email",
    "passwordHint": "Password",
    "repeatPasswordHint": "Repeat password",
    "signUpWith": "Sign up with:"
  },
  "signIn": {
    "loginTitle": "Login to @:appName",
    "loginButtonText": "Login",
    "loginStartWithAnonymous": "Start with an anonymous session",
    "continueAnonymousUser": "Continue with an anonymous session",
    "buttonText": "Sign In",
    "forgotPassword": "Forgot Password?",
    "emailHint": "Email",
    "passwordHint": "Password",
    "dontHaveAnAccount": "Don't have an account?",
    "repeatPasswordEmptyError": "Repeat password can't be empty",
    "unmatchedPasswordError": "Repeat password is not the same as password",
    "syncPromptMessage": "Syncing the data might take a while. Please don't close this page",
    "or": "OR",
    "LogInWithGoogle": "Log in with Google",
    "LogInWithGithub": "Log in with Github",
    "LogInWithDiscord": "Log in with Discord",
    "signInWith": "Sign in with:"
  },
  "workspace": {
    "chooseWorkspace": "Choose your workspace",
    "create": "Create workspace",
    "reset": "Reset workspace",
    "resetWorkspacePrompt": "Resetting the workspace will delete all pages and data within it. Are you sure you want to reset the workspace? Alternatively, you can contact the support team to restore the workspace",
    "hint": "workspace",
    "notFoundError": "Workspace not found",
    "failedToLoad": "Something went wrong! Failed to load the workspace. Try to close any open instance of AppFlowy and try again.",
    "errorActions": {
      "reportIssue": "Report an issue",
      "reachOut": "Reach out on Discord"
    }
  },
  "shareAction": {
    "buttonText": "Share",
    "workInProgress": "Coming soon",
    "markdown": "Markdown",
    "csv": "CSV",
    "copyLink": "Copy Link"
  },
  "moreAction": {
    "small": "small",
    "medium": "medium",
    "large": "large",
    "fontSize": "Font Size",
    "import": "Import",
    "moreOptions": "More options"
  },
  "importPanel": {
    "textAndMarkdown": "Text & Markdown",
    "documentFromV010": "Document from v0.1.0",
    "databaseFromV010": "Database from v0.1.0",
    "csv": "CSV",
    "database": "Database"
  },
  "disclosureAction": {
    "rename": "Rename",
    "delete": "Delete",
    "duplicate": "Duplicate",
    "unfavorite": "Remove from favorites",
    "favorite": "Add to favorites",
    "openNewTab": "Open in a new tab",
    "moveTo": "Move to",
    "addToFavorites": "Add to Favorites",
    "copyLink": "Copy Link"
  },
  "blankPageTitle": "Blank page",
  "newPageText": "New page",
  "newDocumentText": "New document",
  "newGridText": "New grid",
  "newCalendarText": "New calendar",
  "newBoardText": "New board",
  "trash": {
    "text": "Trash",
    "restoreAll": "Restore All",
    "deleteAll": "Delete All",
    "pageHeader": {
      "fileName": "File name",
      "lastModified": "Last Modified",
      "created": "Created"
    },
    "confirmDeleteAll": {
      "title": "Are you sure to delete all pages in Trash?",
      "caption": "This action cannot be undone."
    },
    "confirmRestoreAll": {
      "title": "Are you sure to restore all pages in Trash?",
      "caption": "This action cannot be undone."
    },
    "mobile": {
      "actions": "Trash Actions",
      "empty": "Trash Bin is Empty",
      "emptyDescription": "You don't have any deleted file",
      "isDeleted": "is deleted",
      "isRestored": "is restored"
    }
  },
  "deletePagePrompt": {
    "text": "This page is in Trash",
    "restore": "Restore page",
    "deletePermanent": "Delete permanently"
  },
  "dialogCreatePageNameHint": "Page name",
  "questionBubble": {
    "shortcuts": "Shortcuts",
    "whatsNew": "What's new?",
    "help": "Help & Support",
    "markdown": "Markdown",
    "debug": {
      "name": "Debug Info",
      "success": "Copied debug info to clipboard!",
      "fail": "Unable to copy debug info to clipboard"
    },
    "feedback": "Feedback"
  },
  "menuAppHeader": {
    "moreButtonToolTip": "Remove, rename, and more...",
    "addPageTooltip": "Quickly add a page inside",
    "defaultNewPageName": "Untitled",
    "renameDialog": "Rename"
  },
  "noPagesInside": "No pages inside",
  "toolbar": {
    "undo": "Undo",
    "redo": "Redo",
    "bold": "Bold",
    "italic": "Italic",
    "underline": "Underline",
    "strike": "Strikethrough",
    "numList": "Numbered List",
    "bulletList": "Bulleted List",
    "checkList": "Check List",
    "inlineCode": "Inline Code",
    "quote": "Quote Block",
    "header": "Header",
    "highlight": "Highlight",
    "color": "Color",
    "addLink": "Add Link",
    "link": "Link"
  },
  "tooltip": {
    "lightMode": "Switch to Light mode",
    "darkMode": "Switch to Dark mode",
    "openAsPage": "Open as a Page",
    "addNewRow": "Add a new row",
    "openMenu": "Click to open menu",
    "dragRow": "Long press to reorder the row",
    "viewDataBase": "View database",
    "referencePage": "This {name} is referenced",
    "addBlockBelow": "Add a block below"
  },
  "sideBar": {
    "closeSidebar": "Close side bar",
    "openSidebar": "Open side bar",
    "personal": "Personal",
    "favorites": "Favorites",
    "clickToHidePersonal": "Click to hide personal section",
    "clickToHideFavorites": "Click to hide favorite section",
    "addAPage": "Add a page",
    "recent": "Recent"
  },
  "notifications": {
    "export": {
      "markdown": "Exported Note To Markdown",
      "path": "Documents/flowy"
    }
  },
  "contactsPage": {
    "title": "Contacts",
    "whatsHappening": "What's happening this week?",
    "addContact": "Add Contact",
    "editContact": "Edit Contact"
  },
  "button": {
    "ok": "OK",
    "done": "Done",
    "cancel": "Cancel",
    "signIn": "Sign In",
    "signOut": "Sign Out",
    "complete": "Complete",
    "save": "Save",
    "generate": "Generate",
    "esc": "ESC",
    "keep": "Keep",
    "tryAgain": "Try again",
    "discard": "Discard",
    "replace": "Replace",
    "insertBelow": "Insert below",
    "insertAbove": "Insert above",
    "upload": "Upload",
    "edit": "Edit",
    "delete": "Delete",
    "duplicate": "Duplicate",
    "putback": "Put Back",
    "update": "Update",
    "share": "Share",
    "removeFromFavorites": "Remove from favorites",
    "addToFavorites": "Add to favorites",
    "rename": "Rename",
    "helpCenter": "Help Center",
<<<<<<< HEAD
    "add": "Add",
    "yes": "Yes"
=======
    "OK": "Ok",
    "Done": "Done",
    "Cancel": "Cancel"
>>>>>>> c659cf4f
  },
  "label": {
    "welcome": "Welcome!",
    "firstName": "First Name",
    "middleName": "Middle Name",
    "lastName": "Last Name",
    "stepX": "Step {X}"
  },
  "oAuth": {
    "err": {
      "failedTitle": "Unable to connect to your account.",
      "failedMsg": "Please make sure you've completed the sign-in process in your browser."
    },
    "google": {
      "title": "GOOGLE SIGN-IN",
      "instruction1": "In order to import your Google Contacts, you'll need to authorize this application using your web browser.",
      "instruction2": "Copy this code to your clipboard by clicking the icon or selecting the text:",
      "instruction3": "Navigate to the following link in your web browser, and enter the above code:",
      "instruction4": "Press the button below when you've completed signup:"
    }
  },
  "settings": {
    "title": "Settings",
    "menu": {
      "appearance": "Appearance",
      "language": "Language",
      "user": "User",
      "files": "Files",
      "notifications": "Notifications",
      "open": "Open Settings",
      "logout": "Logout",
      "logoutPrompt": "Are you sure to logout?",
      "selfEncryptionLogoutPrompt": "Are you sure you want to log out? Please ensure you have copied the encryption secret",
      "syncSetting": "Sync Setting",
      "cloudSetting": "Cloud Setting",
      "enableSync": "Enable sync",
      "enableEncrypt": "Encrypt data",
      "cloudURL": "Base URL",
      "invalidCloudURLScheme": "Invalid Scheme",
      "cloudServerType": "Cloud server",
      "cloudServerTypeTip": "Please note that it might log out your current account after switching the cloud server",
      "cloudLocal": "Local",
      "cloudSupabase": "Supabase",
      "cloudSupabaseUrl": "Supabase URL",
      "cloudSupabaseAnonKey": "Supabase anon key",
      "cloudSupabaseAnonKeyCanNotBeEmpty": "The anon key can't be empty if the supabase url is not empty",
      "cloudAppFlowy": "AppFlowy Cloud",
      "clickToCopy": "Click to copy",
      "selfHostStart": "If you don't have a server, please refer to the",
      "selfHostContent": "document",
      "selfHostEnd": "for guidance on how to self-host your own server",
      "cloudURLHint": "Input the base URL of your server",
      "cloudWSURL": "Websocket URL",
      "cloudWSURLHint": "Input the websocket address of your server",
      "restartApp": "Restart",
      "restartAppTip": "Restart the application for the changes to take effect. Please note that this might log out your current account",
      "enableEncryptPrompt": "Activate encryption to secure your data with this secret. Store it safely; once enabled, it can't be turned off. If lost, your data becomes irretrievable. Click to copy",
      "inputEncryptPrompt": "Please enter your encryption secret for",
      "clickToCopySecret": "Click to copy secret",
      "inputTextFieldHint": "Your secret",
      "historicalUserList": "User login history",
      "historicalUserListTooltip": "This list displays your anonymous accounts. You can click on an account to view its details. Anonymous accounts are created by clicking the 'Get Started' button",
      "openHistoricalUser": "Click to open the anonymous account",
      "customPathPrompt": "Storing the AppFlowy data folder in a cloud-synced folder such as Google Drive can pose risks. If the database within this folder is accessed or modified from multiple locations at the same time, it may result in synchronization conflicts and potential data corruption"
    },
    "notifications": {
      "enableNotifications": {
        "label": "Enable notifications",
        "hint": "Turn off to stop local notifications from appearing."
      }
    },
    "appearance": {
      "resetSetting": "Reset this setting",
      "fontFamily": {
        "label": "Font Family",
        "search": "Search"
      },
      "themeMode": {
        "label": "Theme Mode",
        "light": "Light Mode",
        "dark": "Dark Mode",
        "system": "Adapt to System"
      },
      "layoutDirection": {
        "label": "Layout Direction",
        "hint": "Control the flow of content on your screen, from left to right or right to left.",
        "ltr": "LTR",
        "rtl": "RTL"
      },
      "textDirection": {
        "label": "Default text direction",
        "hint": "Specify whether text should start from left or right as the default.",
        "ltr": "LTR",
        "rtl": "RTL",
        "auto": "AUTO",
        "fallback": "Same as layout direction"
      },
      "themeUpload": {
        "button": "Upload",
        "uploadTheme": "Upload theme",
        "description": "Upload your own AppFlowy theme using the button below.",
        "failure": "The theme that was uploaded had an invalid format.",
        "loading": "Please wait while we validate and upload your theme...",
        "uploadSuccess": "Your theme was uploaded successfully",
        "deletionFailure": "Failed to delete the theme. Try to delete it manually.",
        "filePickerDialogTitle": "Choose a .flowy_plugin file",
        "urlUploadFailure": "Failed to open url: {}"
      },
      "theme": "Theme",
      "builtInsLabel": "Built-in Themes",
      "pluginsLabel": "Plugins",
      "dateFormat": {
        "label": "Date format",
        "local": "Local",
        "us": "US",
        "iso": "ISO",
        "friendly": "Friendly",
        "dmy": "D/M/Y"
      },
      "timeFormat": {
        "label": "Time format",
        "twelveHour": "Twelve hour",
        "twentyFourHour": "Twenty four hour"
      },
      "showNamingDialogWhenCreatingPage": "Show naming dialog when creating a page"
    },
    "files": {
      "copy": "Copy",
      "defaultLocation": "Read files and data storage location",
      "exportData": "Export your data",
      "doubleTapToCopy": "Double tap to copy the path",
      "restoreLocation": "Restore to AppFlowy default path",
      "customizeLocation": "Open another folder",
      "restartApp": "Please restart app for the changes to take effect.",
      "exportDatabase": "Export database",
      "selectFiles": "Select the files that need to be export",
      "selectAll": "Select all",
      "deselectAll": "Deselect all",
      "createNewFolder": "Create a new folder",
      "createNewFolderDesc": "Tell us where you want to store your data",
      "defineWhereYourDataIsStored": "Define where your data is stored",
      "open": "Open",
      "openFolder": "Open an existing folder",
      "openFolderDesc": "Read and write it to your existing AppFlowy folder",
      "folderHintText": "folder name",
      "location": "Creating a new folder",
      "locationDesc": "Pick a name for your AppFlowy data folder",
      "browser": "Browse",
      "create": "Create",
      "set": "Set",
      "folderPath": "Path to store your folder",
      "locationCannotBeEmpty": "Path cannot be empty",
      "pathCopiedSnackbar": "File storage path copied to clipboard!",
      "changeLocationTooltips": "Change the data directory",
      "change": "Change",
      "openLocationTooltips": "Open another data directory",
      "openCurrentDataFolder": "Open current data directory",
      "recoverLocationTooltips": "Reset to AppFlowy's default data directory",
      "exportFileSuccess": "Export file successfully!",
      "exportFileFail": "Export file failed!",
      "export": "Export"
    },
    "user": {
      "name": "Name",
      "email": "Email",
      "tooltipSelectIcon": "Select icon",
      "selectAnIcon": "Select an icon",
      "pleaseInputYourOpenAIKey": "please input your OpenAI key",
      "pleaseInputYourStabilityAIKey": "please input your Stability AI key",
      "clickToLogout": "Click to logout the current user"
    },
    "shortcuts": {
      "shortcutsLabel": "Shortcuts",
      "command": "Command",
      "keyBinding": "Keybinding",
      "addNewCommand": "Add New Command",
      "updateShortcutStep": "Press desired key combination and press ENTER",
      "shortcutIsAlreadyUsed": "This shortcut is already used for: {conflict}",
      "resetToDefault": "Reset to default keybindings",
      "couldNotLoadErrorMsg": "Could not load shortcuts, Try again",
      "couldNotSaveErrorMsg": "Could not save shortcuts, Try again"
    },
    "mobile": {
      "personalInfo": "Personal Information",
      "username": "Username",
      "usernameEmptyError": "Username cannot be empty",
      "about": "About",
      "pushNotifications": "Push Notifications",
      "support": "Support",
      "joinDiscord": "Join us in Discord",
      "privacyPolicy": "Privacy Policy",
      "userAgreement": "User Agreement",
      "userprofileError": "Failed to load user profile",
      "userprofileErrorDescription": "Please try to log out and log back in to check if the issue still persists.",
      "selectLayout": "Select layout",
      "selectStartingDay": "Select starting day"
    }
  },
  "grid": {
    "deleteView": "Are you sure you want to delete this view?",
    "createView": "New",
    "title": {
      "placeholder": "Untitled"
    },
    "settings": {
      "filter": "Filter",
      "sort": "Sort",
      "sortBy": "Sort by",
      "properties": "Properties",
      "reorderPropertiesTooltip": "Drag to reorder properties",
      "group": "Group",
      "addFilter": "Add Filter",
      "deleteFilter": "Delete filter",
      "filterBy": "Filter by...",
      "typeAValue": "Type a value...",
      "layout": "Layout",
      "databaseLayout": "Layout"
    },
    "textFilter": {
      "contains": "Contains",
      "doesNotContain": "Does not contain",
      "endsWith": "Ends with",
      "startWith": "Starts with",
      "is": "Is",
      "isNot": "Is not",
      "isEmpty": "Is empty",
      "isNotEmpty": "Is not empty",
      "choicechipPrefix": {
        "isNot": "Not",
        "startWith": "Starts with",
        "endWith": "Ends with",
        "isEmpty": "is empty",
        "isNotEmpty": "is not empty"
      }
    },
    "checkboxFilter": {
      "isChecked": "Checked",
      "isUnchecked": "Unchecked",
      "choicechipPrefix": {
        "is": "is"
      }
    },
    "checklistFilter": {
      "isComplete": "is complete",
      "isIncomplted": "is incomplete"
    },
    "singleSelectOptionFilter": {
      "is": "Is",
      "isNot": "Is not",
      "isEmpty": "Is empty",
      "isNotEmpty": "Is not empty"
    },
    "multiSelectOptionFilter": {
      "contains": "Contains",
      "doesNotContain": "Does not contain",
      "isEmpty": "Is empty",
      "isNotEmpty": "Is not empty"
    },
    "field": {
      "hide": "Hide",
      "show": "Show",
      "insertLeft": "Insert Left",
      "insertRight": "Insert Right",
      "duplicate": "Duplicate",
      "delete": "Delete",
      "textFieldName": "Text",
      "checkboxFieldName": "Checkbox",
      "dateFieldName": "Date",
      "updatedAtFieldName": "Last modified time",
      "createdAtFieldName": "Created time",
      "numberFieldName": "Numbers",
      "singleSelectFieldName": "Select",
      "multiSelectFieldName": "Multiselect",
      "urlFieldName": "URL",
      "checklistFieldName": "Checklist",
      "numberFormat": "Number format",
      "dateFormat": "Date format",
      "includeTime": "Include time",
      "isRange": "End date",
      "dateFormatFriendly": "Month Day, Year",
      "dateFormatISO": "Year-Month-Day",
      "dateFormatLocal": "Month/Day/Year",
      "dateFormatUS": "Year/Month/Day",
      "dateFormatDayMonthYear": "Day/Month/Year",
      "timeFormat": "Time format",
      "invalidTimeFormat": "Invalid format",
      "timeFormatTwelveHour": "12 hour",
      "timeFormatTwentyFourHour": "24 hour",
      "clearDate": "Clear date",
      "dateTime": "Date time",
      "startDateTime": "Start date time",
      "endDateTime": "End date time",
      "failedToLoadDate": "Failed to load date value",
      "selectTime": "Select time",
      "selectDate": "Select date",
      "visibility": "Visibility",
      "propertyType": "Property type",
      "addSelectOption": "Add an option",
      "optionTitle": "Options",
      "addOption": "Add option",
      "editProperty": "Edit property",
      "newProperty": "New property",
      "deleteFieldPromptMessage": "Are you sure? This property will be deleted",
      "newColumn": "New Column"
    },
    "rowPage": {
      "newField": "Add a new field",
      "fieldDragElementTooltip": "Click to open menu",
      "showHiddenFields": {
        "one": "Show {} hidden field",
        "many": "Show {} hidden fields",
        "other": "Show {} hidden fields"
      },
      "hideHiddenFields": {
        "one": "Hide {} hidden field",
        "many": "Hide {} hidden fields",
        "other": "Hide {} hidden fields"
      }
    },
    "sort": {
      "ascending": "Ascending",
      "descending": "Descending",
      "deleteAllSorts": "Delete all sorts",
      "addSort": "Add sort"
    },
    "row": {
      "duplicate": "Duplicate",
      "delete": "Delete",
      "titlePlaceholder": "Untitled",
      "textPlaceholder": "Empty",
      "copyProperty": "Copied property to clipboard",
      "count": "Count",
      "newRow": "New row",
      "action": "Action",
      "add": "Click add to below",
      "drag": "Drag to move",
      "dragAndClick": "Drag to move, click to open menu",
      "insertRecordAbove": "Insert record above",
      "insertRecordBelow": "Insert record below"
    },
    "selectOption": {
      "create": "Create",
      "purpleColor": "Purple",
      "pinkColor": "Pink",
      "lightPinkColor": "Light Pink",
      "orangeColor": "Orange",
      "yellowColor": "Yellow",
      "limeColor": "Lime",
      "greenColor": "Green",
      "aquaColor": "Aqua",
      "blueColor": "Blue",
      "deleteTag": "Delete tag",
      "colorPanelTitle": "Colors",
      "panelTitle": "Select an option or create one",
      "searchOption": "Search for an option",
      "searchOrCreateOption": "Search or create an option...",
      "createNew": "Create an new",
      "orSelectOne": "Or select an option"
    },
    "checklist": {
      "taskHint": "Task description",
      "addNew": "Add a new task",
      "submitNewTask": "Create",
      "hideComplete": "Hide completed tasks",
      "showComplete": "Show all tasks"
    },
    "menuName": "Grid",
    "referencedGridPrefix": "View of"
  },
  "document": {
    "menuName": "Document",
    "date": {
      "timeHintTextInTwelveHour": "01:00 PM",
      "timeHintTextInTwentyFourHour": "13:00"
    },
    "slashMenu": {
      "board": {
        "selectABoardToLinkTo": "Select a Board to link to",
        "createANewBoard": "Create a new Board"
      },
      "grid": {
        "selectAGridToLinkTo": "Select a Grid to link to",
        "createANewGrid": "Create a new Grid"
      },
      "calendar": {
        "selectACalendarToLinkTo": "Select a Calendar to link to",
        "createANewCalendar": "Create a new Calendar"
      },
      "document": {
        "selectADocumentToLinkTo": "Select a Document to link to"
      }
    },
    "selectionMenu": {
      "outline": "Outline",
      "codeBlock": "Code Block"
    },
    "plugins": {
      "referencedBoard": "Referenced Board",
      "referencedGrid": "Referenced Grid",
      "referencedCalendar": "Referenced Calendar",
      "referencedDocument": "Referenced Document",
      "autoGeneratorMenuItemName": "OpenAI Writer",
      "autoGeneratorTitleName": "OpenAI: Ask AI to write anything...",
      "autoGeneratorLearnMore": "Learn more",
      "autoGeneratorGenerate": "Generate",
      "autoGeneratorHintText": "Ask OpenAI ...",
      "autoGeneratorCantGetOpenAIKey": "Can't get OpenAI key",
      "autoGeneratorRewrite": "Rewrite",
      "smartEdit": "AI Assistants",
      "openAI": "OpenAI",
      "smartEditFixSpelling": "Fix spelling",
      "warning": "⚠️ AI responses can be inaccurate or misleading.",
      "smartEditSummarize": "Summarize",
      "smartEditImproveWriting": "Improve writing",
      "smartEditMakeLonger": "Make longer",
      "smartEditCouldNotFetchResult": "Could not fetch result from OpenAI",
      "smartEditCouldNotFetchKey": "Could not fetch OpenAI key",
      "smartEditDisabled": "Connect OpenAI in Settings",
      "discardResponse": "Do you want to discard the AI responses?",
      "createInlineMathEquation": "Create equation",
      "fonts": "Fonts",
      "toggleList": "Toggle list",
      "quoteList": "Quote list",
      "numberedList": "Numbered list",
      "bulletedList": "Bulleted list",
      "todoList": "Todo List",
      "callout": "Callout",
      "cover": {
        "changeCover": "Change Cover",
        "colors": "Colors",
        "images": "Images",
        "clearAll": "Clear All",
        "abstract": "Abstract",
        "addCover": "Add Cover",
        "addLocalImage": "Add local image",
        "invalidImageUrl": "Invalid image URL",
        "failedToAddImageToGallery": "Failed to add image to gallery",
        "enterImageUrl": "Enter image URL",
        "add": "Add",
        "back": "Back",
        "saveToGallery": "Save to gallery",
        "removeIcon": "Remove icon",
        "pasteImageUrl": "Paste image URL",
        "or": "OR",
        "pickFromFiles": "Pick from files",
        "couldNotFetchImage": "Could not fetch image",
        "imageSavingFailed": "Image Saving Failed",
        "addIcon": "Add icon",
        "changeIcon": "Change icon",
        "coverRemoveAlert": "It will be removed from cover after it is deleted.",
        "alertDialogConfirmation": "Are you sure, you want to continue?"
      },
      "mathEquation": {
        "name": "Math Equation",
        "addMathEquation": "Add a TeX equation",
        "editMathEquation": "Edit Math Equation"
      },
      "optionAction": {
        "click": "Click",
        "toOpenMenu": " to open menu",
        "delete": "Delete",
        "duplicate": "Duplicate",
        "turnInto": "Turn into",
        "moveUp": "Move up",
        "moveDown": "Move down",
        "color": "Color",
        "align": "Align",
        "left": "Left",
        "center": "Center",
        "right": "Right",
        "defaultColor": "Default"
      },
      "image": {
        "copiedToPasteBoard": "The image link has been copied to the clipboard",
        "addAnImage": "Add an image"
      },
      "outline": {
        "addHeadingToCreateOutline": "Add headings to create a table of contents."
      },
      "table": {
        "addAfter": "Add after",
        "addBefore": "Add before",
        "delete": "Delete",
        "clear": "Clear content",
        "duplicate": "Duplicate",
        "bgColor": "Background color"
      },
      "contextMenu": {
        "copy": "Copy",
        "cut": "Cut",
        "paste": "Paste"
      },
      "action": "Actions"
    },
    "textBlock": {
      "placeholder": "Type '/' for commands"
    },
    "title": {
      "placeholder": "Untitled"
    },
    "imageBlock": {
      "placeholder": "Click to add image",
      "upload": {
        "label": "Upload",
        "placeholder": "Click to upload image"
      },
      "url": {
        "label": "Image URL",
        "placeholder": "Enter image URL"
      },
      "ai": {
        "label": "Generate image from OpenAI",
        "placeholder": "Please input the prompt for OpenAI to generate image"
      },
      "stability_ai": {
        "label": "Generate image from Stability AI",
        "placeholder": "Please input the prompt for Stability AI to generate image"
      },
      "support": "Image size limit is 5MB. Supported formats: JPEG, PNG, GIF, SVG",
      "error": {
        "invalidImage": "Invalid image",
        "invalidImageSize": "Image size must be less than 5MB",
        "invalidImageFormat": "Image format is not supported. Supported formats: JPEG, PNG, GIF, SVG",
        "invalidImageUrl": "Invalid image URL"
      },
      "embedLink": {
        "label": "Embed link",
        "placeholder": "Paste or type an image link"
      },
      "searchForAnImage": "Search for an image",
      "pleaseInputYourOpenAIKey": "please input your OpenAI key in Settings page",
      "pleaseInputYourStabilityAIKey": "please input your Stability AI key in Settings page",
      "saveImageToGallery": "Save image",
      "failedToAddImageToGallery": "Failed to add image to gallery",
      "successToAddImageToGallery": "Image added to gallery successfully",
      "unableToLoadImage": "Unable to load image"
    },
    "codeBlock": {
      "language": {
        "label": "Language",
        "placeholder": "Select language"
      }
    },
    "inlineLink": {
      "placeholder": "Paste or type a link",
      "openInNewTab": "Open in new tab",
      "copyLink": "Copy link",
      "removeLink": "Remove link",
      "url": {
        "label": "Link URL",
        "placeholder": "Enter link URL"
      },
      "title": {
        "label": "Link Title",
        "placeholder": "Enter link title"
      }
    },
    "mention": {
      "placeholder": "Mention a person or a page or date...",
      "page": {
        "label": "Link to page",
        "tooltip": "Click to open page"
      }
    },
    "toolbar": {
      "resetToDefaultFont": "Reset to default"
    },
    "errorBlock": {
      "theBlockIsNotSupported": "The current version does not support this block.",
      "blockContentHasBeenCopied": "The block content has been copied."
    }
  },
  "board": {
    "column": {
      "createNewCard": "New",
      "renameGroupTooltip": "Press to rename group",
      "createNewColumn": "Add a new group",
      "addToColumnTopTooltip": "Add a new card at the top",
      "renameColumn": "Rename",
      "hideColumn": "Hide",
      "groupActions": "Group Actions",
      "newGroup": "New Group"
    },
    "hiddenGroupSection": {
      "sectionTitle": "Hidden Groups",
      "collapseTooltip": "Hide the hidden groups",
      "expandTooltip": "View the hidden groups"
    },
    "cardDetail": "Card Detail",
    "cardActions": "Card Actions",
    "cardDuplicated": "Card has been duplicated",
    "cardDeleted": "Card has been deleted",
    "menuName": "Board",
    "showUngrouped": "Show ungrouped items",
    "ungroupedButtonText": "Ungrouped",
    "ungroupedButtonTooltip": "Contains cards that don't belong in any group",
    "ungroupedItemsTitle": "Click to add to the board",
    "groupBy": "Group by",
    "referencedBoardPrefix": "View of",
    "mobile": {
      "editURL": "Edit URL",
      "unhideGroup": "Unhide group",
      "unhideGroupContent": "Are you sure you want to show this group on the board?"
    }
  },
  "calendar": {
    "menuName": "Calendar",
    "defaultNewCalendarTitle": "Untitled",
    "newEventButtonTooltip": "Add a new event",
    "navigation": {
      "today": "Today",
      "jumpToday": "Jump to Today",
      "previousMonth": "Previous Month",
      "nextMonth": "Next Month"
    },
    "settings": {
      "showWeekNumbers": "Show week numbers",
      "showWeekends": "Show weekends",
      "firstDayOfWeek": "Start week on",
      "layoutDateField": "Layout calendar by",
      "noDateTitle": "No Date",
      "noDateHint": {
        "zero": "Unscheduled events will show up here",
        "one": "{} unscheduled event",
        "other": "{} unscheduled events"
      },
      "clickToAdd": "Click to add to the calendar",
      "name": "Calendar settings"
    },
    "referencedCalendarPrefix": "View of",
    "quickJumpYear": "Jump to"
  },
  "errorDialog": {
    "title": "AppFlowy Error",
    "howToFixFallback": "We're sorry for the inconvenience! Submit an issue on our GitHub page that describes your error.",
    "github": "View on GitHub"
  },
  "search": {
    "label": "Search",
    "placeholder": {
      "actions": "Search actions..."
    }
  },
  "message": {
    "copy": {
      "success": "Copied!",
      "fail": "Unable to copy"
    }
  },
  "unSupportBlock": "The current version does not support this Block.",
  "views": {
    "deleteContentTitle": "Are you sure want to delete the {pageType}?",
    "deleteContentCaption": "if you delete this {pageType}, you can restore it from the trash."
  },
  "colors": {
    "custom": "Custom",
    "default": "Default",
    "red": "Red",
    "orange": "Orange",
    "yellow": "Yellow",
    "green": "Green",
    "blue": "Blue",
    "purple": "Purple",
    "pink": "Pink",
    "brown": "Brown",
    "gray": "Gray"
  },
  "emoji": {
    "emojiTab": "Emoji",
    "search": "Search emoji",
    "noRecent": "No recent emoji",
    "noEmojiFound": "No emoji found",
    "filter": "Filter",
    "random": "Random",
    "selectSkinTone": "Select skin tone",
    "remove": "Remove emoji",
    "categories": {
      "smileys": "Smileys & Emotion",
      "people": "People & Body",
      "animals": "Animals & Nature",
      "food": "Food & Drink",
      "activities": "Activities",
      "places": "Travel & Places",
      "objects": "Objects",
      "symbols": "Symbols",
      "flags": "Flags",
      "nature": "Nature",
      "frequentlyUsed": "Frequently Used"
    },
    "skinTone": {
      "default": "Default",
      "light": "Light",
      "mediumLight": "Medium-Light",
      "medium": "Medium",
      "mediumDark": "Medium-Dark",
      "dark": "Dark"
    }
  },
  "inlineActions": {
    "noResults": "No results",
    "pageReference": "Page reference",
    "date": "Date",
    "reminder": {
      "groupTitle": "Reminder",
      "shortKeyword": "remind"
    }
  },
  "datePicker": {
    "dateTimeFormatTooltip": "Change the date and time format in settings"
  },
  "relativeDates": {
    "yesterday": "Yesterday",
    "today": "Today",
    "tomorrow": "Tomorrow",
    "oneWeek": "1 week"
  },
  "notificationHub": {
    "title": "Notifications",
    "emptyTitle": "All caught up!",
    "emptyBody": "No pending notifications or actions. Enjoy the calm.",
    "tabs": {
      "inbox": "Inbox",
      "upcoming": "Upcoming"
    },
    "actions": {
      "markAllRead": "Mark all as read",
      "showAll": "All",
      "showUnreads": "Unread"
    },
    "filters": {
      "ascending": "Ascending",
      "descending": "Descending",
      "groupByDate": "Group by date",
      "showUnreadsOnly": "Show unreads only",
      "resetToDefault": "Reset to default"
    }
  },
  "reminderNotification": {
    "title": "Reminder",
    "message": "Remember to check this before you forget!",
    "tooltipDelete": "Delete",
    "tooltipMarkRead": "Mark as read",
    "tooltipMarkUnread": "Mark as unread"
  },
  "findAndReplace": {
    "find": "Find",
    "previousMatch": "Previous match",
    "nextMatch": "Next match",
    "close": "Close",
    "replace": "Replace",
    "replaceAll": "Replace all",
    "noResult": "No results",
    "caseSensitive": "Case sensitive"
  },
  "error": {
    "weAreSorry": "We're sorry",
    "loadingViewError": "We're having trouble loading this view. Please check your internet connection, refresh the app, and do not hesitate to reach out to the team if the issue continues."
  },
  "editor": {
    "bold": "Bold",
    "bulletedList": "Bulleted List",
    "checkbox": "Checkbox",
    "embedCode": "Embed Code",
    "heading1": "H1",
    "heading2": "H2",
    "heading3": "H3",
    "highlight": "Highlight",
    "color": "Color",
    "image": "Image",
    "italic": "Italic",
    "link": "Link",
    "numberedList": "Numbered List",
    "quote": "Quote",
    "strikethrough": "Strikethrough",
    "text": "Text",
    "underline": "Underline",
    "fontColorDefault": "Default",
    "fontColorGray": "Gray",
    "fontColorBrown": "Brown",
    "fontColorOrange": "Orange",
    "fontColorYellow": "Yellow",
    "fontColorGreen": "Green",
    "fontColorBlue": "Blue",
    "fontColorPurple": "Purple",
    "fontColorPink": "Pink",
    "fontColorRed": "Red",
    "backgroundColorDefault": "Default background",
    "backgroundColorGray": "Gray background",
    "backgroundColorBrown": "Brown background",
    "backgroundColorOrange": "Orange background",
    "backgroundColorYellow": "Yellow background",
    "backgroundColorGreen": "Green background",
    "backgroundColorBlue": "Blue background",
    "backgroundColorPurple": "Purple background",
    "backgroundColorPink": "Pink background",
    "backgroundColorRed": "Red background",
    "done": "Done",
    "cancel": "Cancel",
    "tint1": "Tint 1",
    "tint2": "Tint 2",
    "tint3": "Tint 3",
    "tint4": "Tint 4",
    "tint5": "Tint 5",
    "tint6": "Tint 6",
    "tint7": "Tint 7",
    "tint8": "Tint 8",
    "tint9": "Tint 9",
    "lightLightTint1": "Purple",
    "lightLightTint2": "Pink",
    "lightLightTint3": "Light Pink",
    "lightLightTint4": "Orange",
    "lightLightTint5": "Yellow",
    "lightLightTint6": "Lime",
    "lightLightTint7": "Green",
    "lightLightTint8": "Aqua",
    "lightLightTint9": "Blue",
    "urlHint": "URL",
    "mobileHeading1": "Heading 1",
    "mobileHeading2": "Heading 2",
    "mobileHeading3": "Heading 3",
    "textColor": "Text Color",
    "backgroundColor": "Background Color",
    "addYourLink": "Add your link",
    "openLink": "Open link",
    "copyLink": "Copy link",
    "removeLink": "Remove link",
    "editLink": "Edit link",
    "linkText": "Text",
    "linkTextHint": "Please enter text",
    "linkAddressHint": "Please enter URL",
    "highlightColor": "Highlight color",
    "clearHighlightColor": "Clear highlight color",
    "customColor": "Custom color",
    "hexValue": "Hex value",
    "opacity": "Opacity",
    "resetToDefaultColor": "Reset to default color",
    "ltr": "LTR",
    "rtl": "RTL",
    "auto": "Auto",
    "cut": "Cut",
    "copy": "Copy",
    "paste": "Paste",
    "find": "Find",
    "previousMatch": "Previous match",
    "nextMatch": "Next match",
    "closeFind": "Close",
    "replace": "Replace",
    "replaceAll": "Replace all",
    "regex": "Regex",
    "caseSensitive": "Case sensitive",
    "uploadImage": "Upload Image",
    "urlImage": "URL Image",
    "incorrectLink": "Incorrect Link",
    "upload": "Upload",
    "chooseImage": "Choose an image",
    "loading": "Loading",
    "imageLoadFailed": "Could not load the image",
    "divider": "Divider",
    "table": "Table",
    "colAddBefore": "Add before",
    "rowAddBefore": "Add before",
    "colAddAfter": "Add after",
    "rowAddAfter": "Add after",
    "colRemove": "Remove",
    "rowRemove": "Remove",
    "colDuplicate": "Duplicate",
    "rowDuplicate": "Duplicate",
    "colClear": "Clear Content",
    "rowClear": "Clear Content",
    "slashPlaceHolder": "Type '/' to insert a block, or start typing"
  },
  "favorite": {
    "noFavorite": "No favorite page",
    "noFavoriteHintText": "Swipe the page to the left to add it to your favorites"
  },
  "cardDetails": {
    "notesPlaceholder": "Enter a / to insert a block, or start typing"
  },
  "blockPlaceholders": {
    "todoList": "To-do",
    "bulletList": "List",
    "numberList": "List",
    "quote": "Quote",
    "heading": "Heading {}"
  },
  "titleBar": {
    "pageIcon": "Page icon",
    "language": "Language",
    "font": "Font",
    "actions": "Actions"
  }
}<|MERGE_RESOLUTION|>--- conflicted
+++ resolved
@@ -228,14 +228,10 @@
     "addToFavorites": "Add to favorites",
     "rename": "Rename",
     "helpCenter": "Help Center",
-<<<<<<< HEAD
     "add": "Add",
-    "yes": "Yes"
-=======
-    "OK": "Ok",
+    "yes": "Yes",
     "Done": "Done",
     "Cancel": "Cancel"
->>>>>>> c659cf4f
   },
   "label": {
     "welcome": "Welcome!",
