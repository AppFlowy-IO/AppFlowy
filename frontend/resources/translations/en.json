--- conflicted
+++ resolved
@@ -784,11 +784,8 @@
       "urlFieldName": "URL",
       "checklistFieldName": "Checklist",
       "relationFieldName": "Relation",
-<<<<<<< HEAD
+      "summaryFieldName": "AI Summary",
       "timerFieldName": "Timer",
-=======
-      "summaryFieldName": "AI Summary",
->>>>>>> a0ed043c
       "numberFormat": "Number format",
       "dateFormat": "Date format",
       "includeTime": "Include time",
