--- conflicted
+++ resolved
@@ -769,10 +769,7 @@
       "freeLabels": {
         "itemOne": "charged per workspace",
         "itemTwo": "3",
-<<<<<<< HEAD
-=======
         "itemThree": " ",
->>>>>>> dc93a336
         "itemFour": "0",
         "itemFive": "5 GB",
         "itemSix": "yes",
@@ -782,10 +779,7 @@
       "proLabels": {
         "itemOne": "charged per workspace",
         "itemTwo": "up to 10",
-<<<<<<< HEAD
-=======
         "itemThree": " ",
->>>>>>> dc93a336
         "itemFour": "10 guests billed as one seat",
         "itemFive": "unlimited",
         "itemSix": "yes",
