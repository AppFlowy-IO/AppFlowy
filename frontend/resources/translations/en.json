{
  "appName": "AppFlowy",
  "defaultUsername": "Me",
  "welcomeText": "Welcome to @:appName",
  "welcomeTo": "Welcome to",
  "githubStarText": "Star on GitHub",
  "subscribeNewsletterText": "Subscribe to Newsletter",
  "letsGoButtonText": "Quick Start",
  "title": "Title",
  "youCanAlso": "You can also",
  "and": "and",
  "failedToOpenUrl": "Failed to open url: {}",
  "blockActions": {
    "addBelowTooltip": "Click to add below",
    "addAboveCmd": "Alt+click",
    "addAboveMacCmd": "Option+click",
    "addAboveTooltip": "to add above",
    "dragTooltip": "Drag to move",
    "openMenuTooltip": "Click to open menu"
  },
  "signUp": {
    "buttonText": "Sign Up",
    "title": "Sign Up to @:appName",
    "getStartedText": "Get Started",
    "emptyPasswordError": "Password can't be empty",
    "repeatPasswordEmptyError": "Repeat password can't be empty",
    "unmatchedPasswordError": "Repeat password is not the same as password",
    "alreadyHaveAnAccount": "Already have an account?",
    "emailHint": "Email",
    "passwordHint": "Password",
    "repeatPasswordHint": "Repeat password",
    "signUpWith": "Sign up with:"
  },
  "signIn": {
    "loginTitle": "Login to @:appName",
    "loginButtonText": "Login",
    "loginStartWithAnonymous": "Start with an anonymous session",
    "continueAnonymousUser": "Continue with an anonymous session",
    "buttonText": "Sign In",
    "signingInText": "Signing in...",
    "forgotPassword": "Forgot Password?",
    "emailHint": "Email",
    "passwordHint": "Password",
    "dontHaveAnAccount": "Don't have an account?",
    "repeatPasswordEmptyError": "Repeat password can't be empty",
    "unmatchedPasswordError": "Repeat password is not the same as password",
    "syncPromptMessage": "Syncing the data might take a while. Please don't close this page",
    "or": "OR",
    "LogInWithGoogle": "Log in with Google",
    "LogInWithGithub": "Log in with Github",
    "LogInWithDiscord": "Log in with Discord",
    "signInWith": "Sign in with:"
  },
  "workspace": {
    "chooseWorkspace": "Choose your workspace",
    "create": "Create workspace",
    "reset": "Reset workspace",
    "resetWorkspacePrompt": "Resetting the workspace will delete all pages and data within it. Are you sure you want to reset the workspace? Alternatively, you can contact the support team to restore the workspace",
    "hint": "workspace",
    "notFoundError": "Workspace not found",
    "failedToLoad": "Something went wrong! Failed to load the workspace. Try to close any open instance of AppFlowy and try again.",
    "errorActions": {
      "reportIssue": "Report an issue",
      "reportIssueOnGithub": "Report an issue on Github",
      "exportLogFiles": "Export log files",
      "reachOut": "Reach out on Discord"
    },
    "deleteWorkspaceHintText": "Are you sure you want to delete the workspace? This action cannot be undone.",
    "createSuccess": "Workspace created successfully",
    "createFailed": "Failed to create workspace",
    "deleteSuccess": "Workspace deleted successfully",
    "deleteFailed": "Failed to delete workspace",
    "openSuccess": "Open workspace successfully",
    "openFailed": "Failed to open workspace",
    "renameSuccess": "Workspace renamed successfully",
    "renameFailed": "Failed to rename workspace",
    "updateIconSuccess": "Workspace reset successfully",
    "updateIconFailed": "Failed to reset workspace"
  },
  "shareAction": {
    "buttonText": "Share",
    "workInProgress": "Coming soon",
    "markdown": "Markdown",
    "csv": "CSV",
    "copyLink": "Copy Link"
  },
  "moreAction": {
    "small": "small",
    "medium": "medium",
    "large": "large",
    "fontSize": "Font size",
    "import": "Import",
    "moreOptions": "More options",
    "wordCount": "Word count: {}",
    "charCount": "Character count: {}",
    "createdAt": "Created: {}",
    "deleteView": "Delete",
    "duplicateView": "Duplicate"
  },
  "importPanel": {
    "textAndMarkdown": "Text & Markdown",
    "documentFromV010": "Document from v0.1.0",
    "databaseFromV010": "Database from v0.1.0",
    "csv": "CSV",
    "database": "Database"
  },
  "disclosureAction": {
    "rename": "Rename",
    "delete": "Delete",
    "duplicate": "Duplicate",
    "unfavorite": "Remove from favorites",
    "favorite": "Add to favorites",
    "openNewTab": "Open in a new tab",
    "moveTo": "Move to",
    "addToFavorites": "Add to Favorites",
    "copyLink": "Copy Link"
  },
  "blankPageTitle": "Blank page",
  "newPageText": "New page",
  "newDocumentText": "New document",
  "newGridText": "New grid",
  "newCalendarText": "New calendar",
  "newBoardText": "New board",
  "trash": {
    "text": "Trash",
    "restoreAll": "Restore All",
    "deleteAll": "Delete All",
    "pageHeader": {
      "fileName": "File name",
      "lastModified": "Last Modified",
      "created": "Created"
    },
    "confirmDeleteAll": {
      "title": "Are you sure to delete all pages in Trash?",
      "caption": "This action cannot be undone."
    },
    "confirmRestoreAll": {
      "title": "Are you sure to restore all pages in Trash?",
      "caption": "This action cannot be undone."
    },
    "mobile": {
      "actions": "Trash Actions",
      "empty": "Trash Bin is Empty",
      "emptyDescription": "You don't have any deleted file",
      "isDeleted": "is deleted",
      "isRestored": "is restored"
    }
  },
  "deletePagePrompt": {
    "text": "This page is in Trash",
    "restore": "Restore page",
    "deletePermanent": "Delete permanently"
  },
  "dialogCreatePageNameHint": "Page name",
  "questionBubble": {
    "shortcuts": "Shortcuts",
    "whatsNew": "What's new?",
    "help": "Help & Support",
    "markdown": "Markdown",
    "debug": {
      "name": "Debug Info",
      "success": "Copied debug info to clipboard!",
      "fail": "Unable to copy debug info to clipboard"
    },
    "feedback": "Feedback"
  },
  "menuAppHeader": {
    "moreButtonToolTip": "Remove, rename, and more...",
    "addPageTooltip": "Quickly add a page inside",
    "defaultNewPageName": "Untitled",
    "renameDialog": "Rename"
  },
  "noPagesInside": "No pages inside",
  "toolbar": {
    "undo": "Undo",
    "redo": "Redo",
    "bold": "Bold",
    "italic": "Italic",
    "underline": "Underline",
    "strike": "Strikethrough",
    "numList": "Numbered List",
    "bulletList": "Bulleted List",
    "checkList": "Check List",
    "inlineCode": "Inline Code",
    "quote": "Quote Block",
    "header": "Header",
    "highlight": "Highlight",
    "color": "Color",
    "addLink": "Add Link",
    "link": "Link"
  },
  "tooltip": {
    "lightMode": "Switch to Light mode",
    "darkMode": "Switch to Dark mode",
    "openAsPage": "Open as a Page",
    "addNewRow": "Add a new row",
    "openMenu": "Click to open menu",
    "dragRow": "Long press to reorder the row",
    "viewDataBase": "View database",
    "referencePage": "This {name} is referenced",
    "addBlockBelow": "Add a block below"
  },
  "sideBar": {
    "closeSidebar": "Close side bar",
    "openSidebar": "Open side bar",
    "personal": "Personal",
    "favorites": "Favorites",
    "clickToHidePersonal": "Click to hide personal section",
    "clickToHideFavorites": "Click to hide favorite section",
    "addAPage": "Add a page",
    "recent": "Recent"
  },
  "notifications": {
    "export": {
      "markdown": "Exported Note To Markdown",
      "path": "Documents/flowy"
    }
  },
  "contactsPage": {
    "title": "Contacts",
    "whatsHappening": "What's happening this week?",
    "addContact": "Add Contact",
    "editContact": "Edit Contact"
  },
  "button": {
    "ok": "OK",
    "done": "Done",
    "cancel": "Cancel",
    "signIn": "Sign In",
    "signOut": "Sign Out",
    "complete": "Complete",
    "save": "Save",
    "generate": "Generate",
    "esc": "ESC",
    "keep": "Keep",
    "tryAgain": "Try again",
    "discard": "Discard",
    "replace": "Replace",
    "insertBelow": "Insert below",
    "insertAbove": "Insert above",
    "upload": "Upload",
    "edit": "Edit",
    "delete": "Delete",
    "duplicate": "Duplicate",
    "putback": "Put Back",
    "update": "Update",
    "share": "Share",
    "removeFromFavorites": "Remove from favorites",
    "addToFavorites": "Add to favorites",
    "rename": "Rename",
    "helpCenter": "Help Center",
    "add": "Add",
    "yes": "Yes",
    "clear": "Clear",
    "remove": "Remove",
    "dontRemove": "Don't remove",
    "copyLink": "Copy Link",
    "align": "Align",
    "login": "Login",
    "logout": "Log out",
    "deleteAccount": "Delete account",
    "back": "Back",
    "signInGoogle": "Sign in with Google",
    "signInGithub": "Sign in with Github",
    "signInDiscord": "Sign in with Discord"
  },
  "label": {
    "welcome": "Welcome!",
    "firstName": "First Name",
    "middleName": "Middle Name",
    "lastName": "Last Name",
    "stepX": "Step {X}"
  },
  "oAuth": {
    "err": {
      "failedTitle": "Unable to connect to your account.",
      "failedMsg": "Please make sure you've completed the sign-in process in your browser."
    },
    "google": {
      "title": "GOOGLE SIGN-IN",
      "instruction1": "In order to import your Google Contacts, you'll need to authorize this application using your web browser.",
      "instruction2": "Copy this code to your clipboard by clicking the icon or selecting the text:",
      "instruction3": "Navigate to the following link in your web browser, and enter the above code:",
      "instruction4": "Press the button below when you've completed signup:"
    }
  },
  "settings": {
    "title": "Settings",
    "menu": {
      "appearance": "Appearance",
      "language": "Language",
      "user": "User",
      "files": "Files",
      "notifications": "Notifications",
      "open": "Open Settings",
      "logout": "Logout",
      "logoutPrompt": "Are you sure to logout?",
      "selfEncryptionLogoutPrompt": "Are you sure you want to log out? Please ensure you have copied the encryption secret",
      "syncSetting": "Sync Setting",
      "cloudSettings": "Cloud Settings",
      "enableSync": "Enable sync",
      "enableEncrypt": "Encrypt data",
      "cloudURL": "Base URL",
      "invalidCloudURLScheme": "Invalid Scheme",
      "cloudServerType": "Cloud server",
      "cloudServerTypeTip": "Please note that it might log out your current account after switching the cloud server",
      "cloudLocal": "Local",
      "cloudSupabase": "Supabase",
      "cloudSupabaseUrl": "Supabase URL",
      "cloudSupabaseUrlCanNotBeEmpty": "The supabase url can't be empty",
      "cloudSupabaseAnonKey": "Supabase anon key",
      "cloudSupabaseAnonKeyCanNotBeEmpty": "The anon key can't be empty",
      "cloudAppFlowy": "AppFlowy Cloud Beta",
      "cloudAppFlowySelfHost": "AppFlowy Cloud Self-hosted",
      "appFlowyCloudUrlCanNotBeEmpty": "The cloud url can't be empty",
      "clickToCopy": "Click to copy",
      "selfHostStart": "If you don't have a server, please refer to the",
      "selfHostContent": "document",
      "selfHostEnd": "for guidance on how to self-host your own server",
      "cloudURLHint": "Input the base URL of your server",
      "cloudWSURL": "Websocket URL",
      "cloudWSURLHint": "Input the websocket address of your server",
      "restartApp": "Restart",
      "restartAppTip": "Restart the application for the changes to take effect. Please note that this might log out your current account",
      "changeServerTip": "After changing the server, you must click the restart button for the changes to take effect",
      "enableEncryptPrompt": "Activate encryption to secure your data with this secret. Store it safely; once enabled, it can't be turned off. If lost, your data becomes irretrievable. Click to copy",
      "inputEncryptPrompt": "Please enter your encryption secret for",
      "clickToCopySecret": "Click to copy secret",
      "configServerSetting": "Configurate your server settings",
      "configServerGuide": "After selecting `Quick Start`, navigate to `Settings` and then \"Cloud Settings\" to configure your self-hosted server.",
      "inputTextFieldHint": "Your secret",
      "historicalUserList": "User login history",
      "historicalUserListTooltip": "This list displays your anonymous accounts. You can click on an account to view its details. Anonymous accounts are created by clicking the 'Get Started' button",
      "openHistoricalUser": "Click to open the anonymous account",
      "customPathPrompt": "Storing the AppFlowy data folder in a cloud-synced folder such as Google Drive can pose risks. If the database within this folder is accessed or modified from multiple locations at the same time, it may result in synchronization conflicts and potential data corruption",
      "importAppFlowyData": "Import Data from External AppFlowy Folder",
      "importingAppFlowyDataTip": "Data import is in progress. Please do not close the app",
      "importAppFlowyDataDescription": "Copy data from an external AppFlowy data folder and import it into the current AppFlowy data folder",
      "importSuccess": "Successfully imported the AppFlowy data folder",
      "importFailed": "Importing the AppFlowy data folder failed",
      "importGuide": "For further details, please check the referenced document"
    },
    "notifications": {
      "enableNotifications": {
        "label": "Enable notifications",
        "hint": "Turn off to stop local notifications from appearing."
      }
    },
    "appearance": {
      "resetSetting": "Reset",
      "fontFamily": {
        "label": "Font Family",
        "search": "Search"
      },
      "themeMode": {
        "label": "Theme Mode",
        "light": "Light Mode",
        "dark": "Dark Mode",
        "system": "Adapt to System"
      },
      "fontScaleFactor": "Font Scale Factor",
      "documentSettings": {
        "cursorColor": "Document cursor color",
        "selectionColor": "Document selection color",
        "hexEmptyError": "Hex color cannot be empty",
        "hexLengthError": "Hex value must be 6 digits long",
        "hexInvalidError": "Invalid hex value",
        "opacityEmptyError": "Opacity cannot be empty",
        "opacityRangeError": "Opacity must be between 1 and 100",
        "app": "App",
        "flowy": "Flowy",
        "apply": "Apply"
      },
      "layoutDirection": {
        "label": "Layout Direction",
        "hint": "Control the flow of content on your screen, from left to right or right to left.",
        "ltr": "LTR",
        "rtl": "RTL"
      },
      "textDirection": {
        "label": "Default Text Direction",
        "hint": "Specify whether text should start from left or right as the default.",
        "ltr": "LTR",
        "rtl": "RTL",
        "auto": "AUTO",
        "fallback": "Same as layout direction"
      },
      "themeUpload": {
        "button": "Upload",
        "uploadTheme": "Upload theme",
        "description": "Upload your own AppFlowy theme using the button below.",
        "loading": "Please wait while we validate and upload your theme...",
        "uploadSuccess": "Your theme was uploaded successfully",
        "deletionFailure": "Failed to delete the theme. Try to delete it manually.",
        "filePickerDialogTitle": "Choose a .flowy_plugin file",
        "urlUploadFailure": "Failed to open url: {}"
      },
      "theme": "Theme",
      "builtInsLabel": "Built-in Themes",
      "pluginsLabel": "Plugins",
      "dateFormat": {
        "label": "Date format",
        "local": "Local",
        "us": "US",
        "iso": "ISO",
        "friendly": "Friendly",
        "dmy": "D/M/Y"
      },
      "timeFormat": {
        "label": "Time format",
        "twelveHour": "Twelve hour",
        "twentyFourHour": "Twenty four hour"
      },
      "showNamingDialogWhenCreatingPage": "Show naming dialog when creating a page",
      "enableRTLToolbarItems": "Enable RTL toolbar items",
      "members": {
        "title": "Members Settings",
        "inviteMembers": "Invite Members",
        "sendInvite": "Send Invite",
        "copyInviteLink": "Copy Invite Link",
        "label": "Members",
        "user": "User",
        "role": "Role",
        "removeFromWorkspace": "Remove from Workspace",
        "owner": "Owner",
        "guest": "Guest",
        "member": "Member",
        "memberHintText": "A member can read, comment, and edit pages. Invite members and guests.",
        "guestHintText": "A Guest can read, react, comment, and can edit certain pages with permission.",
        "emailInvalidError": "Invalid email, please check and try again",
        "emailSent": "Email sent, please check the inbox",
        "members": "members"
      }
    },
    "files": {
      "copy": "Copy",
      "defaultLocation": "Read files and data storage location",
      "exportData": "Export your data",
      "doubleTapToCopy": "Double tap to copy the path",
      "restoreLocation": "Restore to AppFlowy default path",
      "customizeLocation": "Open another folder",
      "restartApp": "Please restart app for the changes to take effect.",
      "exportDatabase": "Export database",
      "selectFiles": "Select the files that need to be export",
      "selectAll": "Select all",
      "deselectAll": "Deselect all",
      "createNewFolder": "Create a new folder",
      "createNewFolderDesc": "Tell us where you want to store your data",
      "defineWhereYourDataIsStored": "Define where your data is stored",
      "open": "Open",
      "openFolder": "Open an existing folder",
      "openFolderDesc": "Read and write it to your existing AppFlowy folder",
      "folderHintText": "folder name",
      "location": "Creating a new folder",
      "locationDesc": "Pick a name for your AppFlowy data folder",
      "browser": "Browse",
      "create": "Create",
      "set": "Set",
      "folderPath": "Path to store your folder",
      "locationCannotBeEmpty": "Path cannot be empty",
      "pathCopiedSnackbar": "File storage path copied to clipboard!",
      "changeLocationTooltips": "Change the data directory",
      "change": "Change",
      "openLocationTooltips": "Open another data directory",
      "openCurrentDataFolder": "Open current data directory",
      "recoverLocationTooltips": "Reset to AppFlowy's default data directory",
      "exportFileSuccess": "Export file successfully!",
      "exportFileFail": "Export file failed!",
      "export": "Export",
      "clearCache": "Clear cache",
      "clearCacheDesc": "If you encounter issues with images not loading or fonts not displaying correctly, try clearing your cache. This action will not remove your user data.",
      "areYouSureToClearCache": "Are you sure to clear the cache?",
      "clearCacheSuccess": "Cache cleared successfully!"
    },
    "user": {
      "name": "Name",
      "email": "Email",
      "tooltipSelectIcon": "Select icon",
      "selectAnIcon": "Select an icon",
      "pleaseInputYourOpenAIKey": "please input your OpenAI key",
      "pleaseInputYourStabilityAIKey": "please input your Stability AI key",
      "clickToLogout": "Click to logout the current user"
    },
    "shortcuts": {
      "shortcutsLabel": "Shortcuts",
      "command": "Command",
      "keyBinding": "Keybinding",
      "addNewCommand": "Add New Command",
      "updateShortcutStep": "Press desired key combination and press ENTER",
      "shortcutIsAlreadyUsed": "This shortcut is already used for: {conflict}",
      "resetToDefault": "Reset to default keybindings",
      "couldNotLoadErrorMsg": "Could not load shortcuts, Try again",
      "couldNotSaveErrorMsg": "Could not save shortcuts, Try again"
    },
    "mobile": {
      "personalInfo": "Personal Information",
      "username": "User Name",
      "usernameEmptyError": "User name cannot be empty",
      "about": "About",
      "pushNotifications": "Push Notifications",
      "support": "Support",
      "joinDiscord": "Join us in Discord",
      "privacyPolicy": "Privacy Policy",
      "userAgreement": "User Agreement",
      "termsAndConditions": "Terms and Conditions",
      "userprofileError": "Failed to load user profile",
      "userprofileErrorDescription": "Please try to log out and log back in to check if the issue still persists.",
      "selectLayout": "Select layout",
      "selectStartingDay": "Select starting day",
      "version": "Version"
    }
  },
  "grid": {
    "deleteView": "Are you sure you want to delete this view?",
    "createView": "New",
    "title": {
      "placeholder": "Untitled"
    },
    "settings": {
      "filter": "Filter",
      "sort": "Sort",
      "sortBy": "Sort by",
      "properties": "Properties",
      "reorderPropertiesTooltip": "Drag to reorder properties",
      "group": "Group",
      "addFilter": "Add Filter",
      "deleteFilter": "Delete filter",
      "filterBy": "Filter by...",
      "typeAValue": "Type a value...",
      "layout": "Layout",
      "databaseLayout": "Layout",
      "viewList": {
        "zero": "0 views",
        "one": "{count} view",
        "other": "{count} views"
      },
      "editView": "Edit View",
      "boardSettings": "Board settings",
      "calendarSettings": "Calendar settings",
      "createView": "New view",
      "duplicateView": "Duplicate view",
      "deleteView": "Delete view",
      "numberOfVisibleFields": "{} shown"
    },
    "textFilter": {
      "contains": "Contains",
      "doesNotContain": "Does not contain",
      "endsWith": "Ends with",
      "startWith": "Starts with",
      "is": "Is",
      "isNot": "Is not",
      "isEmpty": "Is empty",
      "isNotEmpty": "Is not empty",
      "choicechipPrefix": {
        "isNot": "Not",
        "startWith": "Starts with",
        "endWith": "Ends with",
        "isEmpty": "is empty",
        "isNotEmpty": "is not empty"
      }
    },
    "checkboxFilter": {
      "isChecked": "Checked",
      "isUnchecked": "Unchecked",
      "choicechipPrefix": {
        "is": "is"
      }
    },
    "checklistFilter": {
      "isComplete": "is complete",
      "isIncomplted": "is incomplete"
    },
    "singleSelectOptionFilter": {
      "is": "Is",
      "isNot": "Is not",
      "isEmpty": "Is empty",
      "isNotEmpty": "Is not empty"
    },
    "multiSelectOptionFilter": {
      "contains": "Contains",
      "doesNotContain": "Does not contain",
      "isEmpty": "Is empty",
      "isNotEmpty": "Is not empty"
    },
    "dateFilter": {
      "is": "Is",
      "before": "Is before",
      "after": "Is after",
      "onOrBefore": "Is on or before",
      "onOrAfter": "Is on or after",
      "between": "Is between",
      "empty": "Is empty",
      "notEmpty": "Is not empty",
      "choicechipPrefix": {
        "before": "Before",
        "after": "After",
        "onOrBefore": "On or before",
        "onOrAfter": "On or after",
        "isEmpty": "Is empty",
        "isNotEmpty": "Is not empty"
      }
    },
    "numberFilter": {
      "equal": "Equals",
      "notEqual": "Does not equal",
      "lessThan": "Is less than",
      "greaterThan": "Is greater than",
      "lessThanOrEqualTo": "Is less than or equal to",
      "greaterThanOrEqualTo": "Is greater than or equal to",
      "isEmpty": "Is empty",
      "isNotEmpty": "Is not empty"
    },
    "field": {
      "hide": "Hide",
      "show": "Show",
      "insertLeft": "Insert Left",
      "insertRight": "Insert Right",
      "duplicate": "Duplicate",
      "delete": "Delete",
      "textFieldName": "Text",
      "checkboxFieldName": "Checkbox",
      "dateFieldName": "Date",
      "updatedAtFieldName": "Last modified",
      "createdAtFieldName": "Created at",
      "numberFieldName": "Numbers",
      "singleSelectFieldName": "Select",
      "multiSelectFieldName": "Multiselect",
      "urlFieldName": "URL",
      "checklistFieldName": "Checklist",
      "relationFieldName": "Relation",
      "numberFormat": "Number format",
      "dateFormat": "Date format",
      "includeTime": "Include time",
      "isRange": "End date",
      "dateFormatFriendly": "Month Day, Year",
      "dateFormatISO": "Year-Month-Day",
      "dateFormatLocal": "Month/Day/Year",
      "dateFormatUS": "Year/Month/Day",
      "dateFormatDayMonthYear": "Day/Month/Year",
      "timeFormat": "Time format",
      "invalidTimeFormat": "Invalid format",
      "timeFormatTwelveHour": "12 hour",
      "timeFormatTwentyFourHour": "24 hour",
      "clearDate": "Clear date",
      "dateTime": "Date time",
      "startDateTime": "Start date time",
      "endDateTime": "End date time",
      "failedToLoadDate": "Failed to load date value",
      "selectTime": "Select time",
      "selectDate": "Select date",
      "visibility": "Visibility",
      "propertyType": "Property type",
      "addSelectOption": "Add an option",
      "typeANewOption": "Type a new option",
      "optionTitle": "Options",
      "addOption": "Add option",
      "editProperty": "Edit property",
      "newProperty": "New property",
      "deleteFieldPromptMessage": "Are you sure? This property will be deleted",
      "newColumn": "New Column",
      "format": "Format",
      "reminderOnDateTooltip": "This cell has a scheduled reminder",
      "optionAlreadyExist": "Option already exists"
    },
    "rowPage": {
      "newField": "Add a new field",
      "fieldDragElementTooltip": "Click to open menu",
      "showHiddenFields": {
        "one": "Show {count} hidden field",
        "many": "Show {count} hidden fields",
        "other": "Show {count} hidden fields"
      },
      "hideHiddenFields": {
        "one": "Hide {count} hidden field",
        "many": "Hide {count} hidden fields",
        "other": "Hide {count} hidden fields"
      }
    },
    "sort": {
      "ascending": "Ascending",
      "descending": "Descending",
      "by": "By",
      "empty": "No active sorts",
      "cannotFindCreatableField": "Cannot find a suitable field to sort by",
      "deleteAllSorts": "Delete all sorts",
      "addSort": "Add new sort",
      "removeSorting": "Would you like to remove sorting?",
      "fieldInUse": "You are already sorting by this field"
    },
    "row": {
      "duplicate": "Duplicate",
      "delete": "Delete",
      "titlePlaceholder": "Untitled",
      "textPlaceholder": "Empty",
      "copyProperty": "Copied property to clipboard",
      "count": "Count",
      "newRow": "New row",
      "action": "Action",
      "add": "Click add to below",
      "drag": "Drag to move",
      "dragAndClick": "Drag to move, click to open menu",
      "insertRecordAbove": "Insert record above",
      "insertRecordBelow": "Insert record below"
    },
    "selectOption": {
      "create": "Create",
      "purpleColor": "Purple",
      "pinkColor": "Pink",
      "lightPinkColor": "Light Pink",
      "orangeColor": "Orange",
      "yellowColor": "Yellow",
      "limeColor": "Lime",
      "greenColor": "Green",
      "aquaColor": "Aqua",
      "blueColor": "Blue",
      "deleteTag": "Delete tag",
      "colorPanelTitle": "Color",
      "panelTitle": "Select an option or create one",
      "searchOption": "Search for an option",
      "searchOrCreateOption": "Search or create an option...",
      "createNew": "Create a new",
      "orSelectOne": "Or select an option",
      "typeANewOption": "Type a new option",
      "tagName": "Tag name"
    },
    "checklist": {
      "taskHint": "Task description",
      "addNew": "Add a new task",
      "submitNewTask": "Create",
      "hideComplete": "Hide completed tasks",
      "showComplete": "Show all tasks"
    },
<<<<<<< HEAD
    "url": {
      "launch": "Open link in browser",
      "copy": "Copy link to clipboard",
      "textFieldHint": "Enter a URL"
=======
    "relation": {
      "relatedDatabasePlaceLabel": "Related Database",
      "relatedDatabasePlaceholder": "None",
      "inRelatedDatabase": "In",
      "emptySearchResult": "No records found"
>>>>>>> bb865c8f
    },
    "menuName": "Grid",
    "referencedGridPrefix": "View of",
    "calculate": "Calculate",
    "calculationTypeLabel": {
      "none": "None",
      "average": "Average",
      "max": "Max",
      "median": "Median",
      "min": "Min",
      "sum": "Sum",
      "count": "Count",
      "countEmpty": "Count empty",
      "countEmptyShort": "EMPTY",
      "countNonEmpty": "Count not empty",
      "countNonEmptyShort": "FILLED"
    }
  },
  "document": {
    "menuName": "Document",
    "date": {
      "timeHintTextInTwelveHour": "01:00 PM",
      "timeHintTextInTwentyFourHour": "13:00"
    },
    "slashMenu": {
      "board": {
        "selectABoardToLinkTo": "Select a Board to link to",
        "createANewBoard": "Create a new Board"
      },
      "grid": {
        "selectAGridToLinkTo": "Select a Grid to link to",
        "createANewGrid": "Create a new Grid"
      },
      "calendar": {
        "selectACalendarToLinkTo": "Select a Calendar to link to",
        "createANewCalendar": "Create a new Calendar"
      },
      "document": {
        "selectADocumentToLinkTo": "Select a Document to link to"
      }
    },
    "selectionMenu": {
      "outline": "Outline",
      "codeBlock": "Code Block"
    },
    "plugins": {
      "referencedBoard": "Referenced Board",
      "referencedGrid": "Referenced Grid",
      "referencedCalendar": "Referenced Calendar",
      "referencedDocument": "Referenced Document",
      "autoGeneratorMenuItemName": "OpenAI Writer",
      "autoGeneratorTitleName": "OpenAI: Ask AI to write anything...",
      "autoGeneratorLearnMore": "Learn more",
      "autoGeneratorGenerate": "Generate",
      "autoGeneratorHintText": "Ask OpenAI ...",
      "autoGeneratorCantGetOpenAIKey": "Can't get OpenAI key",
      "autoGeneratorRewrite": "Rewrite",
      "smartEdit": "AI Assistants",
      "openAI": "OpenAI",
      "smartEditFixSpelling": "Fix spelling",
      "warning": "⚠️ AI responses can be inaccurate or misleading.",
      "smartEditSummarize": "Summarize",
      "smartEditImproveWriting": "Improve writing",
      "smartEditMakeLonger": "Make longer",
      "smartEditCouldNotFetchResult": "Could not fetch result from OpenAI",
      "smartEditCouldNotFetchKey": "Could not fetch OpenAI key",
      "smartEditDisabled": "Connect OpenAI in Settings",
      "discardResponse": "Do you want to discard the AI responses?",
      "createInlineMathEquation": "Create equation",
      "fonts": "Fonts",
      "toggleList": "Toggle list",
      "quoteList": "Quote list",
      "numberedList": "Numbered list",
      "bulletedList": "Bulleted list",
      "todoList": "Todo List",
      "callout": "Callout",
      "cover": {
        "changeCover": "Change Cover",
        "colors": "Colors",
        "images": "Images",
        "clearAll": "Clear All",
        "abstract": "Abstract",
        "addCover": "Add Cover",
        "addLocalImage": "Add local image",
        "invalidImageUrl": "Invalid image URL",
        "failedToAddImageToGallery": "Failed to add image to gallery",
        "enterImageUrl": "Enter image URL",
        "add": "Add",
        "back": "Back",
        "saveToGallery": "Save to gallery",
        "removeIcon": "Remove icon",
        "pasteImageUrl": "Paste image URL",
        "or": "OR",
        "pickFromFiles": "Pick from files",
        "couldNotFetchImage": "Could not fetch image",
        "imageSavingFailed": "Image Saving Failed",
        "addIcon": "Add icon",
        "changeIcon": "Change icon",
        "coverRemoveAlert": "It will be removed from cover after it is deleted.",
        "alertDialogConfirmation": "Are you sure, you want to continue?"
      },
      "mathEquation": {
        "name": "Math Equation",
        "addMathEquation": "Add a TeX equation",
        "editMathEquation": "Edit Math Equation"
      },
      "optionAction": {
        "click": "Click",
        "toOpenMenu": " to open menu",
        "delete": "Delete",
        "duplicate": "Duplicate",
        "turnInto": "Turn into",
        "moveUp": "Move up",
        "moveDown": "Move down",
        "color": "Color",
        "align": "Align",
        "left": "Left",
        "center": "Center",
        "right": "Right",
        "defaultColor": "Default",
        "depth": "Depth"
      },
      "image": {
        "copiedToPasteBoard": "The image link has been copied to the clipboard",
        "addAnImage": "Add an image",
        "imageUploadFailed": "Image upload failed"
      },
      "urlPreview": {
        "copiedToPasteBoard": "The link has been copied to the clipboard",
        "convertToLink": "Convert to embed link"
      },
      "outline": {
        "addHeadingToCreateOutline": "Add headings to create a table of contents.",
        "noMatchHeadings": "No matching headings found."
      },
      "table": {
        "addAfter": "Add after",
        "addBefore": "Add before",
        "delete": "Delete",
        "clear": "Clear content",
        "duplicate": "Duplicate",
        "bgColor": "Background color"
      },
      "contextMenu": {
        "copy": "Copy",
        "cut": "Cut",
        "paste": "Paste"
      },
      "action": "Actions",
      "database": {
        "selectDataSource": "Select data source",
        "noDataSource": "No data source",
        "selectADataSource": "Select a data source",
        "toContinue": "to continue",
        "newDatabase": "New Database",
        "linkToDatabase": "Link to Database"
      },
      "date": "Date",
      "emoji": "Emoji"
    },
    "outlineBlock": {
      "placeholder": "Table of Contents"
    },
    "textBlock": {
      "placeholder": "Type '/' for commands"
    },
    "title": {
      "placeholder": "Untitled"
    },
    "imageBlock": {
      "placeholder": "Click to add image",
      "upload": {
        "label": "Upload",
        "placeholder": "Click to upload image"
      },
      "url": {
        "label": "Image URL",
        "placeholder": "Enter image URL"
      },
      "ai": {
        "label": "Generate image from OpenAI",
        "placeholder": "Please input the prompt for OpenAI to generate image"
      },
      "stability_ai": {
        "label": "Generate image from Stability AI",
        "placeholder": "Please input the prompt for Stability AI to generate image"
      },
      "support": "Image size limit is 5MB. Supported formats: JPEG, PNG, GIF, SVG",
      "error": {
        "invalidImage": "Invalid image",
        "invalidImageSize": "Image size must be less than 5MB",
        "invalidImageFormat": "Image format is not supported. Supported formats: JPEG, PNG, JPG, GIF, SVG, WEBP",
        "invalidImageUrl": "Invalid image URL",
        "noImage": "No such file or directory"
      },
      "embedLink": {
        "label": "Embed link",
        "placeholder": "Paste or type an image link"
      },
      "unsplash": {
        "label": "Unsplash"
      },
      "searchForAnImage": "Search for an image",
      "pleaseInputYourOpenAIKey": "please input your OpenAI key in Settings page",
      "pleaseInputYourStabilityAIKey": "please input your Stability AI key in Settings page",
      "saveImageToGallery": "Save image",
      "failedToAddImageToGallery": "Failed to add image to gallery",
      "successToAddImageToGallery": "Image added to gallery successfully",
      "unableToLoadImage": "Unable to load image",
      "maximumImageSize": "Maximum supported upload image size is 10MB",
      "uploadImageErrorImageSizeTooBig": "Image size must be less than 10MB",
      "imageIsUploading": "Image is uploading"
    },
    "codeBlock": {
      "language": {
        "label": "Language",
        "placeholder": "Select language"
      }
    },
    "inlineLink": {
      "placeholder": "Paste or type a link",
      "openInNewTab": "Open in new tab",
      "copyLink": "Copy link",
      "removeLink": "Remove link",
      "url": {
        "label": "Link URL",
        "placeholder": "Enter link URL"
      },
      "title": {
        "label": "Link Title",
        "placeholder": "Enter link title"
      }
    },
    "mention": {
      "placeholder": "Mention a person or a page or date...",
      "page": {
        "label": "Link to page",
        "tooltip": "Click to open page"
      },
      "deleted": "Deleted",
      "deletedContent": "This content does not exist or has been deleted"
    },
    "toolbar": {
      "resetToDefaultFont": "Reset to default"
    },
    "errorBlock": {
      "theBlockIsNotSupported": "The current version does not support this block.",
      "blockContentHasBeenCopied": "The block content has been copied."
    }
  },
  "board": {
    "column": {
      "createNewCard": "New",
      "renameGroupTooltip": "Press to rename group",
      "createNewColumn": "Add a new group",
      "addToColumnTopTooltip": "Add a new card at the top",
      "addToColumnBottomTooltip": "Add a new card at the bottom",
      "renameColumn": "Rename",
      "hideColumn": "Hide",
      "newGroup": "New Group",
      "deleteColumn": "Delete",
      "deleteColumnConfirmation": "This will delete this group and all the cards in it.\nAre you sure you want to continue?"
    },
    "hiddenGroupSection": {
      "sectionTitle": "Hidden Groups",
      "collapseTooltip": "Hide the hidden groups",
      "expandTooltip": "View the hidden groups"
    },
    "cardDetail": "Card Detail",
    "cardActions": "Card Actions",
    "cardDuplicated": "Card has been duplicated",
    "cardDeleted": "Card has been deleted",
    "showOnCard": "Show on card detail",
    "setting": "Setting",
    "propertyName": "Property name",
    "menuName": "Board",
    "showUngrouped": "Show ungrouped items",
    "ungroupedButtonText": "Ungrouped",
    "ungroupedButtonTooltip": "Contains cards that don't belong in any group",
    "ungroupedItemsTitle": "Click to add to the board",
    "groupBy": "Group by",
    "referencedBoardPrefix": "View of",
    "notesTooltip": "Notes inside",
    "mobile": {
      "editURL": "Edit URL",
      "unhideGroup": "Unhide group",
      "unhideGroupContent": "Are you sure you want to show this group on the board?",
      "faildToLoad": "Failed to load board view"
    }
  },
  "calendar": {
    "menuName": "Calendar",
    "defaultNewCalendarTitle": "Untitled",
    "newEventButtonTooltip": "Add a new event",
    "navigation": {
      "today": "Today",
      "jumpToday": "Jump to Today",
      "previousMonth": "Previous Month",
      "nextMonth": "Next Month"
    },
    "mobileEventScreen": {
      "emptyTitle": "No events yet",
      "emptyBody": "Press the plus button to create an event on this day."
    },
    "settings": {
      "showWeekNumbers": "Show week numbers",
      "showWeekends": "Show weekends",
      "firstDayOfWeek": "Start week on",
      "layoutDateField": "Layout calendar by",
      "changeLayoutDateField": "Change layout field",
      "noDateTitle": "No Date",
      "noDateHint": {
        "zero": "Unscheduled events will show up here",
        "one": "{count} unscheduled event",
        "other": "{count} unscheduled events"
      },
      "unscheduledEventsTitle": "Unscheduled events",
      "clickToAdd": "Click to add to the calendar",
      "name": "Calendar settings"
    },
    "referencedCalendarPrefix": "View of",
    "quickJumpYear": "Jump to",
    "duplicateEvent": "Duplicate event"
  },
  "errorDialog": {
    "title": "AppFlowy Error",
    "howToFixFallback": "We're sorry for the inconvenience! Submit an issue on our GitHub page that describes your error.",
    "github": "View on GitHub"
  },
  "search": {
    "label": "Search",
    "placeholder": {
      "actions": "Search actions..."
    }
  },
  "message": {
    "copy": {
      "success": "Copied!",
      "fail": "Unable to copy"
    }
  },
  "unSupportBlock": "The current version does not support this Block.",
  "views": {
    "deleteContentTitle": "Are you sure want to delete the {pageType}?",
    "deleteContentCaption": "if you delete this {pageType}, you can restore it from the trash."
  },
  "colors": {
    "custom": "Custom",
    "default": "Default",
    "red": "Red",
    "orange": "Orange",
    "yellow": "Yellow",
    "green": "Green",
    "blue": "Blue",
    "purple": "Purple",
    "pink": "Pink",
    "brown": "Brown",
    "gray": "Gray"
  },
  "emoji": {
    "emojiTab": "Emoji",
    "search": "Search emoji",
    "noRecent": "No recent emoji",
    "noEmojiFound": "No emoji found",
    "filter": "Filter",
    "random": "Random",
    "selectSkinTone": "Select skin tone",
    "remove": "Remove emoji",
    "categories": {
      "smileys": "Smileys & Emotion",
      "people": "People & Body",
      "animals": "Animals & Nature",
      "food": "Food & Drink",
      "activities": "Activities",
      "places": "Travel & Places",
      "objects": "Objects",
      "symbols": "Symbols",
      "flags": "Flags",
      "nature": "Nature",
      "frequentlyUsed": "Frequently Used"
    },
    "skinTone": {
      "default": "Default",
      "light": "Light",
      "mediumLight": "Medium-Light",
      "medium": "Medium",
      "mediumDark": "Medium-Dark",
      "dark": "Dark"
    }
  },
  "inlineActions": {
    "noResults": "No results",
    "pageReference": "Page reference",
    "docReference": "Document reference",
    "boardReference": "Board reference",
    "calReference": "Calendar reference",
    "gridReference": "Grid reference",
    "date": "Date",
    "reminder": {
      "groupTitle": "Reminder",
      "shortKeyword": "remind"
    }
  },
  "datePicker": {
    "dateTimeFormatTooltip": "Change the date and time format in settings",
    "dateFormat": "Date format",
    "includeTime": "Include time",
    "isRange": "End date",
    "timeFormat": "Time format",
    "clearDate": "Clear date",
    "reminderLabel": "Reminder",
    "selectReminder": "Select reminder",
    "reminderOptions": {
      "none": "None",
      "atTimeOfEvent": "Time of event",
      "fiveMinsBefore": "5 mins before",
      "tenMinsBefore": "10 mins before",
      "fifteenMinsBefore": "15 mins before",
      "thirtyMinsBefore": "30 mins before",
      "oneHourBefore": "1 hour before",
      "twoHoursBefore": "2 hours before",
      "onDayOfEvent": "On day of event",
      "oneDayBefore": "1 day before",
      "twoDaysBefore": "2 days before",
      "oneWeekBefore": "1 week before",
      "custom": "Custom"
    }
  },
  "relativeDates": {
    "yesterday": "Yesterday",
    "today": "Today",
    "tomorrow": "Tomorrow",
    "oneWeek": "1 week"
  },
  "notificationHub": {
    "title": "Notifications",
    "mobile": {
      "title": "Updates"
    },
    "emptyTitle": "All caught up!",
    "emptyBody": "No pending notifications or actions. Enjoy the calm.",
    "tabs": {
      "inbox": "Inbox",
      "upcoming": "Upcoming"
    },
    "actions": {
      "markAllRead": "Mark all as read",
      "showAll": "All",
      "showUnreads": "Unread"
    },
    "filters": {
      "ascending": "Ascending",
      "descending": "Descending",
      "groupByDate": "Group by date",
      "showUnreadsOnly": "Show unreads only",
      "resetToDefault": "Reset to default"
    }
  },
  "reminderNotification": {
    "title": "Reminder",
    "message": "Remember to check this before you forget!",
    "tooltipDelete": "Delete",
    "tooltipMarkRead": "Mark as read",
    "tooltipMarkUnread": "Mark as unread"
  },
  "findAndReplace": {
    "find": "Find",
    "previousMatch": "Previous match",
    "nextMatch": "Next match",
    "close": "Close",
    "replace": "Replace",
    "replaceAll": "Replace all",
    "noResult": "No results",
    "caseSensitive": "Case sensitive",
    "searchMore": "Search to find more results"
  },
  "error": {
    "weAreSorry": "We're sorry",
    "loadingViewError": "We're having trouble loading this view. Please check your internet connection, refresh the app, and do not hesitate to reach out to the team if the issue continues."
  },
  "editor": {
    "bold": "Bold",
    "bulletedList": "Bulleted List",
    "bulletedListShortForm": "Bulleted",
    "checkbox": "Checkbox",
    "embedCode": "Embed Code",
    "heading1": "H1",
    "heading2": "H2",
    "heading3": "H3",
    "highlight": "Highlight",
    "color": "Color",
    "image": "Image",
    "date": "Date",
    "italic": "Italic",
    "link": "Link",
    "numberedList": "Numbered List",
    "numberedListShortForm": "Numbered",
    "quote": "Quote",
    "strikethrough": "Strikethrough",
    "text": "Text",
    "underline": "Underline",
    "fontColorDefault": "Default",
    "fontColorGray": "Gray",
    "fontColorBrown": "Brown",
    "fontColorOrange": "Orange",
    "fontColorYellow": "Yellow",
    "fontColorGreen": "Green",
    "fontColorBlue": "Blue",
    "fontColorPurple": "Purple",
    "fontColorPink": "Pink",
    "fontColorRed": "Red",
    "backgroundColorDefault": "Default background",
    "backgroundColorGray": "Gray background",
    "backgroundColorBrown": "Brown background",
    "backgroundColorOrange": "Orange background",
    "backgroundColorYellow": "Yellow background",
    "backgroundColorGreen": "Green background",
    "backgroundColorBlue": "Blue background",
    "backgroundColorPurple": "Purple background",
    "backgroundColorPink": "Pink background",
    "backgroundColorRed": "Red background",
    "backgroundColorLime": "Lime background",
    "backgroundColorAqua": "Aqua background",
    "done": "Done",
    "cancel": "Cancel",
    "tint1": "Tint 1",
    "tint2": "Tint 2",
    "tint3": "Tint 3",
    "tint4": "Tint 4",
    "tint5": "Tint 5",
    "tint6": "Tint 6",
    "tint7": "Tint 7",
    "tint8": "Tint 8",
    "tint9": "Tint 9",
    "lightLightTint1": "Purple",
    "lightLightTint2": "Pink",
    "lightLightTint3": "Light Pink",
    "lightLightTint4": "Orange",
    "lightLightTint5": "Yellow",
    "lightLightTint6": "Lime",
    "lightLightTint7": "Green",
    "lightLightTint8": "Aqua",
    "lightLightTint9": "Blue",
    "urlHint": "URL",
    "mobileHeading1": "Heading 1",
    "mobileHeading2": "Heading 2",
    "mobileHeading3": "Heading 3",
    "textColor": "Text Color",
    "backgroundColor": "Background Color",
    "addYourLink": "Add your link",
    "openLink": "Open link",
    "copyLink": "Copy link",
    "removeLink": "Remove link",
    "editLink": "Edit link",
    "linkText": "Text",
    "linkTextHint": "Please enter text",
    "linkAddressHint": "Please enter URL",
    "highlightColor": "Highlight color",
    "clearHighlightColor": "Clear highlight color",
    "customColor": "Custom color",
    "hexValue": "Hex value",
    "opacity": "Opacity",
    "resetToDefaultColor": "Reset to default color",
    "ltr": "LTR",
    "rtl": "RTL",
    "auto": "Auto",
    "cut": "Cut",
    "copy": "Copy",
    "paste": "Paste",
    "find": "Find",
    "previousMatch": "Previous match",
    "nextMatch": "Next match",
    "closeFind": "Close",
    "replace": "Replace",
    "replaceAll": "Replace all",
    "regex": "Regex",
    "caseSensitive": "Case sensitive",
    "uploadImage": "Upload Image",
    "urlImage": "URL Image",
    "incorrectLink": "Incorrect Link",
    "upload": "Upload",
    "chooseImage": "Choose an image",
    "loading": "Loading",
    "imageLoadFailed": "Could not load the image",
    "divider": "Divider",
    "table": "Table",
    "colAddBefore": "Add before",
    "rowAddBefore": "Add before",
    "colAddAfter": "Add after",
    "rowAddAfter": "Add after",
    "colRemove": "Remove",
    "rowRemove": "Remove",
    "colDuplicate": "Duplicate",
    "rowDuplicate": "Duplicate",
    "colClear": "Clear Content",
    "rowClear": "Clear Content",
    "slashPlaceHolder": "Type '/' to insert a block, or start typing",
    "typeSomething": "Type something...",
    "toggleListShortForm": "Toggle",
    "quoteListShortForm": "Quote",
    "mathEquationShortForm": "Formula",
    "codeBlockShortForm": "Code"
  },
  "favorite": {
    "noFavorite": "No favorite page",
    "noFavoriteHintText": "Swipe the page to the left to add it to your favorites"
  },
  "cardDetails": {
    "notesPlaceholder": "Enter a / to insert a block, or start typing"
  },
  "blockPlaceholders": {
    "todoList": "To-do",
    "bulletList": "List",
    "numberList": "List",
    "quote": "Quote",
    "heading": "Heading {}"
  },
  "titleBar": {
    "pageIcon": "Page icon",
    "language": "Language",
    "font": "Font",
    "actions": "Actions",
    "date": "Date",
    "addField": "Add field",
    "userIcon": "User icon"
  },
  "noLogFiles": "There're no log files",
  "newSettings": {
    "myAccount": {
      "title": "My account",
      "subtitle": "Customize your profile, manage account security, open AI keys, or login into your account.",
      "profileLabel": "Account name & Profile image",
      "profileNamePlaceholder": "Enter your name",
      "accountSecurity": "Account security",
      "2FA": "2-Step Authentication",
      "aiKeys": "AI keys",
      "accountLogin": "Account Login",
      "updateNameError": "Failed to update name",
      "updateIconError": "Failed to update icon",
      "deleteAccount": {
        "title": "Delete Account",
        "subtitle": "Permanently delete your account and all of your data.",
        "deleteMyAccount": "Delete my account",
        "dialogTitle": "Delete account",
        "dialogContent1": "Are you sure you want to permanently delete your account?",
        "dialogContent2": "This action cannot be undone, and will remove access from all teamspaces, erasing your entire account, including private workspaces, and removing you from all shared workspaces."
      }
    },
    "workplace": {
      "name": "Workplace",
      "title": "Workplace Settings",
      "subtitle": "Customize your workspace appearance, theme, font, text layout, date, time, and language.",
      "workplaceName": "Workplace name",
      "workplaceNamePlaceholder": "Enter workplace name",
      "workplaceIcon": "Workplace icon",
      "workplaceIconSubtitle": "Upload an image or use an emoji for your workspace. Icon will show in your sidebar and notifications",
      "renameError": "Failed to rename workplace",
      "updateIconError": "Failed to update icon",
      "appearance": {
        "name": "Appearance",
        "themeMode": {
          "auto": "Auto",
          "light": "Light",
          "dark": "Dark"
        },
        "language": "Language"
      }
    }
  }
}<|MERGE_RESOLUTION|>--- conflicted
+++ resolved
@@ -730,18 +730,16 @@
       "hideComplete": "Hide completed tasks",
       "showComplete": "Show all tasks"
     },
-<<<<<<< HEAD
     "url": {
       "launch": "Open link in browser",
       "copy": "Copy link to clipboard",
       "textFieldHint": "Enter a URL"
-=======
+    },
     "relation": {
       "relatedDatabasePlaceLabel": "Related Database",
       "relatedDatabasePlaceholder": "None",
       "inRelatedDatabase": "In",
       "emptySearchResult": "No records found"
->>>>>>> bb865c8f
     },
     "menuName": "Grid",
     "referencedGridPrefix": "View of",
