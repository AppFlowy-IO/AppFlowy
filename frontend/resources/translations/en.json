{
  "appName": "AppFlowy",
  "defaultUsername": "Me",
  "welcomeText": "Welcome to @:appName",
  "welcomeTo": "Welcome to",
  "githubStarText": "Star on GitHub",
  "subscribeNewsletterText": "Subscribe to Newsletter",
  "letsGoButtonText": "Quick Start",
  "title": "Title",
  "youCanAlso": "You can also",
  "and": "and",
  "failedToOpenUrl": "Failed to open url: {}",
  "blockActions": {
    "addBelowTooltip": "Click to add below",
    "addAboveCmd": "Alt+click",
    "addAboveMacCmd": "Option+click",
    "addAboveTooltip": "to add above",
    "dragTooltip": "Drag to move",
    "openMenuTooltip": "Click to open menu"
  },
  "signUp": {
    "buttonText": "Sign Up",
    "title": "Sign Up to @:appName",
    "getStartedText": "Get Started",
    "emptyPasswordError": "Password can't be empty",
    "repeatPasswordEmptyError": "Repeat password can't be empty",
    "unmatchedPasswordError": "Repeat password is not the same as password",
    "alreadyHaveAnAccount": "Already have an account?",
    "emailHint": "Email",
    "passwordHint": "Password",
    "repeatPasswordHint": "Repeat password",
    "signUpWith": "Sign up with:"
  },
  "signIn": {
    "loginTitle": "Login to @:appName",
    "loginButtonText": "Login",
    "loginStartWithAnonymous": "Start with an anonymous session",
    "continueAnonymousUser": "Continue with an anonymous session",
    "buttonText": "Sign In",
    "signingInText": "Signing in...",
    "forgotPassword": "Forgot Password?",
    "emailHint": "Email",
    "passwordHint": "Password",
    "dontHaveAnAccount": "Don't have an account?",
    "repeatPasswordEmptyError": "Repeat password can't be empty",
    "unmatchedPasswordError": "Repeat password is not the same as password",
    "syncPromptMessage": "Syncing the data might take a while. Please don't close this page",
    "or": "OR",
    "LogInWithGoogle": "Log in with Google",
    "LogInWithGithub": "Log in with Github",
    "LogInWithDiscord": "Log in with Discord",
    "signInWith": "Sign in with:"
  },
  "workspace": {
    "chooseWorkspace": "Choose your workspace",
    "create": "Create workspace",
    "reset": "Reset workspace",
    "resetWorkspacePrompt": "Resetting the workspace will delete all pages and data within it. Are you sure you want to reset the workspace? Alternatively, you can contact the support team to restore the workspace",
    "hint": "workspace",
    "notFoundError": "Workspace not found",
    "failedToLoad": "Something went wrong! Failed to load the workspace. Try to close any open instance of AppFlowy and try again.",
    "errorActions": {
      "reportIssue": "Report an issue",
      "reportIssueOnGithub": "Report an issue on Github",
      "exportLogFiles": "Export log files",
      "reachOut": "Reach out on Discord"
    },
    "deleteWorkspaceHintText": "Are you sure you want to delete the workspace? This action cannot be undone.",
    "createSuccess": "Workspace created successfully",
    "createFailed": "Failed to create workspace",
    "deleteSuccess": "Workspace deleted successfully",
    "deleteFailed": "Failed to delete workspace",
    "openSuccess": "Open workspace successfully",
    "openFailed": "Failed to open workspace",
    "renameSuccess": "Workspace renamed successfully",
    "renameFailed": "Failed to rename workspace",
    "updateIconSuccess": "Updated workspace icon successfully",
    "updateIconFailed": "Updated workspace icon failed"
  },
  "shareAction": {
    "buttonText": "Share",
    "workInProgress": "Coming soon",
    "markdown": "Markdown",
    "csv": "CSV",
    "copyLink": "Copy Link"
  },
  "moreAction": {
    "small": "small",
    "medium": "medium",
    "large": "large",
    "fontSize": "Font size",
    "import": "Import",
    "moreOptions": "More options",
    "wordCount": "Word count: {}",
    "charCount": "Character count: {}",
    "createdAt": "Created: {}",
    "deleteView": "Delete",
    "duplicateView": "Duplicate"
  },
  "importPanel": {
    "textAndMarkdown": "Text & Markdown",
    "documentFromV010": "Document from v0.1.0",
    "databaseFromV010": "Database from v0.1.0",
    "csv": "CSV",
    "database": "Database"
  },
  "disclosureAction": {
    "rename": "Rename",
    "delete": "Delete",
    "duplicate": "Duplicate",
    "unfavorite": "Remove from favorites",
    "favorite": "Add to favorites",
    "openNewTab": "Open in a new tab",
    "moveTo": "Move to",
    "addToFavorites": "Add to Favorites",
    "copyLink": "Copy Link"
  },
  "blankPageTitle": "Blank page",
  "newPageText": "New page",
  "newDocumentText": "New document",
  "newGridText": "New grid",
  "newCalendarText": "New calendar",
  "newBoardText": "New board",
  "trash": {
    "text": "Trash",
    "restoreAll": "Restore All",
    "deleteAll": "Delete All",
    "pageHeader": {
      "fileName": "File name",
      "lastModified": "Last Modified",
      "created": "Created"
    },
    "confirmDeleteAll": {
      "title": "Are you sure to delete all pages in Trash?",
      "caption": "This action cannot be undone."
    },
    "confirmRestoreAll": {
      "title": "Are you sure to restore all pages in Trash?",
      "caption": "This action cannot be undone."
    },
    "mobile": {
      "actions": "Trash Actions",
      "empty": "Trash Bin is Empty",
      "emptyDescription": "You don't have any deleted file",
      "isDeleted": "is deleted",
      "isRestored": "is restored"
    },
    "confirmDeleteTitle": "Are you sure you want to delete this page permanently?"
  },
  "deletePagePrompt": {
    "text": "This page is in Trash",
    "restore": "Restore page",
    "deletePermanent": "Delete permanently"
  },
  "dialogCreatePageNameHint": "Page name",
  "questionBubble": {
    "shortcuts": "Shortcuts",
    "whatsNew": "What's new?",
    "help": "Help & Support",
    "markdown": "Markdown",
    "debug": {
      "name": "Debug Info",
      "success": "Copied debug info to clipboard!",
      "fail": "Unable to copy debug info to clipboard"
    },
    "updateStatus": {
      "upToDate": "AppFlowy is up to date 🎉",
      "updateAvailable": "Version {} is available",
      "checking": "Checking version..."
    },
    "feedback": "Feedback"
  },
  "menuAppHeader": {
    "moreButtonToolTip": "Remove, rename, and more...",
    "addPageTooltip": "Quickly add a page inside",
    "defaultNewPageName": "Untitled",
    "renameDialog": "Rename"
  },
  "noPagesInside": "No pages inside",
  "toolbar": {
    "undo": "Undo",
    "redo": "Redo",
    "bold": "Bold",
    "italic": "Italic",
    "underline": "Underline",
    "strike": "Strikethrough",
    "numList": "Numbered List",
    "bulletList": "Bulleted List",
    "checkList": "Check List",
    "inlineCode": "Inline Code",
    "quote": "Quote Block",
    "header": "Header",
    "highlight": "Highlight",
    "color": "Color",
    "addLink": "Add Link",
    "link": "Link"
  },
  "tooltip": {
    "lightMode": "Switch to Light mode",
    "darkMode": "Switch to Dark mode",
    "openAsPage": "Open as a Page",
    "addNewRow": "Add a new row",
    "openMenu": "Click to open menu",
    "dragRow": "Long press to reorder the row",
    "viewDataBase": "View database",
    "referencePage": "This {name} is referenced",
    "addBlockBelow": "Add a block below"
  },
  "sideBar": {
    "closeSidebar": "Close side bar",
    "openSidebar": "Open side bar",
    "personal": "Personal",
    "favorites": "Favorites",
    "clickToHidePersonal": "Click to hide personal section",
    "clickToHideFavorites": "Click to hide favorite section",
    "addAPage": "Add a page",
    "recent": "Recent"
  },
  "notifications": {
    "export": {
      "markdown": "Exported Note To Markdown",
      "path": "Documents/flowy"
    }
  },
  "contactsPage": {
    "title": "Contacts",
    "whatsHappening": "What's happening this week?",
    "addContact": "Add Contact",
    "editContact": "Edit Contact"
  },
  "button": {
    "ok": "OK",
    "done": "Done",
    "cancel": "Cancel",
    "signIn": "Sign In",
    "signOut": "Sign Out",
    "complete": "Complete",
    "save": "Save",
    "generate": "Generate",
    "esc": "ESC",
    "keep": "Keep",
    "tryAgain": "Try again",
    "discard": "Discard",
    "replace": "Replace",
    "insertBelow": "Insert below",
    "insertAbove": "Insert above",
    "upload": "Upload",
    "edit": "Edit",
    "delete": "Delete",
    "duplicate": "Duplicate",
    "putback": "Put Back",
    "update": "Update",
    "share": "Share",
    "removeFromFavorites": "Remove from favorites",
    "addToFavorites": "Add to favorites",
    "rename": "Rename",
    "helpCenter": "Help Center",
    "add": "Add",
    "yes": "Yes",
    "clear": "Clear",
    "remove": "Remove",
    "dontRemove": "Don't remove",
    "copyLink": "Copy Link",
    "align": "Align",
    "login": "Login",
    "logout": "Log out",
    "deleteAccount": "Delete account",
    "back": "Back",
    "signInGoogle": "Sign in with Google",
    "signInGithub": "Sign in with Github",
    "signInDiscord": "Sign in with Discord"
  },
  "label": {
    "welcome": "Welcome!",
    "firstName": "First Name",
    "middleName": "Middle Name",
    "lastName": "Last Name",
    "stepX": "Step {X}"
  },
  "oAuth": {
    "err": {
      "failedTitle": "Unable to connect to your account.",
      "failedMsg": "Please make sure you've completed the sign-in process in your browser."
    },
    "google": {
      "title": "GOOGLE SIGN-IN",
      "instruction1": "In order to import your Google Contacts, you'll need to authorize this application using your web browser.",
      "instruction2": "Copy this code to your clipboard by clicking the icon or selecting the text:",
      "instruction3": "Navigate to the following link in your web browser, and enter the above code:",
      "instruction4": "Press the button below when you've completed signup:"
    }
  },
  "settings": {
    "title": "Settings",
    "menu": {
      "appearance": "Appearance",
      "language": "Language",
      "user": "User",
      "files": "Files",
      "notifications": "Notifications",
      "open": "Open Settings",
      "logout": "Logout",
      "logoutPrompt": "Are you sure to logout?",
      "selfEncryptionLogoutPrompt": "Are you sure you want to log out? Please ensure you have copied the encryption secret",
      "syncSetting": "Sync Setting",
      "cloudSettings": "Cloud Settings",
      "enableSync": "Enable sync",
      "enableEncrypt": "Encrypt data",
      "cloudURL": "Base URL",
      "invalidCloudURLScheme": "Invalid Scheme",
      "cloudServerType": "Cloud server",
      "cloudServerTypeTip": "Please note that it might log out your current account after switching the cloud server",
      "cloudLocal": "Local",
      "cloudSupabase": "Supabase",
      "cloudSupabaseUrl": "Supabase URL",
      "cloudSupabaseUrlCanNotBeEmpty": "The supabase url can't be empty",
      "cloudSupabaseAnonKey": "Supabase anon key",
      "cloudSupabaseAnonKeyCanNotBeEmpty": "The anon key can't be empty",
      "cloudAppFlowy": "AppFlowy Cloud Beta",
      "cloudAppFlowySelfHost": "AppFlowy Cloud Self-hosted",
      "appFlowyCloudUrlCanNotBeEmpty": "The cloud url can't be empty",
      "clickToCopy": "Click to copy",
      "selfHostStart": "If you don't have a server, please refer to the",
      "selfHostContent": "document",
      "selfHostEnd": "for guidance on how to self-host your own server",
      "cloudURLHint": "Input the base URL of your server",
      "cloudWSURL": "Websocket URL",
      "cloudWSURLHint": "Input the websocket address of your server",
      "restartApp": "Restart",
      "restartAppTip": "Restart the application for the changes to take effect. Please note that this might log out your current account",
      "changeServerTip": "After changing the server, you must click the restart button for the changes to take effect",
      "enableEncryptPrompt": "Activate encryption to secure your data with this secret. Store it safely; once enabled, it can't be turned off. If lost, your data becomes irretrievable. Click to copy",
      "inputEncryptPrompt": "Please enter your encryption secret for",
      "clickToCopySecret": "Click to copy secret",
      "configServerSetting": "Configurate your server settings",
      "configServerGuide": "After selecting `Quick Start`, navigate to `Settings` and then \"Cloud Settings\" to configure your self-hosted server.",
      "inputTextFieldHint": "Your secret",
      "historicalUserList": "User login history",
      "historicalUserListTooltip": "This list displays your anonymous accounts. You can click on an account to view its details. Anonymous accounts are created by clicking the 'Get Started' button",
      "openHistoricalUser": "Click to open the anonymous account",
      "customPathPrompt": "Storing the AppFlowy data folder in a cloud-synced folder such as Google Drive can pose risks. If the database within this folder is accessed or modified from multiple locations at the same time, it may result in synchronization conflicts and potential data corruption",
      "importAppFlowyData": "Import Data from External AppFlowy Folder",
      "importingAppFlowyDataTip": "Data import is in progress. Please do not close the app",
      "importAppFlowyDataDescription": "Copy data from an external AppFlowy data folder and import it into the current AppFlowy data folder",
      "importSuccess": "Successfully imported the AppFlowy data folder",
      "importFailed": "Importing the AppFlowy data folder failed",
      "importGuide": "For further details, please check the referenced document"
    },
    "notifications": {
      "enableNotifications": {
        "label": "Enable notifications",
        "hint": "Turn off to stop local notifications from appearing."
      }
    },
    "appearance": {
      "resetSetting": "Reset",
      "fontFamily": {
        "label": "Font Family",
        "search": "Search"
      },
      "themeMode": {
        "label": "Theme Mode",
        "light": "Light Mode",
        "dark": "Dark Mode",
        "system": "Adapt to System"
      },
      "fontScaleFactor": "Font Scale Factor",
      "documentSettings": {
        "cursorColor": "Document cursor color",
        "selectionColor": "Document selection color",
        "hexEmptyError": "Hex color cannot be empty",
        "hexLengthError": "Hex value must be 6 digits long",
        "hexInvalidError": "Invalid hex value",
        "opacityEmptyError": "Opacity cannot be empty",
        "opacityRangeError": "Opacity must be between 1 and 100",
        "app": "App",
        "flowy": "Flowy",
        "apply": "Apply"
      },
      "layoutDirection": {
        "label": "Layout Direction",
        "hint": "Control the flow of content on your screen, from left to right or right to left.",
        "ltr": "LTR",
        "rtl": "RTL"
      },
      "textDirection": {
        "label": "Default Text Direction",
        "hint": "Specify whether text should start from left or right as the default.",
        "ltr": "LTR",
        "rtl": "RTL",
        "auto": "AUTO",
        "fallback": "Same as layout direction"
      },
      "themeUpload": {
        "button": "Upload",
        "uploadTheme": "Upload theme",
        "description": "Upload your own AppFlowy theme using the button below.",
        "loading": "Please wait while we validate and upload your theme...",
        "uploadSuccess": "Your theme was uploaded successfully",
        "deletionFailure": "Failed to delete the theme. Try to delete it manually.",
        "filePickerDialogTitle": "Choose a .flowy_plugin file",
        "urlUploadFailure": "Failed to open url: {}"
      },
      "theme": "Theme",
      "builtInsLabel": "Built-in Themes",
      "pluginsLabel": "Plugins",
      "dateFormat": {
        "label": "Date format",
        "local": "Local",
        "us": "US",
        "iso": "ISO",
        "friendly": "Friendly",
        "dmy": "D/M/Y"
      },
      "timeFormat": {
        "label": "Time format",
        "twelveHour": "Twelve hour",
        "twentyFourHour": "Twenty four hour"
      },
      "showNamingDialogWhenCreatingPage": "Show naming dialog when creating a page",
      "enableRTLToolbarItems": "Enable RTL toolbar items",
      "members": {
        "title": "Members Settings",
        "inviteMembers": "Invite Members",
        "sendInvite": "Send Invite",
        "copyInviteLink": "Copy Invite Link",
        "label": "Members",
        "user": "User",
        "role": "Role",
        "removeFromWorkspace": "Remove from Workspace",
        "owner": "Owner",
        "guest": "Guest",
        "member": "Member",
        "memberHintText": "A member can read, comment, and edit pages. Invite members and guests.",
        "guestHintText": "A Guest can read, react, comment, and can edit certain pages with permission.",
        "emailInvalidError": "Invalid email, please check and try again",
        "emailSent": "Email sent, please check the inbox",
        "members": "members"
      }
    },
    "files": {
      "copy": "Copy",
      "defaultLocation": "Read files and data storage location",
      "exportData": "Export your data",
      "doubleTapToCopy": "Double tap to copy the path",
      "restoreLocation": "Restore to AppFlowy default path",
      "customizeLocation": "Open another folder",
      "restartApp": "Please restart app for the changes to take effect.",
      "exportDatabase": "Export database",
      "selectFiles": "Select the files that need to be export",
      "selectAll": "Select all",
      "deselectAll": "Deselect all",
      "createNewFolder": "Create a new folder",
      "createNewFolderDesc": "Tell us where you want to store your data",
      "defineWhereYourDataIsStored": "Define where your data is stored",
      "open": "Open",
      "openFolder": "Open an existing folder",
      "openFolderDesc": "Read and write it to your existing AppFlowy folder",
      "folderHintText": "folder name",
      "location": "Creating a new folder",
      "locationDesc": "Pick a name for your AppFlowy data folder",
      "browser": "Browse",
      "create": "Create",
      "set": "Set",
      "folderPath": "Path to store your folder",
      "locationCannotBeEmpty": "Path cannot be empty",
      "pathCopiedSnackbar": "File storage path copied to clipboard!",
      "changeLocationTooltips": "Change the data directory",
      "change": "Change",
      "openLocationTooltips": "Open another data directory",
      "openCurrentDataFolder": "Open current data directory",
      "recoverLocationTooltips": "Reset to AppFlowy's default data directory",
      "exportFileSuccess": "Export file successfully!",
      "exportFileFail": "Export file failed!",
      "export": "Export",
      "clearCache": "Clear cache",
      "clearCacheDesc": "If you encounter issues with images not loading or fonts not displaying correctly, try clearing your cache. This action will not remove your user data.",
      "areYouSureToClearCache": "Are you sure to clear the cache?",
      "clearCacheSuccess": "Cache cleared successfully!"
    },
    "user": {
      "name": "Name",
      "email": "Email",
      "tooltipSelectIcon": "Select icon",
      "selectAnIcon": "Select an icon",
      "pleaseInputYourOpenAIKey": "please input your OpenAI key",
      "pleaseInputYourStabilityAIKey": "please input your Stability AI key",
      "clickToLogout": "Click to logout the current user"
    },
    "shortcuts": {
      "shortcutsLabel": "Shortcuts",
      "command": "Command",
      "keyBinding": "Keybinding",
      "addNewCommand": "Add New Command",
      "updateShortcutStep": "Press desired key combination and press ENTER",
      "shortcutIsAlreadyUsed": "This shortcut is already used for: {conflict}",
      "resetToDefault": "Reset to default keybindings",
      "couldNotLoadErrorMsg": "Could not load shortcuts, Try again",
      "couldNotSaveErrorMsg": "Could not save shortcuts, Try again"
    },
    "mobile": {
      "personalInfo": "Personal Information",
      "username": "User Name",
      "usernameEmptyError": "User name cannot be empty",
      "about": "About",
      "pushNotifications": "Push Notifications",
      "support": "Support",
      "joinDiscord": "Join us in Discord",
      "privacyPolicy": "Privacy Policy",
      "userAgreement": "User Agreement",
      "termsAndConditions": "Terms and Conditions",
      "userprofileError": "Failed to load user profile",
      "userprofileErrorDescription": "Please try to log out and log back in to check if the issue still persists.",
      "selectLayout": "Select layout",
      "selectStartingDay": "Select starting day",
      "version": "Version"
    }
  },
  "grid": {
    "deleteView": "Are you sure you want to delete this view?",
    "createView": "New",
    "title": {
      "placeholder": "Untitled"
    },
    "settings": {
      "filter": "Filter",
      "sort": "Sort",
      "sortBy": "Sort by",
      "properties": "Properties",
      "reorderPropertiesTooltip": "Drag to reorder properties",
      "group": "Group",
      "addFilter": "Add Filter",
      "deleteFilter": "Delete filter",
      "filterBy": "Filter by...",
      "typeAValue": "Type a value...",
      "layout": "Layout",
      "databaseLayout": "Layout",
      "viewList": {
        "zero": "0 views",
        "one": "{count} view",
        "other": "{count} views"
      },
      "editView": "Edit View",
      "boardSettings": "Board settings",
      "calendarSettings": "Calendar settings",
      "createView": "New view",
      "duplicateView": "Duplicate view",
      "deleteView": "Delete view",
      "numberOfVisibleFields": "{} shown"
    },
    "textFilter": {
      "contains": "Contains",
      "doesNotContain": "Does not contain",
      "endsWith": "Ends with",
      "startWith": "Starts with",
      "is": "Is",
      "isNot": "Is not",
      "isEmpty": "Is empty",
      "isNotEmpty": "Is not empty",
      "choicechipPrefix": {
        "isNot": "Not",
        "startWith": "Starts with",
        "endWith": "Ends with",
        "isEmpty": "is empty",
        "isNotEmpty": "is not empty"
      }
    },
    "checkboxFilter": {
      "isChecked": "Checked",
      "isUnchecked": "Unchecked",
      "choicechipPrefix": {
        "is": "is"
      }
    },
    "checklistFilter": {
      "isComplete": "is complete",
      "isIncomplted": "is incomplete"
    },
    "selectOptionFilter": {
      "is": "Is",
      "isNot": "Is not",
      "contains": "Contains",
      "doesNotContain": "Does not contain",
      "isEmpty": "Is empty",
      "isNotEmpty": "Is not empty"
    },
    "dateFilter": {
      "is": "Is",
      "before": "Is before",
      "after": "Is after",
      "onOrBefore": "Is on or before",
      "onOrAfter": "Is on or after",
      "between": "Is between",
      "empty": "Is empty",
      "notEmpty": "Is not empty",
      "choicechipPrefix": {
        "before": "Before",
        "after": "After",
        "onOrBefore": "On or before",
        "onOrAfter": "On or after",
        "isEmpty": "Is empty",
        "isNotEmpty": "Is not empty"
      }
    },
    "numberFilter": {
      "equal": "Equals",
      "notEqual": "Does not equal",
      "lessThan": "Is less than",
      "greaterThan": "Is greater than",
      "lessThanOrEqualTo": "Is less than or equal to",
      "greaterThanOrEqualTo": "Is greater than or equal to",
      "isEmpty": "Is empty",
      "isNotEmpty": "Is not empty"
    },
    "field": {
      "hide": "Hide",
      "show": "Show",
      "insertLeft": "Insert Left",
      "insertRight": "Insert Right",
      "duplicate": "Duplicate",
      "delete": "Delete",
      "textFieldName": "Text",
      "checkboxFieldName": "Checkbox",
      "dateFieldName": "Date",
      "updatedAtFieldName": "Last modified",
      "createdAtFieldName": "Created at",
      "numberFieldName": "Numbers",
      "singleSelectFieldName": "Select",
      "multiSelectFieldName": "Multiselect",
      "urlFieldName": "URL",
      "checklistFieldName": "Checklist",
      "relationFieldName": "Relation",
      "numberFormat": "Number format",
      "dateFormat": "Date format",
      "includeTime": "Include time",
      "isRange": "End date",
      "dateFormatFriendly": "Month Day, Year",
      "dateFormatISO": "Year-Month-Day",
      "dateFormatLocal": "Month/Day/Year",
      "dateFormatUS": "Year/Month/Day",
      "dateFormatDayMonthYear": "Day/Month/Year",
      "timeFormat": "Time format",
      "invalidTimeFormat": "Invalid format",
      "timeFormatTwelveHour": "12 hour",
      "timeFormatTwentyFourHour": "24 hour",
      "clearDate": "Clear date",
      "dateTime": "Date time",
      "startDateTime": "Start date time",
      "endDateTime": "End date time",
      "failedToLoadDate": "Failed to load date value",
      "selectTime": "Select time",
      "selectDate": "Select date",
      "visibility": "Visibility",
      "propertyType": "Property type",
      "addSelectOption": "Add an option",
      "typeANewOption": "Type a new option",
      "optionTitle": "Options",
      "addOption": "Add option",
      "editProperty": "Edit property",
      "newProperty": "New property",
      "deleteFieldPromptMessage": "Are you sure? This property will be deleted",
      "newColumn": "New Column",
      "format": "Format",
      "reminderOnDateTooltip": "This cell has a scheduled reminder",
      "optionAlreadyExist": "Option already exists"
    },
    "rowPage": {
      "newField": "Add a new field",
      "fieldDragElementTooltip": "Click to open menu",
      "showHiddenFields": {
        "one": "Show {count} hidden field",
        "many": "Show {count} hidden fields",
        "other": "Show {count} hidden fields"
      },
      "hideHiddenFields": {
        "one": "Hide {count} hidden field",
        "many": "Hide {count} hidden fields",
        "other": "Hide {count} hidden fields"
      }
    },
    "sort": {
      "ascending": "Ascending",
      "descending": "Descending",
      "by": "By",
      "empty": "No active sorts",
      "cannotFindCreatableField": "Cannot find a suitable field to sort by",
      "deleteAllSorts": "Delete all sorts",
      "addSort": "Add new sort",
      "removeSorting": "Would you like to remove sorting?",
      "fieldInUse": "You are already sorting by this field"
    },
    "row": {
      "duplicate": "Duplicate",
      "delete": "Delete",
      "titlePlaceholder": "Untitled",
      "textPlaceholder": "Empty",
      "copyProperty": "Copied property to clipboard",
      "count": "Count",
      "newRow": "New row",
      "action": "Action",
      "add": "Click add to below",
      "drag": "Drag to move",
      "dragAndClick": "Drag to move, click to open menu",
      "insertRecordAbove": "Insert record above",
      "insertRecordBelow": "Insert record below"
    },
    "selectOption": {
      "create": "Create",
      "purpleColor": "Purple",
      "pinkColor": "Pink",
      "lightPinkColor": "Light Pink",
      "orangeColor": "Orange",
      "yellowColor": "Yellow",
      "limeColor": "Lime",
      "greenColor": "Green",
      "aquaColor": "Aqua",
      "blueColor": "Blue",
      "deleteTag": "Delete tag",
      "colorPanelTitle": "Color",
      "panelTitle": "Select an option or create one",
      "searchOption": "Search for an option",
      "searchOrCreateOption": "Search or create an option...",
      "createNew": "Create a new",
      "orSelectOne": "Or select an option",
      "typeANewOption": "Type a new option",
      "tagName": "Tag name"
    },
    "checklist": {
      "taskHint": "Task description",
      "addNew": "Add a new task",
      "submitNewTask": "Create",
      "hideComplete": "Hide completed tasks",
      "showComplete": "Show all tasks"
    },
    "url": {
      "launch": "Open link in browser",
      "copy": "Copy link to clipboard",
      "textFieldHint": "Enter a URL",
      "copiedNotification": "Copied to clipboard!"
    },
    "relation": {
      "relatedDatabasePlaceLabel": "Related Database",
      "relatedDatabasePlaceholder": "None",
      "inRelatedDatabase": "In",
      "rowSearchTextFieldPlaceholder": "Search",
      "noDatabaseSelected": "No database selected, please select one first from the list below:",
      "emptySearchResult": "No records found"
    },
    "menuName": "Grid",
    "referencedGridPrefix": "View of",
    "calculate": "Calculate",
    "calculationTypeLabel": {
      "none": "None",
      "average": "Average",
      "max": "Max",
      "median": "Median",
      "min": "Min",
      "sum": "Sum",
      "count": "Count",
      "countEmpty": "Count empty",
      "countEmptyShort": "EMPTY",
      "countNonEmpty": "Count not empty",
      "countNonEmptyShort": "FILLED"
    }
  },
  "document": {
    "menuName": "Document",
    "date": {
      "timeHintTextInTwelveHour": "01:00 PM",
      "timeHintTextInTwentyFourHour": "13:00"
    },
    "slashMenu": {
      "board": {
        "selectABoardToLinkTo": "Select a Board to link to",
        "createANewBoard": "Create a new Board"
      },
      "grid": {
        "selectAGridToLinkTo": "Select a Grid to link to",
        "createANewGrid": "Create a new Grid"
      },
      "calendar": {
        "selectACalendarToLinkTo": "Select a Calendar to link to",
        "createANewCalendar": "Create a new Calendar"
      },
      "document": {
        "selectADocumentToLinkTo": "Select a Document to link to"
      }
    },
    "selectionMenu": {
      "outline": "Outline",
      "codeBlock": "Code Block"
    },
    "plugins": {
      "referencedBoard": "Referenced Board",
      "referencedGrid": "Referenced Grid",
      "referencedCalendar": "Referenced Calendar",
      "referencedDocument": "Referenced Document",
      "autoGeneratorMenuItemName": "OpenAI Writer",
      "autoGeneratorTitleName": "OpenAI: Ask AI to write anything...",
      "autoGeneratorLearnMore": "Learn more",
      "autoGeneratorGenerate": "Generate",
      "autoGeneratorHintText": "Ask OpenAI ...",
      "autoGeneratorCantGetOpenAIKey": "Can't get OpenAI key",
      "autoGeneratorRewrite": "Rewrite",
      "smartEdit": "AI Assistants",
      "openAI": "OpenAI",
      "smartEditFixSpelling": "Fix spelling",
      "warning": "⚠️ AI responses can be inaccurate or misleading.",
      "smartEditSummarize": "Summarize",
      "smartEditImproveWriting": "Improve writing",
      "smartEditMakeLonger": "Make longer",
      "smartEditCouldNotFetchResult": "Could not fetch result from OpenAI",
      "smartEditCouldNotFetchKey": "Could not fetch OpenAI key",
      "smartEditDisabled": "Connect OpenAI in Settings",
      "discardResponse": "Do you want to discard the AI responses?",
      "createInlineMathEquation": "Create equation",
      "fonts": "Fonts",
      "toggleList": "Toggle list",
      "quoteList": "Quote list",
      "numberedList": "Numbered list",
      "bulletedList": "Bulleted list",
      "todoList": "Todo List",
      "callout": "Callout",
      "cover": {
        "changeCover": "Change Cover",
        "colors": "Colors",
        "images": "Images",
        "clearAll": "Clear All",
        "abstract": "Abstract",
        "addCover": "Add Cover",
        "addLocalImage": "Add local image",
        "invalidImageUrl": "Invalid image URL",
        "failedToAddImageToGallery": "Failed to add image to gallery",
        "enterImageUrl": "Enter image URL",
        "add": "Add",
        "back": "Back",
        "saveToGallery": "Save to gallery",
        "removeIcon": "Remove icon",
        "pasteImageUrl": "Paste image URL",
        "or": "OR",
        "pickFromFiles": "Pick from files",
        "couldNotFetchImage": "Could not fetch image",
        "imageSavingFailed": "Image Saving Failed",
        "addIcon": "Add icon",
        "changeIcon": "Change icon",
        "coverRemoveAlert": "It will be removed from cover after it is deleted.",
        "alertDialogConfirmation": "Are you sure, you want to continue?"
      },
      "mathEquation": {
        "name": "Math Equation",
        "addMathEquation": "Add a TeX equation",
        "editMathEquation": "Edit Math Equation"
      },
      "optionAction": {
        "click": "Click",
        "toOpenMenu": " to open menu",
        "delete": "Delete",
        "duplicate": "Duplicate",
        "turnInto": "Turn into",
        "moveUp": "Move up",
        "moveDown": "Move down",
        "color": "Color",
        "align": "Align",
        "left": "Left",
        "center": "Center",
        "right": "Right",
        "defaultColor": "Default",
        "depth": "Depth"
      },
      "image": {
        "copiedToPasteBoard": "The image link has been copied to the clipboard",
        "addAnImage": "Add an image",
        "imageUploadFailed": "Image upload failed"
      },
      "urlPreview": {
        "copiedToPasteBoard": "The link has been copied to the clipboard",
        "convertToLink": "Convert to embed link"
      },
      "outline": {
        "addHeadingToCreateOutline": "Add headings to create a table of contents.",
        "noMatchHeadings": "No matching headings found."
      },
      "table": {
        "addAfter": "Add after",
        "addBefore": "Add before",
        "delete": "Delete",
        "clear": "Clear content",
        "duplicate": "Duplicate",
        "bgColor": "Background color"
      },
      "contextMenu": {
        "copy": "Copy",
        "cut": "Cut",
        "paste": "Paste"
      },
      "action": "Actions",
      "database": {
        "selectDataSource": "Select data source",
        "noDataSource": "No data source",
        "selectADataSource": "Select a data source",
        "toContinue": "to continue",
        "newDatabase": "New Database",
        "linkToDatabase": "Link to Database"
      },
      "date": "Date",
      "emoji": "Emoji"
    },
    "outlineBlock": {
      "placeholder": "Table of Contents"
    },
    "textBlock": {
      "placeholder": "Type '/' for commands"
    },
    "title": {
      "placeholder": "Untitled"
    },
    "imageBlock": {
      "placeholder": "Click to add image",
      "upload": {
        "label": "Upload",
        "placeholder": "Click to upload image"
      },
      "url": {
        "label": "Image URL",
        "placeholder": "Enter image URL"
      },
      "ai": {
        "label": "Generate image from OpenAI",
        "placeholder": "Please input the prompt for OpenAI to generate image"
      },
      "stability_ai": {
        "label": "Generate image from Stability AI",
        "placeholder": "Please input the prompt for Stability AI to generate image"
      },
      "support": "Image size limit is 5MB. Supported formats: JPEG, PNG, GIF, SVG",
      "error": {
        "invalidImage": "Invalid image",
        "invalidImageSize": "Image size must be less than 5MB",
        "invalidImageFormat": "Image format is not supported. Supported formats: JPEG, PNG, JPG, GIF, SVG, WEBP",
        "invalidImageUrl": "Invalid image URL",
        "noImage": "No such file or directory"
      },
      "embedLink": {
        "label": "Embed link",
        "placeholder": "Paste or type an image link"
      },
      "unsplash": {
        "label": "Unsplash"
      },
      "searchForAnImage": "Search for an image",
      "pleaseInputYourOpenAIKey": "please input your OpenAI key in Settings page",
      "pleaseInputYourStabilityAIKey": "please input your Stability AI key in Settings page",
      "saveImageToGallery": "Save image",
      "failedToAddImageToGallery": "Failed to add image to gallery",
      "successToAddImageToGallery": "Image added to gallery successfully",
      "unableToLoadImage": "Unable to load image",
      "maximumImageSize": "Maximum supported upload image size is 10MB",
      "uploadImageErrorImageSizeTooBig": "Image size must be less than 10MB",
      "imageIsUploading": "Image is uploading"
    },
    "codeBlock": {
      "language": {
        "label": "Language",
        "placeholder": "Select language"
      }
    },
    "inlineLink": {
      "placeholder": "Paste or type a link",
      "openInNewTab": "Open in new tab",
      "copyLink": "Copy link",
      "removeLink": "Remove link",
      "url": {
        "label": "Link URL",
        "placeholder": "Enter link URL"
      },
      "title": {
        "label": "Link Title",
        "placeholder": "Enter link title"
      }
    },
    "mention": {
      "placeholder": "Mention a person or a page or date...",
      "page": {
        "label": "Link to page",
        "tooltip": "Click to open page"
      },
      "deleted": "Deleted",
      "deletedContent": "This content does not exist or has been deleted"
    },
    "toolbar": {
      "resetToDefaultFont": "Reset to default"
    },
    "errorBlock": {
      "theBlockIsNotSupported": "The current version does not support this block.",
      "blockContentHasBeenCopied": "The block content has been copied."
    }
  },
  "board": {
    "column": {
      "createNewCard": "New",
      "renameGroupTooltip": "Press to rename group",
      "createNewColumn": "Add a new group",
      "addToColumnTopTooltip": "Add a new card at the top",
      "addToColumnBottomTooltip": "Add a new card at the bottom",
      "renameColumn": "Rename",
      "hideColumn": "Hide",
      "newGroup": "New Group",
      "deleteColumn": "Delete",
      "deleteColumnConfirmation": "This will delete this group and all the cards in it.\nAre you sure you want to continue?"
    },
    "hiddenGroupSection": {
      "sectionTitle": "Hidden Groups",
      "collapseTooltip": "Hide the hidden groups",
      "expandTooltip": "View the hidden groups"
    },
    "cardDetail": "Card Detail",
    "cardActions": "Card Actions",
    "cardDuplicated": "Card has been duplicated",
    "cardDeleted": "Card has been deleted",
    "showOnCard": "Show on card detail",
    "setting": "Setting",
    "propertyName": "Property name",
    "menuName": "Board",
    "showUngrouped": "Show ungrouped items",
    "ungroupedButtonText": "Ungrouped",
    "ungroupedButtonTooltip": "Contains cards that don't belong in any group",
    "ungroupedItemsTitle": "Click to add to the board",
    "groupBy": "Group by",
    "referencedBoardPrefix": "View of",
    "notesTooltip": "Notes inside",
    "mobile": {
      "editURL": "Edit URL",
      "unhideGroup": "Unhide group",
      "unhideGroupContent": "Are you sure you want to show this group on the board?",
      "faildToLoad": "Failed to load board view"
    }
  },
  "calendar": {
    "menuName": "Calendar",
    "defaultNewCalendarTitle": "Untitled",
    "newEventButtonTooltip": "Add a new event",
    "navigation": {
      "today": "Today",
      "jumpToday": "Jump to Today",
      "previousMonth": "Previous Month",
      "nextMonth": "Next Month"
    },
    "mobileEventScreen": {
      "emptyTitle": "No events yet",
      "emptyBody": "Press the plus button to create an event on this day."
    },
    "settings": {
      "showWeekNumbers": "Show week numbers",
      "showWeekends": "Show weekends",
      "firstDayOfWeek": "Start week on",
      "layoutDateField": "Layout calendar by",
      "changeLayoutDateField": "Change layout field",
      "noDateTitle": "No Date",
      "noDateHint": {
        "zero": "Unscheduled events will show up here",
        "one": "{count} unscheduled event",
        "other": "{count} unscheduled events"
      },
      "unscheduledEventsTitle": "Unscheduled events",
      "clickToAdd": "Click to add to the calendar",
      "name": "Calendar settings"
    },
    "referencedCalendarPrefix": "View of",
    "quickJumpYear": "Jump to",
    "duplicateEvent": "Duplicate event"
  },
  "errorDialog": {
    "title": "AppFlowy Error",
    "howToFixFallback": "We're sorry for the inconvenience! Submit an issue on our GitHub page that describes your error.",
    "github": "View on GitHub"
  },
  "search": {
    "label": "Search",
    "placeholder": {
      "actions": "Search actions..."
    }
  },
  "message": {
    "copy": {
      "success": "Copied!",
      "fail": "Unable to copy"
    }
  },
  "unSupportBlock": "The current version does not support this Block.",
  "views": {
    "deleteContentTitle": "Are you sure want to delete the {pageType}?",
    "deleteContentCaption": "if you delete this {pageType}, you can restore it from the trash."
  },
  "colors": {
    "custom": "Custom",
    "default": "Default",
    "red": "Red",
    "orange": "Orange",
    "yellow": "Yellow",
    "green": "Green",
    "blue": "Blue",
    "purple": "Purple",
    "pink": "Pink",
    "brown": "Brown",
    "gray": "Gray"
  },
  "emoji": {
    "emojiTab": "Emoji",
    "search": "Search emoji",
    "noRecent": "No recent emoji",
    "noEmojiFound": "No emoji found",
    "filter": "Filter",
    "random": "Random",
    "selectSkinTone": "Select skin tone",
    "remove": "Remove emoji",
    "categories": {
      "smileys": "Smileys & Emotion",
      "people": "People & Body",
      "animals": "Animals & Nature",
      "food": "Food & Drink",
      "activities": "Activities",
      "places": "Travel & Places",
      "objects": "Objects",
      "symbols": "Symbols",
      "flags": "Flags",
      "nature": "Nature",
      "frequentlyUsed": "Frequently Used"
    },
    "skinTone": {
      "default": "Default",
      "light": "Light",
      "mediumLight": "Medium-Light",
      "medium": "Medium",
      "mediumDark": "Medium-Dark",
      "dark": "Dark"
    }
  },
  "inlineActions": {
    "noResults": "No results",
    "pageReference": "Page reference",
    "docReference": "Document reference",
    "boardReference": "Board reference",
    "calReference": "Calendar reference",
    "gridReference": "Grid reference",
    "date": "Date",
    "reminder": {
      "groupTitle": "Reminder",
      "shortKeyword": "remind"
    }
  },
  "datePicker": {
    "dateTimeFormatTooltip": "Change the date and time format in settings",
    "dateFormat": "Date format",
    "includeTime": "Include time",
    "isRange": "End date",
    "timeFormat": "Time format",
    "clearDate": "Clear date",
    "reminderLabel": "Reminder",
    "selectReminder": "Select reminder",
    "reminderOptions": {
      "none": "None",
      "atTimeOfEvent": "Time of event",
      "fiveMinsBefore": "5 mins before",
      "tenMinsBefore": "10 mins before",
      "fifteenMinsBefore": "15 mins before",
      "thirtyMinsBefore": "30 mins before",
      "oneHourBefore": "1 hour before",
      "twoHoursBefore": "2 hours before",
      "onDayOfEvent": "On day of event",
      "oneDayBefore": "1 day before",
      "twoDaysBefore": "2 days before",
      "oneWeekBefore": "1 week before",
      "custom": "Custom"
    }
  },
  "relativeDates": {
    "yesterday": "Yesterday",
    "today": "Today",
    "tomorrow": "Tomorrow",
    "oneWeek": "1 week"
  },
  "notificationHub": {
    "title": "Notifications",
    "mobile": {
      "title": "Updates"
    },
    "emptyTitle": "All caught up!",
    "emptyBody": "No pending notifications or actions. Enjoy the calm.",
    "tabs": {
      "inbox": "Inbox",
      "upcoming": "Upcoming"
    },
    "actions": {
      "markAllRead": "Mark all as read",
      "showAll": "All",
      "showUnreads": "Unread"
    },
    "filters": {
      "ascending": "Ascending",
      "descending": "Descending",
      "groupByDate": "Group by date",
      "showUnreadsOnly": "Show unreads only",
      "resetToDefault": "Reset to default"
    }
  },
  "reminderNotification": {
    "title": "Reminder",
    "message": "Remember to check this before you forget!",
    "tooltipDelete": "Delete",
    "tooltipMarkRead": "Mark as read",
    "tooltipMarkUnread": "Mark as unread"
  },
  "findAndReplace": {
    "find": "Find",
    "previousMatch": "Previous match",
    "nextMatch": "Next match",
    "close": "Close",
    "replace": "Replace",
    "replaceAll": "Replace all",
    "noResult": "No results",
    "caseSensitive": "Case sensitive",
    "searchMore": "Search to find more results"
  },
  "error": {
    "weAreSorry": "We're sorry",
    "loadingViewError": "We're having trouble loading this view. Please check your internet connection, refresh the app, and do not hesitate to reach out to the team if the issue continues."
  },
  "editor": {
    "bold": "Bold",
    "bulletedList": "Bulleted List",
    "bulletedListShortForm": "Bulleted",
    "checkbox": "Checkbox",
    "embedCode": "Embed Code",
    "heading1": "H1",
    "heading2": "H2",
    "heading3": "H3",
    "highlight": "Highlight",
    "color": "Color",
    "image": "Image",
    "date": "Date",
    "italic": "Italic",
    "link": "Link",
    "numberedList": "Numbered List",
    "numberedListShortForm": "Numbered",
    "quote": "Quote",
    "strikethrough": "Strikethrough",
    "text": "Text",
    "underline": "Underline",
    "fontColorDefault": "Default",
    "fontColorGray": "Gray",
    "fontColorBrown": "Brown",
    "fontColorOrange": "Orange",
    "fontColorYellow": "Yellow",
    "fontColorGreen": "Green",
    "fontColorBlue": "Blue",
    "fontColorPurple": "Purple",
    "fontColorPink": "Pink",
    "fontColorRed": "Red",
    "backgroundColorDefault": "Default background",
    "backgroundColorGray": "Gray background",
    "backgroundColorBrown": "Brown background",
    "backgroundColorOrange": "Orange background",
    "backgroundColorYellow": "Yellow background",
    "backgroundColorGreen": "Green background",
    "backgroundColorBlue": "Blue background",
    "backgroundColorPurple": "Purple background",
    "backgroundColorPink": "Pink background",
    "backgroundColorRed": "Red background",
    "backgroundColorLime": "Lime background",
    "backgroundColorAqua": "Aqua background",
    "done": "Done",
    "cancel": "Cancel",
    "tint1": "Tint 1",
    "tint2": "Tint 2",
    "tint3": "Tint 3",
    "tint4": "Tint 4",
    "tint5": "Tint 5",
    "tint6": "Tint 6",
    "tint7": "Tint 7",
    "tint8": "Tint 8",
    "tint9": "Tint 9",
    "lightLightTint1": "Purple",
    "lightLightTint2": "Pink",
    "lightLightTint3": "Light Pink",
    "lightLightTint4": "Orange",
    "lightLightTint5": "Yellow",
    "lightLightTint6": "Lime",
    "lightLightTint7": "Green",
    "lightLightTint8": "Aqua",
    "lightLightTint9": "Blue",
    "urlHint": "URL",
    "mobileHeading1": "Heading 1",
    "mobileHeading2": "Heading 2",
    "mobileHeading3": "Heading 3",
    "textColor": "Text Color",
    "backgroundColor": "Background Color",
    "addYourLink": "Add your link",
    "openLink": "Open link",
    "copyLink": "Copy link",
    "removeLink": "Remove link",
    "editLink": "Edit link",
    "linkText": "Text",
    "linkTextHint": "Please enter text",
    "linkAddressHint": "Please enter URL",
    "highlightColor": "Highlight color",
    "clearHighlightColor": "Clear highlight color",
    "customColor": "Custom color",
    "hexValue": "Hex value",
    "opacity": "Opacity",
    "resetToDefaultColor": "Reset to default color",
    "ltr": "LTR",
    "rtl": "RTL",
    "auto": "Auto",
    "cut": "Cut",
    "copy": "Copy",
    "paste": "Paste",
    "find": "Find",
    "select": "Select",
    "selectAll": "Select all",
    "previousMatch": "Previous match",
    "nextMatch": "Next match",
    "closeFind": "Close",
    "replace": "Replace",
    "replaceAll": "Replace all",
    "regex": "Regex",
    "caseSensitive": "Case sensitive",
    "uploadImage": "Upload Image",
    "urlImage": "URL Image",
    "incorrectLink": "Incorrect Link",
    "upload": "Upload",
    "chooseImage": "Choose an image",
    "loading": "Loading",
    "imageLoadFailed": "Could not load the image",
    "divider": "Divider",
    "table": "Table",
    "colAddBefore": "Add before",
    "rowAddBefore": "Add before",
    "colAddAfter": "Add after",
    "rowAddAfter": "Add after",
    "colRemove": "Remove",
    "rowRemove": "Remove",
    "colDuplicate": "Duplicate",
    "rowDuplicate": "Duplicate",
    "colClear": "Clear Content",
    "rowClear": "Clear Content",
    "slashPlaceHolder": "Type '/' to insert a block, or start typing",
    "typeSomething": "Type something...",
    "toggleListShortForm": "Toggle",
    "quoteListShortForm": "Quote",
    "mathEquationShortForm": "Formula",
    "codeBlockShortForm": "Code"
  },
  "favorite": {
    "noFavorite": "No favorite page",
    "noFavoriteHintText": "Swipe the page to the left to add it to your favorites"
  },
  "cardDetails": {
    "notesPlaceholder": "Enter a / to insert a block, or start typing"
  },
  "blockPlaceholders": {
    "todoList": "To-do",
    "bulletList": "List",
    "numberList": "List",
    "quote": "Quote",
    "heading": "Heading {}"
  },
  "titleBar": {
    "pageIcon": "Page icon",
    "language": "Language",
    "font": "Font",
    "actions": "Actions",
    "date": "Date",
    "addField": "Add field",
    "userIcon": "User icon"
  },
  "noLogFiles": "There're no log files",
<<<<<<< HEAD
  "updateDialog": {
    "updateAvailable": "Version {} is available",
    "upToDate": "You are up-to-date",
    "updateAvailableContent": "It seems you are on an older version of AppFlowy, check the release notes below to see what you are missing out on.",
    "upToDateContent": "You are on the latest version of AppFlowy! If you want to see what was included in this version, check out the release notes below.",
    "downloadLabel": "Download",
    "allReleaseNotes": "See all release notes"
=======
  "newSettings": {
    "myAccount": {
      "title": "My account",
      "subtitle": "Customize your profile, manage account security, open AI keys, or login into your account.",
      "profileLabel": "Account name & Profile image",
      "profileNamePlaceholder": "Enter your name",
      "accountSecurity": "Account security",
      "2FA": "2-Step Authentication",
      "aiKeys": "AI keys",
      "accountLogin": "Account Login",
      "updateNameError": "Failed to update name",
      "updateIconError": "Failed to update icon",
      "deleteAccount": {
        "title": "Delete Account",
        "subtitle": "Permanently delete your account and all of your data.",
        "deleteMyAccount": "Delete my account",
        "dialogTitle": "Delete account",
        "dialogContent1": "Are you sure you want to permanently delete your account?",
        "dialogContent2": "This action cannot be undone, and will remove access from all teamspaces, erasing your entire account, including private workspaces, and removing you from all shared workspaces."
      }
    },
    "workplace": {
      "name": "Workplace",
      "title": "Workplace Settings",
      "subtitle": "Customize your workspace appearance, theme, font, text layout, date, time, and language.",
      "workplaceName": "Workplace name",
      "workplaceNamePlaceholder": "Enter workplace name",
      "workplaceIcon": "Workplace icon",
      "workplaceIconSubtitle": "Upload an image or use an emoji for your workspace. Icon will show in your sidebar and notifications",
      "renameError": "Failed to rename workplace",
      "updateIconError": "Failed to update icon",
      "appearance": {
        "name": "Appearance",
        "themeMode": {
          "auto": "Auto",
          "light": "Light",
          "dark": "Dark"
        },
        "language": "Language"
      }
    }
>>>>>>> 9201cd63
  }
}<|MERGE_RESOLUTION|>--- conflicted
+++ resolved
@@ -1374,7 +1374,6 @@
     "userIcon": "User icon"
   },
   "noLogFiles": "There're no log files",
-<<<<<<< HEAD
   "updateDialog": {
     "updateAvailable": "Version {} is available",
     "upToDate": "You are up-to-date",
@@ -1382,7 +1381,7 @@
     "upToDateContent": "You are on the latest version of AppFlowy! If you want to see what was included in this version, check out the release notes below.",
     "downloadLabel": "Download",
     "allReleaseNotes": "See all release notes"
-=======
+  },
   "newSettings": {
     "myAccount": {
       "title": "My account",
@@ -1424,6 +1423,5 @@
         "language": "Language"
       }
     }
->>>>>>> 9201cd63
   }
 }