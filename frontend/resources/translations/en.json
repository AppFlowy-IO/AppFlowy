--- conflicted
+++ resolved
@@ -1466,7 +1466,6 @@
       "noNetworkConnected": "No network connected"
     }
   },
-<<<<<<< HEAD
   "pageStyle": {
     "title": "Page Style",
     "layout": "Layout",
@@ -1479,7 +1478,7 @@
     "photo": "Photo",
     "unsplash": "Unsplash",
     "pageCover": "Page Cover"
-=======
+  },
   "commandPalette": {
     "placeholder": "Type to search for views...",
     "bestMatches": "Best matches",
@@ -1489,6 +1488,5 @@
     "betaLabel": "BETA",
     "betaTooltip": "We currently only support searching for pages",
     "fromTrashHint": "From trash"
->>>>>>> edc745e8
   }
 }