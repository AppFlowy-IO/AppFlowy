{
  "appName": "AppFlowy",
  "defaultUsername": "Me",
  "welcomeText": "Welcome to @:appName",
  "githubStarText": "Star on GitHub",
  "subscribeNewsletterText": "Subscribe to Newsletter",
  "letsGoButtonText": "Quick Start",
  "title": "Title",
  "youCanAlso": "You can also",
  "and": "and",
  "blockActions": {
    "addBelowTooltip": "Click to add below",
    "addAboveCmd": "Alt+click",
    "addAboveMacCmd": "Option+click",
    "addAboveTooltip": "to add above",
    "dragTooltip": "Drag to move",
    "openMenuTooltip": "Click to open menu"
  },
  "signUp": {
    "buttonText": "Sign Up",
    "title": "Sign Up to @:appName",
    "getStartedText": "Get Started",
    "emptyPasswordError": "Password can't be empty",
    "repeatPasswordEmptyError": "Repeat password can't be empty",
    "unmatchedPasswordError": "Repeat password is not the same as password",
    "alreadyHaveAnAccount": "Already have an account?",
    "emailHint": "Email",
    "passwordHint": "Password",
    "repeatPasswordHint": "Repeat password",
    "signUpWith": "Sign up with:"
  },
  "signIn": {
    "loginTitle": "Login to @:appName",
    "loginButtonText": "Login",
    "loginAsGuestButtonText": "Get Started",
    "continueAnonymousUser": "Continue in an anonymous session",
    "buttonText": "Sign In",
    "forgotPassword": "Forgot Password?",
    "emailHint": "Email",
    "passwordHint": "Password",
    "dontHaveAnAccount": "Don't have an account?",
    "repeatPasswordEmptyError": "Repeat password can't be empty",
    "unmatchedPasswordError": "Repeat password is not the same as password",
    "syncPromptMessage": "Syncing the data might take a while. Please don't close this page",
    "signInWith": "Sign in with:"
  },
  "workspace": {
    "create": "Create workspace",
    "reset": "Reset workspace",
    "resetWorkspacePrompt": "Resetting the workspace will delete all pages and data within it. Are you sure you want to reset the workspace? Alternatively, you can contact the support team to restore the workspace",
    "hint": "workspace",
    "notFoundError": "Workspace not found"
  },
  "shareAction": {
    "buttonText": "Share",
    "workInProgress": "Coming soon",
    "markdown": "Markdown",
    "csv": "CSV",
    "copyLink": "Copy Link"
  },
  "moreAction": {
    "small": "small",
    "medium": "medium",
    "large": "large",
    "fontSize": "Font Size",
    "import": "Import",
    "moreOptions": "More options"
  },
  "importPanel": {
    "textAndMarkdown": "Text & Markdown",
    "documentFromV010": "Document from v0.1.0",
    "databaseFromV010": "Database from v0.1.0",
    "csv": "CSV",
    "database": "Database"
  },
  "disclosureAction": {
    "rename": "Rename",
    "delete": "Delete",
    "duplicate": "Duplicate",
    "unfavorite": "Remove from favorites",
    "favorite": "Add to favorites",
    "openNewTab": "Open in a new tab",
    "moveTo": "Move to",
    "addToFavorites": "Add to Favorites",
    "copyLink": "Copy Link"
  },
  "blankPageTitle": "Blank page",
  "newPageText": "New page",
  "trash": {
    "text": "Trash",
    "restoreAll": "Restore All",
    "deleteAll": "Delete All",
    "pageHeader": {
      "fileName": "File name",
      "lastModified": "Last Modified",
      "created": "Created"
    },
    "confirmDeleteAll": {
      "title": "Are you sure to delete all pages in Trash?",
      "caption": "This action cannot be undone."
    },
    "confirmRestoreAll": {
      "title": "Are you sure to restore all pages in Trash?",
      "caption": "This action cannot be undone."
    }
  },
  "deletePagePrompt": {
    "text": "This page is in Trash",
    "restore": "Restore page",
    "deletePermanent": "Delete permanently"
  },
  "dialogCreatePageNameHint": "Page name",
  "questionBubble": {
    "shortcuts": "Shortcuts",
    "whatsNew": "What's new?",
    "help": "Help & Support",
    "markdown": "Markdown",
    "debug": {
      "name": "Debug Info",
      "success": "Copied debug info to clipboard!",
      "fail": "Unable to copy debug info to clipboard"
    },
    "feedback": "Feedback"
  },
  "menuAppHeader": {
    "moreButtonToolTip": "Remove, rename, and more...",
    "addPageTooltip": "Quickly add a page inside",
    "defaultNewPageName": "Untitled",
    "renameDialog": "Rename"
  },
  "toolbar": {
    "undo": "Undo",
    "redo": "Redo",
    "bold": "Bold",
    "italic": "Italic",
    "underline": "Underline",
    "strike": "Strikethrough",
    "numList": "Numbered List",
    "bulletList": "Bulleted List",
    "checkList": "Check List",
    "inlineCode": "Inline Code",
    "quote": "Quote Block",
    "header": "Header",
    "highlight": "Highlight",
    "color": "Color",
    "addLink": "Add Link",
    "link": "Link"
  },
  "tooltip": {
    "lightMode": "Switch to Light mode",
    "darkMode": "Switch to Dark mode",
    "openAsPage": "Open as a Page",
    "addNewRow": "Add a new row",
    "openMenu": "Click to open menu",
    "dragRow": "Long press to reorder the row",
    "viewDataBase": "View database",
    "referencePage": "This {name} is referenced",
    "addBlockBelow": "Add a block below"
  },
  "sideBar": {
    "closeSidebar": "Close side bar",
    "openSidebar": "Open side bar",
    "personal": "Personal",
    "favorites": "Favorites",
    "clickToHidePersonal": "Click to hide personal section",
    "clickToHideFavorites": "Click to hide favorite section",
    "addAPage": "Add a page"
  },
  "notifications": {
    "export": {
      "markdown": "Exported Note To Markdown",
      "path": "Documents/flowy"
    }
  },
  "contactsPage": {
    "title": "Contacts",
    "whatsHappening": "What's happening this week?",
    "addContact": "Add Contact",
    "editContact": "Edit Contact"
  },
  "button": {
    "OK": "OK",
    "Done": "Done",
    "Cancel": "Cancel",
    "signIn": "Sign In",
    "signOut": "Sign Out",
    "complete": "Complete",
    "save": "Save",
    "generate": "Generate",
    "esc": "ESC",
    "keep": "Keep",
    "tryAgain": "Try again",
    "discard": "Discard",
    "replace": "Replace",
    "insertBelow": "Insert Below",
    "upload": "Upload",
    "edit": "Edit",
    "delete": "Delete",
    "duplicate": "Duplicate",
    "done": "Done",
    "putback": "Put Back"
  },
  "label": {
    "welcome": "Welcome!",
    "firstName": "First Name",
    "middleName": "Middle Name",
    "lastName": "Last Name",
    "stepX": "Step {X}"
  },
  "oAuth": {
    "err": {
      "failedTitle": "Unable to connect to your account.",
      "failedMsg": "Please make sure you've completed the sign-in process in your browser."
    },
    "google": {
      "title": "GOOGLE SIGN-IN",
      "instruction1": "In order to import your Google Contacts, you'll need to authorize this application using your web browser.",
      "instruction2": "Copy this code to your clipboard by clicking the icon or selecting the text:",
      "instruction3": "Navigate to the following link in your web browser, and enter the above code:",
      "instruction4": "Press the button below when you've completed signup:"
    }
  },
  "settings": {
    "title": "Settings",
    "menu": {
      "appearance": "Appearance",
      "language": "Language",
      "user": "User",
      "files": "Files",
      "open": "Open Settings",
      "logout": "Logout",
      "logoutPrompt": "Are you sure to logout?",
      "selfEncryptionLogoutPrompt": "Are you sure you want to log out? Please ensure you have copied the encryption secret",
      "syncSetting": "Sync Setting",
      "enableSync": "Enable sync",
      "enableEncrypt": "Encrypt data",
      "enableEncryptPrompt": "Activate encryption to secure your data with this secret. Store it safely; once enabled, it can't be turned off. If lost, your data becomes irretrievable. Click to copy",
      "inputEncryptPrompt": "Please enter your encryption secret for",
      "clickToCopySecret": "Click to copy secret",
      "inputTextFieldHint": "Your secret",
      "historicalUserList": "User login history",
      "historicalUserListTooltip": "This list displays your anonymous accounts. You can click on an account to view its details. Anonymous accounts are created by clicking the 'Get Started' button",
      "openHistoricalUser": "Click to open the anonymous account"
    },
    "appearance": {
      "resetSetting": "Reset this setting",
      "fontFamily": {
        "label": "Font Family",
        "search": "Search"
      },
      "themeMode": {
        "label": "Theme Mode",
        "light": "Light Mode",
        "dark": "Dark Mode",
        "system": "Adapt to System"
      },
      "themeUpload": {
        "button": "Upload",
        "description": "Upload your own AppFlowy theme using the button below.",
        "failure": "The theme that was uploaded had an invalid format.",
        "loading": "Please wait while we validate and upload your theme...",
        "uploadSuccess": "Your theme was uploaded successfully",
        "deletionFailure": "Failed to delete the theme. Try to delete it manually.",
        "filePickerDialogTitle": "Choose a .flowy_plugin file",
        "urlUploadFailure": "Failed to open url: {}"
      },
      "theme": "Theme",
      "builtInsLabel": "Built-in Themes",
      "pluginsLabel": "Plugins"
    },
    "files": {
      "copy": "Copy",
      "defaultLocation": "Read files and data storage location",
      "exportData": "Export your data",
      "doubleTapToCopy": "Double tap to copy the path",
      "restoreLocation": "Restore to AppFlowy default path",
      "customizeLocation": "Open another folder",
      "restartApp": "Please restart app for the changes to take effect.",
      "exportDatabase": "Export database",
      "selectFiles": "Select the files that need to be export",
      "selectAll": "Select all",
      "deselectAll": "Deselect all",
      "createNewFolder": "Create a new folder",
      "createNewFolderDesc": "Tell us where you want to store your data",
      "defineWhereYourDataIsStored": "Define where your data is stored",
      "open": "Open",
      "openFolder": "Open an existing folder",
      "openFolderDesc": "Read and write it to your existing AppFlowy folder",
      "folderHintText": "folder name",
      "location": "Creating a new folder",
      "locationDesc": "Pick a name for your AppFlowy data folder",
      "browser": "Browse",
      "create": "Create",
      "set": "Set",
      "folderPath": "Path to store your folder",
      "locationCannotBeEmpty": "Path cannot be empty",
      "pathCopiedSnackbar": "File storage path copied to clipboard!",
      "changeLocationTooltips": "Change the data directory",
      "change": "Change",
      "openLocationTooltips": "Open another data directory",
      "openCurrentDataFolder": "Open current data directory",
      "recoverLocationTooltips": "Reset to AppFlowy's default data directory",
      "exportFileSuccess": "Export file successfully!",
      "exportFileFail": "Export file failed!",
      "export": "Export"
    },
    "user": {
      "name": "Name",
      "email": "Email",
      "icon": "Icon",
      "selectAnIcon": "Select an icon",
      "pleaseInputYourOpenAIKey": "please input your OpenAI key",
      "clickToLogout": "Click to logout the current user"
    },
    "shortcuts": {
      "shortcutsLabel": "Shortcuts",
      "command": "Command",
      "keyBinding": "Keybinding",
      "addNewCommand": "Add New Command",
      "updateShortcutStep": "Press desired key combination and press ENTER",
      "shortcutIsAlreadyUsed": "This shortcut is already used for: {conflict}",
      "resetToDefault": "Reset to default keybindings",
      "couldNotLoadErrorMsg": "Could not load shortcuts, Try again",
      "couldNotSaveErrorMsg": "Could not save shortcuts, Try again"
    }
  },
  "grid": {
    "deleteView": "Are you sure you want to delete this view?",
    "createView": "New",
    "settings": {
      "filter": "Filter",
      "sort": "Sort",
      "sortBy": "Sort by",
      "properties": "Properties",
      "reorderPropertiesTooltip": "Drag to reorder properties",
      "group": "Group",
      "addFilter": "Add Filter",
      "deleteFilter": "Delete filter",
      "filterBy": "Filter by...",
      "typeAValue": "Type a value...",
      "layout": "Layout",
      "databaseLayout": "Layout"
    },
    "textFilter": {
      "contains": "Contains",
      "doesNotContain": "Does not contain",
      "endsWith": "Ends with",
      "startWith": "Starts with",
      "is": "Is",
      "isNot": "Is not",
      "isEmpty": "Is empty",
      "isNotEmpty": "Is not empty",
      "choicechipPrefix": {
        "isNot": "Not",
        "startWith": "Starts with",
        "endWith": "Ends with",
        "isEmpty": "is empty",
        "isNotEmpty": "is not empty"
      }
    },
    "checkboxFilter": {
      "isChecked": "Checked",
      "isUnchecked": "Unchecked",
      "choicechipPrefix": {
        "is": "is"
      }
    },
    "checklistFilter": {
      "isComplete": "is complete",
      "isIncomplted": "is incomplete"
    },
    "singleSelectOptionFilter": {
      "is": "Is",
      "isNot": "Is not",
      "isEmpty": "Is empty",
      "isNotEmpty": "Is not empty"
    },
    "multiSelectOptionFilter": {
      "contains": "Contains",
      "doesNotContain": "Does not contain",
      "isEmpty": "Is empty",
      "isNotEmpty": "Is not empty"
    },
    "field": {
      "hide": "Hide",
      "insertLeft": "Insert Left",
      "insertRight": "Insert Right",
      "duplicate": "Duplicate",
      "delete": "Delete",
      "textFieldName": "Text",
      "checkboxFieldName": "Checkbox",
      "dateFieldName": "Date",
      "updatedAtFieldName": "Last modified time",
      "createdAtFieldName": "Created time",
      "numberFieldName": "Numbers",
      "singleSelectFieldName": "Select",
      "multiSelectFieldName": "Multiselect",
      "urlFieldName": "URL",
      "checklistFieldName": "Checklist",
      "numberFormat": "Number format",
      "dateFormat": "Date format",
      "includeTime": "Include time",
      "dateFormatFriendly": "Month Day, Year",
      "dateFormatISO": "Year-Month-Day",
      "dateFormatLocal": "Month/Day/Year",
      "dateFormatUS": "Year/Month/Day",
      "dateFormatDayMonthYear": "Day/Month/Year",
      "timeFormat": "Time format",
      "invalidTimeFormat": "Invalid format",
      "timeFormatTwelveHour": "12 hour",
      "timeFormatTwentyFourHour": "24 hour",
      "clearDate": "Clear date",
      "addSelectOption": "Add an option",
      "optionTitle": "Options",
      "addOption": "Add option",
      "editProperty": "Edit property",
      "newProperty": "New property",
      "deleteFieldPromptMessage": "Are you sure? This property will be deleted",
      "newColumn": "New Column"
    },
    "sort": {
      "ascending": "Ascending",
      "descending": "Descending",
      "deleteAllSorts": "Delete all sorts",
      "addSort": "Add sort"
    },
    "row": {
      "duplicate": "Duplicate",
      "delete": "Delete",
      "titlePlaceholder": "Untitled",
      "textPlaceholder": "Empty",
      "copyProperty": "Copied property to clipboard",
      "count": "Count",
      "newRow": "New row",
      "action": "Action"
    },
    "selectOption": {
      "create": "Create",
      "purpleColor": "Purple",
      "pinkColor": "Pink",
      "lightPinkColor": "Light Pink",
      "orangeColor": "Orange",
      "yellowColor": "Yellow",
      "limeColor": "Lime",
      "greenColor": "Green",
      "aquaColor": "Aqua",
      "blueColor": "Blue",
      "deleteTag": "Delete tag",
      "colorPanelTitle": "Colors",
      "panelTitle": "Select an option or create one",
      "searchOption": "Search for an option"
    },
    "checklist": {
      "panelTitle": "Add an item"
    },
    "menuName": "Grid",
    "referencedGridPrefix": "View of"
  },
  "document": {
    "menuName": "Document",
    "date": {
      "timeHintTextInTwelveHour": "01:00 PM",
      "timeHintTextInTwentyFourHour": "13:00"
    },
    "slashMenu": {
      "board": {
        "selectABoardToLinkTo": "Select a Board to link to",
        "createANewBoard": "Create a new Board"
      },
      "grid": {
        "selectAGridToLinkTo": "Select a Grid to link to",
        "createANewGrid": "Create a new Grid"
      },
      "calendar": {
        "selectACalendarToLinkTo": "Select a Calendar to link to",
        "createANewCalendar": "Create a new Calendar"
      }
    },
    "selectionMenu": {
      "outline": "Outline"
    },
    "plugins": {
      "referencedBoard": "Referenced Board",
      "referencedGrid": "Referenced Grid",
      "referencedCalendar": "Referenced Calendar",
      "autoGeneratorMenuItemName": "OpenAI Writer",
      "autoGeneratorTitleName": "OpenAI: Ask AI to write anything...",
      "autoGeneratorLearnMore": "Learn more",
      "autoGeneratorGenerate": "Generate",
      "autoGeneratorHintText": "Ask OpenAI ...",
      "autoGeneratorCantGetOpenAIKey": "Can't get OpenAI key",
      "autoGeneratorRewrite": "Rewrite",
      "smartEdit": "AI Assistants",
      "openAI": "OpenAI",
      "smartEditFixSpelling": "Fix spelling",
      "warning": "⚠️ AI responses can be inaccurate or misleading.",
      "smartEditSummarize": "Summarize",
      "smartEditImproveWriting": "Improve writing",
      "smartEditMakeLonger": "Make longer",
      "smartEditCouldNotFetchResult": "Could not fetch result from OpenAI",
      "smartEditCouldNotFetchKey": "Could not fetch OpenAI key",
      "smartEditDisabled": "Connect OpenAI in Settings",
      "discardResponse": "Do you want to discard the AI responses?",
      "createInlineMathEquation": "Create equation",
      "toggleList": "Toggle List",
      "cover": {
        "changeCover": "Change Cover",
        "colors": "Colors",
        "images": "Images",
        "clearAll": "Clear All",
        "abstract": "Abstract",
        "addCover": "Add Cover",
        "addLocalImage": "Add local image",
        "invalidImageUrl": "Invalid image URL",
        "failedToAddImageToGallery": "Failed to add image to gallery",
        "enterImageUrl": "Enter image URL",
        "add": "Add",
        "back": "Back",
        "saveToGallery": "Save to gallery",
        "removeIcon": "Remove Icon",
        "pasteImageUrl": "Paste image URL",
        "or": "OR",
        "pickFromFiles": "Pick from files",
        "couldNotFetchImage": "Could not fetch image",
        "imageSavingFailed": "Image Saving Failed",
        "addIcon": "Add Icon",
        "coverRemoveAlert": "It will be removed from cover after it is deleted.",
        "alertDialogConfirmation": "Are you sure, you want to continue?"
      },
      "mathEquation": {
        "addMathEquation": "Add Math Equation",
        "editMathEquation": "Edit Math Equation"
      },
      "optionAction": {
        "click": "Click",
        "toOpenMenu": " to open menu",
        "delete": "Delete",
        "duplicate": "Duplicate",
        "turnInto": "Turn into",
        "moveUp": "Move up",
        "moveDown": "Move down",
        "color": "Color",
        "align": "Align",
        "left": "Left",
        "center": "Center",
        "right": "Right",
        "defaultColor": "Default"
      },
      "image": {
        "copiedToPasteBoard": "The image link has been copied to the clipboard"
      },
      "outline": {
        "addHeadingToCreateOutline": "Add headings to create a table of contents."
      },
<<<<<<< HEAD
      "table": {
        "addAfter": "Add after",
        "addBefore": "Add before",
        "delete": "Delete",
        "clear": "Clear content",
        "duplicate": "Duplicate",
        "bgColor": "Background color"
=======
      "contextMenu": {
        "copy": "Copy",
        "cut": "Cut",
        "paste": "Paste"
>>>>>>> 0806436c
      }
    },
    "textBlock": {
      "placeholder": "Type '/' for commands"
    },
    "title": {
      "placeholder": "Untitled"
    },
    "imageBlock": {
      "placeholder": "Click to add image",
      "upload": {
        "label": "Upload",
        "placeholder": "Click to upload image"
      },
      "url": {
        "label": "Image URL",
        "placeholder": "Enter image URL"
      },
      "support": "Image size limit is 5MB. Supported formats: JPEG, PNG, GIF, SVG",
      "error": {
        "invalidImage": "Invalid image",
        "invalidImageSize": "Image size must be less than 5MB",
        "invalidImageFormat": "Image format is not supported. Supported formats: JPEG, PNG, GIF, SVG",
        "invalidImageUrl": "Invalid image URL"
      }
    },
    "codeBlock": {
      "language": {
        "label": "Language",
        "placeholder": "Select language"
      }
    },
    "inlineLink": {
      "placeholder": "Paste or type a link",
      "openInNewTab": "Open in new tab",
      "copyLink": "Copy link",
      "removeLink": "Remove link",
      "url": {
        "label": "Link URL",
        "placeholder": "Enter link URL"
      },
      "title": {
        "label": "Link Title",
        "placeholder": "Enter link title"
      }
    },
    "mention": {
      "placeholder": "Mention a person or a page or date...",
      "page": {
        "label": "Link to page",
        "tooltip": "Click to open page"
      }
    }
  },
  "board": {
    "column": {
      "create_new_card": "New"
    },
    "menuName": "Board",
    "referencedBoardPrefix": "View of"
  },
  "calendar": {
    "menuName": "Calendar",
    "defaultNewCalendarTitle": "Untitled",
    "navigation": {
      "today": "Today",
      "jumpToday": "Jump to Today",
      "previousMonth": "Previous Month",
      "nextMonth": "Next Month"
    },
    "settings": {
      "showWeekNumbers": "Show week numbers",
      "showWeekends": "Show weekends",
      "firstDayOfWeek": "Start week on",
      "layoutDateField": "Layout calendar by",
      "noDateTitle": "No Date",
      "noDateHint": "Unscheduled events will show up here",
      "clickToAdd": "Click to add to the calendar",
      "name": "Calendar layout"
    },
    "referencedCalendarPrefix": "View of"
  },
  "errorDialog": {
    "title": "AppFlowy Error",
    "howToFixFallback": "We're sorry for the inconvenience! Submit an issue on our GitHub page that describes your error.",
    "github": "View on GitHub"
  },
  "search": {
    "label": "Search",
    "placeholder": {
      "actions": "Search actions..."
    }
  },
  "message": {
    "copy": {
      "success": "Copied!",
      "fail": "Unable to copy"
    }
  },
  "unSupportBlock": "The current version does not support this Block.",
  "views": {
    "deleteContentTitle": "Are you sure want to delete the {pageType}?",
    "deleteContentCaption": "if you delete this {pageType}, you can restore it from the trash."
  },
  "colors": {
    "custom": "Custom",
    "default": "Default",
    "red": "Red",
    "orange": "Orange",
    "yellow": "Yellow",
    "green": "Green",
    "blue": "Blue",
    "purple": "Purple",
    "pink": "Pink",
    "brown": "Brown",
    "gray": "Gray"
  },
  "emoji": {
    "filter": "Filter",
    "random": "Random",
    "selectSkinTone": "Select skin tone",
    "remove": "Remove emoji",
    "categories": {
      "smileys": "Smileys & Emotion",
      "people": "People & Body",
      "animals": "Animals & Nature",
      "food": "Food & Drink",
      "activities": "Activities",
      "places": "Travel & Places",
      "objects": "Objects",
      "symbols": "Symbols",
      "flags": "Flags",
      "nature": "Nature",
      "frequentlyUsed": "Frequently Used"
    }
  }
}<|MERGE_RESOLUTION|>--- conflicted
+++ resolved
@@ -552,7 +552,6 @@
       "outline": {
         "addHeadingToCreateOutline": "Add headings to create a table of contents."
       },
-<<<<<<< HEAD
       "table": {
         "addAfter": "Add after",
         "addBefore": "Add before",
@@ -560,12 +559,11 @@
         "clear": "Clear content",
         "duplicate": "Duplicate",
         "bgColor": "Background color"
-=======
+      },
       "contextMenu": {
         "copy": "Copy",
         "cut": "Cut",
         "paste": "Paste"
->>>>>>> 0806436c
       }
     },
     "textBlock": {
