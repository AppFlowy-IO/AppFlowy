{
  "appName": "AppFlowy",
  "defaultUsername": "Me",
  "welcomeText": "Welcome to @:appName",
  "welcomeTo": "Welcome to",
  "githubStarText": "Star on GitHub",
  "subscribeNewsletterText": "Subscribe to Newsletter",
  "letsGoButtonText": "Quick Start",
  "title": "Title",
  "youCanAlso": "You can also",
  "and": "and",
  "failedToOpenUrl": "Failed to open url: {}",
  "blockActions": {
    "addBelowTooltip": "Click to add below",
    "addAboveCmd": "Alt+click",
    "addAboveMacCmd": "Option+click",
    "addAboveTooltip": "to add above",
    "dragTooltip": "Drag to move",
    "openMenuTooltip": "Click to open menu"
  },
  "signUp": {
    "buttonText": "Sign Up",
    "title": "Sign Up to @:appName",
    "getStartedText": "Get Started",
    "emptyPasswordError": "Password can't be empty",
    "repeatPasswordEmptyError": "Repeat password can't be empty",
    "unmatchedPasswordError": "Repeat password is not the same as password",
    "alreadyHaveAnAccount": "Already have an account?",
    "emailHint": "Email",
    "passwordHint": "Password",
    "repeatPasswordHint": "Repeat password",
    "signUpWith": "Sign up with:"

  },
  "signIn": {
    "loginTitle": "Login to @:appName",
    "loginButtonText": "Login",
    "loginStartWithAnonymous": "Start with an anonymous session",
    "continueAnonymousUser": "Continue with an anonymous session",
    "buttonText": "Sign In",
    "signingInText": "Signing in...",
    "forgotPassword": "Forgot Password?",
    "emailHint": "Email",
    "passwordHint": "Password",
    "dontHaveAnAccount": "Don't have an account?",
    "createAccount": "Create account",
    "repeatPasswordEmptyError": "Repeat password can't be empty",
    "unmatchedPasswordError": "Repeat password is not the same as password",
    "syncPromptMessage": "Syncing the data might take a while. Please don't close this page",
    "or": "OR",
    "signInWithGoogle": "Log in with Google",
    "signInWithGithub": "Log in with Github",
    "signInWithDiscord": "Log in with Discord",
    "signUpWithGoogle": "Sign up with Google",
    "signUpWithGithub": "Sign up with Github",
    "signUpWithDiscord": "Sign up with Discord",
    "signInWith": "Sign in with:",
    "signInWithEmail": "Sign in with Email",
    "signInWithMagicLink": "Log in with Magic Link",
    "signUpWithMagicLink": "Sign up with Magic Link",
    "pleaseInputYourEmail": "Please enter your email address",
    "settings": "Settings",
    "magicLinkSent": "We emailed a magic link. Click the link to log in.",
    "invalidEmail": "Please enter a valid email address",
    "alreadyHaveAnAccount": "Already have an account?",
    "logIn": "Log in",
    "generalError": "Something went wrong. Please try again later",
    "limitRateError": "For security reasons, you can only request a magic link every 60 seconds"
  },
  "workspace": {
    "chooseWorkspace": "Choose your workspace",
    "create": "Create workspace",
    "reset": "Reset workspace",
    "renameWorkspace": "Rename workspace",
    "resetWorkspacePrompt": "Resetting the workspace will delete all pages and data within it. Are you sure you want to reset the workspace? Alternatively, you can contact the support team to restore the workspace",
    "hint": "workspace",
    "notFoundError": "Workspace not found",
    "failedToLoad": "Something went wrong! Failed to load the workspace. Try to close any open instance of @:appName and try again.",
    "errorActions": {
      "reportIssue": "Report an issue",
      "reportIssueOnGithub": "Report an issue on Github",
      "exportLogFiles": "Export log files",
      "reachOut": "Reach out on Discord"
    },
    "menuTitle": "Workspaces",
    "deleteWorkspaceHintText": "Are you sure you want to delete the workspace? This action cannot be undone.",
    "createSuccess": "Workspace created successfully",
    "createFailed": "Failed to create workspace",
    "createLimitExceeded": "You've reached the maximum workspace limit allowed for your account. If you need additional workspaces to continue your work, please request on Github",
    "deleteSuccess": "Workspace deleted successfully",
    "deleteFailed": "Failed to delete workspace",
    "openSuccess": "Open workspace successfully",
    "openFailed": "Failed to open workspace",
    "renameSuccess": "Workspace renamed successfully",
    "renameFailed": "Failed to rename workspace",
    "updateIconSuccess": "Updated workspace icon successfully",
    "updateIconFailed": "Updated workspace icon failed",
    "cannotDeleteTheOnlyWorkspace": "Cannot delete the only workspace",
    "fetchWorkspacesFailed": "Failed to fetch workspaces",
    "leaveCurrentWorkspace": "Leave workspace",
    "leaveCurrentWorkspacePrompt": "Are you sure you want to leave the current workspace?"
  },
  "shareAction": {
    "buttonText": "Share",
    "workInProgress": "Coming soon",
    "markdown": "Markdown",
    "html": "HTML",
    "clipboard": "Copy to clipboard",
    "csv": "CSV",
    "copyLink": "Copy Link"
  },
  "moreAction": {
    "small": "small",
    "medium": "medium",
    "large": "large",
    "fontSize": "Font size",
    "import": "Import",
    "moreOptions": "More options",
    "wordCount": "Word count: {}",
    "charCount": "Character count: {}",
    "createdAt": "Created: {}",
    "deleteView": "Delete",
    "duplicateView": "Duplicate"
  },
  "importPanel": {
    "textAndMarkdown": "Text & Markdown",
    "documentFromV010": "Document from v0.1.0",
    "databaseFromV010": "Database from v0.1.0",
    "csv": "CSV",
    "database": "Database"
  },
  "disclosureAction": {
    "rename": "Rename",
    "delete": "Delete",
    "duplicate": "Duplicate",
    "unfavorite": "Remove from favorites",
    "favorite": "Add to favorites",
    "openNewTab": "Open in a new tab",
    "moveTo": "Move to",
    "addToFavorites": "Add to Favorites",
    "copyLink": "Copy Link",
    "changeIcon": "Change icon",
    "collapseAllPages": "Collapse all subpages"
  },
  "blankPageTitle": "Blank page",
  "newPageText": "New page",
  "newDocumentText": "New document",
  "newGridText": "New grid",
  "newCalendarText": "New calendar",
  "newBoardText": "New board",
  "chat": {
    "newChat": "AI Chat",
    "inputMessageHint": "Message AppFlowy AI",
    "unsupportedCloudPrompt": "This feature is only available when using AppFlowy Cloud",
    "relatedQuestion": "Related",
    "serverUnavailable": "Service Temporarily Unavailable. Please try again later.",
    "aiServerUnavailable": "🌈 Uh-oh! 🌈. A unicorn ate our response. Please retry!",
    "clickToRetry": "Click to retry",
    "regenerateAnswer": "Regenerate",
    "question1": "How to use Kanban to manage tasks",
    "question2": "Explain the GTD method",
    "question3": "Why use Rust",
    "question4": "Recipe with what's in my kitchen",
    "aiMistakePrompt": "AI can make mistakes. Check important info."
  },
  "trash": {
    "text": "Trash",
    "restoreAll": "Restore All",
    "deleteAll": "Delete All",
    "pageHeader": {
      "fileName": "File name",
      "lastModified": "Last Modified",
      "created": "Created"
    },
    "confirmDeleteAll": {
      "title": "Are you sure to delete all pages in Trash?",
      "caption": "This action cannot be undone."
    },
    "confirmRestoreAll": {
      "title": "Are you sure to restore all pages in Trash?",
      "caption": "This action cannot be undone."
    },
    "mobile": {
      "actions": "Trash Actions",
      "empty": "Trash Bin is Empty",
      "emptyDescription": "You don't have any deleted file",
      "isDeleted": "is deleted",
      "isRestored": "is restored"
    },
    "confirmDeleteTitle": "Are you sure you want to delete this page permanently?"
  },
  "deletePagePrompt": {
    "text": "This page is in Trash",
    "restore": "Restore page",
    "deletePermanent": "Delete permanently"
  },
  "dialogCreatePageNameHint": "Page name",
  "questionBubble": {
    "shortcuts": "Shortcuts",
    "whatsNew": "What's new?",
    "help": "Help & Support",
    "markdown": "Markdown",
    "debug": {
      "name": "Debug Info",
      "success": "Copied debug info to clipboard!",
      "fail": "Unable to copy debug info to clipboard"
    },
    "feedback": "Feedback"
  },
  "menuAppHeader": {
    "moreButtonToolTip": "Remove, rename, and more...",
    "addPageTooltip": "Quickly add a page inside",
    "defaultNewPageName": "Untitled",
    "renameDialog": "Rename"
  },
  "noPagesInside": "No pages inside",
  "toolbar": {
    "undo": "Undo",
    "redo": "Redo",
    "bold": "Bold",
    "italic": "Italic",
    "underline": "Underline",
    "strike": "Strikethrough",
    "numList": "Numbered List",
    "bulletList": "Bulleted List",
    "checkList": "Check List",
    "inlineCode": "Inline Code",
    "quote": "Quote Block",
    "header": "Header",
    "highlight": "Highlight",
    "color": "Color",
    "addLink": "Add Link",
    "link": "Link"
  },
  "tooltip": {
    "lightMode": "Switch to Light mode",
    "darkMode": "Switch to Dark mode",
    "openAsPage": "Open as a Page",
    "addNewRow": "Add a new row",
    "openMenu": "Click to open menu",
    "dragRow": "Long press to reorder the row",
    "viewDataBase": "View database",
    "referencePage": "This {name} is referenced",
    "addBlockBelow": "Add a block below",
    "aiGenerate": "Generate"
  },
  "sideBar": {
    "closeSidebar": "Close sidebar",
    "openSidebar": "Open sidebar",
    "personal": "Personal",
    "private": "Private",
    "workspace": "Workspace",
    "favorites": "Favorites",
    "clickToHidePrivate": "Click to hide private space\nPages you created here are only visible to you",
    "clickToHideWorkspace": "Click to hide workspace\nPages you created here are visible to every member",
    "clickToHidePersonal": "Click to hide personal space",
    "clickToHideFavorites": "Click to hide favorite space",
    "addAPage": "Add a page",
    "addAPageToPrivate": "Add a page to private space",
    "addAPageToWorkspace": "Add a page to workspace",
    "recent": "Recent",
    "today": "Today",
    "thisWeek": "This week",
    "others": "Others",
    "justNow": "just now",
    "minutesAgo": "{count} minutes ago",
    "lastViewed": "Last viewed",
    "favoriteAt": "Favorited at",
    "emptyRecent": "No Recent Documents",
    "emptyRecentDescription": "As you view documents, they will appear here for easy retrieval",
    "emptyFavorite": "No Favorite Documents",
    "emptyFavoriteDescription": "Start exploring and mark documents as favorites. They’ll be listed here for quick access!",
    "removePageFromRecent": "Remove this page from the Recent?",
    "removeSuccess": "Removed successfully",
    "favoriteSpace": "Favorites",
    "RecentSpace": "Recent",
    "Spaces": "Spaces"
  },
  "notifications": {
    "export": {
      "markdown": "Exported Note To Markdown",
      "path": "Documents/flowy"
    }
  },
  "contactsPage": {
    "title": "Contacts",
    "whatsHappening": "What's happening this week?",
    "addContact": "Add Contact",
    "editContact": "Edit Contact"
  },
  "button": {
    "ok": "Ok",
    "confirm": "Confirm",
    "done": "Done",
    "cancel": "Cancel",
    "signIn": "Sign In",
    "signOut": "Sign Out",
    "complete": "Complete",
    "save": "Save",
    "generate": "Generate",
    "esc": "ESC",
    "keep": "Keep",
    "tryAgain": "Try again",
    "discard": "Discard",
    "replace": "Replace",
    "insertBelow": "Insert below",
    "insertAbove": "Insert above",
    "upload": "Upload",
    "edit": "Edit",
    "delete": "Delete",
    "duplicate": "Duplicate",
    "putback": "Put Back",
    "update": "Update",
    "share": "Share",
    "removeFromFavorites": "Remove from favorites",
    "removeFromRecent": "Remove from recent",
    "addToFavorites": "Add to favorites",
    "rename": "Rename",
    "helpCenter": "Help Center",
    "add": "Add",
    "yes": "Yes",
    "clear": "Clear",
    "remove": "Remove",
    "dontRemove": "Don't remove",
    "copyLink": "Copy Link",
    "align": "Align",
    "login": "Login",
    "logout": "Log out",
    "deleteAccount": "Delete account",
    "back": "Back",
    "signInGoogle": "Sign in with Google",
    "signInGithub": "Sign in with Github",
    "signInDiscord": "Sign in with Discord",
    "more": "More",
    "create": "Create",
    "close": "Close"
  },
  "label": {
    "welcome": "Welcome!",
    "firstName": "First Name",
    "middleName": "Middle Name",
    "lastName": "Last Name",
    "stepX": "Step {X}"
  },
  "oAuth": {
    "err": {
      "failedTitle": "Unable to connect to your account.",
      "failedMsg": "Please make sure you've completed the sign-in process in your browser."
    },
    "google": {
      "title": "GOOGLE SIGN-IN",
      "instruction1": "In order to import your Google Contacts, you'll need to authorize this application using your web browser.",
      "instruction2": "Copy this code to your clipboard by clicking the icon or selecting the text:",
      "instruction3": "Navigate to the following link in your web browser, and enter the above code:",
      "instruction4": "Press the button below when you've completed signup:"
    }
  },
  "settings": {
    "title": "Settings",
    "accountPage": {
      "menuLabel": "My account",
      "title": "My account",
      "description": "Customize your profile, manage account security and AI API keys, or login into your account.",
      "general": {
        "title": "Account name & profile image",
        "changeProfilePicture": "Change profile picture"
      },
      "email": {
        "title": "Email",
        "actions": {
          "change": "Change email"
        }
      },
      "keys": {
        "title": "AI API Keys",
        "openAILabel": "OpenAI API key",
        "openAITooltip": "You can find your Secret API key on the API key page",
        "openAIHint": "Input your OpenAI API Key",
        "stabilityAILabel": "Stability API key",
        "stabilityAITooltip": "Your Stability API key, used to authenticate your requests",
        "stabilityAIHint": "Input your Stability API Key"
      },
      "login": {
        "title": "Account login",
        "loginLabel": "Log in",
        "logoutLabel": "Log out"
      }
    },
    "workspacePage": {
      "menuLabel": "Workspace",
      "title": "Workspace",
      "description": "Customize your workspace appearance, theme, font, text layout, date-/time-format, and language.",
      "workspaceName": {
        "title": "Workspace name",
        "savedMessage": "Saved workspace name",
        "editTooltip": "Edit workspace name"
      },
      "workspaceIcon": {
        "title": "Workspace icon",
        "description": "Upload an image or use an emoji for your workspace. Icon will show in your sidebar and notifications."
      },
      "appearance": {
        "title": "Appearance",
        "description": "Customize your workspace appearance, theme, font, text layout, date, time, and language.",
        "options": {
          "system": "Auto",
          "light": "Light",
          "dark": "Dark"
        }
      },
      "theme": {
        "title": "Theme",
        "description": "Select a preset theme, or upload your own custom theme."
      },
      "workspaceFont": {
        "title": "Workspace font"
      },
      "textDirection": {
        "title": "Text direction",
        "leftToRight": "Left to right",
        "rightToLeft": "Right to left",
        "auto": "Auto",
        "enableRTLItems": "Enable RTL toolbar items"
      },
      "layoutDirection": {
        "title": "Layout direction",
        "leftToRight": "Left to right",
        "rightToLeft": "Right to left"
      },
      "dateTime": {
        "title": "Date & time",
        "example": "{} at {} ({})",
        "24HourTime": "24-hour time",
        "dateFormat": {
          "label": "Date format",
          "local": "Local",
          "us": "US",
          "iso": "ISO",
          "friendly": "Friendly",
          "dmy": "D/M/Y"
        }
      },
      "language": {
        "title": "Language"
      },
      "deleteWorkspacePrompt": {
        "title": "Delete workspace",
        "content": "Are you sure you want to delete this workspace? This action cannot be undone."
      },
      "leaveWorkspacePrompt": {
        "title": "Leave workspace",
        "content": "Are you sure you want to leave this workspace? You will lose access to all pages and data within it."
      },
      "manageWorkspace": {
        "title": "Manage workspace",
        "leaveWorkspace": "Leave workspace",
        "deleteWorkspace": "Delete workspace"
      }
    },
    "manageDataPage": {
      "menuLabel": "Manage data",
      "title": "Manage data",
      "description": "Manage data local storage or Import your existing data into @:appName.",
      "dataStorage": {
        "title": "File storage location",
        "tooltip": "The location where your files are stored",
        "actions": {
          "change": "Change path",
          "open": "Open folder",
          "openTooltip": "Open current data folder location",
          "copy": "Copy path",
          "copiedHint": "Path copied!",
          "resetTooltip": "Reset to default location"
        },
        "resetDialog": {
          "title": "Are you sure?",
          "description": "Resetting the path to the default data location will not delete your data. If you want to re-import your current data, you should copy the path of your current location first."
        }
      },
      "importData": {
        "title": "Import data",
        "tooltip": "Import data from @:appName backups/data folders",
        "description": "Copy data from an external @:appName data folder and import it into the current @:appName data folder",
        "action": "Browse folder"
      },
      "encryption": {
        "title": "Encryption",
        "tooltip": "Manage how your data is stored and encrypted",
        "descriptionNoEncryption": "Turning on encryption will encrypt all data. This can not be undone.",
        "descriptionEncrypted": "Your data is encrypted.",
        "action": "Encrypt data",
        "dialog": {
          "title": "Encrypt all your data?",
          "description": "Encrypting all your data will keep your data safe and secure. This action can NOT be undone. Are you sure you want to continue?"
        }
      },
      "cache": {
        "title": "Clear cache",
        "description": "If you encounter issues with images not loading or fonts not displaying correctly, try clearing your cache. This action will not remove your user data.",
        "dialog": {
          "title": "Are you sure?",
          "description": "Clearing the cache will cause images and fonts to be re-downloaded on load. This action will not remove or modify your data.",
          "successHint": "Cache cleared!"
        }
      }
    },
    "planPage": {
      "menuLabel": "Plan",
      "title": "Pricing plan",
      "planUsage": {
        "title": "Plan usage summary",
        "storageLabel": "Storage",
        "storageUsage": "{} of {} GB",
        "collaboratorsLabel": "Collaborators",
        "collaboratorsUsage": "{} of {}",
        "aiResponseLabel": "AI Responses",
        "aiResponseUsage": "{} of {}",
        "proBadge": "Pro",
        "memberProToggle": "Unlimited members",
        "guestCollabToggle": "10 guest collaborators",
        "aiCredit": {
          "title": "Add AppFlowy AI Credit",
          "price": "5$",
          "priceDescription": "for 1,000 credits",
          "purchase": "Purchase AI",
          "info": "Add 1,000 Ai credits per workspace and seamlessly integrate customizable AI into your workflow for smarter, faster results with up to:",
          "infoItemOne": "10,000 responses per database",
          "infoItemTwo": "1,000 responses per workspace"
        },
        "currentPlan": {
          "bannerLabel": "Current plan",
          "freeTitle": "Free",
          "proTitle": "Pro",
          "teamTitle": "Team",
          "freeInfo": "Perfect for individuals or small teams up to 3.",
          "upgrade": "Compare &\n Upgrade",
          "freeProOne": "Collaborative workspace",
          "freeProTwo": "Up to 3 members (incl. owner)",
          "freeProThree": "Unlimited guests (view-only)",
          "freeProFour": "Storage 5gb",
          "freeProFive": "30 day revision history",
          "freeConOne": "Guest collaborators (edit access)",
          "freeConTwo": "Unlimited storage",
          "freeConThree": "6 month revision history",
          "professionalProOne": "Collaborative workspace",
          "professionalProTwo": "Unlimited members",
          "professionalProThree": "Unlimited guests (view-only)",
          "professionalProFour": "Unlimited storage",
          "professionalProFive": "6 month revision history",
          "professionalConOne": "Unlimited guest collaborators (edit access)",
          "professionalConTwo": "Unlimited AI responses",
          "professionalConThree": "1 year revision history",
          "canceledInfo": "Your plan is cancelled, you will be downgraded to the Free plan on {}."
        },
        "deal": {
          "bannerLabel": "New year deal!",
          "title": "Grow your team!",
          "info": "Upgrade and save 10% off Pro and Team plans! Boost your workspace productivity with powerful new features including Appflowy Ai.",
          "viewPlans": "View plans"
        }
      }
    },
    "billingPage": {
      "menuLabel": "Billing",
      "title": "Billing",
      "plan": {
        "title": "Plan",
        "freeLabel": "Free",
        "proLabel": "Pro",
        "planButtonLabel": "Change plan",
        "billingPeriod": "Billing period",
        "periodButtonLabel": "Edit period"
      },
      "paymentDetails": {
        "title": "Payment details",
        "methodLabel": "Payment method",
        "methodButtonLabel": "Edit method"
      }
    },
    "comparePlanDialog": {
      "title": "Compare & select plan",
      "planFeatures": "Plan\nFeatures",
      "actions": {
        "upgrade": "Upgrade",
        "downgrade": "Downgrade",
        "current": "Current"
      },
      "freePlan": {
        "title": "Free",
        "description": "For organizing every corner of your work & life.",
        "price": "$0",
        "priceInfo": "free forever"
      },
      "proPlan": {
        "title": "Professional",
        "description": "A palce for small groups to plan & get organized.",
        "price": "$10 /month",
        "priceInfo": "billed annually"
      },
      "planLabels": {
        "itemOne": "Workspaces",
        "itemTwo": "Members",
        "itemThree": "Guests",
        "tooltipThree": "Guests have read-only permission to the specifically shared content",
        "itemFour": "Guest collaborators",
        "tooltipFour": "Guest collaborators are billed as one seat",
        "itemFive": "Storage",
        "itemSix": "Real-time collaboration",
        "itemSeven": "Mobile app",
        "itemEight": "AI Responses",
        "tooltipEight": "Lifetime means the number of responses never reset"
      },
      "freeLabels": {
        "itemOne": "charged per workspace",
        "itemTwo": "3",
        "itemThree": "",
        "itemFour": "0",
        "itemFive": "5 GB",
        "itemSix": "yes",
        "itemSeven": "yes",
        "itemEight": "1,000 lifetime"
      },
      "proLabels": {
        "itemOne": "charged per workspace",
        "itemTwo": "up to 10",
        "itemThree": "",
        "itemFour": "10 guests billed as one seat",
        "itemFive": "unlimited",
        "itemSix": "yes",
        "itemSeven": "yes",
        "itemEight": "10,000 monthly"
      },
      "paymentSuccess": {
        "title": "You are now on the {} plan!",
        "description": "Your payment has been successfully processed and your plan is upgraded to AppFlowy {}. You can view your plan details on the Plan page"
      },
      "downgradeDialog": {
        "title": "Are you sure you want to downgrade your plan?",
        "description": "Downgrading your plan will revert you back to the Free plan. Members may lose access to workspaces and you may need to free up space to meet the storage limits of the Free plan.",
        "downgradeLabel": "Downgrade plan"
      }
    },
    "common": {
      "reset": "Reset"
    },
    "menu": {
      "appearance": "Appearance",
      "language": "Language",
      "user": "User",
      "files": "Files",
      "notifications": "Notifications",
      "open": "Open Settings",
      "logout": "Logout",
      "logoutPrompt": "Are you sure to logout?",
      "selfEncryptionLogoutPrompt": "Are you sure you want to log out? Please ensure you have copied the encryption secret",
      "syncSetting": "Sync Setting",
      "cloudSettings": "Cloud Settings",
      "enableSync": "Enable sync",
      "enableEncrypt": "Encrypt data",
      "cloudURL": "Base URL",
      "invalidCloudURLScheme": "Invalid Scheme",
      "cloudServerType": "Cloud server",
      "cloudServerTypeTip": "Please note that it might log out your current account after switching the cloud server",
      "cloudLocal": "Local",
      "cloudSupabase": "Supabase",
      "cloudSupabaseUrl": "Supabase URL",
      "cloudSupabaseUrlCanNotBeEmpty": "The supabase url can't be empty",
      "cloudSupabaseAnonKey": "Supabase anon key",
      "cloudSupabaseAnonKeyCanNotBeEmpty": "The anon key can't be empty",
      "cloudAppFlowy": "@:appName Cloud Beta",
      "cloudAppFlowySelfHost": "@:appName Cloud Self-hosted",
      "appFlowyCloudUrlCanNotBeEmpty": "The cloud url can't be empty",
      "clickToCopy": "Click to copy",
      "selfHostStart": "If you don't have a server, please refer to the",
      "selfHostContent": "document",
      "selfHostEnd": "for guidance on how to self-host your own server",
      "cloudURLHint": "Input the base URL of your server",
      "cloudWSURL": "Websocket URL",
      "cloudWSURLHint": "Input the websocket address of your server",
      "restartApp": "Restart",
      "restartAppTip": "Restart the application for the changes to take effect. Please note that this might log out your current account",
      "changeServerTip": "After changing the server, you must click the restart button for the changes to take effect",
      "enableEncryptPrompt": "Activate encryption to secure your data with this secret. Store it safely; once enabled, it can't be turned off. If lost, your data becomes irretrievable. Click to copy",
      "inputEncryptPrompt": "Please enter your encryption secret for",
      "clickToCopySecret": "Click to copy secret",
      "configServerSetting": "Configurate your server settings",
      "configServerGuide": "After selecting `Quick Start`, navigate to `Settings` and then \"Cloud Settings\" to configure your self-hosted server.",
      "inputTextFieldHint": "Your secret",
      "historicalUserList": "User login history",
      "historicalUserListTooltip": "This list displays your anonymous accounts. You can click on an account to view its details. Anonymous accounts are created by clicking the 'Get Started' button",
      "openHistoricalUser": "Click to open the anonymous account",
      "customPathPrompt": "Storing the @:appName data folder in a cloud-synced folder such as Google Drive can pose risks. If the database within this folder is accessed or modified from multiple locations at the same time, it may result in synchronization conflicts and potential data corruption",
      "importAppFlowyData": "Import Data from External @:appName Folder",
      "importingAppFlowyDataTip": "Data import is in progress. Please do not close the app",
      "importAppFlowyDataDescription": "Copy data from an external @:appName data folder and import it into the current AppFlowy data folder",
      "importSuccess": "Successfully imported the @:appName data folder",
      "importFailed": "Importing the @:appName data folder failed",
      "importGuide": "For further details, please check the referenced document"
    },
    "notifications": {
      "enableNotifications": {
        "label": "Enable notifications",
        "hint": "Turn off to stop local notifications from appearing."
      },
      "showNotificationsIcon": {
        "label": "Show notifications icon",
        "hint": "Toggle off to hide the notification icon in the sidebar."
      }
    },
    "appearance": {
      "resetSetting": "Reset",
      "fontFamily": {
        "label": "Font Family",
        "search": "Search",
        "defaultFont": "System"
      },
      "themeMode": {
        "label": "Theme Mode",
        "light": "Light Mode",
        "dark": "Dark Mode",
        "system": "Adapt to System"
      },
      "fontScaleFactor": "Font Scale Factor",
      "documentSettings": {
        "cursorColor": "Document cursor color",
        "selectionColor": "Document selection color",
        "hexEmptyError": "Hex color cannot be empty",
        "hexLengthError": "Hex value must be 6 digits long",
        "hexInvalidError": "Invalid hex value",
        "opacityEmptyError": "Opacity cannot be empty",
        "opacityRangeError": "Opacity must be between 1 and 100",
        "app": "App",
        "flowy": "Flowy",
        "apply": "Apply"
      },
      "layoutDirection": {
        "label": "Layout Direction",
        "hint": "Control the flow of content on your screen, from left to right or right to left.",
        "ltr": "LTR",
        "rtl": "RTL"
      },
      "textDirection": {
        "label": "Default Text Direction",
        "hint": "Specify whether text should start from left or right as the default.",
        "ltr": "LTR",
        "rtl": "RTL",
        "auto": "AUTO",
        "fallback": "Same as layout direction"
      },
      "themeUpload": {
        "button": "Upload",
        "uploadTheme": "Upload theme",
        "description": "Upload your own @:appName theme using the button below.",
        "loading": "Please wait while we validate and upload your theme...",
        "uploadSuccess": "Your theme was uploaded successfully",
        "deletionFailure": "Failed to delete the theme. Try to delete it manually.",
        "filePickerDialogTitle": "Choose a .flowy_plugin file",
        "urlUploadFailure": "Failed to open url: {}"
      },
      "theme": "Theme",
      "builtInsLabel": "Built-in Themes",
      "pluginsLabel": "Plugins",
      "dateFormat": {
        "label": "Date format",
        "local": "Local",
        "us": "US",
        "iso": "ISO",
        "friendly": "Friendly",
        "dmy": "D/M/Y"
      },
      "timeFormat": {
        "label": "Time format",
        "twelveHour": "Twelve hour",
        "twentyFourHour": "Twenty four hour"
      },
      "showNamingDialogWhenCreatingPage": "Show naming dialog when creating a page",
      "enableRTLToolbarItems": "Enable RTL toolbar items",
      "members": {
        "title": "Members Settings",
        "inviteMembers": "Invite Members",
        "sendInvite": "Send Invite",
        "copyInviteLink": "Copy Invite Link",
        "label": "Members",
        "user": "User",
        "role": "Role",
        "removeFromWorkspace": "Remove from Workspace",
        "owner": "Owner",
        "guest": "Guest",
        "member": "Member",
        "memberHintText": "A member can read, comment, and edit pages. Invite members and guests.",
        "guestHintText": "A Guest can read, react, comment, and can edit certain pages with permission.",
        "emailInvalidError": "Invalid email, please check and try again",
        "emailSent": "Email sent, please check the inbox",
        "members": "members",
        "membersCount": {
          "zero": "{} members",
          "one": "{} member",
          "other": "{} members"
        },
        "memberLimitExceeded": "You've reached the maximum member limit allowed for your account. If you want to add more additional members to continue your work, please request on Github",
        "failedToAddMember": "Failed to add member",
        "addMemberSuccess": "Member added successfully",
        "removeMember": "Remove Member",
        "areYouSureToRemoveMember": "Are you sure you want to remove this member?",
        "inviteMemberSuccess": "The invitation has been sent successfully",
        "failedToInviteMember": "Failed to invite member"
      }
    },
    "files": {
      "copy": "Copy",
      "defaultLocation": "Read files and data storage location",
      "exportData": "Export your data",
      "doubleTapToCopy": "Double tap to copy the path",
      "restoreLocation": "Restore to @:appName default path",
      "customizeLocation": "Open another folder",
      "restartApp": "Please restart app for the changes to take effect.",
      "exportDatabase": "Export database",
      "selectFiles": "Select the files that need to be export",
      "selectAll": "Select all",
      "deselectAll": "Deselect all",
      "createNewFolder": "Create a new folder",
      "createNewFolderDesc": "Tell us where you want to store your data",
      "defineWhereYourDataIsStored": "Define where your data is stored",
      "open": "Open",
      "openFolder": "Open an existing folder",
      "openFolderDesc": "Read and write it to your existing @:appName folder",
      "folderHintText": "folder name",
      "location": "Creating a new folder",
      "locationDesc": "Pick a name for your @:appName data folder",
      "browser": "Browse",
      "create": "Create",
      "set": "Set",
      "folderPath": "Path to store your folder",
      "locationCannotBeEmpty": "Path cannot be empty",
      "pathCopiedSnackbar": "File storage path copied to clipboard!",
      "changeLocationTooltips": "Change the data directory",
      "change": "Change",
      "openLocationTooltips": "Open another data directory",
      "openCurrentDataFolder": "Open current data directory",
      "recoverLocationTooltips": "Reset to @:appName's default data directory",
      "exportFileSuccess": "Export file successfully!",
      "exportFileFail": "Export file failed!",
      "export": "Export",
      "clearCache": "Clear cache",
      "clearCacheDesc": "If you encounter issues with images not loading or fonts not displaying correctly, try clearing your cache. This action will not remove your user data.",
      "areYouSureToClearCache": "Are you sure to clear the cache?",
      "clearCacheSuccess": "Cache cleared successfully!"
    },
    "user": {
      "name": "Name",
      "email": "Email",
      "tooltipSelectIcon": "Select icon",
      "selectAnIcon": "Select an icon",
      "pleaseInputYourOpenAIKey": "please input your OpenAI key",
      "pleaseInputYourStabilityAIKey": "please input your Stability AI key",
      "clickToLogout": "Click to logout the current user"
    },
    "shortcuts": {
      "shortcutsLabel": "Shortcuts",
      "command": "Command",
      "keyBinding": "Keybinding",
      "addNewCommand": "Add New Command",
      "updateShortcutStep": "Press desired key combination and press ENTER",
      "shortcutIsAlreadyUsed": "This shortcut is already used for: {conflict}",
      "resetToDefault": "Reset to default keybindings",
      "couldNotLoadErrorMsg": "Could not load shortcuts, Try again",
      "couldNotSaveErrorMsg": "Could not save shortcuts, Try again",
      "commands": {
        "codeBlockNewParagraph": "Insert a new paragraph next to the code block",
        "codeBlockIndentLines": "Insert two spaces at the line start in code block",
        "codeBlockOutdentLines": "Delete two spaces at the line start in code block",
        "codeBlockAddTwoSpaces": "Insert two spaces at the cursor position in code block",
        "codeBlockSelectAll": "Select all content inside a code block",
        "codeBlockPasteText": "Paste text in codeblock",
        "textAlignLeft": "Align text to the left",
        "textAlignCenter": "Align text to the center",
        "textAlignRight": "Align text to the right"
      }
    },
    "mobile": {
      "personalInfo": "Personal Information",
      "username": "User Name",
      "usernameEmptyError": "User name cannot be empty",
      "about": "About",
      "pushNotifications": "Push Notifications",
      "support": "Support",
      "joinDiscord": "Join us in Discord",
      "privacyPolicy": "Privacy Policy",
      "userAgreement": "User Agreement",
      "termsAndConditions": "Terms and Conditions",
      "userprofileError": "Failed to load user profile",
      "userprofileErrorDescription": "Please try to log out and log back in to check if the issue still persists.",
      "selectLayout": "Select layout",
      "selectStartingDay": "Select starting day",
      "version": "Version"
    }
  },
  "grid": {
    "deleteView": "Are you sure you want to delete this view?",
    "createView": "New",
    "title": {
      "placeholder": "Untitled"
    },
    "settings": {
      "filter": "Filter",
      "sort": "Sort",
      "sortBy": "Sort by",
      "properties": "Properties",
      "reorderPropertiesTooltip": "Drag to reorder properties",
      "group": "Group",
      "addFilter": "Add Filter",
      "deleteFilter": "Delete filter",
      "filterBy": "Filter by...",
      "typeAValue": "Type a value...",
      "layout": "Layout",
      "databaseLayout": "Layout",
      "viewList": {
        "zero": "0 views",
        "one": "{count} view",
        "other": "{count} views"
      },
      "editView": "Edit View",
      "boardSettings": "Board settings",
      "calendarSettings": "Calendar settings",
      "createView": "New view",
      "duplicateView": "Duplicate view",
      "deleteView": "Delete view",
      "numberOfVisibleFields": "{} shown"
    },
    "textFilter": {
      "contains": "Contains",
      "doesNotContain": "Does not contain",
      "endsWith": "Ends with",
      "startWith": "Starts with",
      "is": "Is",
      "isNot": "Is not",
      "isEmpty": "Is empty",
      "isNotEmpty": "Is not empty",
      "choicechipPrefix": {
        "isNot": "Not",
        "startWith": "Starts with",
        "endWith": "Ends with",
        "isEmpty": "is empty",
        "isNotEmpty": "is not empty"
      }
    },
    "checkboxFilter": {
      "isChecked": "Checked",
      "isUnchecked": "Unchecked",
      "choicechipPrefix": {
        "is": "is"
      }
    },
    "checklistFilter": {
      "isComplete": "is complete",
      "isIncomplted": "is incomplete"
    },
    "selectOptionFilter": {
      "is": "Is",
      "isNot": "Is not",
      "contains": "Contains",
      "doesNotContain": "Does not contain",
      "isEmpty": "Is empty",
      "isNotEmpty": "Is not empty"
    },
    "dateFilter": {
      "is": "Is",
      "before": "Is before",
      "after": "Is after",
      "onOrBefore": "Is on or before",
      "onOrAfter": "Is on or after",
      "between": "Is between",
      "empty": "Is empty",
      "notEmpty": "Is not empty",
      "choicechipPrefix": {
        "before": "Before",
        "after": "After",
        "onOrBefore": "On or before",
        "onOrAfter": "On or after",
        "isEmpty": "Is empty",
        "isNotEmpty": "Is not empty"
      }
    },
    "numberFilter": {
      "equal": "Equals",
      "notEqual": "Does not equal",
      "lessThan": "Is less than",
      "greaterThan": "Is greater than",
      "lessThanOrEqualTo": "Is less than or equal to",
      "greaterThanOrEqualTo": "Is greater than or equal to",
      "isEmpty": "Is empty",
      "isNotEmpty": "Is not empty"
    },
    "field": {
      "hide": "Hide",
      "show": "Show",
      "insertLeft": "Insert Left",
      "insertRight": "Insert Right",
      "duplicate": "Duplicate",
      "delete": "Delete",
      "wrapCellContent": "Wrap text",
      "clear": "Clear cells",
      "textFieldName": "Text",
      "checkboxFieldName": "Checkbox",
      "dateFieldName": "Date",
      "updatedAtFieldName": "Last modified",
      "createdAtFieldName": "Created at",
      "numberFieldName": "Numbers",
      "singleSelectFieldName": "Select",
      "multiSelectFieldName": "Multiselect",
      "urlFieldName": "URL",
      "checklistFieldName": "Checklist",
      "relationFieldName": "Relation",
      "summaryFieldName": "AI Summary",
<<<<<<< HEAD
      "timeFieldName": "Time",
=======
      "translateFieldName": "AI Translate",
      "translateTo": "Translate to",
>>>>>>> 2d674060
      "numberFormat": "Number format",
      "dateFormat": "Date format",
      "includeTime": "Include time",
      "isRange": "End date",
      "dateFormatFriendly": "Month Day, Year",
      "dateFormatISO": "Year-Month-Day",
      "dateFormatLocal": "Month/Day/Year",
      "dateFormatUS": "Year/Month/Day",
      "dateFormatDayMonthYear": "Day/Month/Year",
      "timeFormat": "Time format",
      "invalidTimeFormat": "Invalid format",
      "timeFormatTwelveHour": "12 hour",
      "timeFormatTwentyFourHour": "24 hour",
      "clearDate": "Clear date",
      "dateTime": "Date time",
      "startDateTime": "Start date time",
      "endDateTime": "End date time",
      "failedToLoadDate": "Failed to load date value",
      "selectTime": "Select time",
      "selectDate": "Select date",
      "visibility": "Visibility",
      "propertyType": "Property type",
      "addSelectOption": "Add an option",
      "typeANewOption": "Type a new option",
      "optionTitle": "Options",
      "addOption": "Add option",
      "editProperty": "Edit property",
      "newProperty": "New property",
      "deleteFieldPromptMessage": "Are you sure? This property will be deleted",
      "clearFieldPromptMessage": "Are you sure? All cells in this column will be emptied",
      "newColumn": "New Column",
      "format": "Format",
      "reminderOnDateTooltip": "This cell has a scheduled reminder",
      "optionAlreadyExist": "Option already exists"
    },
    "rowPage": {
      "newField": "Add a new field",
      "fieldDragElementTooltip": "Click to open menu",
      "showHiddenFields": {
        "one": "Show {count} hidden field",
        "many": "Show {count} hidden fields",
        "other": "Show {count} hidden fields"
      },
      "hideHiddenFields": {
        "one": "Hide {count} hidden field",
        "many": "Hide {count} hidden fields",
        "other": "Hide {count} hidden fields"
      },
      "openAsFullPage": "Open as full page",
      "moreRowActions": "More row actions"
    },
    "sort": {
      "ascending": "Ascending",
      "descending": "Descending",
      "by": "By",
      "empty": "No active sorts",
      "cannotFindCreatableField": "Cannot find a suitable field to sort by",
      "deleteAllSorts": "Delete all sorts",
      "addSort": "Add new sort",
      "removeSorting": "Would you like to remove sorting?",
      "fieldInUse": "You are already sorting by this field"
    },
    "row": {
      "duplicate": "Duplicate",
      "delete": "Delete",
      "titlePlaceholder": "Untitled",
      "textPlaceholder": "Empty",
      "copyProperty": "Copied property to clipboard",
      "count": "Count",
      "newRow": "New row",
      "action": "Action",
      "add": "Click add to below",
      "drag": "Drag to move",
      "dragAndClick": "Drag to move, click to open menu",
      "insertRecordAbove": "Insert record above",
      "insertRecordBelow": "Insert record below",
      "noContent": "No content"
    },
    "selectOption": {
      "create": "Create",
      "purpleColor": "Purple",
      "pinkColor": "Pink",
      "lightPinkColor": "Light Pink",
      "orangeColor": "Orange",
      "yellowColor": "Yellow",
      "limeColor": "Lime",
      "greenColor": "Green",
      "aquaColor": "Aqua",
      "blueColor": "Blue",
      "deleteTag": "Delete tag",
      "colorPanelTitle": "Color",
      "panelTitle": "Select an option or create one",
      "searchOption": "Search for an option",
      "searchOrCreateOption": "Search for an option or create one",
      "createNew": "Create a new",
      "orSelectOne": "Or select an option",
      "typeANewOption": "Type a new option",
      "tagName": "Tag name"
    },
    "checklist": {
      "taskHint": "Task description",
      "addNew": "Add a new task",
      "submitNewTask": "Create",
      "hideComplete": "Hide completed tasks",
      "showComplete": "Show all tasks"
    },
    "url": {
      "launch": "Open link in browser",
      "copy": "Copy link to clipboard",
      "textFieldHint": "Enter a URL",
      "copiedNotification": "Copied to clipboard!"
    },
    "relation": {
      "relatedDatabasePlaceLabel": "Related Database",
      "relatedDatabasePlaceholder": "None",
      "inRelatedDatabase": "In",
      "rowSearchTextFieldPlaceholder": "Search",
      "noDatabaseSelected": "No database selected, please select one first from the list below:",
      "emptySearchResult": "No records found",
      "linkedRowListLabel": "{count} linked rows",
      "unlinkedRowListLabel": "Link another row"
    },
    "menuName": "Grid",
    "referencedGridPrefix": "View of",
    "calculate": "Calculate",
    "calculationTypeLabel": {
      "none": "None",
      "average": "Average",
      "max": "Max",
      "median": "Median",
      "min": "Min",
      "sum": "Sum",
      "count": "Count",
      "countEmpty": "Count empty",
      "countEmptyShort": "EMPTY",
      "countNonEmpty": "Count not empty",
      "countNonEmptyShort": "FILLED"
    }
  },
  "document": {
    "menuName": "Document",
    "date": {
      "timeHintTextInTwelveHour": "01:00 PM",
      "timeHintTextInTwentyFourHour": "13:00"
    },
    "slashMenu": {
      "board": {
        "selectABoardToLinkTo": "Select a Board to link to",
        "createANewBoard": "Create a new Board"
      },
      "grid": {
        "selectAGridToLinkTo": "Select a Grid to link to",
        "createANewGrid": "Create a new Grid"
      },
      "calendar": {
        "selectACalendarToLinkTo": "Select a Calendar to link to",
        "createANewCalendar": "Create a new Calendar"
      },
      "document": {
        "selectADocumentToLinkTo": "Select a Document to link to"
      }
    },
    "selectionMenu": {
      "outline": "Outline",
      "codeBlock": "Code Block"
    },
    "plugins": {
      "referencedBoard": "Referenced Board",
      "referencedGrid": "Referenced Grid",
      "referencedCalendar": "Referenced Calendar",
      "referencedDocument": "Referenced Document",
      "autoGeneratorMenuItemName": "OpenAI Writer",
      "autoGeneratorTitleName": "OpenAI: Ask AI to write anything...",
      "autoGeneratorLearnMore": "Learn more",
      "autoGeneratorGenerate": "Generate",
      "autoGeneratorHintText": "Ask OpenAI ...",
      "autoGeneratorCantGetOpenAIKey": "Can't get OpenAI key",
      "autoGeneratorRewrite": "Rewrite",
      "smartEdit": "AI Assistants",
      "openAI": "OpenAI",
      "smartEditFixSpelling": "Fix spelling",
      "warning": "⚠️ AI responses can be inaccurate or misleading.",
      "smartEditSummarize": "Summarize",
      "smartEditImproveWriting": "Improve writing",
      "smartEditMakeLonger": "Make longer",
      "smartEditCouldNotFetchResult": "Could not fetch result from OpenAI",
      "smartEditCouldNotFetchKey": "Could not fetch OpenAI key",
      "smartEditDisabled": "Connect OpenAI in Settings",
      "discardResponse": "Do you want to discard the AI responses?",
      "createInlineMathEquation": "Create equation",
      "fonts": "Fonts",
      "insertDate": "Insert date",
      "emoji": "Emoji",
      "toggleList": "Toggle list",
      "quoteList": "Quote list",
      "numberedList": "Numbered list",
      "bulletedList": "Bulleted list",
      "todoList": "Todo List",
      "callout": "Callout",
      "cover": {
        "changeCover": "Change Cover",
        "colors": "Colors",
        "images": "Images",
        "clearAll": "Clear All",
        "abstract": "Abstract",
        "addCover": "Add Cover",
        "addLocalImage": "Add local image",
        "invalidImageUrl": "Invalid image URL",
        "failedToAddImageToGallery": "Failed to add image to gallery",
        "enterImageUrl": "Enter image URL",
        "add": "Add",
        "back": "Back",
        "saveToGallery": "Save to gallery",
        "removeIcon": "Remove icon",
        "pasteImageUrl": "Paste image URL",
        "or": "OR",
        "pickFromFiles": "Pick from files",
        "couldNotFetchImage": "Could not fetch image",
        "imageSavingFailed": "Image Saving Failed",
        "addIcon": "Add icon",
        "changeIcon": "Change icon",
        "coverRemoveAlert": "It will be removed from cover after it is deleted.",
        "alertDialogConfirmation": "Are you sure, you want to continue?"
      },
      "mathEquation": {
        "name": "Math Equation",
        "addMathEquation": "Add a TeX equation",
        "editMathEquation": "Edit Math Equation"
      },
      "optionAction": {
        "click": "Click",
        "toOpenMenu": " to open menu",
        "delete": "Delete",
        "duplicate": "Duplicate",
        "turnInto": "Turn into",
        "moveUp": "Move up",
        "moveDown": "Move down",
        "color": "Color",
        "align": "Align",
        "left": "Left",
        "center": "Center",
        "right": "Right",
        "defaultColor": "Default",
        "depth": "Depth"
      },
      "image": {
        "copiedToPasteBoard": "The image link has been copied to the clipboard",
        "addAnImage": "Add an image",
        "imageUploadFailed": "Image upload failed",
        "errorCode": "Error code"
      },
      "urlPreview": {
        "copiedToPasteBoard": "The link has been copied to the clipboard",
        "convertToLink": "Convert to embed link"
      },
      "outline": {
        "addHeadingToCreateOutline": "Add headings to create a table of contents.",
        "noMatchHeadings": "No matching headings found."
      },
      "table": {
        "addAfter": "Add after",
        "addBefore": "Add before",
        "delete": "Delete",
        "clear": "Clear content",
        "duplicate": "Duplicate",
        "bgColor": "Background color"
      },
      "contextMenu": {
        "copy": "Copy",
        "cut": "Cut",
        "paste": "Paste"
      },
      "action": "Actions",
      "database": {
        "selectDataSource": "Select data source",
        "noDataSource": "No data source",
        "selectADataSource": "Select a data source",
        "toContinue": "to continue",
        "newDatabase": "New Database",
        "linkToDatabase": "Link to Database"
      },
      "date": "Date",
      "video": {
        "label": "Video",
        "emptyLabel": "Add a video",
        "placeholder": "Paste the video link",
        "copiedToPasteBoard": "The video link has been copied to the clipboard",
        "insertVideo": "Add video",
        "invalidVideoUrl": "The source URL is not supported yet.",
        "invalidVideoUrlYouTube": "YouTube is not supported yet.",
        "supportedFormats": "Supported formats: MP4, WebM, MOV, AVI, FLV, MPEG/M4V, H.264"
      }
    },
    "outlineBlock": {
      "placeholder": "Table of Contents"
    },
    "textBlock": {
      "placeholder": "Type '/' for commands"
    },
    "title": {
      "placeholder": "Untitled"
    },
    "imageBlock": {
      "placeholder": "Click to add image",
      "upload": {
        "label": "Upload",
        "placeholder": "Click to upload image"
      },
      "url": {
        "label": "Image URL",
        "placeholder": "Enter image URL"
      },
      "ai": {
        "label": "Generate image from OpenAI",
        "placeholder": "Please input the prompt for OpenAI to generate image"
      },
      "stability_ai": {
        "label": "Generate image from Stability AI",
        "placeholder": "Please input the prompt for Stability AI to generate image"
      },
      "support": "Image size limit is 5MB. Supported formats: JPEG, PNG, GIF, SVG",
      "error": {
        "invalidImage": "Invalid image",
        "invalidImageSize": "Image size must be less than 5MB",
        "invalidImageFormat": "Image format is not supported. Supported formats: JPEG, PNG, JPG, GIF, SVG, WEBP",
        "invalidImageUrl": "Invalid image URL",
        "noImage": "No such file or directory"
      },
      "embedLink": {
        "label": "Embed link",
        "placeholder": "Paste or type an image link"
      },
      "unsplash": {
        "label": "Unsplash"
      },
      "searchForAnImage": "Search for an image",
      "pleaseInputYourOpenAIKey": "please input your OpenAI key in Settings page",
      "pleaseInputYourStabilityAIKey": "please input your Stability AI key in Settings page",
      "saveImageToGallery": "Save image",
      "failedToAddImageToGallery": "Failed to add image to gallery",
      "successToAddImageToGallery": "Image added to gallery successfully",
      "unableToLoadImage": "Unable to load image",
      "maximumImageSize": "Maximum supported upload image size is 10MB",
      "uploadImageErrorImageSizeTooBig": "Image size must be less than 10MB",
      "imageIsUploading": "Image is uploading"
    },
    "codeBlock": {
      "language": {
        "label": "Language",
        "placeholder": "Select language",
        "auto": "Auto"
      },
      "copyTooltip": "Copy contents of the code block",
      "searchLanguageHint": "Search for a language",
      "codeCopiedSnackbar": "Code copied to clipboard!"
    },
    "inlineLink": {
      "placeholder": "Paste or type a link",
      "openInNewTab": "Open in new tab",
      "copyLink": "Copy link",
      "removeLink": "Remove link",
      "url": {
        "label": "Link URL",
        "placeholder": "Enter link URL"
      },
      "title": {
        "label": "Link Title",
        "placeholder": "Enter link title"
      }
    },
    "mention": {
      "placeholder": "Mention a person or a page or date...",
      "page": {
        "label": "Link to page",
        "tooltip": "Click to open page"
      },
      "deleted": "Deleted",
      "deletedContent": "This content does not exist or has been deleted"
    },
    "toolbar": {
      "resetToDefaultFont": "Reset to default"
    },
    "errorBlock": {
      "theBlockIsNotSupported": "Unable to parse the block content",
      "clickToCopyTheBlockContent": "Click to copy the block content",
      "blockContentHasBeenCopied": "The block content has been copied."
    },
    "mobilePageSelector": {
      "title": "Select page",
      "failedToLoad": "Failed to load page list",
      "noPagesFound": "No pages found"
    }
  },
  "board": {
    "column": {
      "createNewCard": "New",
      "renameGroupTooltip": "Press to rename group",
      "createNewColumn": "Add a new group",
      "addToColumnTopTooltip": "Add a new card at the top",
      "addToColumnBottomTooltip": "Add a new card at the bottom",
      "renameColumn": "Rename",
      "hideColumn": "Hide",
      "newGroup": "New group",
      "deleteColumn": "Delete",
      "deleteColumnConfirmation": "This will delete this group and all the cards in it.\nAre you sure you want to continue?"
    },
    "hiddenGroupSection": {
      "sectionTitle": "Hidden Groups",
      "collapseTooltip": "Hide the hidden groups",
      "expandTooltip": "View the hidden groups"
    },
    "cardDetail": "Card Detail",
    "cardActions": "Card Actions",
    "cardDuplicated": "Card has been duplicated",
    "cardDeleted": "Card has been deleted",
    "showOnCard": "Show on card detail",
    "setting": "Setting",
    "propertyName": "Property name",
    "menuName": "Board",
    "showUngrouped": "Show ungrouped items",
    "ungroupedButtonText": "Ungrouped",
    "ungroupedButtonTooltip": "Contains cards that don't belong in any group",
    "ungroupedItemsTitle": "Click to add to the board",
    "groupBy": "Group by",
    "groupCondition": "Group condition",
    "referencedBoardPrefix": "View of",
    "notesTooltip": "Notes inside",
    "mobile": {
      "editURL": "Edit URL",
      "showGroup": "Show group",
      "showGroupContent": "Are you sure you want to show this group on the board?",
      "failedToLoad": "Failed to load board view"
    },
    "dateCondition": {
      "weekOf": "Week of {} - {}",
      "today": "Today",
      "yesterday": "Yesterday",
      "tomorrow": "Tomorrow",
      "lastSevenDays": "Last 7 days",
      "nextSevenDays": "Next 7 days",
      "lastThirtyDays": "Last 30 days",
      "nextThirtyDays": "Next 30 days"
    },
    "noGroup": "No group by property",
    "noGroupDesc": "Board views require a property to group by in order to display"
  },
  "calendar": {
    "menuName": "Calendar",
    "defaultNewCalendarTitle": "Untitled",
    "newEventButtonTooltip": "Add a new event",
    "navigation": {
      "today": "Today",
      "jumpToday": "Jump to Today",
      "previousMonth": "Previous Month",
      "nextMonth": "Next Month",
      "views": {
        "day": "Day",
        "week": "Week",
        "month": "Month",
        "year": "Year"
      }
    },
    "mobileEventScreen": {
      "emptyTitle": "No events yet",
      "emptyBody": "Press the plus button to create an event on this day."
    },
    "settings": {
      "showWeekNumbers": "Show week numbers",
      "showWeekends": "Show weekends",
      "firstDayOfWeek": "Start week on",
      "layoutDateField": "Layout calendar by",
      "changeLayoutDateField": "Change layout field",
      "noDateTitle": "No Date",
      "noDateHint": {
        "zero": "Unscheduled events will show up here",
        "one": "{count} unscheduled event",
        "other": "{count} unscheduled events"
      },
      "unscheduledEventsTitle": "Unscheduled events",
      "clickToAdd": "Click to add to the calendar",
      "name": "Calendar settings",
      "clickToOpen": "Click to open the record"
    },
    "referencedCalendarPrefix": "View of",
    "quickJumpYear": "Jump to",
    "duplicateEvent": "Duplicate event"
  },
  "errorDialog": {
    "title": "@:appName Error",
    "howToFixFallback": "We're sorry for the inconvenience! Submit an issue on our GitHub page that describes your error.",
    "github": "View on GitHub"
  },
  "search": {
    "label": "Search",
    "placeholder": {
      "actions": "Search actions..."
    }
  },
  "message": {
    "copy": {
      "success": "Copied!",
      "fail": "Unable to copy"
    }
  },
  "unSupportBlock": "The current version does not support this Block.",
  "views": {
    "deleteContentTitle": "Are you sure want to delete the {pageType}?",
    "deleteContentCaption": "if you delete this {pageType}, you can restore it from the trash."
  },
  "colors": {
    "custom": "Custom",
    "default": "Default",
    "red": "Red",
    "orange": "Orange",
    "yellow": "Yellow",
    "green": "Green",
    "blue": "Blue",
    "purple": "Purple",
    "pink": "Pink",
    "brown": "Brown",
    "gray": "Gray"
  },
  "emoji": {
    "emojiTab": "Emoji",
    "search": "Search emoji",
    "noRecent": "No recent emoji",
    "noEmojiFound": "No emoji found",
    "filter": "Filter",
    "random": "Random",
    "selectSkinTone": "Select skin tone",
    "remove": "Remove emoji",
    "categories": {
      "smileys": "Smileys & Emotion",
      "people": "People & Body",
      "animals": "Animals & Nature",
      "food": "Food & Drink",
      "activities": "Activities",
      "places": "Travel & Places",
      "objects": "Objects",
      "symbols": "Symbols",
      "flags": "Flags",
      "nature": "Nature",
      "frequentlyUsed": "Frequently Used"
    },
    "skinTone": {
      "default": "Default",
      "light": "Light",
      "mediumLight": "Medium-Light",
      "medium": "Medium",
      "mediumDark": "Medium-Dark",
      "dark": "Dark"
    }
  },
  "inlineActions": {
    "noResults": "No results",
    "recentPages": "Recent pages",
    "pageReference": "Page reference",
    "docReference": "Document reference",
    "boardReference": "Board reference",
    "calReference": "Calendar reference",
    "gridReference": "Grid reference",
    "date": "Date",
    "reminder": {
      "groupTitle": "Reminder",
      "shortKeyword": "remind"
    }
  },
  "datePicker": {
    "dateTimeFormatTooltip": "Change the date and time format in settings",
    "dateFormat": "Date format",
    "includeTime": "Include time",
    "isRange": "End date",
    "timeFormat": "Time format",
    "clearDate": "Clear date",
    "reminderLabel": "Reminder",
    "selectReminder": "Select reminder",
    "reminderOptions": {
      "none": "None",
      "atTimeOfEvent": "Time of event",
      "fiveMinsBefore": "5 mins before",
      "tenMinsBefore": "10 mins before",
      "fifteenMinsBefore": "15 mins before",
      "thirtyMinsBefore": "30 mins before",
      "oneHourBefore": "1 hour before",
      "twoHoursBefore": "2 hours before",
      "onDayOfEvent": "On day of event",
      "oneDayBefore": "1 day before",
      "twoDaysBefore": "2 days before",
      "oneWeekBefore": "1 week before",
      "custom": "Custom"
    }
  },
  "relativeDates": {
    "yesterday": "Yesterday",
    "today": "Today",
    "tomorrow": "Tomorrow",
    "oneWeek": "1 week"
  },
  "notificationHub": {
    "title": "Notifications",
    "mobile": {
      "title": "Updates"
    },
    "emptyTitle": "All caught up!",
    "emptyBody": "No pending notifications or actions. Enjoy the calm.",
    "tabs": {
      "inbox": "Inbox",
      "upcoming": "Upcoming"
    },
    "actions": {
      "markAllRead": "Mark all as read",
      "showAll": "All",
      "showUnreads": "Unread"
    },
    "filters": {
      "ascending": "Ascending",
      "descending": "Descending",
      "groupByDate": "Group by date",
      "showUnreadsOnly": "Show unreads only",
      "resetToDefault": "Reset to default"
    }
  },
  "reminderNotification": {
    "title": "Reminder",
    "message": "Remember to check this before you forget!",
    "tooltipDelete": "Delete",
    "tooltipMarkRead": "Mark as read",
    "tooltipMarkUnread": "Mark as unread"
  },
  "findAndReplace": {
    "find": "Find",
    "previousMatch": "Previous match",
    "nextMatch": "Next match",
    "close": "Close",
    "replace": "Replace",
    "replaceAll": "Replace all",
    "noResult": "No results",
    "caseSensitive": "Case sensitive",
    "searchMore": "Search to find more results"
  },
  "error": {
    "weAreSorry": "We're sorry",
    "loadingViewError": "We're having trouble loading this view. Please check your internet connection, refresh the app, and do not hesitate to reach out to the team if the issue continues."
  },
  "editor": {
    "bold": "Bold",
    "bulletedList": "Bulleted List",
    "bulletedListShortForm": "Bulleted",
    "checkbox": "Checkbox",
    "embedCode": "Embed Code",
    "heading1": "H1",
    "heading2": "H2",
    "heading3": "H3",
    "highlight": "Highlight",
    "color": "Color",
    "image": "Image",
    "date": "Date",
    "page": "Page",
    "italic": "Italic",
    "link": "Link",
    "numberedList": "Numbered List",
    "numberedListShortForm": "Numbered",
    "quote": "Quote",
    "strikethrough": "Strikethrough",
    "text": "Text",
    "underline": "Underline",
    "fontColorDefault": "Default",
    "fontColorGray": "Gray",
    "fontColorBrown": "Brown",
    "fontColorOrange": "Orange",
    "fontColorYellow": "Yellow",
    "fontColorGreen": "Green",
    "fontColorBlue": "Blue",
    "fontColorPurple": "Purple",
    "fontColorPink": "Pink",
    "fontColorRed": "Red",
    "backgroundColorDefault": "Default background",
    "backgroundColorGray": "Gray background",
    "backgroundColorBrown": "Brown background",
    "backgroundColorOrange": "Orange background",
    "backgroundColorYellow": "Yellow background",
    "backgroundColorGreen": "Green background",
    "backgroundColorBlue": "Blue background",
    "backgroundColorPurple": "Purple background",
    "backgroundColorPink": "Pink background",
    "backgroundColorRed": "Red background",
    "backgroundColorLime": "Lime background",
    "backgroundColorAqua": "Aqua background",
    "done": "Done",
    "cancel": "Cancel",
    "tint1": "Tint 1",
    "tint2": "Tint 2",
    "tint3": "Tint 3",
    "tint4": "Tint 4",
    "tint5": "Tint 5",
    "tint6": "Tint 6",
    "tint7": "Tint 7",
    "tint8": "Tint 8",
    "tint9": "Tint 9",
    "lightLightTint1": "Purple",
    "lightLightTint2": "Pink",
    "lightLightTint3": "Light Pink",
    "lightLightTint4": "Orange",
    "lightLightTint5": "Yellow",
    "lightLightTint6": "Lime",
    "lightLightTint7": "Green",
    "lightLightTint8": "Aqua",
    "lightLightTint9": "Blue",
    "urlHint": "URL",
    "mobileHeading1": "Heading 1",
    "mobileHeading2": "Heading 2",
    "mobileHeading3": "Heading 3",
    "textColor": "Text Color",
    "backgroundColor": "Background Color",
    "addYourLink": "Add your link",
    "openLink": "Open link",
    "copyLink": "Copy link",
    "removeLink": "Remove link",
    "editLink": "Edit link",
    "linkText": "Text",
    "linkTextHint": "Please enter text",
    "linkAddressHint": "Please enter URL",
    "highlightColor": "Highlight color",
    "clearHighlightColor": "Clear highlight color",
    "customColor": "Custom color",
    "hexValue": "Hex value",
    "opacity": "Opacity",
    "resetToDefaultColor": "Reset to default color",
    "ltr": "LTR",
    "rtl": "RTL",
    "auto": "Auto",
    "cut": "Cut",
    "copy": "Copy",
    "paste": "Paste",
    "find": "Find",
    "select": "Select",
    "selectAll": "Select all",
    "previousMatch": "Previous match",
    "nextMatch": "Next match",
    "closeFind": "Close",
    "replace": "Replace",
    "replaceAll": "Replace all",
    "regex": "Regex",
    "caseSensitive": "Case sensitive",
    "uploadImage": "Upload Image",
    "urlImage": "URL Image",
    "incorrectLink": "Incorrect Link",
    "upload": "Upload",
    "chooseImage": "Choose an image",
    "loading": "Loading",
    "imageLoadFailed": "Image load failed",
    "divider": "Divider",
    "table": "Table",
    "colAddBefore": "Add before",
    "rowAddBefore": "Add before",
    "colAddAfter": "Add after",
    "rowAddAfter": "Add after",
    "colRemove": "Remove",
    "rowRemove": "Remove",
    "colDuplicate": "Duplicate",
    "rowDuplicate": "Duplicate",
    "colClear": "Clear Content",
    "rowClear": "Clear Content",
    "slashPlaceHolder": "Type '/' to insert a block, or start typing",
    "typeSomething": "Type something...",
    "toggleListShortForm": "Toggle",
    "quoteListShortForm": "Quote",
    "mathEquationShortForm": "Formula",
    "codeBlockShortForm": "Code"
  },
  "favorite": {
    "noFavorite": "No favorite page",
    "noFavoriteHintText": "Swipe the page to the left to add it to your favorites",
    "removeFromSidebar": "Remove from sidebar",
    "addToSidebar": "Pin to sidebar"
  },
  "cardDetails": {
    "notesPlaceholder": "Enter a / to insert a block, or start typing"
  },
  "blockPlaceholders": {
    "todoList": "To-do",
    "bulletList": "List",
    "numberList": "List",
    "quote": "Quote",
    "heading": "Heading {}"
  },
  "titleBar": {
    "pageIcon": "Page icon",
    "language": "Language",
    "font": "Font",
    "actions": "Actions",
    "date": "Date",
    "addField": "Add field",
    "userIcon": "User icon"
  },
  "noLogFiles": "There're no log files",
  "newSettings": {
    "myAccount": {
      "title": "My account",
      "subtitle": "Customize your profile, manage account security, open AI keys, or login into your account.",
      "profileLabel": "Account name & Profile image",
      "profileNamePlaceholder": "Enter your name",
      "accountSecurity": "Account security",
      "2FA": "2-Step Authentication",
      "aiKeys": "AI keys",
      "accountLogin": "Account Login",
      "updateNameError": "Failed to update name",
      "updateIconError": "Failed to update icon",
      "deleteAccount": {
        "title": "Delete Account",
        "subtitle": "Permanently delete your account and all of your data.",
        "deleteMyAccount": "Delete my account",
        "dialogTitle": "Delete account",
        "dialogContent1": "Are you sure you want to permanently delete your account?",
        "dialogContent2": "This action cannot be undone, and will remove access from all teamspaces, erasing your entire account, including private workspaces, and removing you from all shared workspaces."
      }
    },
    "workplace": {
      "name": "Workplace",
      "title": "Workplace Settings",
      "subtitle": "Customize your workspace appearance, theme, font, text layout, date, time, and language.",
      "workplaceName": "Workplace name",
      "workplaceNamePlaceholder": "Enter workplace name",
      "workplaceIcon": "Workplace icon",
      "workplaceIconSubtitle": "Upload an image or use an emoji for your workspace. Icon will show in your sidebar and notifications.",
      "renameError": "Failed to rename workplace",
      "updateIconError": "Failed to update icon",
      "chooseAnIcon": "Choose an icon",
      "appearance": {
        "name": "Appearance",
        "themeMode": {
          "auto": "Auto",
          "light": "Light",
          "dark": "Dark"
        },
        "language": "Language"
      }
    },
    "syncState": {
      "syncing": "Syncing",
      "synced": "Synced",
      "noNetworkConnected": "No network connected"
    }
  },
  "pageStyle": {
    "title": "Page style",
    "layout": "Layout",
    "coverImage": "Cover image",
    "pageIcon": "Page icon",
    "colors": "Colors",
    "gradient": "Gradient",
    "backgroundImage": "Background image",
    "presets": "Presets",
    "photo": "Photo",
    "unsplash": "Unsplash",
    "pageCover": "Page cover",
    "none": "None",
    "photoPermissionDescription": "Allow access to the photo library for uploading images.",
    "openSettings": "Open Settings",
    "photoPermissionTitle": "@:appName would like to access your photo library",
    "doNotAllow": "Don't Allow",
    "image": "Image"
  },
  "commandPalette": {
    "placeholder": "Type to search...",
    "bestMatches": "Best matches",
    "recentHistory": "Recent history",
    "navigateHint": "to navigate",
    "loadingTooltip": "We are looking for results...",
    "betaLabel": "BETA",
    "betaTooltip": "We currently only support searching for pages and content in documents",
    "fromTrashHint": "From trash",
    "noResultsHint": "We didn't find what you're looking for, try searching for another term.",
    "clearSearchTooltip": "Clear search field"
  },
  "space": {
    "delete": "Delete space",
    "deleteConfirmation": "Are you sure you want to delete this space?",
    "deleteConfirmationDescription": "This action cannot be undone, and will remove the pages and data in this space.",
    "rename": "Rename space",
    "changeIcon": "Change icon",
    "manage": "Manage space",
    "addNewSpace": "Add new space",
    "collapseAllSubPages": "Collapse all subpages",
    "createNewSpace": "Create new space",
    "createSpaceDescription": "Separate your tabs for life, work, project and more",
    "spaceName": "Space name",
    "permission": "Permission",
    "publicPermission": "Public",
    "publicPermissionDescription": "All workspace members with full access",
    "privatePermission": "Private",
    "privatePermissionDescription": "Only you can access this space",
    "spaceIconBackground": "Background color",
    "spaceIcon": "Icon",
    "dangerZone": "Danger Zone",
    "unableToDeleteLastSpace": "Cannot delete the last space",
    "unableToDeleteSpaceNotCreatedByYou": "Cannot delete a space created by others",
    "enableSpacesForYourWorkspace": "Enable spaces for your workspace"
  }
}
<|MERGE_RESOLUTION|>--- conflicted
+++ resolved
@@ -30,7 +30,6 @@
     "passwordHint": "Password",
     "repeatPasswordHint": "Repeat password",
     "signUpWith": "Sign up with:"
-
   },
   "signIn": {
     "loginTitle": "Login to @:appName",
@@ -1012,12 +1011,9 @@
       "checklistFieldName": "Checklist",
       "relationFieldName": "Relation",
       "summaryFieldName": "AI Summary",
-<<<<<<< HEAD
       "timeFieldName": "Time",
-=======
       "translateFieldName": "AI Translate",
       "translateTo": "Translate to",
->>>>>>> 2d674060
       "numberFormat": "Number format",
       "dateFormat": "Date format",
       "includeTime": "Include time",
@@ -1917,4 +1913,4 @@
     "unableToDeleteSpaceNotCreatedByYou": "Cannot delete a space created by others",
     "enableSpacesForYourWorkspace": "Enable spaces for your workspace"
   }
-}
+}