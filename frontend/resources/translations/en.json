{
  "appName": "AppFlowy",
  "defaultUsername": "Me",
  "welcomeText": "Welcome to @:appName",
  "githubStarText": "Star on GitHub",
  "subscribeNewsletterText": "Subscribe to Newsletter",
  "letsGoButtonText": "Quick Start",
  "title": "Title",
  "youCanAlso": "You can also",
  "and": "and",
  "blockActions": {
    "addBelowTooltip": "Click to add below",
    "addAboveCmd": "Alt+click",
    "addAboveMacCmd": "Option+click",
    "addAboveTooltip": "to add above",
    "dragTooltip": "Drag to move",
    "openMenuTooltip": "Click to open menu"
  },
  "signUp": {
    "buttonText": "Sign Up",
    "title": "Sign Up to @:appName",
    "getStartedText": "Get Started",
    "emptyPasswordError": "Password can't be empty",
    "repeatPasswordEmptyError": "Repeat password can't be empty",
    "unmatchedPasswordError": "Repeat password is not the same as password",
    "alreadyHaveAnAccount": "Already have an account?",
    "emailHint": "Email",
    "passwordHint": "Password",
    "repeatPasswordHint": "Repeat password",
    "signUpWith": "Sign up with:"
  },
  "signIn": {
    "loginTitle": "Login to @:appName",
    "loginButtonText": "Login",
    "loginStartWithAnonymous": "Start with an anonymous session",
    "continueAnonymousUser": "Continue with an anonymous session",
    "buttonText": "Sign In",
    "forgotPassword": "Forgot Password?",
    "emailHint": "Email",
    "passwordHint": "Password",
    "dontHaveAnAccount": "Don't have an account?",
    "repeatPasswordEmptyError": "Repeat password can't be empty",
    "unmatchedPasswordError": "Repeat password is not the same as password",
    "syncPromptMessage": "Syncing the data might take a while. Please don't close this page",
    "or": "OR",
    "LogInWithGoogle": "Log in with Google",
    "LogInWithGithub": "Log in with Github",
    "LogInWithDiscord": "Log in with Discord",
    "signInWith": "Sign in with:"
  },
  "workspace": {
    "chooseWorkspace": "Choose your workspace",
    "create": "Create workspace",
    "reset": "Reset workspace",
    "resetWorkspacePrompt": "Resetting the workspace will delete all pages and data within it. Are you sure you want to reset the workspace? Alternatively, you can contact the support team to restore the workspace",
    "hint": "workspace",
    "notFoundError": "Workspace not found"
  },
  "shareAction": {
    "buttonText": "Share",
    "workInProgress": "Coming soon",
    "markdown": "Markdown",
    "csv": "CSV",
    "copyLink": "Copy Link"
  },
  "moreAction": {
    "small": "small",
    "medium": "medium",
    "large": "large",
    "fontSize": "Font Size",
    "import": "Import",
    "moreOptions": "More options"
  },
  "importPanel": {
    "textAndMarkdown": "Text & Markdown",
    "documentFromV010": "Document from v0.1.0",
    "databaseFromV010": "Database from v0.1.0",
    "csv": "CSV",
    "database": "Database"
  },
  "disclosureAction": {
    "rename": "Rename",
    "delete": "Delete",
    "duplicate": "Duplicate",
    "unfavorite": "Remove from favorites",
    "favorite": "Add to favorites",
    "openNewTab": "Open in a new tab",
    "moveTo": "Move to",
    "addToFavorites": "Add to Favorites",
    "copyLink": "Copy Link"
  },
  "blankPageTitle": "Blank page",
  "newPageText": "New page",
  "newDocumentText": "New document",
  "newGridText": "New grid",
  "newCalendarText": "New calendar",
  "newBoardText": "New board",
  "trash": {
    "text": "Trash",
    "restoreAll": "Restore All",
    "deleteAll": "Delete All",
    "pageHeader": {
      "fileName": "File name",
      "lastModified": "Last Modified",
      "created": "Created"
    },
    "confirmDeleteAll": {
      "title": "Are you sure to delete all pages in Trash?",
      "caption": "This action cannot be undone."
    },
    "confirmRestoreAll": {
      "title": "Are you sure to restore all pages in Trash?",
      "caption": "This action cannot be undone."
    }
  },
  "deletePagePrompt": {
    "text": "This page is in Trash",
    "restore": "Restore page",
    "deletePermanent": "Delete permanently"
  },
  "dialogCreatePageNameHint": "Page name",
  "questionBubble": {
    "shortcuts": "Shortcuts",
    "whatsNew": "What's new?",
    "help": "Help & Support",
    "markdown": "Markdown",
    "debug": {
      "name": "Debug Info",
      "success": "Copied debug info to clipboard!",
      "fail": "Unable to copy debug info to clipboard"
    },
    "feedback": "Feedback"
  },
  "menuAppHeader": {
    "moreButtonToolTip": "Remove, rename, and more...",
    "addPageTooltip": "Quickly add a page inside",
    "defaultNewPageName": "Untitled",
    "renameDialog": "Rename"
  },
  "toolbar": {
    "undo": "Undo",
    "redo": "Redo",
    "bold": "Bold",
    "italic": "Italic",
    "underline": "Underline",
    "strike": "Strikethrough",
    "numList": "Numbered List",
    "bulletList": "Bulleted List",
    "checkList": "Check List",
    "inlineCode": "Inline Code",
    "quote": "Quote Block",
    "header": "Header",
    "highlight": "Highlight",
    "color": "Color",
    "addLink": "Add Link",
    "link": "Link"
  },
  "tooltip": {
    "lightMode": "Switch to Light mode",
    "darkMode": "Switch to Dark mode",
    "openAsPage": "Open as a Page",
    "addNewRow": "Add a new row",
    "openMenu": "Click to open menu",
    "dragRow": "Long press to reorder the row",
    "viewDataBase": "View database",
    "referencePage": "This {name} is referenced",
    "addBlockBelow": "Add a block below"
  },
  "sideBar": {
    "closeSidebar": "Close side bar",
    "openSidebar": "Open side bar",
    "personal": "Personal",
    "favorites": "Favorites",
    "clickToHidePersonal": "Click to hide personal section",
    "clickToHideFavorites": "Click to hide favorite section",
    "addAPage": "Add a page"
  },
  "notifications": {
    "export": {
      "markdown": "Exported Note To Markdown",
      "path": "Documents/flowy"
    }
  },
  "contactsPage": {
    "title": "Contacts",
    "whatsHappening": "What's happening this week?",
    "addContact": "Add Contact",
    "editContact": "Edit Contact"
  },
  "button": {
    "OK": "OK",
    "Done": "Done",
    "Cancel": "Cancel",
    "signIn": "Sign In",
    "signOut": "Sign Out",
    "complete": "Complete",
    "save": "Save",
    "generate": "Generate",
    "esc": "ESC",
    "keep": "Keep",
    "tryAgain": "Try again",
    "discard": "Discard",
    "replace": "Replace",
    "insertBelow": "Insert Below",
    "upload": "Upload",
    "edit": "Edit",
    "delete": "Delete",
    "duplicate": "Duplicate",
    "done": "Done",
    "putback": "Put Back"
  },
  "label": {
    "welcome": "Welcome!",
    "firstName": "First Name",
    "middleName": "Middle Name",
    "lastName": "Last Name",
    "stepX": "Step {X}"
  },
  "oAuth": {
    "err": {
      "failedTitle": "Unable to connect to your account.",
      "failedMsg": "Please make sure you've completed the sign-in process in your browser."
    },
    "google": {
      "title": "GOOGLE SIGN-IN",
      "instruction1": "In order to import your Google Contacts, you'll need to authorize this application using your web browser.",
      "instruction2": "Copy this code to your clipboard by clicking the icon or selecting the text:",
      "instruction3": "Navigate to the following link in your web browser, and enter the above code:",
      "instruction4": "Press the button below when you've completed signup:"
    }
  },
  "settings": {
    "title": "Settings",
    "menu": {
      "appearance": "Appearance",
      "language": "Language",
      "user": "User",
      "files": "Files",
      "open": "Open Settings",
      "logout": "Logout",
      "logoutPrompt": "Are you sure to logout?",
      "selfEncryptionLogoutPrompt": "Are you sure you want to log out? Please ensure you have copied the encryption secret",
      "syncSetting": "Sync Setting",
      "enableSync": "Enable sync",
      "enableEncrypt": "Encrypt data",
      "enableEncryptPrompt": "Activate encryption to secure your data with this secret. Store it safely; once enabled, it can't be turned off. If lost, your data becomes irretrievable. Click to copy",
      "inputEncryptPrompt": "Please enter your encryption secret for",
      "clickToCopySecret": "Click to copy secret",
      "inputTextFieldHint": "Your secret",
      "historicalUserList": "User login history",
      "historicalUserListTooltip": "This list displays your anonymous accounts. You can click on an account to view its details. Anonymous accounts are created by clicking the 'Get Started' button",
      "openHistoricalUser": "Click to open the anonymous account"
    },
    "appearance": {
      "resetSetting": "Reset this setting",
      "fontFamily": {
        "label": "Font Family",
        "search": "Search"
      },
      "themeMode": {
        "label": "Theme Mode",
        "light": "Light Mode",
        "dark": "Dark Mode",
        "system": "Adapt to System"
      },
      "layoutDirection": {
        "label": "Layout Direction",
        "hint": "Control the flow of content on your screen, from left to right or right to left.",
        "ltr": "LTR",
        "rtl": "RTL"
      },
      "textDirection": {
        "label": "Default text direction",
        "hint": "Specify whether text should start from left or right as the default.",
        "ltr": "LTR",
        "rtl": "RTL",
        "auto": "AUTO",
        "fallback": "Same as layout direction"
      },
      "themeUpload": {
        "button": "Upload",
        "uploadTheme": "Upload theme",
        "description": "Upload your own AppFlowy theme using the button below.",
        "failure": "The theme that was uploaded had an invalid format.",
        "loading": "Please wait while we validate and upload your theme...",
        "uploadSuccess": "Your theme was uploaded successfully",
        "deletionFailure": "Failed to delete the theme. Try to delete it manually.",
        "filePickerDialogTitle": "Choose a .flowy_plugin file",
        "urlUploadFailure": "Failed to open url: {}"
      },
      "theme": "Theme",
      "builtInsLabel": "Built-in Themes",
      "pluginsLabel": "Plugins",
      "dateFormat": {
        "label": "Date format",
        "local": "Local",
        "us": "US",
        "iso": "ISO",
        "friendly": "Friendly",
        "dmy": "D/M/Y"
      },
      "timeFormat": {
        "label": "Time format",
        "twelveHour": "Twelve hour",
        "twentyFourHour": "Twenty four hour"
      },
      "showNamingDialogWhenCreatingPage": "Show naming dialog when creating a page"
    },
    "files": {
      "copy": "Copy",
      "defaultLocation": "Read files and data storage location",
      "exportData": "Export your data",
      "doubleTapToCopy": "Double tap to copy the path",
      "restoreLocation": "Restore to AppFlowy default path",
      "customizeLocation": "Open another folder",
      "restartApp": "Please restart app for the changes to take effect.",
      "exportDatabase": "Export database",
      "selectFiles": "Select the files that need to be export",
      "selectAll": "Select all",
      "deselectAll": "Deselect all",
      "createNewFolder": "Create a new folder",
      "createNewFolderDesc": "Tell us where you want to store your data",
      "defineWhereYourDataIsStored": "Define where your data is stored",
      "open": "Open",
      "openFolder": "Open an existing folder",
      "openFolderDesc": "Read and write it to your existing AppFlowy folder",
      "folderHintText": "folder name",
      "location": "Creating a new folder",
      "locationDesc": "Pick a name for your AppFlowy data folder",
      "browser": "Browse",
      "create": "Create",
      "set": "Set",
      "folderPath": "Path to store your folder",
      "locationCannotBeEmpty": "Path cannot be empty",
      "pathCopiedSnackbar": "File storage path copied to clipboard!",
      "changeLocationTooltips": "Change the data directory",
      "change": "Change",
      "openLocationTooltips": "Open another data directory",
      "openCurrentDataFolder": "Open current data directory",
      "recoverLocationTooltips": "Reset to AppFlowy's default data directory",
      "exportFileSuccess": "Export file successfully!",
      "exportFileFail": "Export file failed!",
      "export": "Export"
    },
    "user": {
      "name": "Name",
      "email": "Email",
      "tooltipSelectIcon": "Select icon",
      "selectAnIcon": "Select an icon",
      "pleaseInputYourOpenAIKey": "please input your OpenAI key",
      "clickToLogout": "Click to logout the current user"
    },
    "shortcuts": {
      "shortcutsLabel": "Shortcuts",
      "command": "Command",
      "keyBinding": "Keybinding",
      "addNewCommand": "Add New Command",
      "updateShortcutStep": "Press desired key combination and press ENTER",
      "shortcutIsAlreadyUsed": "This shortcut is already used for: {conflict}",
      "resetToDefault": "Reset to default keybindings",
      "couldNotLoadErrorMsg": "Could not load shortcuts, Try again",
      "couldNotSaveErrorMsg": "Could not save shortcuts, Try again"
    }
  },
  "grid": {
    "deleteView": "Are you sure you want to delete this view?",
    "createView": "New",
    "title": {
      "placeholder": "Untitled"
    },
    "settings": {
      "filter": "Filter",
      "sort": "Sort",
      "sortBy": "Sort by",
      "properties": "Properties",
      "reorderPropertiesTooltip": "Drag to reorder properties",
      "group": "Group",
      "addFilter": "Add Filter",
      "deleteFilter": "Delete filter",
      "filterBy": "Filter by...",
      "typeAValue": "Type a value...",
      "layout": "Layout",
      "databaseLayout": "Layout"
    },
    "textFilter": {
      "contains": "Contains",
      "doesNotContain": "Does not contain",
      "endsWith": "Ends with",
      "startWith": "Starts with",
      "is": "Is",
      "isNot": "Is not",
      "isEmpty": "Is empty",
      "isNotEmpty": "Is not empty",
      "choicechipPrefix": {
        "isNot": "Not",
        "startWith": "Starts with",
        "endWith": "Ends with",
        "isEmpty": "is empty",
        "isNotEmpty": "is not empty"
      }
    },
    "checkboxFilter": {
      "isChecked": "Checked",
      "isUnchecked": "Unchecked",
      "choicechipPrefix": {
        "is": "is"
      }
    },
    "checklistFilter": {
      "isComplete": "is complete",
      "isIncomplted": "is incomplete"
    },
    "singleSelectOptionFilter": {
      "is": "Is",
      "isNot": "Is not",
      "isEmpty": "Is empty",
      "isNotEmpty": "Is not empty"
    },
    "multiSelectOptionFilter": {
      "contains": "Contains",
      "doesNotContain": "Does not contain",
      "isEmpty": "Is empty",
      "isNotEmpty": "Is not empty"
    },
    "field": {
      "hide": "Hide",
      "show": "Show",
      "insertLeft": "Insert Left",
      "insertRight": "Insert Right",
      "duplicate": "Duplicate",
      "delete": "Delete",
      "textFieldName": "Text",
      "checkboxFieldName": "Checkbox",
      "dateFieldName": "Date",
      "updatedAtFieldName": "Last modified time",
      "createdAtFieldName": "Created time",
      "numberFieldName": "Numbers",
      "singleSelectFieldName": "Select",
      "multiSelectFieldName": "Multiselect",
      "urlFieldName": "URL",
      "checklistFieldName": "Checklist",
      "numberFormat": "Number format",
      "dateFormat": "Date format",
      "includeTime": "Include time",
      "isRange": "End date",
      "dateFormatFriendly": "Month Day, Year",
      "dateFormatISO": "Year-Month-Day",
      "dateFormatLocal": "Month/Day/Year",
      "dateFormatUS": "Year/Month/Day",
      "dateFormatDayMonthYear": "Day/Month/Year",
      "timeFormat": "Time format",
      "invalidTimeFormat": "Invalid format",
      "timeFormatTwelveHour": "12 hour",
      "timeFormatTwentyFourHour": "24 hour",
      "clearDate": "Clear date",
      "addSelectOption": "Add an option",
      "optionTitle": "Options",
      "addOption": "Add option",
      "editProperty": "Edit property",
      "newProperty": "New property",
      "deleteFieldPromptMessage": "Are you sure? This property will be deleted",
      "newColumn": "New Column"
    },
    "rowPage": {
      "newField": "Add a new field",
      "showHiddenFields": {
        "one": "Show {} hidden field",
        "many": "Show {} hidden fields",
        "other": "Show {} hidden fields"
      },
      "hideHiddenFields": {
        "one": "Hide {} hidden field",
        "many": "Hide {} hidden fields",
        "other": "Hide {} hidden fields"
      }
    },
    "sort": {
      "ascending": "Ascending",
      "descending": "Descending",
      "deleteAllSorts": "Delete all sorts",
      "addSort": "Add sort"
    },
    "row": {
      "duplicate": "Duplicate",
      "delete": "Delete",
      "titlePlaceholder": "Untitled",
      "textPlaceholder": "Empty",
      "copyProperty": "Copied property to clipboard",
      "count": "Count",
      "newRow": "New row",
      "action": "Action",
      "add": "Click add to below",
      "drag": "Drag to move"
    },
    "selectOption": {
      "create": "Create",
      "purpleColor": "Purple",
      "pinkColor": "Pink",
      "lightPinkColor": "Light Pink",
      "orangeColor": "Orange",
      "yellowColor": "Yellow",
      "limeColor": "Lime",
      "greenColor": "Green",
      "aquaColor": "Aqua",
      "blueColor": "Blue",
      "deleteTag": "Delete tag",
      "colorPanelTitle": "Colors",
      "panelTitle": "Select an option or create one",
      "searchOption": "Search for an option",
      "searchOrCreateOption": "Search or create an option...",
      "createNew": "Create an new",
      "orSelectOne": "Or select an option"
    },
    "checklist": {
      "taskHint": "Task description",
      "addNew": "Add a new task",
      "submitNewTask": "Create"
    },
    "menuName": "Grid",
    "referencedGridPrefix": "View of"
  },
  "document": {
    "menuName": "Document",
    "date": {
      "timeHintTextInTwelveHour": "01:00 PM",
      "timeHintTextInTwentyFourHour": "13:00"
    },
    "slashMenu": {
      "board": {
        "selectABoardToLinkTo": "Select a Board to link to",
        "createANewBoard": "Create a new Board"
      },
      "grid": {
        "selectAGridToLinkTo": "Select a Grid to link to",
        "createANewGrid": "Create a new Grid"
      },
      "calendar": {
        "selectACalendarToLinkTo": "Select a Calendar to link to",
        "createANewCalendar": "Create a new Calendar"
      }
    },
    "selectionMenu": {
      "outline": "Outline",
      "codeBlock": "Code Block"
    },
    "plugins": {
      "referencedBoard": "Referenced Board",
      "referencedGrid": "Referenced Grid",
      "referencedCalendar": "Referenced Calendar",
      "autoGeneratorMenuItemName": "OpenAI Writer",
      "autoGeneratorTitleName": "OpenAI: Ask AI to write anything...",
      "autoGeneratorLearnMore": "Learn more",
      "autoGeneratorGenerate": "Generate",
      "autoGeneratorHintText": "Ask OpenAI ...",
      "autoGeneratorCantGetOpenAIKey": "Can't get OpenAI key",
      "autoGeneratorRewrite": "Rewrite",
      "smartEdit": "AI Assistants",
      "openAI": "OpenAI",
      "smartEditFixSpelling": "Fix spelling",
      "warning": "⚠️ AI responses can be inaccurate or misleading.",
      "smartEditSummarize": "Summarize",
      "smartEditImproveWriting": "Improve writing",
      "smartEditMakeLonger": "Make longer",
      "smartEditCouldNotFetchResult": "Could not fetch result from OpenAI",
      "smartEditCouldNotFetchKey": "Could not fetch OpenAI key",
      "smartEditDisabled": "Connect OpenAI in Settings",
      "discardResponse": "Do you want to discard the AI responses?",
      "createInlineMathEquation": "Create equation",
      "toggleList": "Toggle List",
      "cover": {
        "changeCover": "Change Cover",
        "colors": "Colors",
        "images": "Images",
        "clearAll": "Clear All",
        "abstract": "Abstract",
        "addCover": "Add Cover",
        "addLocalImage": "Add local image",
        "invalidImageUrl": "Invalid image URL",
        "failedToAddImageToGallery": "Failed to add image to gallery",
        "enterImageUrl": "Enter image URL",
        "add": "Add",
        "back": "Back",
        "saveToGallery": "Save to gallery",
        "removeIcon": "Remove Icon",
        "pasteImageUrl": "Paste image URL",
        "or": "OR",
        "pickFromFiles": "Pick from files",
        "couldNotFetchImage": "Could not fetch image",
        "imageSavingFailed": "Image Saving Failed",
        "addIcon": "Add Icon",
        "coverRemoveAlert": "It will be removed from cover after it is deleted.",
        "alertDialogConfirmation": "Are you sure, you want to continue?"
      },
      "mathEquation": {
        "addMathEquation": "Add Math Equation",
        "editMathEquation": "Edit Math Equation"
      },
      "optionAction": {
        "click": "Click",
        "toOpenMenu": " to open menu",
        "delete": "Delete",
        "duplicate": "Duplicate",
        "turnInto": "Turn into",
        "moveUp": "Move up",
        "moveDown": "Move down",
        "color": "Color",
        "align": "Align",
        "left": "Left",
        "center": "Center",
        "right": "Right",
        "defaultColor": "Default"
      },
      "image": {
        "copiedToPasteBoard": "The image link has been copied to the clipboard"
      },
      "outline": {
        "addHeadingToCreateOutline": "Add headings to create a table of contents."
      },
      "table": {
        "addAfter": "Add after",
        "addBefore": "Add before",
        "delete": "Delete",
        "clear": "Clear content",
        "duplicate": "Duplicate",
        "bgColor": "Background color"
      },
      "contextMenu": {
        "copy": "Copy",
        "cut": "Cut",
        "paste": "Paste"
      }
    },
    "textBlock": {
      "placeholder": "Type '/' for commands"
    },
    "title": {
      "placeholder": "Untitled"
    },
    "imageBlock": {
      "placeholder": "Click to add image",
      "upload": {
        "label": "Upload",
        "placeholder": "Click to upload image"
      },
      "url": {
        "label": "Image URL",
        "placeholder": "Enter image URL"
      },
      "support": "Image size limit is 5MB. Supported formats: JPEG, PNG, GIF, SVG",
      "error": {
        "invalidImage": "Invalid image",
        "invalidImageSize": "Image size must be less than 5MB",
        "invalidImageFormat": "Image format is not supported. Supported formats: JPEG, PNG, GIF, SVG",
        "invalidImageUrl": "Invalid image URL"
      }
    },
    "codeBlock": {
      "language": {
        "label": "Language",
        "placeholder": "Select language"
      }
    },
    "inlineLink": {
      "placeholder": "Paste or type a link",
      "openInNewTab": "Open in new tab",
      "copyLink": "Copy link",
      "removeLink": "Remove link",
      "url": {
        "label": "Link URL",
        "placeholder": "Enter link URL"
      },
      "title": {
        "label": "Link Title",
        "placeholder": "Enter link title"
      }
    },
    "mention": {
      "placeholder": "Mention a person or a page or date...",
      "page": {
        "label": "Link to page",
        "tooltip": "Click to open page"
      }
    },
    "toolbar": {
      "resetToDefaultFont": "Reset to default"
    }
  },
  "board": {
    "column": {
      "create_new_card": "New"
    },
    "menuName": "Board",
    "referencedBoardPrefix": "View of"
  },
  "calendar": {
    "menuName": "Calendar",
    "defaultNewCalendarTitle": "Untitled",
    "newEventButtonTooltip": "Add a new event",
    "navigation": {
      "today": "Today",
      "jumpToday": "Jump to Today",
      "previousMonth": "Previous Month",
      "nextMonth": "Next Month"
    },
    "settings": {
      "showWeekNumbers": "Show week numbers",
      "showWeekends": "Show weekends",
      "firstDayOfWeek": "Start week on",
      "layoutDateField": "Layout calendar by",
      "noDateTitle": "No Date",
      "noDateHint": "Unscheduled events will show up here",
      "clickToAdd": "Click to add to the calendar",
      "name": "Calendar layout"
    },
    "referencedCalendarPrefix": "View of"
  },
  "errorDialog": {
    "title": "AppFlowy Error",
    "howToFixFallback": "We're sorry for the inconvenience! Submit an issue on our GitHub page that describes your error.",
    "github": "View on GitHub"
  },
  "search": {
    "label": "Search",
    "placeholder": {
      "actions": "Search actions..."
    }
  },
  "message": {
    "copy": {
      "success": "Copied!",
      "fail": "Unable to copy"
    }
  },
  "unSupportBlock": "The current version does not support this Block.",
  "views": {
    "deleteContentTitle": "Are you sure want to delete the {pageType}?",
    "deleteContentCaption": "if you delete this {pageType}, you can restore it from the trash."
  },
  "colors": {
    "custom": "Custom",
    "default": "Default",
    "red": "Red",
    "orange": "Orange",
    "yellow": "Yellow",
    "green": "Green",
    "blue": "Blue",
    "purple": "Purple",
    "pink": "Pink",
    "brown": "Brown",
    "gray": "Gray"
  },
  "emoji": {
    "filter": "Filter",
    "random": "Random",
    "selectSkinTone": "Select skin tone",
    "remove": "Remove emoji",
    "categories": {
      "smileys": "Smileys & Emotion",
      "people": "People & Body",
      "animals": "Animals & Nature",
      "food": "Food & Drink",
      "activities": "Activities",
      "places": "Travel & Places",
      "objects": "Objects",
      "symbols": "Symbols",
      "flags": "Flags",
      "nature": "Nature",
      "frequentlyUsed": "Frequently Used"
    }
  },
<<<<<<< HEAD
  "inlineActions": {
    "noResults": "No results",
    "pageReference": "Page reference",
    "date": "Date",
    "reminder": {
      "groupTitle": "Reminder",
      "shortKeyword": "remind"
    }
  },
  "relativeDates": {
    "yesterday": "Yesterday",
    "today": "Today",
    "tomorrow": "Tomorrow",
    "oneWeek": "1 week"
  },
  "notificationHub": {
    "title": "Notifications",
    "empty": "Nothing to see here!"
  },
  "reminderNotification": {
    "title": "Reminder",
    "message": "Remember to check this before you forget!",
    "tooltipDelete": "Delete",
    "tooltipMarkRead": "Mark as read",
    "tooltipMarkUnread": "Mark as unread"
=======
  "findAndReplace": {
    "find": "Find",
    "previousMatch": "Previous match",
    "nextMatch": "Next match",
    "close": "Close",
    "replace": "Replace",
    "replaceAll": "Replace all",
    "noResult": "No results",
    "caseSensitive": "Case sensitive"
>>>>>>> f7749bdc
  }
}<|MERGE_RESOLUTION|>--- conflicted
+++ resolved
@@ -768,7 +768,6 @@
       "frequentlyUsed": "Frequently Used"
     }
   },
-<<<<<<< HEAD
   "inlineActions": {
     "noResults": "No results",
     "pageReference": "Page reference",
@@ -794,7 +793,7 @@
     "tooltipDelete": "Delete",
     "tooltipMarkRead": "Mark as read",
     "tooltipMarkUnread": "Mark as unread"
-=======
+  },
   "findAndReplace": {
     "find": "Find",
     "previousMatch": "Previous match",
@@ -804,6 +803,5 @@
     "replaceAll": "Replace all",
     "noResult": "No results",
     "caseSensitive": "Case sensitive"
->>>>>>> f7749bdc
   }
 }