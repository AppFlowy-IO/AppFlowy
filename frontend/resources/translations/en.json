--- conflicted
+++ resolved
@@ -616,17 +616,13 @@
       "smartEditDisabled": "Connect OpenAI in Settings",
       "discardResponse": "Do you want to discard the AI responses?",
       "createInlineMathEquation": "Create equation",
-<<<<<<< HEAD
-      "toggleList": "Toggle List",
       "fonts": "Fonts",
-=======
       "toggleList": "Toggle list",
       "quoteList":"Quote list",
       "numberedList":"Numbered list",
       "bulletedList":"Bulleted list",
       "todoList": "Todo List",
       "callout": "Callout",
->>>>>>> 889a313c
       "cover": {
         "changeCover": "Change Cover",
         "colors": "Colors",
