{
  "appName": "AppFlowy",
  "defaultUsername": "Mi",
  "welcomeText": "Bienvenido a @:appName",
  "welcomeTo": "Bienvenido a",
  "githubStarText": "Favorito en GitHub",
  "subscribeNewsletterText": "Suscribir al boletín",
  "letsGoButtonText": "Vamos",
  "title": "Título",
  "youCanAlso": "Tú también puedes",
  "and": "y",
  "failedToOpenUrl": "No se pudo abrir la URL: {}",
  "blockActions": {
    "addBelowTooltip": "Haga clic para agregar a continuación",
    "addAboveCmd": "Alt+clic",
    "addAboveMacCmd": "Opción+clic",
    "addAboveTooltip": "para agregar arriba",
    "dragTooltip": "Arrastre para mover",
    "openMenuTooltip": "Haga clic para abrir el menú"
  },
  "signUp": {
    "buttonText": "Registrar",
    "title": "Registrar en @:appName",
    "getStartedText": "Empezar",
    "emptyPasswordError": "La contraseña no puede estar en blanco",
    "repeatPasswordEmptyError": "La contraseña no puede estar en blanco",
    "unmatchedPasswordError": "Las contraseñas no coinciden",
    "alreadyHaveAnAccount": "¿Posee credenciales?",
    "emailHint": "Correo",
    "passwordHint": "Contraseña",
    "repeatPasswordHint": "Repetir contraseña",
    "signUpWith": "Registrarte con:"
  },
  "signIn": {
    "loginTitle": "Ingresa a @:appName",
    "loginButtonText": "Ingresar",
    "loginStartWithAnonymous": "Comience una sesión anónima",
    "continueAnonymousUser": "Continuar con una sesión anónima",
    "buttonText": "Ingresar",
    "signingInText": "Iniciando sesión...",
    "forgotPassword": "¿Olvidó su contraseña?",
    "emailHint": "Correo",
    "passwordHint": "Contraseña",
    "dontHaveAnAccount": "¿No posee credenciales?",
<<<<<<< HEAD
    "createAccount": "Crear una cuenta",
=======
    "createAccount": "Crear cuenta",
>>>>>>> f47c88b0
    "repeatPasswordEmptyError": "La contraseña no puede estar en blanco",
    "unmatchedPasswordError": "Las contraseñas no coinciden",
    "syncPromptMessage": "La sincronización de los datos puede tardar un poco. Por favor no cierres esta página",
    "or": "O",
    "signInWithGoogle": "Iniciar sesión con Google",
    "signInWithGithub": "Iniciar sesión con Github",
<<<<<<< HEAD
    "signInWithDiscord": "Iniciar sesión con discordia",
    "signUpWithGoogle": "Regístrate con Google",
    "signUpWithGithub": "Regístrate con Github",
    "signUpWithDiscord": "Regístrate con discordia",
    "signInWith": "Inicia sesión con:",
    "signInWithEmail": "Iniciar sesión con correo electrónico",
    "signInWithMagicLink": "Iniciar sesión con Enlace Mágico",
    "signUpWithMagicLink": "Regístrate con Enlace Mágico",
    "pleaseInputYourEmail": "Por favor, introduzca su dirección de correo electrónico",
    "settings": "Ajustes",
    "magicLinkSent": "Enlace mágico enviado a tu correo electrónico, por favor revisa tu bandeja de entrada",
    "invalidEmail": "Por favor, introduce una dirección de correo electrónico válida",
    "alreadyHaveAnAccount": "¿Ya tienes una cuenta?",
    "logIn": "Acceso",
    "generalError": "Algo salió mal. Por favor, inténtelo de nuevo más tarde",
    "limitRateError": "Por razones de seguridad, solo puedes solicitar un enlace mágico cada 60 segundos.",
=======
    "signInWithDiscord": "Iniciar sesión con Discord",
    "signUpWithGoogle": "Registrarse con Google",
    "signUpWithGithub": "Registrarse con Github",
    "signUpWithDiscord": "Registrarse con Discord",
    "signInWith": "Inicia sesión con:",
    "signInWithEmail": "Iniciar sesión con correo electrónico",
    "signInWithMagicLink": "Iniciar sesión con enlace mágico",
    "signUpWithMagicLink": "Registrarse con enlace mágico",
    "pleaseInputYourEmail": "Por favor, introduzca su dirección de correo electrónico",
    "settings": "Configuración",
    "magicLinkSent": "Enlace mágico enviado a tu correo electrónico, por favor revisa tu bandeja de entrada",
    "invalidEmail": "Por favor, introduce una dirección de correo electrónico válida",
    "alreadyHaveAnAccount": "¿Ya tienes cuenta?",
    "logIn": "Iniciar sesión",
    "generalError": "Algo ha salido mal. Por favor, inténtalo más tarde",
    "limitRateError": "Por razones de seguridad, solo puedes solicitar un enlace mágico cada 60 segundos",
>>>>>>> f47c88b0
    "LogInWithGoogle": "Iniciar sesión con Google",
    "LogInWithGithub": "Iniciar sesión con Github",
    "LogInWithDiscord": "Iniciar sesión con Discord",
    "loginAsGuestButtonText": "Empezar",
    "logInWithMagicLink": "Iniciar sesión con Enlace Mágico"
  },
  "workspace": {
    "chooseWorkspace": "Elige tu espacio de trabajo",
    "create": "Crear espacio de trabajo",
    "reset": "Restablecer espacio de trabajo",
    "resetWorkspacePrompt": "Al restablecer el espacio de trabajo se eliminarán todas las páginas y datos que contiene. ¿Está seguro de que desea restablecer el espacio de trabajo? Alternativamente, puede comunicarse con el equipo de soporte para restaurar el espacio de trabajo.",
    "hint": "Espacio de trabajo",
    "notFoundError": "Espacio de trabajo no encontrado",
    "failedToLoad": "¡Algo salió mal! No se pudo cargar el espacio de trabajo. Intente cerrar cualquier instancia abierta de AppFlowy y vuelva a intentarlo.",
    "errorActions": {
      "reportIssue": "Reportar un problema",
      "reportIssueOnGithub": "Informar un problema en Github",
      "exportLogFiles": "Exportar archivos de registro (logs)",
      "reachOut": "Comuníquese con Discord"
    },
    "menuTitle": "Espacios de trabajo",
    "deleteWorkspaceHintText": "¿Está seguro de que desea eliminar el espacio de trabajo? Esta acción no se puede deshacer.",
    "createSuccess": "Espacio de trabajo creado exitosamente",
    "createFailed": "No se pudo crear el espacio de trabajo",
    "createLimitExceeded": "Has alcanzado el límite máximo de espacio de trabajo permitido para su cuenta. Si necesita espacios de trabajo adicionales para continuar su trabajo, solicítelos en Github",
    "deleteSuccess": "Espacio de trabajo eliminado correctamente",
    "deleteFailed": "No se pudo eliminar el espacio de trabajo",
    "openSuccess": "Espacio de trabajo abierto correctamente",
    "openFailed": "No se pudo abrir el espacio de trabajo",
    "renameSuccess": "Espacio de trabajo renombrado exitosamente",
    "renameFailed": "No se pudo cambiar el nombre del espacio de trabajo",
    "updateIconSuccess": "Icono de espacio de trabajo actualizado correctamente",
    "updateIconFailed": "Fallo actualizando el icono del espacio de trabajo",
    "cannotDeleteTheOnlyWorkspace": "No se puede eliminar el único espacio de trabajo",
    "fetchWorkspacesFailed": "No se pudieron recuperar los espacios de trabajo",
    "leaveCurrentWorkspace": "Salir del espacio de trabajo",
    "leaveCurrentWorkspacePrompt": "¿Está seguro de que desea abandonar el espacio de trabajo actual?"
  },
  "shareAction": {
    "buttonText": "Compartir",
    "workInProgress": "Próximamente",
    "markdown": "Marcador",
    "html": "HTML",
    "clipboard": "Copiar al portapapeles",
    "csv": "CSV",
    "copyLink": "Copiar enlace"
  },
  "moreAction": {
    "small": "pequeño",
    "medium": "medio",
    "large": "grande",
    "fontSize": "Tamaño de fuente",
    "import": "Importar",
    "moreOptions": "Mas opciones",
    "wordCount": "El recuento de palabras: {}",
    "charCount": "Número de caracteres : {}",
    "createdAt": "Creado: {}",
    "deleteView": "Borrar",
    "duplicateView": "Duplicar"
  },
  "importPanel": {
    "textAndMarkdown": "Texto y descuento",
    "documentFromV010": "Documento de v0.1.0",
    "databaseFromV010": "Base de datos desde v0.1.0",
    "csv": "CSV",
    "database": "Base de datos"
  },
  "disclosureAction": {
    "rename": "Renombrar",
    "delete": "Eliminar",
    "duplicate": "Duplicar",
    "unfavorite": "Quitar de los favoritos",
    "favorite": "Añadir a los favoritos",
    "openNewTab": "Abrir en una pestaña nueva",
    "moveTo": "Mover a",
    "addToFavorites": "Añadira los favoritos",
    "copyLink": "Copiar Enlace"
  },
  "blankPageTitle": "Página en blanco",
  "newPageText": "Nueva página",
  "newDocumentText": "Nuevo documento",
  "newGridText": "Nueva patrón",
  "newCalendarText": "Nuevo calendario",
  "newBoardText": "Nuevo tablero",
  "trash": {
    "text": "Papelera",
    "restoreAll": "Recuperar todo",
    "deleteAll": "Eliminar todo",
    "pageHeader": {
      "fileName": "Nombre de archivo",
      "lastModified": "Última modificación",
      "created": "Creado"
    },
    "confirmDeleteAll": {
      "title": "¿Estás seguro de eliminar todas las páginas de la Papelera?",
      "caption": "Esta acción no se puede deshacer."
    },
    "confirmRestoreAll": {
      "title": "¿Estás seguro de restaurar todas las páginas en la Papelera?",
      "caption": "Esta acción no se puede deshacer."
    },
    "mobile": {
      "actions": "Acciones de papelera",
      "empty": "La papelera está vacío",
      "emptyDescription": "No tienes ningún archivo eliminado",
      "isDeleted": "esta eliminado",
      "isRestored": "esta restaurado"
    },
    "confirmDeleteTitle": "¿Está seguro de que desea eliminar esta página de forma permanente?"
  },
  "deletePagePrompt": {
    "text": "Esta página está en la Papelera",
    "restore": "Recuperar página",
    "deletePermanent": "Eliminar permanentemente"
  },
  "dialogCreatePageNameHint": "Nombre de página",
  "questionBubble": {
    "shortcuts": "Atajos",
    "whatsNew": "¿Qué hay de nuevo?",
    "help": "Ayuda y Soporte",
    "markdown": "Reducción",
    "debug": {
      "name": "Información de depuración",
      "success": "¡Información copiada!",
      "fail": "No fue posible copiar la información"
    },
    "feedback": "Comentario"
  },
  "menuAppHeader": {
    "moreButtonToolTip": "Eliminar, renombrar y más...",
    "addPageTooltip": "Inserta una página",
    "defaultNewPageName": "Sin Título",
    "renameDialog": "Renombrar"
  },
  "noPagesInside": "No hay páginas dentro",
  "toolbar": {
    "undo": "Deshacer",
    "redo": "Rehacer",
    "bold": "Negrita",
    "italic": "Cursiva",
    "underline": "Subrayado",
    "strike": "Tachado",
    "numList": "Lista numerada",
    "bulletList": "Lista con viñetas",
    "checkList": "Lista de verificación",
    "inlineCode": "Código embebido",
    "quote": "Cita",
    "header": "Título",
    "highlight": "Resaltado",
    "color": "Color",
    "addLink": "Añadir enlace",
    "link": "Enlace"
  },
  "tooltip": {
    "lightMode": "Cambiar a modo Claro",
    "darkMode": "Cambiar a modo Oscuro",
    "openAsPage": "Abrir como una página",
    "addNewRow": "Agregar una nueva fila",
    "openMenu": "Haga clic para abrir el menú",
    "dragRow": "Pulsación larga para reordenar la fila",
    "viewDataBase": "Ver base de datos",
    "referencePage": "Se hace referencia a este {nombre}",
    "addBlockBelow": "Añadir un bloque a continuación"
  },
  "sideBar": {
    "closeSidebar": "Cerrar panel lateral",
    "openSidebar": "Abrir panel lateral",
    "personal": "Personal",
    "private": "Privado",
    "workspace": "Espacio de trabajo",
    "favorites": "Favoritos",
    "clickToHidePrivate": "Haz clic para ocultar el espacio privado\nLas páginas que creaste aquí solo son visibles para ti",
    "clickToHideWorkspace": "Haga clic para ocultar el espacio de trabajo\nLas páginas que creaste aquí son visibles para todos los miembros",
    "clickToHidePersonal": "Haga clic para ocultar la sección personal",
    "clickToHideFavorites": "Haga clic para ocultar la sección de favoritos",
    "addAPage": "Añadir una página",
    "addAPageToPrivate": "Agregar una página al espacio privado",
    "addAPageToWorkspace": "Agregar una página al espacio de trabajo",
    "recent": "Reciente"
  },
  "notifications": {
    "export": {
      "markdown": "Nota exportada a Markdown",
      "path": "Documentos/flowy"
    }
  },
  "contactsPage": {
    "title": "Contactos",
    "whatsHappening": "¿Qué está pasando esta semana?",
    "addContact": "Agregar Contacto",
    "editContact": "Editar Contacto"
  },
  "button": {
    "ok": "OK",
    "confirm": "Confirmar",
    "done": "Hecho",
    "cancel": "Cancelar",
    "signIn": "Ingresar",
    "signOut": "Salir",
    "complete": "Completar",
    "save": "Guardar",
    "generate": "Generar",
    "esc": "ESC",
    "keep": "Mantener",
    "tryAgain": "Intentar otra vez",
    "discard": "Desechar",
    "replace": "Reemplazar",
    "insertBelow": "Insertar a continuación",
    "insertAbove": "Insertar arriba",
    "upload": "Subir",
    "edit": "Editar",
    "delete": "Borrar",
    "duplicate": "Duplicar",
    "putback": "Volver",
    "update": "Actualizar",
    "share": "Compartir",
    "removeFromFavorites": "Quitar de favoritos",
    "addToFavorites": "Añadir a favoritos",
    "rename": "Renombrar",
    "helpCenter": "Centro de ayuda",
    "add": "Añadir",
    "yes": "Si",
    "clear": "Limpiar",
    "remove": "Eliminar",
    "dontRemove": "no quitar",
    "copyLink": "Copiar enlace",
    "align": "Alinear",
    "login": "Inciar sessión",
    "logout": "Cerrar sesión",
    "deleteAccount": "Borrar cuenta",
    "back": "Atrás",
    "signInGoogle": "Inicia sesión con Google",
    "signInGithub": "Iniciar sesión con Github",
    "signInDiscord": "Iniciar sesión con discordia"
  },
  "label": {
    "welcome": "¡Bienvenido!",
    "firstName": "Primer nombre",
    "middleName": "Segundo nombre",
    "lastName": "Apellido",
    "stepX": "Paso {X}"
  },
  "oAuth": {
    "err": {
      "failedTitle": "Imposible conectarse con sus credenciales.",
      "failedMsg": "Por favor asegurese haber completado el proceso de ingreso en su navegador."
    },
    "google": {
      "title": "Ingresar con Google",
      "instruction1": "Para importar sus contactos de Google, debe autorizar esta aplicación usando su navegador web.",
      "instruction2": "Copie este código al presionar el icono o al seleccionar el texto:",
      "instruction3": "Navege al siguiente enlace en su navegador web, e ingrese el código anterior:",
      "instruction4": "Presione el botón de abajo cuando haya completado su registro:"
    }
  },
  "settings": {
    "title": "Ajustes",
    "accountPage": {
      "menuLabel": "Mi cuenta",
      "title": "Mi cuenta",
      "description": "Personaliza tu perfil, administra la seguridad de la cuenta y las claves API de IA, o inicia sesión en tu cuenta.",
      "general": {
        "title": "Nombre de cuenta e imagen de perfil",
        "changeProfilePicture": "Cambiar"
      },
      "email": {
        "title": "Email",
        "actions": {
          "change": "Cambiar email"
        }
      },
      "keys": {
        "title": "Claves API de IA",
        "openAILabel": "Clave API de OpenAI",
        "openAITooltip": "La clave API de OpenAI para usar en los modelos de IA",
        "openAIHint": "Ingresa tu clave API de OpenAI",
        "stabilityAILabel": "Clave API de Stability",
        "stabilityAITooltip": "La clave API de Stability que se utilizará en los modelos de IA",
        "stabilityAIHint": "Ingresa tu clave API de Stability"
      },
      "login": {
        "title": "Inicio de sesión en la cuenta",
        "loginLabel": "Inicio de sesión",
        "logoutLabel": "Cerrar sesión"
      }
    },
    "menu": {
      "appearance": "Apariencia",
      "language": "Lenguaje",
      "user": "Usuario",
      "files": "archivos",
      "notifications": "Notificaciones",
      "open": "Abrir ajustes",
      "logout": "Cerrar session",
      "logoutPrompt": "¿Estás seguro de cerrar sesión?",
      "selfEncryptionLogoutPrompt": "¿Está seguro de que quieres cerrar la sesión? Asegúrese de haber copiado el codigo de cifrado.",
      "syncSetting": "Configuración de sincronización",
      "cloudSettings": "Configuración de la nube",
      "enableSync": "Habilitar sincronización",
      "enableEncrypt": "Cifrar datos",
      "cloudURL": "URL base",
      "invalidCloudURLScheme": "Esquema no válido",
      "cloudServerType": "servidor en la nube",
      "cloudServerTypeTip": "Tenga en cuenta que es posible que se cierre la sesión de su cuenta actual después de cambiar el servidor en la nube.",
      "cloudLocal": "Local",
      "cloudSupabase": "Supabase",
      "cloudSupabaseUrl": "URL de la base de datos",
      "cloudSupabaseUrlCanNotBeEmpty": "La URL de supabase no puede estar vacía.",
      "cloudSupabaseAnonKey": "Supabase clave anon",
      "cloudSupabaseAnonKeyCanNotBeEmpty": "La clave anon no puede estar vacía si la URL de supabase no está vacía",
      "cloudAppFlowy": "Nube AppFlowy",
      "cloudAppFlowySelfHost": "AppFlowy Cloud autohospedado",
      "appFlowyCloudUrlCanNotBeEmpty": "La URL de la nube no puede estar vacía",
      "clickToCopy": "Haga clic para copiar",
      "selfHostStart": "Si no tiene un servidor, consulte la",
      "selfHostContent": "documento",
      "selfHostEnd": "para obtener orientación sobre cómo autohospedar su propio servidor",
      "cloudURLHint": "Ingrese la URL base de su servidor",
      "cloudWSURL": "URL del conector web / websocket",
      "cloudWSURLHint": "Ingrese la dirección websocket de su servidor",
      "restartApp": "Reiniciar",
      "restartAppTip": "Reinicie la aplicación para que se apliquen los cambios. Tenga en cuenta que esto podría cerrar la sesión de su cuenta actual.",
      "changeServerTip": "Después de cambiar el servidor, debes hacer clic en el botón reiniciar para que los cambios surtan efecto",
      "enableEncryptPrompt": "Activa el cifrado para proteger tus datos con esta clave. Guárdalo de forma segura; una vez habilitado, no se puede desactivar. Si se pierden, tus datos se vuelven irrecuperables. Haz clic para copiar",
      "inputEncryptPrompt": "Introduzca su secreto de cifrado para",
      "clickToCopySecret": "Haga clic para copiar el código secreto",
      "configServerSetting": "Configure los ajustes de su servidor",
      "configServerGuide": "Después de seleccionar \"Inicio rápido\", navega hasta \"Configuración\" y luego \"Configuración de la nube\" para configurar tu servidor autoalojado.",
      "inputTextFieldHint": "Su código secreto",
      "historicalUserList": "Historial de inicio de sesión del usuario",
      "historicalUserListTooltip": "Esta lista muestra tus cuentas anónimas. Puedes hacer clic en una cuenta para ver sus detalles. Las cuentas anónimas se crean haciendo clic en el botón \"Comenzar\".",
      "openHistoricalUser": "Haga clic para abrir la cuenta anónima",
      "customPathPrompt": "Almacenar la carpeta de datos de AppFlowy en una carpeta sincronizada en la nube, como Google Drive, puede presentar riesgos. Si se accede a la base de datos dentro de esta carpeta o se modifica desde varias ubicaciones al mismo tiempo, se pueden producir conflictos de sincronización y posibles daños en los datos",
      "importAppFlowyData": "Importar datos desde una carpeta externa de AppFlowy",
      "importingAppFlowyDataTip": "La importación de datos está en curso. Por favor no cierres la aplicación.",
      "importAppFlowyDataDescription": "Copia los datos de una carpeta de datos externa de AppFlowy e impórtalos a la carpeta de datos actual de AppFlowy",
      "importSuccess": "Importó exitosamente la carpeta de datos de AppFlowy",
      "importFailed": "Error al importar la carpeta de datos de AppFlowy",
      "importGuide": "Para obtener más detalles, consulte el documento de referencia.",
      "supabaseSetting": "Ajuste de base superior"
    },
    "notifications": {
      "enableNotifications": {
        "label": "Permitir notificaciones",
        "hint": "Desactívelo para evitar que aparezcan notificaciones locales."
      }
    },
    "appearance": {
      "resetSetting": "restaurar",
      "fontFamily": {
        "label": "Familia tipográfica",
        "search": "Buscar",
        "defaultFont": "Fuente predeterminada"
      },
      "themeMode": {
        "label": "Theme Mode",
        "light": "Modo Claro",
        "dark": "Modo Oscuro",
        "system": "Adapt to System"
      },
<<<<<<< HEAD
      "fontScaleFactor": "Factor de escala de fuente",
=======
      "fontScaleFactor": "Escala de la fuente",
>>>>>>> f47c88b0
      "documentSettings": {
        "cursorColor": "Color del cursor del documento",
        "selectionColor": "Color de selección de documento",
        "hexEmptyError": "El color hexadecimal no puede estar vacío",
        "hexLengthError": "El valor hexadecimal debe tener 6 dígitos",
        "hexInvalidError": "Valor hexadecimal no válido",
        "opacityEmptyError": "La opacidad no puede estar vacía",
        "opacityRangeError": "La opacidad debe estar entre 1 y 100.",
        "app": "Aplicación",
        "flowy": "Flowy",
        "apply": "Aplicar"
      },
      "layoutDirection": {
        "label": "Dirección de diseño",
        "hint": "Controla el flujo de contenido en tu pantalla, de izquierda a derecha o de derecha a izquierda.",
        "ltr": "LTR (de izquierda hacia derecha)",
        "rtl": "RTL  (de derecha hacia izquierda)"
      },
      "textDirection": {
        "label": "Dirección de texto predeterminada",
        "hint": "Especifica si el texto debe comenzar desde la izquierda o desde la derecha de forma predeterminada.",
        "ltr": "LTR (de izquierda hacia derecha)",
        "rtl": "RTL  (de derecha hacia izquierda)",
        "auto": "AUTO",
        "fallback": "Igual que la dirección del diseño"
      },
      "themeUpload": {
        "button": "Subir",
        "uploadTheme": "Subir tema",
        "description": "Cargue su propio tema AppFlowy usando el botón de abajo.",
        "loading": "Espere mientras validamos y cargamos su tema...",
        "uploadSuccess": "Su tema se ha subido con éxito",
        "deletionFailure": "No se pudo eliminar el tema. Intenta eliminarlo manualmente.",
        "filePickerDialogTitle": "Elija un archivo .flowy_plugin",
        "urlUploadFailure": "No se pudo abrir la URL: {}",
        "failure": "El tema que se cargó tenía un formato no válido."
      },
      "theme": "Tema",
      "builtInsLabel": "Temas incorporados",
      "pluginsLabel": "Complementos",
      "dateFormat": {
        "label": "Formato de fecha",
        "local": "Local",
        "us": "US (Estados Unidos)",
        "iso": "ISO ",
        "friendly": "Amigable",
        "dmy": "D/M/A"
      },
      "timeFormat": {
        "label": "Formato de la hora",
        "twelveHour": "doce horas",
        "twentyFourHour": "veinticuatro horas"
      },
      "showNamingDialogWhenCreatingPage": "Mostrar diálogo de nombres al crear una página",
      "enableRTLToolbarItems": "Habilitar elementos de la barra de herramientas RTL",
      "members": {
        "title": "Configuración de miembros",
<<<<<<< HEAD
        "inviteMembers": "Invitar a los miembros",
=======
        "inviteMembers": "Invitar miembros",
>>>>>>> f47c88b0
        "sendInvite": "Enviar invitación",
        "copyInviteLink": "Copiar enlace de invitación",
        "label": "Miembros",
        "user": "Usuario",
<<<<<<< HEAD
        "role": "Role",
=======
        "role": "Rol",
>>>>>>> f47c88b0
        "removeFromWorkspace": "Quitar del espacio de trabajo",
        "owner": "Dueño",
        "guest": "Invitado",
        "member": "Miembro",
        "memberHintText": "Un miembro puede leer, comentar y editar páginas. Invitar a miembros e invitados.",
<<<<<<< HEAD
        "emailInvalidError": "Correo electrónico no válido, compruébalo y vuelve a intentarlo.",
=======
        "guestHintText": "Un Invitado puede leer, reaccionar, comentar y editar ciertas páginas con permiso.",
        "emailInvalidError": "Email no válido, compruébalo y vuelve a intentarlo.",
>>>>>>> f47c88b0
        "emailSent": "Email enviado, por favor revisa la bandeja de entrada",
        "members": "miembros",
        "membersCount": {
          "zero": "{} miembros",
          "one": "{} miembro",
          "other": "{} miembros"
        },
<<<<<<< HEAD
        "addMemberSuccess": "Miembro agregado exitosamente",
        "removeMember": "Eliminar miembro",
        "areYouSureToRemoveMember": "¿Estás seguro de que deseas eliminar a este miembro?"
=======
        "memberLimitExceeded": "Has alcanzado el límite máximo de miembros permitidos para tu cuenta. Si deseas agregar más miembros adicionales para continuar con tu trabajo, solicítalo en Github.",
        "failedToAddMember": "No se pudo agregar el miembro",
        "addMemberSuccess": "Miembro agregado con éxito",
        "removeMember": "Eliminar miembro",
        "areYouSureToRemoveMember": "¿Estás seguro de que deseas eliminar a este miembro?",
        "inviteMemberSuccess": "La invitación ha sido enviada con éxito",
        "failedToInviteMember": "No se pudo invitar al miembro"
>>>>>>> f47c88b0
      }
    },
    "files": {
      "copy": "Copiar",
      "defaultLocation": "Leer archivos y ubicación de almacenamiento de datos",
      "exportData": "Exporta tus datos",
      "doubleTapToCopy": "Toca dos veces para copiar la ruta",
      "restoreLocation": "Restaurar a la ruta predeterminada de AppFlowy",
      "customizeLocation": "Abrir otra carpeta",
      "restartApp": "Reinicie la aplicación para que los cambios surtan efecto.",
      "exportDatabase": "Exportar base de datos",
      "selectFiles": "Seleccione los archivos que necesitan ser exportados",
      "selectAll": "Seleccionar todo",
      "deselectAll": "Deseleccionar todo",
      "createNewFolder": "Crear una nueva carpeta",
      "createNewFolderDesc": "Dinos dónde quieres almacenar tus datos",
      "defineWhereYourDataIsStored": "Defina dónde se almacenan sus datos",
      "open": "Abierto",
      "openFolder": "Abrir una carpeta existente",
      "openFolderDesc": "Léalo y escríbalo en su carpeta AppFlowy existente",
      "folderHintText": "nombre de la carpeta",
      "location": "Creando una nueva carpeta",
      "locationDesc": "Elija un nombre para su carpeta de datos de AppFlowy",
      "browser": "Navegar",
      "create": "Crear",
      "set": "Colocar",
      "folderPath": "Ruta para almacenar su carpeta",
      "locationCannotBeEmpty": "La ruta no puede estar vacía",
      "pathCopiedSnackbar": "¡La ruta de almacenamiento de archivos se copió al portapapeles!",
      "changeLocationTooltips": "Cambiar el directorio de datos",
      "change": "Cambiar",
      "openLocationTooltips": "Abrir otro directorio de datos",
      "openCurrentDataFolder": "Abrir el directorio de datos actual",
      "recoverLocationTooltips": "Restablecer al directorio de datos predeterminado de AppFlowy",
      "exportFileSuccess": "¡Exportar archivo con éxito!",
      "exportFileFail": "¡Error en la exportación del archivo!",
      "export": "Exportar",
<<<<<<< HEAD
      "clearCache": "Limpiar cache",
      "areYouSureToClearCache": "¿Estás seguro de borrar el caché?",
      "clearCacheSuccess": "¡Caché borrado exitosamente!"
=======
      "clearCache": "Limpiar caché",
      "clearCacheDesc": "Si tienes problemas con las imágenes que no cargan o las fuentes no se muestran correctamente, intenta limpiar la caché. Esta acción no eliminará tus datos de usuario.",
      "areYouSureToClearCache": "¿Estás seguro de limpiar el caché?",
      "clearCacheSuccess": "¡Caché limpiada exitosamente!"
>>>>>>> f47c88b0
    },
    "user": {
      "name": "Nombre",
      "email": "Correo electrónico",
      "tooltipSelectIcon": "Seleccionar icono",
      "selectAnIcon": "Seleccione un icono",
      "pleaseInputYourOpenAIKey": "por favor ingrese su clave OpenAI",
      "pleaseInputYourStabilityAIKey": "por favor ingrese su clave de estabilidad AI",
      "clickToLogout": "Haga clic para cerrar la sesión del usuario actual."
    },
    "shortcuts": {
      "shortcutsLabel": "Atajos",
      "command": "Commando",
      "keyBinding": "Atajos",
      "addNewCommand": "Añadir nuevo comando",
      "updateShortcutStep": "Presione la combinación de teclas deseada y presione ENTER",
      "shortcutIsAlreadyUsed": "Este atajo ya se utiliza para: {conflict}",
      "resetToDefault": "Restablecer los atajos predeterminados",
      "couldNotLoadErrorMsg": "No se pudieron cargar los atajos. Inténtalo de nuevo.",
      "couldNotSaveErrorMsg": "No se pudieron guardar los atajos. Inténtalo de nuevo.",
      "commands": {
<<<<<<< HEAD
=======
        "codeBlockNewParagraph": "Insertar un nuevo párrafo al lado del bloque de código",
        "codeBlockIndentLines": "Insertar dos espacios al inicio de la línea en el bloque de código",
        "codeBlockOutdentLines": "Eliminar dos espacios al inicio de la línea en el bloque de código",
        "codeBlockAddTwoSpaces": "Insertar dos espacios en la posición del cursor en el bloque de código",
>>>>>>> f47c88b0
        "codeBlockSelectAll": "Seleccionar todo el contenido dentro de un bloque de código",
        "codeBlockPasteText": "Pegar texto en bloque de código",
        "textAlignLeft": "Alinear texto a la izquierda",
        "textAlignCenter": "Alinear el texto al centro",
        "textAlignRight": "Alinear el texto a la derecha"
      }
    },
    "mobile": {
      "personalInfo": "Informacion personal",
      "username": "Nombre de usuario",
      "usernameEmptyError": "El nombre de usuario no puede estar vacío",
      "about": "Acerca de",
      "pushNotifications": "Notificaciones ",
      "support": "Soporte",
      "joinDiscord": "Únete a nosotros en Discord",
      "privacyPolicy": "política de privacidad",
      "userAgreement": "Acuerdo del Usuario",
      "termsAndConditions": "Términos y condiciones",
      "userprofileError": "No se pudo cargar el perfil de usuario",
<<<<<<< HEAD
      "userprofileErrorDescription": "Intente cerrar sesión y volver a iniciarla para comprobar si el problema persiste.",
=======
      "userprofileErrorDescription": "Intenta cerrar sesión y volver a entrar para comprobar si el problema persiste.",
>>>>>>> f47c88b0
      "selectLayout": "Seleccionar diseño",
      "selectStartingDay": "Seleccione el día de inicio",
      "version": "Versión"
    }
  },
  "grid": {
    "deleteView": "¿Está seguro de que desea eliminar esta vista?",
    "createView": "Nuevo",
    "title": {
      "placeholder": "Sin títutlo"
    },
    "settings": {
      "filter": "Filtrar",
      "sort": "Clasificar",
      "sortBy": "Ordenar por",
      "properties": "Propiedades",
      "reorderPropertiesTooltip": "Arrastre para reordenar las propiedades",
      "group": "Grupo",
      "addFilter": "Añadir filtro",
      "deleteFilter": "Eliminar filtro",
      "filterBy": "Filtrado por...",
      "typeAValue": "Escriba un valor...",
      "layout": "Disposición",
      "databaseLayout": "Disposición",
      "viewList": "Vistas de base de datos",
      "editView": "Editar vista",
      "boardSettings": "Configuración del tablero",
      "calendarSettings": "Configuración del calendario",
      "createView": "Nueva vista",
      "duplicateView": "Duplicar vista",
      "deleteView": "Eliminar vista",
      "numberOfVisibleFields": "{} mostrado",
      "Properties": "Propiedades"
    },
    "textFilter": {
      "contains": "Contiene",
      "doesNotContain": "No contiene",
      "endsWith": "Termina con",
      "startWith": "Comienza con",
      "is": "Es",
      "isNot": "No es",
      "isEmpty": "Esta vacio",
      "isNotEmpty": "No está vacío",
      "choicechipPrefix": {
        "isNot": "No",
        "startWith": "Comienza con",
        "endWith": "Termina con",
        "isEmpty": "esta vacio",
        "isNotEmpty": "no está vacío"
      }
    },
    "checkboxFilter": {
      "isChecked": "Comprobado",
      "isUnchecked": "Desenfrenado",
      "choicechipPrefix": {
        "is": "es"
      }
    },
    "checklistFilter": {
      "isComplete": "Esta completo",
      "isIncomplted": "esta incompleto"
    },
    "selectOptionFilter": {
      "is": "Es",
      "isNot": "No es",
      "contains": "Contiene",
      "doesNotContain": "No contiene",
      "isEmpty": "Esta vacio",
      "isNotEmpty": "No está vacío"
    },
    "dateFilter": {
      "is": "Es",
      "before": "es antes",
      "after": "Es despues",
      "onOrBefore": "Es en o antes",
      "onOrAfter": "Es en o después",
      "between": "Está entre",
      "empty": "Esta vacio",
      "notEmpty": "No está vacío",
      "choicechipPrefix": {
        "before": "Antes",
        "after": "Después",
<<<<<<< HEAD
        "onOrBefore": "En o antes",
        "onOrAfter": "Sobre o después",
        "isEmpty": "Esta vacio",
=======
        "onOrBefore": "En o antes de",
        "onOrAfter": "En o después de",
        "isEmpty": "Está vacio",
>>>>>>> f47c88b0
        "isNotEmpty": "No está vacío"
      }
    },
    "numberFilter": {
<<<<<<< HEAD
      "equal": "igual",
      "notEqual": "No es igual",
      "lessThan": "Es menos que",
      "greaterThan": "Es mayor que",
      "lessThanOrEqualTo": "Es menor o igual a",
      "greaterThanOrEqualTo": "Es mayor o igual a",
      "isEmpty": "Esta vacio",
=======
      "equal": "Es igual",
      "notEqual": "No es igual",
      "lessThan": "Es menor que",
      "greaterThan": "Es mayor que",
      "lessThanOrEqualTo": "Es menor o igual que",
      "greaterThanOrEqualTo": "Es mayor o igual que",
      "isEmpty": "Está vacío",
>>>>>>> f47c88b0
      "isNotEmpty": "No está vacío"
    },
    "field": {
      "hide": "Ocultar",
      "show": "Mostrar",
      "insertLeft": "Insertar a la Izquierda",
      "insertRight": "Insertar a la Derecha",
      "duplicate": "Duplicar",
      "delete": "Eliminar",
      "wrapCellContent": "Ajustar texto",
      "clear": "Borrar celdas",
      "textFieldName": "Texto",
      "checkboxFieldName": "Casilla de verificación",
      "dateFieldName": "Fecha",
      "updatedAtFieldName": "Última hora de modificación",
      "createdAtFieldName": "tiempo creado",
      "numberFieldName": "Números",
      "singleSelectFieldName": "Seleccionar",
      "multiSelectFieldName": "Selección múltiple",
      "urlFieldName": "URL",
      "checklistFieldName": "Lista de Verificación",
      "relationFieldName": "Relación",
      "numberFormat": "Formato numérico",
      "dateFormat": "Formato de fecha",
      "includeTime": "Incluir tiempo",
      "isRange": "Fecha final",
      "dateFormatFriendly": "Mes Día, Año",
      "dateFormatISO": "Año-Mes-Día",
      "dateFormatLocal": "Mes/Día/Año",
      "dateFormatUS": "Año/Mes/Día",
      "dateFormatDayMonthYear": "Día mes año",
      "timeFormat": "Formato de tiempo",
      "invalidTimeFormat": "Formato de tiempo inválido",
      "timeFormatTwelveHour": "12 horas",
      "timeFormatTwentyFourHour": "24 horas",
      "clearDate": "Borrar fecha",
      "dateTime": "Fecha y hora",
      "startDateTime": "Fecha de inicio hora",
      "endDateTime": "Fecha de finalización hora",
      "failedToLoadDate": "No se pudo cargar el valor de la fecha",
      "selectTime": "Seleccionar hora",
      "selectDate": "Seleccione fecha",
      "visibility": "Visibilidad",
      "propertyType": "Tipo de propiedad",
      "addSelectOption": "Añadir una opción",
      "typeANewOption": "Escribe una nueva opción",
      "optionTitle": "Opciones",
      "addOption": "Añadir opción",
      "editProperty": "Editar propiedad",
      "newProperty": "Nueva propiedad",
      "deleteFieldPromptMessage": "¿Está seguro? Esta propiedad será eliminada",
<<<<<<< HEAD
      "clearFieldPromptMessage": "¿Está seguro? Se vaciarán todas las celdas de esta columna.",
      "newColumn": "Nueva columna",
      "format": "Formato",
      "reminderOnDateTooltip": "Este celular tiene un recordatorio programado",
=======
      "clearFieldPromptMessage": "¿Estás seguro? Se vaciarán todas las celdas de esta columna.",
      "newColumn": "Nueva columna",
      "format": "Formato",
      "reminderOnDateTooltip": "Esta celda tiene un recordatorio programado",
>>>>>>> f47c88b0
      "optionAlreadyExist": "La opción ya existe"
    },
    "rowPage": {
      "newField": "Agregar un nuevo campo",
      "fieldDragElementTooltip": "Haga clic para abrir el menú",
      "showHiddenFields": {
        "one": "Mostrar {count} campo oculto",
        "many": "Mostrar {count} campos ocultos",
        "other": "Mostrar {count} campos ocultos"
      },
      "hideHiddenFields": {
        "one": "Ocultar {count} campo oculto",
        "many": "Ocultar {count} campos ocultos",
        "other": "Ocultar {count} campos ocultos"
      }
    },
    "sort": {
      "ascending": "ascendente",
      "descending": "Descendente",
      "by": "Por",
      "empty": "Sin ordenamiento activo",
      "cannotFindCreatableField": "No se encuentra un campo adecuado para ordenar",
      "deleteAllSorts": "Eliminar todos filtros",
      "addSort": "Agregar clasificación",
<<<<<<< HEAD
=======
      "removeSorting": "¿Le gustaría eliminar la ordenación?",
>>>>>>> f47c88b0
      "fieldInUse": "Ya estás ordenando por este campo",
      "deleteSort": "Borrar ordenar"
    },
    "row": {
      "duplicate": "Duplicar",
      "delete": "Eliminar",
      "titlePlaceholder": "Intitulado",
      "textPlaceholder": "Vacío",
      "copyProperty": "Propiedad copiada al portapapeles",
      "count": "Contar",
      "newRow": "Nueva fila",
      "action": "Acción",
      "add": "Haga clic en agregar a continuación",
      "drag": "Arrastre para mover",
      "dragAndClick": "Arrastra para mover, haz clic para abrir el menú",
      "insertRecordAbove": "Insertar registro arriba",
      "insertRecordBelow": "Insertar registro a continuación"
    },
    "selectOption": {
      "create": "Crear",
      "purpleColor": "Morado",
      "pinkColor": "Rosa",
      "lightPinkColor": "Rosa Claro",
      "orangeColor": "Naranja",
      "yellowColor": "Amarillo",
      "limeColor": "Lima",
      "greenColor": "Verde",
      "aquaColor": "Agua",
      "blueColor": "Azul",
      "deleteTag": "Borrar etiqueta",
      "colorPanelTitle": "Colores",
      "panelTitle": "Selecciona una opción o crea una",
      "searchOption": "Buscar una opción",
      "searchOrCreateOption": "Buscar o crear una opción...",
      "createNew": "Crear un nuevo",
      "orSelectOne": "O seleccione una opción",
      "typeANewOption": "Escribe una nueva opción",
      "tagName": "Nombre de etiqueta"
    },
    "checklist": {
      "taskHint": "Descripción de la tarea",
      "addNew": "Agregar un elemento",
      "submitNewTask": "Crear",
      "hideComplete": "Ocultar tareas completadas",
      "showComplete": "Mostrar todas las tareas"
    },
    "url": {
      "launch": "Abrir en el navegador",
      "copy": "Copiar URL",
      "textFieldHint": "Introduce una URL",
      "copiedNotification": "¡Copiado al portapapeles!"
    },
    "relation": {
      "relatedDatabasePlaceLabel": "Base de datos relacionada",
      "relatedDatabasePlaceholder": "Ninguno",
      "inRelatedDatabase": "En",
      "rowSearchTextFieldPlaceholder": "Buscar",
      "noDatabaseSelected": "No se seleccionó ninguna base de datos, seleccione una primero de la lista a continuación:",
      "emptySearchResult": "No se encontraron registros",
      "linkedRowListLabel": "{count} filas vinculadas",
      "unlinkedRowListLabel": "Vincular otra fila"
    },
    "menuName": "Cuadrícula",
    "referencedGridPrefix": "Vista de",
    "calculate": "Calcular",
    "calculationTypeLabel": {
      "none": "Ninguno",
      "average": "Promedio",
<<<<<<< HEAD
      "max": "máx.",
      "median": "Mediana",
      "min": "mín.",
      "sum": "Suma",
      "countEmpty": "contar vacío",
      "countEmptyShort": "VACÍO",
      "countNonEmptyShort": "COMPLETADO"
=======
      "max": "Max",
      "median": "Media",
      "min": "Min",
      "sum": "Suma",
      "count": "Contar",
      "countEmpty": "Contar vacío",
      "countEmptyShort": "VACÍO",
      "countNonEmpty": "Contar no vacíos",
      "countNonEmptyShort": "RELLENO"
>>>>>>> f47c88b0
    }
  },
  "document": {
    "menuName": "Documento",
    "date": {
      "timeHintTextInTwelveHour": "01:00 PM",
      "timeHintTextInTwentyFourHour": "13:00"
    },
    "slashMenu": {
      "board": {
        "selectABoardToLinkTo": "Seleccione un tablero para vincular",
        "createANewBoard": "Crear un nuevo tablero"
      },
      "grid": {
        "selectAGridToLinkTo": "Seleccione una cuadrícula para vincular",
        "createANewGrid": "Crear una nueva cuadrícula"
      },
      "calendar": {
        "selectACalendarToLinkTo": "Seleccione un calendario para vincular",
        "createANewCalendar": "Crear un nuevo Calendario"
      },
      "document": {
        "selectADocumentToLinkTo": "Seleccione un documento para vincularlo"
      }
    },
    "selectionMenu": {
      "outline": "Describir",
      "codeBlock": "Bloque de código"
    },
    "plugins": {
      "referencedBoard": "Tablero referenciado",
      "referencedGrid": "Cuadrícula referenciada",
      "referencedCalendar": "Calendario referenciado",
      "referencedDocument": "Documento referenciado",
      "autoGeneratorMenuItemName": "Escritor de OpenAI",
      "autoGeneratorTitleName": "OpenAI: Pídele a AI que escriba cualquier cosa...",
      "autoGeneratorLearnMore": "Aprende más",
      "autoGeneratorGenerate": "Generar",
      "autoGeneratorHintText": "Pregúntale a OpenAI...",
      "autoGeneratorCantGetOpenAIKey": "No puedo obtener la clave de OpenAI",
      "autoGeneratorRewrite": "Volver a escribir",
      "smartEdit": "Asistentes de IA",
      "openAI": "IA abierta",
      "smartEditFixSpelling": "Corregir ortografía",
      "warning": "⚠️ Las respuestas de la IA pueden ser inexactas o engañosas.",
      "smartEditSummarize": "Resumir",
      "smartEditImproveWriting": "Mejorar la escritura",
      "smartEditMakeLonger": "hacer más largo",
      "smartEditCouldNotFetchResult": "No se pudo obtener el resultado de OpenAI",
      "smartEditCouldNotFetchKey": "No se pudo obtener la clave de OpenAI",
      "smartEditDisabled": "Conectar OpenAI en Configuración",
      "discardResponse": "¿Quieres descartar las respuestas de IA?",
      "createInlineMathEquation": "Crear ecuación",
      "fonts": "Tipo de letra",
<<<<<<< HEAD
      "insertDate": "Insertar la fecha",
      "emoji": "emojis",
      "toggleList": "Alternar lista",
      "quoteList": "lista de cotizaciones",
=======
      "insertDate": "Insertar fecha",
      "emoji": "Emoji",
      "toggleList": "Alternar lista",
      "quoteList": "Lista de citas",
>>>>>>> f47c88b0
      "numberedList": "lista numerada",
      "bulletedList": "Lista con viñetas",
      "todoList": "Lista de tareas",
      "callout": "Callout",
      "cover": {
        "changeCover": "Cubierta de cambio",
        "colors": "Colores",
        "images": "Imágenes",
        "clearAll": "Limpiar todo",
        "abstract": "Abstracto",
        "addCover": "Agregar portada",
        "addLocalImage": "Agregar imagen local",
        "invalidImageUrl": "URL de imagen no válida",
        "failedToAddImageToGallery": "No se pudo agregar la imagen a la galería",
        "enterImageUrl": "Introduce la URL de la imagen",
        "add": "Agregar",
        "back": "Atrás",
        "saveToGallery": "Guardar en la galería",
        "removeIcon": "Eliminar icono",
        "pasteImageUrl": "Pegar URL de imagen",
        "or": "O",
        "pickFromFiles": "Seleccionar de archivos",
        "couldNotFetchImage": "No se pudo obtener la imagen",
        "imageSavingFailed": "Error al guardar la imagen",
        "addIcon": "Añadir icono",
        "changeIcon": "Cambiar el ícono",
        "coverRemoveAlert": "Se eliminará de la portada después de que se elimine.",
        "alertDialogConfirmation": "¿Estás seguro de que quieres continuar?"
      },
      "mathEquation": {
        "name": "Ecuación matemática",
        "addMathEquation": "Agregar ecuación matemática",
        "editMathEquation": "Editar ecuación matemática"
      },
      "optionAction": {
        "click": "Hacer clic",
        "toOpenMenu": " para abrir menú",
        "delete": "Borrar",
        "duplicate": "Duplicar",
        "turnInto": "convertir en",
        "moveUp": "Ascender",
        "moveDown": "Mover hacia abajo",
        "color": "Color",
        "align": "Alinear",
        "left": "Izquierda",
        "center": "Centro",
        "right": "Bien",
        "defaultColor": "Por defecto",
        "depth": "Profundidad"
      },
      "image": {
        "copiedToPasteBoard": "El enlace de la imagen se ha copiado en el portapapeles.",
        "addAnImage": "Añadir una imagen",
        "imageUploadFailed": "Error al subir la imagen",
        "errorCode": "Código de error"
      },
      "urlPreview": {
        "copiedToPasteBoard": "El enlace ha sido copiado al portapapeles.",
        "convertToLink": "Convertir en enlace incrustado"
      },
      "outline": {
        "addHeadingToCreateOutline": "Agregue encabezados para crear una tabla de contenido.",
        "noMatchHeadings": "No se han encontrado títulos coincidentes."
      },
      "table": {
        "addAfter": "Agregar después",
        "addBefore": "Añadir antes",
        "delete": "Borrar",
        "clear": "Borrar contenido",
        "duplicate": "Duplicar",
        "bgColor": "Color de fondo"
      },
      "contextMenu": {
        "copy": "Copiar",
        "cut": "Cortar",
        "paste": "Pegar"
      },
      "action": "Comportamiento",
      "database": {
        "selectDataSource": "Seleccionar fuente de datos",
        "noDataSource": "No hay fuente de datos",
        "selectADataSource": "Seleccione una fuente de datos",
        "toContinue": "continuar",
        "newDatabase": "Nueva base de datos",
        "linkToDatabase": "Enlace a la base de datos"
      },
      "date": "Fecha"
    },
    "outlineBlock": {
      "placeholder": "Tabla de contenidos"
    },
    "textBlock": {
      "placeholder": "Escriba '/' para comandos"
    },
    "title": {
      "placeholder": "Intitulado"
    },
    "imageBlock": {
      "placeholder": "Haga clic para agregar imagen",
      "upload": {
        "label": "Subir",
        "placeholder": "Haga clic para cargar la imagen"
      },
      "url": {
        "label": "URL de la imagen",
        "placeholder": "Introduce la URL de la imagen"
      },
      "ai": {
        "label": "Generar imagen desde OpenAI",
        "placeholder": "Ingrese el prompt para que OpenAI genere una imagen"
      },
      "stability_ai": {
        "label": "Generar imagen desde Stability AI",
        "placeholder": "Ingrese el prompt para que Stability AI genere una imagen"
      },
      "support": "El límite de tamaño de la imagen es de 5 MB. Formatos admitidos: JPEG, PNG, GIF, SVG",
      "error": {
        "invalidImage": "Imagen inválida",
        "invalidImageSize": "El tamaño de la imagen debe ser inferior a 5 MB",
        "invalidImageFormat": "El formato de imagen no es compatible. Formatos admitidos: JPEG, PNG, GIF, SVG",
        "invalidImageUrl": "URL de imagen no válida",
        "noImage": "El fichero o directorio no existe"
      },
      "embedLink": {
        "label": "Insertar enlace",
        "placeholder": "Pega o escribe el enlace de una imagen"
      },
      "unsplash": {
        "label": "Desempaquetar"
      },
      "searchForAnImage": "Buscar una imagen",
      "pleaseInputYourOpenAIKey": "ingresa tu clave OpenAI en la página de Configuración",
      "pleaseInputYourStabilityAIKey": "ingresa tu clave de Stability AI en la página de configuración",
      "saveImageToGallery": "Guardar imagen",
      "failedToAddImageToGallery": "No se pudo agregar la imagen a la galería",
      "successToAddImageToGallery": "Imagen agregada a la galería con éxito",
      "unableToLoadImage": "No se puede cargar la imagen",
      "maximumImageSize": "El tamaño máximo de imagen es de 10 MB",
      "uploadImageErrorImageSizeTooBig": "El tamaño de la imagen debe ser inferior a 10 MB.",
      "imageIsUploading": "La imagen se está subiendo"
    },
    "codeBlock": {
      "language": {
        "label": "Idioma",
        "placeholder": "Seleccione el idioma",
        "auto": "Auto"
      },
      "copyTooltip": "Copiar el contenido del bloque de código.",
      "searchLanguageHint": "Buscar un idioma",
      "codeCopiedSnackbar": "¡Código copiado al portapapeles!"
    },
    "inlineLink": {
      "placeholder": "Pegar o escribir un enlace",
      "openInNewTab": "Abrir en una pestaña nueva",
      "copyLink": "Copiar link",
      "removeLink": "Remover enlace",
      "url": {
        "label": "URL del enlace",
        "placeholder": "Introduzca la URL del enlace"
      },
      "title": {
        "label": "Título del enlace",
        "placeholder": "Introduce el título del enlace"
      }
    },
    "mention": {
      "placeholder": "Menciona una persona, una página o fecha...",
      "page": {
        "label": "Enlace a la página",
        "tooltip": "Haga clic para abrir la página"
      },
      "deleted": "Eliminado",
      "deletedContent": "Este contenido no existe o ha sido eliminado."
    },
    "toolbar": {
      "resetToDefaultFont": "Restablecer a los predeterminados"
    },
    "errorBlock": {
      "theBlockIsNotSupported": "La versión actual no admite este bloque.",
      "blockContentHasBeenCopied": "El contenido del bloque ha sido copiado."
    },
    "mobilePageSelector": {
      "title": "Seleccionar página",
      "failedToLoad": "No se pudo cargar la lista de páginas",
      "noPagesFound": "No se encontraron páginas"
    }
  },
  "board": {
    "column": {
      "createNewCard": "Nuevo",
      "renameGroupTooltip": "Presione para cambiar el nombre del grupo",
      "createNewColumn": "Agregar un nuevo grupo",
      "addToColumnTopTooltip": "Añade una nueva tarjeta en la parte superior",
      "addToColumnBottomTooltip": "Añade una nueva tarjeta en la parte inferior.",
      "renameColumn": "Renombrar",
      "hideColumn": "Ocultar",
      "newGroup": "Nuevo grupo",
      "deleteColumn": "Borrar",
      "deleteColumnConfirmation": "Esto eliminará este grupo y todas las tarjetas que contiene.\n¿Estás seguro de que quieres continuar?",
      "groupActions": "Acciones grupales"
    },
    "hiddenGroupSection": {
      "sectionTitle": "Grupos ocultos",
      "collapseTooltip": "Ocultar los grupos ocultos",
      "expandTooltip": "Ver los grupos ocultos"
    },
    "cardDetail": "Detalle de la tarjeta",
    "cardActions": "Acciones de tarjeta",
    "cardDuplicated": "La tarjeta ha sido duplicada.",
    "cardDeleted": "La tarjeta ha sido eliminada",
    "showOnCard": "Mostrar en el detalle de la tarjeta",
    "setting": "Configuración",
    "propertyName": "Nombre de la propiedad",
    "menuName": "Junta",
    "showUngrouped": "Mostrar elementos desagrupados",
    "ungroupedButtonText": "Desagrupados",
    "ungroupedButtonTooltip": "Contiene tarjetas que no pertenecen a ningún grupo.",
    "ungroupedItemsTitle": "Haga clic para agregar al tablero",
    "groupBy": "Agrupar por",
    "referencedBoardPrefix": "Vista de",
    "notesTooltip": "Notas en el interior",
    "mobile": {
      "editURL": "Editar URL",
      "showGroup": "Mostrar grupo",
      "showGroupContent": "¿Estás seguro de que quieres mostrar este grupo en el tablero?",
      "failedToLoad": "No se pudo cargar la vista del tablero"
    }
  },
  "calendar": {
    "menuName": "Calendario",
    "defaultNewCalendarTitle": "Intitulado",
    "newEventButtonTooltip": "Agregar un nuevo evento",
    "navigation": {
      "today": "Hoy",
      "jumpToday": "Saltar a hoy",
      "previousMonth": "Mes anterior",
      "nextMonth": "Próximo mes"
    },
    "mobileEventScreen": {
      "emptyTitle": "No hay eventos",
      "emptyBody": "Presiona el botón más para crear un evento en este día."
    },
    "settings": {
      "showWeekNumbers": "Mostrar números de semana",
      "showWeekends": "Mostrar fines de semana",
      "firstDayOfWeek": "Empieza la semana en",
      "layoutDateField": "Diseño de calendario por",
      "changeLayoutDateField": "Cambiar campo de diseño",
      "noDateTitle": "Sin cita",
      "noDateHint": "Los eventos no programados se mostrarán aquí",
      "unscheduledEventsTitle": "Eventos no programados",
      "clickToAdd": "Haga clic para agregar al calendario",
      "name": "Diseño de calendario"
    },
    "referencedCalendarPrefix": "Vista de",
    "quickJumpYear": "Ir a",
    "duplicateEvent": "duplicar evento"
  },
  "errorDialog": {
    "title": "Error de flujo de aplicación",
    "howToFixFallback": "¡Lamentamos las molestias! Envíe un problema en nuestra página de GitHub que describa su error.",
    "github": "Ver en GitHub"
  },
  "search": {
    "label": "Buscar",
    "placeholder": {
      "actions": "Acciones de búsqueda..."
    }
  },
  "message": {
    "copy": {
      "success": "¡Copiado!",
      "fail": "no se puede copiar"
    }
  },
  "unSupportBlock": "La versión actual no es compatible con este bloque.",
  "views": {
    "deleteContentTitle": "¿Está seguro de que desea eliminar {pageType}?",
    "deleteContentCaption": "si elimina este {pageType}, puede restaurarlo de la papelera."
  },
  "colors": {
    "custom": "Costumbre",
    "default": "Por defecto",
    "red": "Rojo",
    "orange": "Naranja",
    "yellow": "Amarillo",
    "green": "Verde",
    "blue": "Azul",
    "purple": "Púrpura",
    "pink": "Rosa",
    "brown": "Marrón",
    "gray": "Gris"
  },
  "emoji": {
    "emojiTab": "emojis",
    "search": "buscar emojis",
    "noRecent": "Ningún emoji reciente",
    "noEmojiFound": "No se encontraron emojis",
    "filter": "Filtrar",
    "random": "Aleatorio",
    "selectSkinTone": "Selecciona el tono de piel",
    "remove": "Quitar emojis",
    "categories": {
      "smileys": "Emoticonos y emociones",
      "people": "Personas y cuerpo",
      "animals": "Animales y naturaleza",
      "food": "Comida y bebida",
      "activities": "Actividades",
      "places": "Viajes y lugares",
      "objects": "Objetos",
      "symbols": "Símbolos",
      "flags": "Banderas",
      "nature": "Naturaleza",
      "frequentlyUsed": "Usado frecuentemente"
    },
    "skinTone": {
      "default": "Por defecto",
      "light": "Luz",
      "mediumLight": "Luz media",
      "medium": "Medio",
      "mediumDark": "Medio-Oscuro",
      "dark": "Oscuro"
    }
  },
  "inlineActions": {
    "noResults": "No hay resultados",
    "recentPages": "Paginas recientes",
    "pageReference": "Referencia de página",
    "docReference": "Referencia de documento",
    "boardReference": "Referencia del tablero",
    "calReference": "Referencia del calendario",
    "gridReference": "Referencia de cuadrícula",
    "date": "Fecha",
    "reminder": {
      "groupTitle": "Recordatorio",
      "shortKeyword": "recordar"
    }
  },
  "datePicker": {
    "dateTimeFormatTooltip": "Cambiar el formato de fecha y hora en la configuración",
    "dateFormat": "Formato de fecha",
    "includeTime": "incluir tiempo",
    "isRange": "Fecha final",
    "timeFormat": "Formato de tiempo",
    "clearDate": "Borrar fecha",
    "reminderLabel": "Recordatorio",
    "selectReminder": "Seleccionar recordatorio",
    "reminderOptions": {
      "none": "Ninguno",
      "atTimeOfEvent": "Hora del evento",
      "fiveMinsBefore": "5 minutos antes",
      "tenMinsBefore": "10 minutos antes",
      "fifteenMinsBefore": "15 minutos antes",
      "thirtyMinsBefore": "30 minutos antes",
      "oneHourBefore": "1 hora antes",
      "twoHoursBefore": "2 horas antes",
      "onDayOfEvent": "El día del evento",
      "oneDayBefore": "1 dia antes",
      "twoDaysBefore": "2 dias antes",
      "oneWeekBefore": "1 semana antes",
      "custom": "Personalizado"
    }
  },
  "relativeDates": {
    "yesterday": "Ayer",
    "today": "Hoy",
    "tomorrow": "Mañana",
    "oneWeek": "1 semana"
  },
  "notificationHub": {
    "title": "Notificaciones",
    "mobile": {
      "title": "Actualizaciones"
    },
    "emptyTitle": "¡Todo al día!",
    "emptyBody": "No hay notificaciones ni acciones pendientes. Disfruta de la calma.",
    "tabs": {
      "inbox": "Bandeja de entrada",
      "upcoming": "Próximo"
    },
    "actions": {
      "markAllRead": "marcar todo como leido",
      "showAll": "Todo",
      "showUnreads": "No leído"
    },
    "filters": {
      "ascending": "Ascendente",
      "descending": "Descendente",
      "groupByDate": "Agrupar por fecha",
      "showUnreadsOnly": "Mostrar solo no leídos",
      "resetToDefault": "Restablecen a los predeterminados"
    }
  },
  "reminderNotification": {
    "title": "Recordatorio",
    "message": "¡Recuerda comprobar esto antes de que lo olvides!",
    "tooltipDelete": "Borrar",
    "tooltipMarkRead": "Marcar como leído",
    "tooltipMarkUnread": "marcar como no leído"
  },
  "findAndReplace": {
    "find": "Encontrar",
    "previousMatch": "Partido anterior",
    "nextMatch": "Próximo partido",
    "close": "Cerca",
    "replace": "Reemplazar",
    "replaceAll": "Reemplaza todo",
    "noResult": "No hay resultados",
    "caseSensitive": "Distingue mayúsculas y minúsculas",
    "searchMore": "Busca para encontrar más resultados"
  },
  "error": {
    "weAreSorry": "Lo lamentamos",
    "loadingViewError": "Estamos teniendo problemas para cargar esta vista. Verifica tu conexión a Internet, actualiza la aplicación y no dudes en comunicarte con el equipo si el problema continúa."
  },
  "editor": {
    "bold": "Negrita",
    "bulletedList": "Lista con viñetas",
    "bulletedListShortForm": "Con viñetas",
    "checkbox": "Checkbox",
    "embedCode": "Código de inserción",
    "heading1": "H1",
    "heading2": "H2",
    "heading3": "H3",
    "highlight": "Destacar",
    "color": "Color",
    "image": "Imagen",
    "date": "Fecha",
    "page": "Página",
    "italic": "Itálico",
    "link": "Enlace",
    "numberedList": "Lista numerada",
    "numberedListShortForm": "Numerado",
    "quote": "Cita",
    "strikethrough": "Tachado",
    "text": "Texto",
    "underline": "Subrayar",
    "fontColorDefault": "Por defecto",
    "fontColorGray": "Gris",
    "fontColorBrown": "Marrón",
    "fontColorOrange": "Naranja",
    "fontColorYellow": "Amarillo",
    "fontColorGreen": "Verde",
    "fontColorBlue": "Azul",
    "fontColorPurple": "Púrpura",
    "fontColorPink": "Rosa",
    "fontColorRed": "Rojo",
    "backgroundColorDefault": "Fondo predeterminado",
    "backgroundColorGray": "fondo gris",
    "backgroundColorBrown": "fondo marrón",
    "backgroundColorOrange": "fondo naranja",
    "backgroundColorYellow": "fondo amarillo",
    "backgroundColorGreen": "fondo verde",
    "backgroundColorBlue": "Fondo azul",
    "backgroundColorPurple": "fondo morado",
    "backgroundColorPink": "fondo rosa",
    "backgroundColorRed": "fondo rojo",
    "backgroundColorLime": "Fondo lima",
    "backgroundColorAqua": "Fondo aguamarina",
    "done": "Hecho",
    "cancel": "Cancelar",
    "tint1": "Tono 1",
    "tint2": "Tono 2",
    "tint3": "Tono 3",
    "tint4": "Tono 4",
    "tint5": "Tono 5",
    "tint6": "Tono 6",
    "tint7": "Tono 7",
    "tint8": "Tono 8",
    "tint9": "Tono 9",
    "lightLightTint1": "Morado",
    "lightLightTint2": "Rosa",
    "lightLightTint3": "Rosa claro",
    "lightLightTint4": "Naranja",
    "lightLightTint5": "Amarillo",
    "lightLightTint6": "Lima",
    "lightLightTint7": "Verde",
    "lightLightTint8": "Aqua",
    "lightLightTint9": "Azul",
    "urlHint": "URL",
    "mobileHeading1": "Encabezado 1",
    "mobileHeading2": "Encabezado 2",
    "mobileHeading3": "Encabezado 3",
    "textColor": "Color de texto",
    "backgroundColor": "Color de fondo",
    "addYourLink": "Añadir enlace",
    "openLink": "Abrir enlace",
    "copyLink": "Copiar enlace",
    "removeLink": "Quitar enlace",
    "editLink": "Editar enlace",
    "linkText": "Texto",
    "linkTextHint": "Introduce un texto",
    "linkAddressHint": "Introduce una URL",
    "highlightColor": "Color de resaltado",
    "clearHighlightColor": "Quitar color de resaltado",
    "customColor": "Color personalizado",
    "hexValue": "Valor Hex",
    "opacity": "Transparencia",
    "resetToDefaultColor": "Reestablecer color predeterminado",
    "ltr": "LTR",
    "rtl": "RTL",
    "auto": "Auto",
    "cut": "Cortar",
    "copy": "Copiar",
    "paste": "Pegar",
    "find": "Buscar",
    "select": "Seleccionar",
    "selectAll": "Seleccionar todo",
    "previousMatch": "Resultado anterior",
    "nextMatch": "Siguiente resultado",
    "closeFind": "Cerrar",
    "replace": "Reemplazar",
    "replaceAll": "Reemplazar todo",
    "regex": "Expresión regular",
    "caseSensitive": "Distingue mayúsculas y minúsculas",
    "uploadImage": "Subir imagen",
    "urlImage": "URL de la Imagen",
    "incorrectLink": "Enlace incorrecto",
    "upload": "Subir",
    "chooseImage": "Elige una imagen",
    "loading": "Cargando",
    "imageLoadFailed": "Error al subir la imagen",
    "divider": "Divisor",
    "table": "Tabla",
    "colAddBefore": "Añadir antes",
    "rowAddBefore": "Añadir antes",
    "colAddAfter": "Añadir después",
    "rowAddAfter": "Añadir después",
    "colRemove": "Quitar",
    "rowRemove": "Quitar",
    "colDuplicate": "Duplicar",
    "rowDuplicate": "Duplicar",
    "colClear": "Borrar contenido",
    "rowClear": "Borrar contenido",
    "slashPlaceHolder": "Escribe '/' para insertar un bloque o comienza a escribir",
    "typeSomething": "Escribe algo...",
    "toggleListShortForm": "Alternar",
    "quoteListShortForm": "Cita",
    "mathEquationShortForm": "Fórmula",
    "codeBlockShortForm": "Código"
  },
  "favorite": {
    "noFavorite": "Ninguna página favorita",
    "noFavoriteHintText": "Desliza la página hacia la izquierda para agregarla a tus favoritos"
  },
  "cardDetails": {
    "notesPlaceholder": "Escribe una / para insertar un bloque o comienza a escribir"
  },
  "blockPlaceholders": {
    "todoList": "Por hacer",
    "bulletList": "Lista",
    "numberList": "Lista",
    "quote": "Cita",
    "heading": "Título {}"
  },
  "titleBar": {
    "pageIcon": "Icono de página",
    "language": "Idioma",
    "font": "Fuente",
    "actions": "Acciones",
    "date": "Fecha",
    "addField": "Añadir campo",
    "userIcon": "Icono de usuario"
  },
  "noLogFiles": "No hay archivos de registro",
  "newSettings": {
    "myAccount": {
      "title": "Mi cuenta",
      "subtitle": "Personaliza tu perfil, administra la seguridad de la cuenta, abre claves IA o inicia sesión en tu cuenta.",
      "profileLabel": "Nombre de cuenta e imagen de perfil",
      "profileNamePlaceholder": "Introduce tu nombre",
      "accountSecurity": "Seguridad de la cuenta",
      "2FA": "Autenticación de 2 pasos",
      "aiKeys": "Claves IA",
      "accountLogin": "Inicio de sesión de la cuenta",
      "updateNameError": "No se pudo actualizar el nombre",
      "updateIconError": "No se pudo actualizar el ícono",
      "deleteAccount": {
        "title": "Borrar cuenta",
        "subtitle": "Elimina permanentemente tu cuenta y todos tus datos.",
        "deleteMyAccount": "Borrar mi cuenta",
        "dialogTitle": "Borrar cuenta",
        "dialogContent1": "¿Estás seguro de que deseas eliminar permanentemente tu cuenta?",
        "dialogContent2": "Esta acción no se puede deshacer y eliminará el acceso a todos los espacios de equipo, borrará toda tu cuenta, incluidos los espacios de trabajo privados, y lo eliminará de todos los espacios de trabajo compartidos."
      }
    },
    "workplace": {
      "name": "Espacio de trabajo",
      "title": "Configuración del espacio de trabajo",
      "subtitle": "Personaliza la apariencia, el tema, la fuente, el diseño del texto, la fecha, la hora y el idioma de tu espacio de trabajo.",
      "workplaceName": "Nombre del espacio de trabajo",
      "workplaceNamePlaceholder": "Introduce el nombre del espacio de trabajo",
      "workplaceIcon": "Icono del espacio de trabajo",
      "workplaceIconSubtitle": "Sube una imagen o usa un emoji para tu espacio de trabajo. El icono se mostrará en la barra lateral y en las notificaciones.",
      "renameError": "Error al renombrar el espacio de trabajo",
      "updateIconError": "Error al actualizar el ícono",
      "appearance": {
        "name": "Apariencia",
        "themeMode": {
          "auto": "Auto",
          "light": "Claro",
          "dark": "Oscuro"
        },
        "language": "Idioma"
      }
    },
    "syncState": {
      "syncing": "Sincronización",
      "synced": "Sincronizado",
      "noNetworkConnected": "Ninguna red conectada"
    }
  },
  "pageStyle": {
    "title": "Estilo de página",
    "layout": "Disposición",
    "coverImage": "Imagen de portada",
    "pageIcon": "Icono de página",
    "colors": "Colores",
    "gradient": "Degradado",
    "backgroundImage": "Imagen de fondo",
    "presets": "Preajustes",
    "photo": "Foto",
    "unsplash": "Desempaquetar",
    "pageCover": "Portada de página",
    "none": "Ninguno"
  },
  "commandPalette": {
    "placeholder": "Escribe para buscar vistas...",
    "bestMatches": "Mejores resultados",
    "recentHistory": "Historial reciente",
    "navigateHint": "para navegar",
    "loadingTooltip": "Buscando resultados...",
    "betaLabel": "BETA",
    "betaTooltip": "Actualmente solo admitimos la búsqueda de páginas.",
    "fromTrashHint": "De la papelera"
  }
}<|MERGE_RESOLUTION|>--- conflicted
+++ resolved
@@ -42,35 +42,13 @@
     "emailHint": "Correo",
     "passwordHint": "Contraseña",
     "dontHaveAnAccount": "¿No posee credenciales?",
-<<<<<<< HEAD
     "createAccount": "Crear una cuenta",
-=======
-    "createAccount": "Crear cuenta",
->>>>>>> f47c88b0
     "repeatPasswordEmptyError": "La contraseña no puede estar en blanco",
     "unmatchedPasswordError": "Las contraseñas no coinciden",
     "syncPromptMessage": "La sincronización de los datos puede tardar un poco. Por favor no cierres esta página",
     "or": "O",
     "signInWithGoogle": "Iniciar sesión con Google",
     "signInWithGithub": "Iniciar sesión con Github",
-<<<<<<< HEAD
-    "signInWithDiscord": "Iniciar sesión con discordia",
-    "signUpWithGoogle": "Regístrate con Google",
-    "signUpWithGithub": "Regístrate con Github",
-    "signUpWithDiscord": "Regístrate con discordia",
-    "signInWith": "Inicia sesión con:",
-    "signInWithEmail": "Iniciar sesión con correo electrónico",
-    "signInWithMagicLink": "Iniciar sesión con Enlace Mágico",
-    "signUpWithMagicLink": "Regístrate con Enlace Mágico",
-    "pleaseInputYourEmail": "Por favor, introduzca su dirección de correo electrónico",
-    "settings": "Ajustes",
-    "magicLinkSent": "Enlace mágico enviado a tu correo electrónico, por favor revisa tu bandeja de entrada",
-    "invalidEmail": "Por favor, introduce una dirección de correo electrónico válida",
-    "alreadyHaveAnAccount": "¿Ya tienes una cuenta?",
-    "logIn": "Acceso",
-    "generalError": "Algo salió mal. Por favor, inténtelo de nuevo más tarde",
-    "limitRateError": "Por razones de seguridad, solo puedes solicitar un enlace mágico cada 60 segundos.",
-=======
     "signInWithDiscord": "Iniciar sesión con Discord",
     "signUpWithGoogle": "Registrarse con Google",
     "signUpWithGithub": "Registrarse con Github",
@@ -87,12 +65,6 @@
     "logIn": "Iniciar sesión",
     "generalError": "Algo ha salido mal. Por favor, inténtalo más tarde",
     "limitRateError": "Por razones de seguridad, solo puedes solicitar un enlace mágico cada 60 segundos",
->>>>>>> f47c88b0
-    "LogInWithGoogle": "Iniciar sesión con Google",
-    "LogInWithGithub": "Iniciar sesión con Github",
-    "LogInWithDiscord": "Iniciar sesión con Discord",
-    "loginAsGuestButtonText": "Empezar",
-    "logInWithMagicLink": "Iniciar sesión con Enlace Mágico"
   },
   "workspace": {
     "chooseWorkspace": "Elige tu espacio de trabajo",
@@ -448,11 +420,7 @@
         "dark": "Modo Oscuro",
         "system": "Adapt to System"
       },
-<<<<<<< HEAD
       "fontScaleFactor": "Factor de escala de fuente",
-=======
-      "fontScaleFactor": "Escala de la fuente",
->>>>>>> f47c88b0
       "documentSettings": {
         "cursorColor": "Color del cursor del documento",
         "selectionColor": "Color de selección de documento",
@@ -510,31 +478,18 @@
       "enableRTLToolbarItems": "Habilitar elementos de la barra de herramientas RTL",
       "members": {
         "title": "Configuración de miembros",
-<<<<<<< HEAD
         "inviteMembers": "Invitar a los miembros",
-=======
-        "inviteMembers": "Invitar miembros",
->>>>>>> f47c88b0
         "sendInvite": "Enviar invitación",
         "copyInviteLink": "Copiar enlace de invitación",
         "label": "Miembros",
         "user": "Usuario",
-<<<<<<< HEAD
-        "role": "Role",
-=======
         "role": "Rol",
->>>>>>> f47c88b0
         "removeFromWorkspace": "Quitar del espacio de trabajo",
         "owner": "Dueño",
         "guest": "Invitado",
         "member": "Miembro",
         "memberHintText": "Un miembro puede leer, comentar y editar páginas. Invitar a miembros e invitados.",
-<<<<<<< HEAD
         "emailInvalidError": "Correo electrónico no válido, compruébalo y vuelve a intentarlo.",
-=======
-        "guestHintText": "Un Invitado puede leer, reaccionar, comentar y editar ciertas páginas con permiso.",
-        "emailInvalidError": "Email no válido, compruébalo y vuelve a intentarlo.",
->>>>>>> f47c88b0
         "emailSent": "Email enviado, por favor revisa la bandeja de entrada",
         "members": "miembros",
         "membersCount": {
@@ -542,11 +497,6 @@
           "one": "{} miembro",
           "other": "{} miembros"
         },
-<<<<<<< HEAD
-        "addMemberSuccess": "Miembro agregado exitosamente",
-        "removeMember": "Eliminar miembro",
-        "areYouSureToRemoveMember": "¿Estás seguro de que deseas eliminar a este miembro?"
-=======
         "memberLimitExceeded": "Has alcanzado el límite máximo de miembros permitidos para tu cuenta. Si deseas agregar más miembros adicionales para continuar con tu trabajo, solicítalo en Github.",
         "failedToAddMember": "No se pudo agregar el miembro",
         "addMemberSuccess": "Miembro agregado con éxito",
@@ -554,7 +504,6 @@
         "areYouSureToRemoveMember": "¿Estás seguro de que deseas eliminar a este miembro?",
         "inviteMemberSuccess": "La invitación ha sido enviada con éxito",
         "failedToInviteMember": "No se pudo invitar al miembro"
->>>>>>> f47c88b0
       }
     },
     "files": {
@@ -592,16 +541,10 @@
       "exportFileSuccess": "¡Exportar archivo con éxito!",
       "exportFileFail": "¡Error en la exportación del archivo!",
       "export": "Exportar",
-<<<<<<< HEAD
-      "clearCache": "Limpiar cache",
-      "areYouSureToClearCache": "¿Estás seguro de borrar el caché?",
-      "clearCacheSuccess": "¡Caché borrado exitosamente!"
-=======
       "clearCache": "Limpiar caché",
       "clearCacheDesc": "Si tienes problemas con las imágenes que no cargan o las fuentes no se muestran correctamente, intenta limpiar la caché. Esta acción no eliminará tus datos de usuario.",
       "areYouSureToClearCache": "¿Estás seguro de limpiar el caché?",
       "clearCacheSuccess": "¡Caché limpiada exitosamente!"
->>>>>>> f47c88b0
     },
     "user": {
       "name": "Nombre",
@@ -623,15 +566,11 @@
       "couldNotLoadErrorMsg": "No se pudieron cargar los atajos. Inténtalo de nuevo.",
       "couldNotSaveErrorMsg": "No se pudieron guardar los atajos. Inténtalo de nuevo.",
       "commands": {
-<<<<<<< HEAD
-=======
         "codeBlockNewParagraph": "Insertar un nuevo párrafo al lado del bloque de código",
         "codeBlockIndentLines": "Insertar dos espacios al inicio de la línea en el bloque de código",
         "codeBlockOutdentLines": "Eliminar dos espacios al inicio de la línea en el bloque de código",
         "codeBlockAddTwoSpaces": "Insertar dos espacios en la posición del cursor en el bloque de código",
->>>>>>> f47c88b0
         "codeBlockSelectAll": "Seleccionar todo el contenido dentro de un bloque de código",
-        "codeBlockPasteText": "Pegar texto en bloque de código",
         "textAlignLeft": "Alinear texto a la izquierda",
         "textAlignCenter": "Alinear el texto al centro",
         "textAlignRight": "Alinear el texto a la derecha"
@@ -649,11 +588,7 @@
       "userAgreement": "Acuerdo del Usuario",
       "termsAndConditions": "Términos y condiciones",
       "userprofileError": "No se pudo cargar el perfil de usuario",
-<<<<<<< HEAD
       "userprofileErrorDescription": "Intente cerrar sesión y volver a iniciarla para comprobar si el problema persiste.",
-=======
-      "userprofileErrorDescription": "Intenta cerrar sesión y volver a entrar para comprobar si el problema persiste.",
->>>>>>> f47c88b0
       "selectLayout": "Seleccionar diseño",
       "selectStartingDay": "Seleccione el día de inicio",
       "version": "Versión"
@@ -736,28 +671,13 @@
       "choicechipPrefix": {
         "before": "Antes",
         "after": "Después",
-<<<<<<< HEAD
         "onOrBefore": "En o antes",
         "onOrAfter": "Sobre o después",
-        "isEmpty": "Esta vacio",
-=======
-        "onOrBefore": "En o antes de",
-        "onOrAfter": "En o después de",
         "isEmpty": "Está vacio",
->>>>>>> f47c88b0
         "isNotEmpty": "No está vacío"
       }
     },
     "numberFilter": {
-<<<<<<< HEAD
-      "equal": "igual",
-      "notEqual": "No es igual",
-      "lessThan": "Es menos que",
-      "greaterThan": "Es mayor que",
-      "lessThanOrEqualTo": "Es menor o igual a",
-      "greaterThanOrEqualTo": "Es mayor o igual a",
-      "isEmpty": "Esta vacio",
-=======
       "equal": "Es igual",
       "notEqual": "No es igual",
       "lessThan": "Es menor que",
@@ -765,7 +685,6 @@
       "lessThanOrEqualTo": "Es menor o igual que",
       "greaterThanOrEqualTo": "Es mayor o igual que",
       "isEmpty": "Está vacío",
->>>>>>> f47c88b0
       "isNotEmpty": "No está vacío"
     },
     "field": {
@@ -817,17 +736,10 @@
       "editProperty": "Editar propiedad",
       "newProperty": "Nueva propiedad",
       "deleteFieldPromptMessage": "¿Está seguro? Esta propiedad será eliminada",
-<<<<<<< HEAD
-      "clearFieldPromptMessage": "¿Está seguro? Se vaciarán todas las celdas de esta columna.",
-      "newColumn": "Nueva columna",
-      "format": "Formato",
-      "reminderOnDateTooltip": "Este celular tiene un recordatorio programado",
-=======
       "clearFieldPromptMessage": "¿Estás seguro? Se vaciarán todas las celdas de esta columna.",
       "newColumn": "Nueva columna",
       "format": "Formato",
       "reminderOnDateTooltip": "Esta celda tiene un recordatorio programado",
->>>>>>> f47c88b0
       "optionAlreadyExist": "La opción ya existe"
     },
     "rowPage": {
@@ -852,10 +764,7 @@
       "cannotFindCreatableField": "No se encuentra un campo adecuado para ordenar",
       "deleteAllSorts": "Eliminar todos filtros",
       "addSort": "Agregar clasificación",
-<<<<<<< HEAD
-=======
       "removeSorting": "¿Le gustaría eliminar la ordenación?",
->>>>>>> f47c88b0
       "fieldInUse": "Ya estás ordenando por este campo",
       "deleteSort": "Borrar ordenar"
     },
@@ -924,15 +833,6 @@
     "calculationTypeLabel": {
       "none": "Ninguno",
       "average": "Promedio",
-<<<<<<< HEAD
-      "max": "máx.",
-      "median": "Mediana",
-      "min": "mín.",
-      "sum": "Suma",
-      "countEmpty": "contar vacío",
-      "countEmptyShort": "VACÍO",
-      "countNonEmptyShort": "COMPLETADO"
-=======
       "max": "Max",
       "median": "Media",
       "min": "Min",
@@ -942,7 +842,6 @@
       "countEmptyShort": "VACÍO",
       "countNonEmpty": "Contar no vacíos",
       "countNonEmptyShort": "RELLENO"
->>>>>>> f47c88b0
     }
   },
   "document": {
@@ -997,17 +896,10 @@
       "discardResponse": "¿Quieres descartar las respuestas de IA?",
       "createInlineMathEquation": "Crear ecuación",
       "fonts": "Tipo de letra",
-<<<<<<< HEAD
-      "insertDate": "Insertar la fecha",
-      "emoji": "emojis",
-      "toggleList": "Alternar lista",
-      "quoteList": "lista de cotizaciones",
-=======
       "insertDate": "Insertar fecha",
       "emoji": "Emoji",
       "toggleList": "Alternar lista",
       "quoteList": "Lista de citas",
->>>>>>> f47c88b0
       "numberedList": "lista numerada",
       "bulletedList": "Lista con viñetas",
       "todoList": "Lista de tareas",
