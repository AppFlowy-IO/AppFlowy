{
  "appName": "AppFlowy",
  "defaultUsername": "Moi",
  "welcomeText": "Bienvenue sur @:appName",
  "welcomeTo": "Bienvenue à",
  "githubStarText": "Favoriser sur GitHub",
  "subscribeNewsletterText": "S'inscrire à la Newsletter",
  "letsGoButtonText": "Allons-y",
  "title": "Titre",
  "youCanAlso": "Vous pouvez aussi",
  "and": "et",
  "blockActions": {
    "addBelowTooltip": "Cliquez pour ajouter ci-dessous",
    "addAboveCmd": "Alt+clic",
    "addAboveMacCmd": "Option+clic",
    "addAboveTooltip": "à ajouter au dessus",
    "dragTooltip": "Glisser pour déplacer",
    "openMenuTooltip": "Cliquez pour ouvrir le menu"
  },
  "signUp": {
    "buttonText": "S'inscrire",
    "title": "Inscrivez-vous sur @:appName",
    "getStartedText": "Commencer",
    "emptyPasswordError": "Vous n'avez pas saisi votre mot de passe",
    "repeatPasswordEmptyError": "Vous n'avez pas ressaisi votre mot de passe",
    "unmatchedPasswordError": "Les deux mots de passe ne sont pas identiques",
    "alreadyHaveAnAccount": "Avez-vous déjà un compte ?",
    "emailHint": "Courriel",
    "passwordHint": "Mot de passe",
    "repeatPasswordHint": "Ressaisir votre mot de passe",
    "signUpWith": "Se connecter avec :"
  },
  "signIn": {
    "loginTitle": "Connexion à @:appName",
    "loginButtonText": "Connexion",
    "loginStartWithAnonymous": "Lancer avec une session anonyme",
    "continueAnonymousUser": "Continuer avec une session anonyme",
    "buttonText": "Se connecter",
    "signingInText": "Connexion en cours...",
    "forgotPassword": "Mot de passe oublié ?",
    "emailHint": "Courriel",
    "passwordHint": "Mot de passe",
    "dontHaveAnAccount": "Vous n'avez pas encore de compte ?",
    "repeatPasswordEmptyError": "Vous n'avez pas ressaisi votre mot de passe",
    "unmatchedPasswordError": "Les deux mots de passe ne sont pas identiques",
    "syncPromptMessage": "La synchronisation des données peut prendre un certain temps. Merci de ne pas fermer pas cette page.",
    "or": "OU",
    "LogInWithGoogle": "Se connecter avec Google",
    "LogInWithGithub": "Se connecter avec Github",
    "LogInWithDiscord": "Se connecter avec Discord",
    "signInWith": "Se connecter avec :",
    "loginAsGuestButtonText": "Commencer"
  },
  "workspace": {
    "chooseWorkspace": "Choisissez votre espace de travail",
    "create": "Créer un espace de travail",
    "reset": "Réinitialiser l'espace de travail",
    "resetWorkspacePrompt": "La réinitialisation de l'espace de travail supprimera toutes les pages et données qu'elles contiennent. Êtes-vous sûr de vouloir réinitialiser l'espace de travail ? Alternativement, vous pouvez contacter l'équipe d'assistance pour restaurer l'espace de travail",
    "hint": "Espace de travail",
    "notFoundError": "Espace de travail introuvable",
    "failedToLoad": "Quelque chose s'est mal passé ! Échec du chargement de l'espace de travail. Essayez de fermer toute instance ouverte d'AppFlowy et réessayez.",
    "errorActions": {
      "reportIssue": "Signaler un problème",
      "reportIssueOnGithub": "Signaler un bug sur Github",
      "exportLogFiles": "Exporter les logs",
      "reachOut": "Contactez-nous sur Discord"
    }
  },
  "shareAction": {
    "buttonText": "Partager",
    "workInProgress": "Bientôt disponible",
    "markdown": "Markdown",
    "csv": "CSV",
    "copyLink": "Copier le lien"
  },
  "moreAction": {
    "fontSize": "Taille de police",
    "import": "Importer",
    "moreOptions": "Plus d'options",
    "small": "petit",
    "medium": "moyen",
    "large": "grand"
  },
  "importPanel": {
    "textAndMarkdown": "Texte et Markdown",
    "documentFromV010": "Document de la v0.1.0",
    "databaseFromV010": "Base de données à partir de la v0.1.0",
    "csv": "CSV",
    "database": "Base de données"
  },
  "disclosureAction": {
    "rename": "Renommer",
    "delete": "Supprimer",
    "duplicate": "Dupliquer",
    "unfavorite": "Retirer des favoris",
    "favorite": "Ajouter aux favoris",
    "openNewTab": "Ouvrir dans un nouvel onglet",
    "moveTo": "Déplacer vers",
    "addToFavorites": "Ajouter aux Favoris",
    "copyLink": "Copier le lien"
  },
  "blankPageTitle": "Page vierge",
  "newPageText": "Nouvelle page",
  "newDocumentText": "Nouveau document",
  "newGridText": "Nouvelle grille",
  "newCalendarText": "Nouveau calendrier",
  "newBoardText": "Nouveau tableau",
  "trash": {
    "text": "Corbeille",
    "restoreAll": "Tout restaurer",
    "deleteAll": "Tout supprimer",
    "pageHeader": {
      "fileName": "Nom de fichier",
      "lastModified": "Dernière modification",
      "created": "Créé"
    },
    "confirmDeleteAll": {
      "title": "Voulez-vous vraiment supprimer toutes les pages de la corbeille ?",
      "caption": "Cette action ne peut pas être annulée."
    },
    "confirmRestoreAll": {
      "title": "Êtes-vous sûr de vouloir restaurer toutes les pages dans la corbeille ?",
      "caption": "Cette action ne peut pas être annulée."
    },
    "mobile": {
      "actions": "Actions de la corbeille",
      "empty": "La corbeille est vide",
      "emptyDescription": "Vous n'avez aucun fichier supprimé",
      "isDeleted": "a été supprimé",
      "isRestored": "a été restauré"
    }
  },
  "deletePagePrompt": {
    "text": "Cette page se trouve dans la corbeille",
    "restore": "Restaurer la page",
    "deletePermanent": "Supprimer définitivement"
  },
  "dialogCreatePageNameHint": "Nom de la page",
  "questionBubble": {
    "shortcuts": "Raccourcis",
    "whatsNew": "Nouveautés",
    "help": "Aide et Support",
    "markdown": "Réduction",
    "debug": {
      "name": "Informations de Débogage",
      "success": "Informations de débogage copiées dans le presse-papiers !",
      "fail": "Impossible de copier les informations de débogage dans le presse-papiers"
    },
    "feedback": "Retour"
  },
  "menuAppHeader": {
    "moreButtonToolTip": "Supprimer, renommer et plus...",
    "addPageTooltip": "Ajoutez rapidement une page à l'intérieur",
    "defaultNewPageName": "Sans-titre",
    "renameDialog": "Renommer"
  },
  "noPagesInside": "Aucune page à l'intérieur",
  "toolbar": {
    "undo": "Annuler",
    "redo": "Rétablir",
    "bold": "Gras",
    "italic": "Italique",
    "underline": "Souligner",
    "strike": "Barré",
    "numList": "Liste numérotée",
    "bulletList": "Liste à puces",
    "checkList": "To-Do List",
    "inlineCode": "Code en ligne",
    "quote": "Citation",
    "header": "En-tête",
    "highlight": "Surligner",
    "color": "Couleur",
    "addLink": "Ajouter un lien",
    "link": "Lien"
  },
  "tooltip": {
    "lightMode": "Passer en mode clair",
    "darkMode": "Passer en mode sombre",
    "openAsPage": "Ouvrir en tant que page",
    "addNewRow": "Ajouter une ligne",
    "openMenu": "Cliquer pour ouvrir le menu",
    "dragRow": "Appuyez longuement pour réorganiser la ligne",
    "viewDataBase": "Voir la base de données",
    "referencePage": "Ce {nom} est référencé",
    "addBlockBelow": "Ajouter un bloc ci-dessous",
    "urlLaunchAccessory": "Ouvrir dans le navigateur",
    "urlCopyAccessory": "Copier l'URL"
  },
  "sideBar": {
    "closeSidebar": "Fermer le menu latéral",
    "openSidebar": "Ouvrir le menu latéral",
    "personal": "Personnel",
    "favorites": "Favoris",
    "clickToHidePersonal": "Cliquez pour cacher la section personnelle",
    "clickToHideFavorites": "Cliquez pour cacher la section favorite",
    "addAPage": "Ajouter une page",
    "recent": "Récent"
  },
  "notifications": {
    "export": {
      "markdown": "Note exportée en Markdown",
      "path": "Documents/flowy"
    }
  },
  "contactsPage": {
    "title": "Contacts",
    "whatsHappening": "Que se passe-t-il cette semaine ?",
    "addContact": "Ajouter un contact",
    "editContact": "Modifier le contact"
  },
  "button": {
    "ok": "OK",
    "done": "Fait",
    "cancel": "Annuler",
    "signIn": "Se connecter",
    "signOut": "Se déconnecter",
    "complete": "Achevé",
    "save": "Enregistrer",
    "generate": "Générer",
    "esc": "ESC",
    "keep": "Garder",
    "tryAgain": "Essayer à nouveau",
    "discard": "Jeter",
    "replace": "Remplacer",
    "insertBelow": "Insérer ci-dessous",
    "insertAbove": "Insérer ci-dessus",
    "upload": "Télécharger",
    "edit": "Modifier",
    "delete": "Supprimer",
    "duplicate": "Dupliquer",
    "putback": "Remettre",
    "update": "Mettre à jour",
    "share": "Partager",
    "removeFromFavorites": "Retirer des favoris",
    "addToFavorites": "Ajouter aux favoris",
    "rename": "Renommer",
    "helpCenter": "Centre d'aide",
    "add": "Ajouter",
    "yes": "Oui",
    "Done": "Fait",
    "Cancel": "Annuler",
    "OK": "OK",
    "tryAGain": "Réessayer"
  },
  "label": {
    "welcome": "Bienvenue !",
    "firstName": "Prénom",
    "middleName": "Deuxième prénom",
    "lastName": "Nom",
    "stepX": "Étape {X}"
  },
  "oAuth": {
    "err": {
      "failedTitle": "Impossible de se connecter à votre compte.",
      "failedMsg": "Assurez-vous d'avoir terminé le processus de connexion dans votre navigateur."
    },
    "google": {
      "title": "CONNEXION VIA GOOGLE",
      "instruction1": "Pour importer vos contacts Google, vous devez autoriser cette application à l'aide de votre navigateur web.",
      "instruction2": "Copiez ce code dans votre presse-papiers en cliquant sur l'icône ou en sélectionnant le texte :",
      "instruction3": "Accédez au lien suivant dans votre navigateur web et saisissez le code ci-dessus :",
      "instruction4": "Appuyez sur le bouton ci-dessous lorsque vous avez terminé votre inscription :"
    }
  },
  "settings": {
    "title": "Paramètres",
    "menu": {
      "appearance": "Apparence",
      "language": "Langue",
      "user": "Utilisateur",
      "files": "Dossiers",
      "notifications": "Notifications",
      "open": "Ouvrir les paramètres",
      "logout": "Se déconnecter",
      "logoutPrompt": "Êtes-vous sûr de vouloir vous déconnecter ?",
      "selfEncryptionLogoutPrompt": "Êtes-vous sûr de vouloir vous déconnecter ? Veuillez vous assurer d'avoir copié la clé de chiffrement.",
      "syncSetting": "Paramètres de synchronisation",
      "cloudSettings": "Paramètres cloud",
      "enableSync": "Activer la synchronisation",
      "enableEncrypt": "Chiffrer les données",
      "cloudURL": "URL de base",
      "invalidCloudURLScheme": "Schéma invalide",
      "cloudServerType": "Serveur cloud",
      "cloudServerTypeTip": "Veuillez noter qu'il est possible que votre compte actuel soit déconnecté après avoir changé de serveur cloud.",
      "cloudLocal": "Local",
      "cloudSupabase": "Supabase",
      "cloudSupabaseUrl": "URL de Supabase",
      "cloudSupabaseUrlCanNotBeEmpty": "L'URL Supabase ne peut pas être vide",
      "cloudSupabaseAnonKey": "Clé anonyme Supabase",
      "cloudSupabaseAnonKeyCanNotBeEmpty": "La clé anonyme ne peut pas être vide si l'URL de Supabase n'est pas vide",
      "cloudAppFlowy": "AppFlowy Cloud Bêta",
      "cloudAppFlowySelfHost": "AppFlowy Cloud auto-hébergé",
      "appFlowyCloudUrlCanNotBeEmpty": "L'URL cloud ne peut pas être vide",
      "clickToCopy": "Cliquez pour copier",
      "selfHostStart": "Si vous n'avez pas de serveur, veuillez vous référer au",
      "selfHostContent": "document",
      "selfHostEnd": "pour obtenir des conseils sur la façon d'auto-héberger votre propre serveur",
      "cloudURLHint": "Saisissez l'URL de base de votre serveur",
      "cloudWSURL": "URL du websocket",
      "cloudWSURLHint": "Saisissez l'adresse websocket de votre serveur",
      "restartApp": "Redémarer",
      "restartAppTip": "Redémarrez l'application pour que les modifications prennent effet. Veuillez noter que cela pourrait déconnecter votre compte actuel.",
      "changeServerTip": "Après avoir changé de serveur, vous devez cliquer sur le bouton de redémarrer pour que les modifications prennent effet",
      "enableEncryptPrompt": "Activez le chiffrement pour sécuriser vos données avec cette clé. Rangez-la en toute sécurité ; une fois activé, il ne peut pas être désactivé. En cas de perte, vos données deviennent irrécupérables. Cliquez pour copier",
      "inputEncryptPrompt": "Veuillez saisir votre mot ou phrase de passe pour",
      "clickToCopySecret": "Cliquez pour copier le mot ou la phrase de passe",
      "configServerSetting": "Configurez les paramètres de votre serveur",
      "configServerGuide": "Après avoir sélectionné « Démarrage rapide », accédez à « Paramètres » puis « Paramètres Cloud » pour configurer votre serveur auto-hébergé.",
      "inputTextFieldHint": "Votre mot ou phrase de passe",
      "historicalUserList": "Historique de connexion d'utilisateurs",
      "historicalUserListTooltip": "Cette liste affiche vos comptes anonymes. Vous pouvez cliquer sur un compte pour afficher ses détails. Les comptes anonymes sont créés en cliquant sur le bouton « Commencer »",
      "openHistoricalUser": "Cliquez pour ouvrir le compte anonyme",
      "customPathPrompt": "Le stockage du dossier de données AppFlowy dans un dossier synchronisé avec le cloud tel que Google Drive peut présenter des risques. Si la base de données de ce dossier est consultée ou modifiée à partir de plusieurs emplacements en même temps, cela peut entraîner des conflits de synchronisation et une corruption potentielle des données.",
      "importAppFlowyData": "Importer des données à partir du dossier AppFlowy externe",
      "importingAppFlowyDataTip": "L'importation des données est en cours. Veuillez ne pas fermer l'application",
      "importAppFlowyDataDescription": "Copiez les données d'un dossier de données AppFlowy externe et importez-les dans le dossier de données AppFlowy actuel",
      "importSuccess": "Importation réussie du dossier de données AppFlowy",
      "importFailed": "L'importation du dossier de données AppFlowy a échoué",
      "importGuide": "Pour plus de détails, veuillez consulter le document référencé",
      "supabaseSetting": "Paramètre Supbase"
    },
    "notifications": {
      "enableNotifications": {
        "label": "Activer les notifications",
        "hint": "Désactivez-la pour empêcher l'affichage des notifications locales."
      }
    },
    "appearance": {
      "resetSetting": "Réinitialiser ce paramètre",
      "fontFamily": {
        "label": "Famille de polices",
        "search": "Recherche"
      },
      "themeMode": {
        "label": " Mode du Thème",
        "light": "Mode clair",
        "dark": "Mode sombre",
        "system": "S'adapter au système"
      },
      "documentSettings": {
        "cursorColor": "Couleur du curseur du document",
        "selectionColor": "Couleur de sélection du document",
        "hexEmptyError": "La couleur hexadécimale ne peut pas être vide",
        "hexLengthError": "La valeur hexadécimale doit comporter 6 chiffres",
        "hexInvalidError": "Valeur hexadécimale invalide",
        "opacityEmptyError": "L'opacité ne peut pas être vide",
        "opacityRangeError": "L'opacité doit être comprise entre 1 et 100",
        "app": "Application",
        "flowy": "Flowy",
        "apply": "Appliquer"
      },
      "layoutDirection": {
        "label": "Orientation de la mise en page",
        "hint": "Contrôlez l'orientation du contenu sur votre écran, de gauche à droite ou de droite à gauche.",
        "ltr": "LTR",
        "rtl": "RTL"
      },
      "textDirection": {
        "label": "Direction du texte par défaut",
        "hint": "Spécifiez si le texte doit commencer à gauche ou à droite par défaut.",
        "ltr": "LTR",
        "rtl": "RTL",
        "auto": "AUTO",
        "fallback": "Identique au sens de mise en page"
      },
      "themeUpload": {
        "button": "Téléverser",
        "uploadTheme": "Téléverser le thème",
        "description": "Téléversez votre propre thème AppFlowy en utilisant le bouton ci-dessous.",
        "loading": "Veuillez patienter pendant que nous validons et téléchargeons votre thème...",
        "uploadSuccess": "Votre thème a été téléversé avec succès",
        "deletionFailure": "Échec de la suppression du thème. Essayez de le supprimer manuellement.",
        "filePickerDialogTitle": "Choisissez un fichier .flowy_plugin",
        "urlUploadFailure": "Échec de l'ouverture de l'URL : {}",
        "failure": "Le thème qui a été téléchargé avait un format non valide."
      },
      "theme": "Thème",
      "builtInsLabel": "Thèmes intégrés",
      "pluginsLabel": "Plugins",
      "dateFormat": {
        "label": "Format de la date",
        "local": "Local",
        "us": "US",
        "iso": "ISO",
        "friendly": "Convivial",
        "dmy": "J/M/A"
      },
      "timeFormat": {
        "label": "Format de l'heure",
        "twelveHour": "Douze heures",
        "twentyFourHour": "Vingt-quatre heures"
      },
      "showNamingDialogWhenCreatingPage": "Afficher la boîte de dialogue de nommage lors de la création d'une page"
    },
    "files": {
      "copy": "Copie",
      "defaultLocation": "Lire les fichiers et l'emplacement de stockage des données",
      "exportData": "Exportez vos données",
      "doubleTapToCopy": "Appuyez deux fois pour copier le chemin",
      "restoreLocation": "Restaurer le chemin par défaut d'AppFlowy",
      "customizeLocation": "Ouvrir un autre dossier",
      "restartApp": "Veuillez redémarrer l'application pour que les modifications prennent effet.",
      "exportDatabase": "Exporter la base de données",
      "selectFiles": "Sélectionnez les fichiers qui doivent être exportés",
      "selectAll": "Tout sélectionner",
      "deselectAll": "Tout déselectionner",
      "createNewFolder": "Créer un nouveau dossier",
      "createNewFolderDesc": "Dites-nous où vous souhaitez stocker vos données",
      "defineWhereYourDataIsStored": "Définissez où vos données sont stockées",
      "open": "Ouvrir",
      "openFolder": "Ouvrir un dossier existant",
      "openFolderDesc": "Lisez-le et écrivez-le dans votre dossier AppFlowy existant",
      "folderHintText": "Nom de dossier",
      "location": "Création d'un nouveau dossier",
      "locationDesc": "Choisissez un nom pour votre dossier de données AppFlowy",
      "browser": "Parcourir",
      "create": "Créer",
      "set": "Définir",
      "folderPath": "Chemin pour stocker votre dossier",
      "locationCannotBeEmpty": "Le chemin ne peut pas être vide",
      "pathCopiedSnackbar": "Chemin de stockage des fichiers copié dans le presse-papier !",
      "changeLocationTooltips": "Changer le répertoire de données",
      "change": "Changer",
      "openLocationTooltips": "Ouvrir un autre répertoire de données",
      "openCurrentDataFolder": "Ouvrir le répertoire de données actuel",
      "recoverLocationTooltips": "Réinitialiser au répertoire de données par défaut d'AppFlowy",
      "exportFileSuccess": "Exporter le fichier avec succès !",
      "exportFileFail": "Échec de l'export  du fichier !",
      "export": "Exporter"
    },
    "user": {
      "name": "Nom",
      "email": "Courriel",
      "tooltipSelectIcon": "Sélectionner l'icône",
      "selectAnIcon": "Sélectionnez une icône",
      "pleaseInputYourOpenAIKey": "Veuillez entrer votre clé OpenAI",
      "pleaseInputYourStabilityAIKey": "Veuillez saisir votre clé de Stability AI",
      "clickToLogout": "Cliquez pour déconnecter l'utilisateur actuel"
    },
    "shortcuts": {
      "shortcutsLabel": "Raccourcis",
      "command": "Commande",
      "keyBinding": "Racourcis clavier",
      "addNewCommand": "Ajouter une Nouvelle Commande",
      "updateShortcutStep": "Appuyez sur la combinaison de touches souhaitée et appuyez sur ENTER",
      "shortcutIsAlreadyUsed": "Ce raccourci est déjà utilisé pour : {conflict}",
      "resetToDefault": "Réinitialiser les raccourcis clavier par défaut",
      "couldNotLoadErrorMsg": "Impossible de charger les raccourcis, réessayez",
      "couldNotSaveErrorMsg": "Impossible d'enregistrer les raccourcis. Réessayez"
    },
    "mobile": {
      "personalInfo": "Informations personnelles",
      "username": "Nom d'utilisateur",
      "usernameEmptyError": "Le nom d'utilisateur ne peut pas être vide",
      "about": "À propos",
      "pushNotifications": "Notifications push",
      "support": "Support",
      "joinDiscord": "Rejoignez-nous sur Discord",
      "privacyPolicy": "Politique de Confidentialité",
      "userAgreement": "Accord de l'utilisateur",
      "termsAndConditions": "Termes et conditions",
      "userprofileError": "Échec du chargement du profil utilisateur",
      "userprofileErrorDescription": "Veuillez essayer de vous déconnecter et de vous reconnecter pour vérifier si le problème persiste.",
      "selectLayout": "Sélectionner la mise en page",
      "selectStartingDay": "Sélectionnez le jour de début",
      "version": "Version"
    }
  },
  "grid": {
    "deleteView": "Voulez-vous vraiment supprimer cette vue ?",
    "createView": "Nouveau",
    "title": {
      "placeholder": "Sans titre"
    },
    "settings": {
      "filter": "Filtrer",
      "sort": "Trier",
      "sortBy": "Trier par",
      "properties": "Propriétés",
      "reorderPropertiesTooltip": "Faites glisser pour réorganiser les propriétés",
      "group": "Groupe",
      "addFilter": "Ajouter un filtre",
      "deleteFilter": "Supprimer le filtre",
      "filterBy": "Filtrer par...",
      "typeAValue": "Tapez une valeur...",
      "layout": "Mise en page",
      "databaseLayout": "Mise en page",
      "editView": "Modifier vue",
      "boardSettings": "Paramètres du tableau",
      "calendarSettings": "Paramètres du calendrier",
      "createView": "Nouvelle vue",
<<<<<<< HEAD
      "duplicateView": "Dupliquer la vue",
      "deleteView": "Supprimer la vue",
      "numberOfVisibleFields": "{} affiché(s)",
      "Properties": "Propriétés"
=======
      "duplicateView": "Dupliquer vue",
      "deleteView": "Supprimer vue",
      "numberOfVisibleFields": "{} affiché",
      "Properties": "Propriétés",
      "viewList": "Vues de base de données"
>>>>>>> a6375174
    },
    "textFilter": {
      "contains": "Contient",
      "doesNotContain": "Ne contient pas",
      "endsWith": "Se termine par",
      "startWith": "Commence par",
      "is": "Est",
      "isNot": "N'est pas",
      "isEmpty": "Est vide",
      "isNotEmpty": "N'est pas vide",
      "choicechipPrefix": {
        "isNot": "Pas",
        "startWith": "Commence par",
        "endWith": "Se termine par",
        "isEmpty": "est vide",
        "isNotEmpty": "n'est pas vide"
      }
    },
    "checkboxFilter": {
      "isChecked": "Coché",
      "isUnchecked": "Décoché",
      "choicechipPrefix": {
        "is": "est"
      }
    },
    "checklistFilter": {
      "isComplete": "fait",
      "isIncomplted": "pas fait"
    },
    "singleSelectOptionFilter": {
      "is": "Est",
      "isNot": "N'est pas",
      "isEmpty": "Est vide",
      "isNotEmpty": "N'est pas vide"
    },
    "multiSelectOptionFilter": {
      "contains": "Contient",
      "doesNotContain": "Ne contient pas",
      "isEmpty": "Est vide",
      "isNotEmpty": "N'est pas vide"
    },
    "dateFilter": {
      "is": "Est",
      "before": "Est avant",
      "after": "Est après",
      "onOrBefore": "Est le ou avant",
      "onOrAfter": "Est le ou après",
      "between": "Est entre",
      "empty": "Est vide",
      "notEmpty": "N'est pas vide"
    },
    "field": {
      "hide": "Cacher",
      "show": "Afficher",
      "insertLeft": "Insérer à gauche",
      "insertRight": "Insérer à droite",
      "duplicate": "Dupliquer",
      "delete": "Supprimer",
      "textFieldName": "Texte",
      "checkboxFieldName": "Case à cocher",
      "dateFieldName": "Date",
      "updatedAtFieldName": "Dernière modification",
      "createdAtFieldName": "Créé le",
      "numberFieldName": "Nombre",
      "singleSelectFieldName": "Sélectionner",
      "multiSelectFieldName": "Sélection multiple",
      "urlFieldName": "URL",
      "checklistFieldName": "Check-list",
      "numberFormat": "Format du nombre",
      "dateFormat": "Format de la date",
      "includeTime": "Inclure l'heure",
      "isRange": "Date de fin",
      "dateFormatFriendly": "Mois Jour, Année",
      "dateFormatISO": "Année-Mois-Jour",
      "dateFormatLocal": "Mois/Jour/Année",
      "dateFormatUS": "Année/Mois/Jour",
      "dateFormatDayMonthYear": "Jour/Mois/Année",
      "timeFormat": "Format de l'heure",
      "invalidTimeFormat": "Format invalide",
      "timeFormatTwelveHour": "12 heures",
      "timeFormatTwentyFourHour": "24 heures",
      "clearDate": "Effacer la date",
      "dateTime": "Date et heure",
      "startDateTime": "Date et heure de début",
      "endDateTime": "Date et heure de fin",
      "failedToLoadDate": "Échec du chargement de la valeur de la date",
      "selectTime": "Sélectionnez l'heure",
      "selectDate": "Sélectionner une date",
      "visibility": "Visibilité",
      "propertyType": "Type de propriété",
      "addSelectOption": "Ajouter une option",
      "typeANewOption": "Saisissez une nouvelle option",
      "optionTitle": "Options",
      "addOption": "Ajouter une option",
      "editProperty": "Modifier la propriété",
      "newProperty": "Nouvelle colonne",
      "deleteFieldPromptMessage": "Vous voulez supprimer cette propriété ?",
      "newColumn": "Nouvelle colonne",
      "format": "Format",
      "reminderOnDateTooltip": "Cette cellule a un rappel programmé"
    },
    "rowPage": {
      "newField": "Ajouter un nouveau champ",
      "fieldDragElementTooltip": "Cliquez pour ouvrir le menu",
      "showHiddenFields": {
        "one": "Afficher {count} champ masqué",
        "many": "Afficher {count} champs masqués",
        "other": "Afficher {count} champs masqués"
      },
      "hideHiddenFields": {
        "one": "Cacher {count} champ caché",
        "many": "Cacher {count} champs masqués",
        "other": "Cacher {count} champs masqués"
      }
    },
    "sort": {
      "ascending": "Ascendant",
      "descending": "Descendant",
      "deleteAllSorts": "Supprimer tous les tris",
      "addSort": "Ajouter un tri",
      "deleteSort": "Supprimer le tri"
    },
    "row": {
      "duplicate": "Dupliquer",
      "delete": "Supprimer",
      "titlePlaceholder": "Sans titre",
      "textPlaceholder": "Vide",
      "copyProperty": "Copie de la propriété dans le presse-papiers",
      "count": "Compte",
      "newRow": "Nouvelle ligne",
      "action": "Action",
      "add": "Cliquez sur ajouter ci-dessous",
      "drag": "Glisser pour déplacer",
      "dragAndClick": "Faites glisser pour déplacer, cliquez pour ouvrir le menu",
      "insertRecordAbove": "Insérer l'enregistrement ci-dessus",
      "insertRecordBelow": "Insérer l'enregistrement ci-dessous"
    },
    "selectOption": {
      "create": "Créer",
      "purpleColor": "Violet",
      "pinkColor": "Rose",
      "lightPinkColor": "Rose clair",
      "orangeColor": "Orange",
      "yellowColor": "Jaune",
      "limeColor": "Citron vert",
      "greenColor": "Vert",
      "aquaColor": "Turquoise",
      "blueColor": "Bleu",
      "deleteTag": "Supprimer l'étiquette",
      "colorPanelTitle": "Couleurs",
      "panelTitle": "Sélectionnez une option ou créez-en une",
      "searchOption": "Rechercher une option",
      "searchOrCreateOption": "Rechercher ou créer une option...",
      "createNew": "Créer une nouvelle",
      "orSelectOne": "Ou sélectionnez une option",
      "typeANewOption": "Saisissez une nouvelle option",
      "tagName": "Nom de l'étiquette"
    },
    "checklist": {
      "taskHint": "Description de la tâche",
      "addNew": "Ajouter un élément",
      "submitNewTask": "Créer",
      "hideComplete": "Cacher les tâches terminées",
      "showComplete": "Afficher toutes les tâches"
    },
    "menuName": "Grille",
    "referencedGridPrefix": "Vue",
<<<<<<< HEAD
    "calculate": "Calculer",
    "calculationTypeLabel": {
      "none": "Aucun",
=======
    "calculationTypeLabel": {
      "none": "Vide",
>>>>>>> a6375174
      "average": "Moyenne",
      "max": "Maximum",
      "median": "Médiane",
      "min": "Minimum",
      "sum": "Somme"
    }
  },
  "document": {
    "menuName": "Document",
    "date": {
      "timeHintTextInTwelveHour": "01:00 PM",
      "timeHintTextInTwentyFourHour": "13:00"
    },
    "slashMenu": {
      "board": {
        "selectABoardToLinkTo": "Sélectionnez un tableau à lier",
        "createANewBoard": "Créer un nouveau tableau"
      },
      "grid": {
        "selectAGridToLinkTo": "Sélectionnez une grille à lier",
        "createANewGrid": "Créer une nouvelle Grille"
      },
      "calendar": {
        "selectACalendarToLinkTo": "Sélectionnez un calendrier à lier",
        "createANewCalendar": "Créer un nouveau calendrier"
      },
      "document": {
        "selectADocumentToLinkTo": "Sélectionnez un Document vers lequel créer un lien"
      }
    },
    "selectionMenu": {
      "outline": "Contour",
      "codeBlock": "Bloc de code"
    },
    "plugins": {
      "referencedBoard": "Tableau référencé",
      "referencedGrid": "Grille référencée",
      "referencedCalendar": "Calendrier référencé",
      "referencedDocument": "Document référencé",
      "autoGeneratorMenuItemName": "Rédacteur OpenAI",
      "autoGeneratorTitleName": "OpenAI : Demandez à l'IA d'écrire quelque chose...",
      "autoGeneratorLearnMore": "Apprendre encore plus",
      "autoGeneratorGenerate": "Générer",
      "autoGeneratorHintText": "Demandez à OpenAI...",
      "autoGeneratorCantGetOpenAIKey": "Impossible d'obtenir la clé OpenAI",
      "autoGeneratorRewrite": "Réécrire",
      "smartEdit": "Assistants IA",
      "openAI": "OpenAI",
      "smartEditFixSpelling": "Corriger l'orthographe",
      "warning": "⚠️ Les réponses de l'IA peuvent être inexactes ou trompeuses.",
      "smartEditSummarize": "Résumer",
      "smartEditImproveWriting": "Améliorer l'écriture",
      "smartEditMakeLonger": "Rallonger",
      "smartEditCouldNotFetchResult": "Impossible de récupérer le résultat d'OpenAI",
      "smartEditCouldNotFetchKey": "Impossible de récupérer la clé OpenAI",
      "smartEditDisabled": "Connectez OpenAI dans les paramètres",
      "discardResponse": "Voulez-vous supprimer les réponses de l'IA ?",
      "createInlineMathEquation": "Créer une équation",
      "fonts": "Polices",
      "toggleList": "Basculer la liste",
      "quoteList": "Liste de citations",
      "numberedList": "Liste numérotée",
      "bulletedList": "Liste à puces",
      "todoList": "Liste de tâches",
      "callout": "Encadré",
      "cover": {
        "changeCover": "Changer la couverture",
        "colors": "Couleurs",
        "images": "Images",
        "clearAll": "Tout Effacer",
        "abstract": "Abstrait",
        "addCover": "Ajouter une couverture",
        "addLocalImage": "Ajouter une image locale",
        "invalidImageUrl": "URL d'image non valide",
        "failedToAddImageToGallery": "Impossible d'ajouter l'image à la galerie",
        "enterImageUrl": "Entrez l'URL de l'image",
        "add": "Ajouter",
        "back": "Dos",
        "saveToGallery": "Sauvegarder dans la gallerie",
        "removeIcon": "Supprimer l'icône",
        "pasteImageUrl": "Coller l'URL de l'image",
        "or": "OU",
        "pickFromFiles": "Choisissez parmi les fichiers",
        "couldNotFetchImage": "Impossible de récupérer l'image",
        "imageSavingFailed": "Échec de l'enregistrement de l'image",
        "addIcon": "Ajouter une icône",
        "changeIcon": "Changer l'icône",
        "coverRemoveAlert": "Il sera retiré de la couverture après sa suppression.",
        "alertDialogConfirmation": "Voulez-vous vraiment continuer?"
      },
      "mathEquation": {
        "name": "Équation mathématique",
        "addMathEquation": "Ajouter une équation mathématique",
        "editMathEquation": "Modifier l'équation mathématique"
      },
      "optionAction": {
        "click": "Cliquez sur",
        "toOpenMenu": " pour ouvrir le menu",
        "delete": "Supprimer",
        "duplicate": "Dupliquer",
        "turnInto": "Changer en",
        "moveUp": "Déplacer vers le haut",
        "moveDown": "Descendre",
        "color": "Couleur",
        "align": "Aligner",
        "left": "Gauche",
        "center": "Centre",
        "right": "Droite",
        "defaultColor": "Défaut"
      },
      "image": {
        "copiedToPasteBoard": "Le lien de l'image a été copié dans le presse-papiers",
        "addAnImage": "Ajouter une image"
      },
      "urlPreview": {
        "copiedToPasteBoard": "Le lien a été copié dans le presse-papier"
      },
      "outline": {
        "addHeadingToCreateOutline": "Ajoutez des titres pour créer une table des matières."
      },
      "table": {
        "addAfter": "Ajouter après",
        "addBefore": "Ajouter avant",
        "delete": "Supprimer",
        "clear": "Éffacer contenu",
        "duplicate": "Dupliquer",
        "bgColor": "Couleur de fond"
      },
      "contextMenu": {
        "copy": "Copier",
        "cut": "Couper",
        "paste": "Coller"
      },
      "action": "Actions",
      "database": {
        "selectDataSource": "Sélectionnez la source de données",
        "noDataSource": "Aucune source de données",
        "selectADataSource": "Sélectionnez une source de données",
        "toContinue": "pour continuer",
        "newDatabase": "Nouvelle Base de données",
        "linkToDatabase": "Lien vers la Base de données"
      },
      "date": "Date",
      "emoji": "Emoji"
    },
    "textBlock": {
      "placeholder": "Tapez '/' pour les commandes"
    },
    "title": {
      "placeholder": "Sans titre"
    },
    "imageBlock": {
      "placeholder": "Cliquez pour ajouter une image",
      "upload": {
        "label": "Téléverser",
        "placeholder": "Cliquez pour téléverser l'image"
      },
      "url": {
        "label": "URL de l'image",
        "placeholder": "Entrez l'URL de l'image"
      },
      "ai": {
        "label": "Générer une image à partir d'OpenAI",
        "placeholder": "Veuillez saisir l'invite pour qu'OpenAI génère l'image"
      },
      "stability_ai": {
        "label": "Générer une image à partir de Stability AI",
        "placeholder": "Veuillez saisir l'invite permettant à Stability AI de générer une image."
      },
      "support": "La limite de taille d'image est de 5 Mo. Formats pris en charge : JPEG, PNG, GIF, SVG",
      "error": {
        "invalidImage": "Image invalide",
        "invalidImageSize": "La taille de l'image doit être inférieure à 5 Mo",
        "invalidImageFormat": "Le format d'image n'est pas pris en charge. Formats pris en charge : JPEG, PNG, GIF, SVG",
        "invalidImageUrl": "URL d'image non valide"
      },
      "embedLink": {
        "label": "Lien intégré",
        "placeholder": "Collez ou saisissez un lien d'image"
      },
      "unsplash": {
        "label": "Unsplash"
      },
      "searchForAnImage": "Rechercher une image",
      "pleaseInputYourOpenAIKey": "veuillez saisir votre clé OpenAI dans la page Paramètres",
      "pleaseInputYourStabilityAIKey": "veuillez saisir votre clé Stability AI dans la page Paramètres",
      "saveImageToGallery": "Enregistrer l'image",
      "failedToAddImageToGallery": "Échec de l'ajout d'une image à la galerie",
      "successToAddImageToGallery": "Image ajoutée à la galerie avec succès",
      "unableToLoadImage": "Impossible de charger l'image",
      "maximumImageSize": "La taille d'image maximale est 10Mo",
      "uploadImageErrorImageSizeTooBig": "L'image doit faire moins de 10Mo"
    },
    "codeBlock": {
      "language": {
        "label": "Langue",
        "placeholder": "Choisir la langue"
      }
    },
    "inlineLink": {
      "placeholder": "Coller ou saisir un lien",
      "openInNewTab": "Ouvrir dans un nouvel onglet",
      "copyLink": "Copier le lien",
      "removeLink": "Supprimer le lien",
      "url": {
        "label": "URL du lien",
        "placeholder": "Entrez l'URL du lien"
      },
      "title": {
        "label": "Titre du lien",
        "placeholder": "Entrez le titre du lien"
      }
    },
    "mention": {
      "placeholder": "Mentionner une personne ou une page ou une date...",
      "page": {
        "label": "Lien vers la page",
        "tooltip": "Cliquez pour ouvrir la page"
      },
<<<<<<< HEAD
      "deleted": "Supprimé",
      "deletedContent": "Ce document n'existe pas ou a été supprimé"
=======
      "deleted": "Supprimer"
>>>>>>> a6375174
    },
    "toolbar": {
      "resetToDefaultFont": "Réinitialiser aux valeurs par défaut"
    },
    "errorBlock": {
      "theBlockIsNotSupported": "La version actuelle ne prend pas en charge ce bloc.",
      "blockContentHasBeenCopied": "Le contenu du bloc a été copié."
    }
  },
  "board": {
    "column": {
      "createNewCard": "Nouveau",
      "renameGroupTooltip": "Appuyez pour renommer le groupe",
      "createNewColumn": "Ajouter un nouveau groupe",
      "addToColumnTopTooltip": "Ajouter une nouvelle carte en haut",
      "addToColumnBottomTooltip": "Ajouter une nouvelle carte en bas",
      "renameColumn": "Renommer",
      "hideColumn": "Cacher",
      "groupActions": "Actions de groupe",
      "newGroup": "Nouveau groupe",
      "deleteColumn": "Supprimer",
      "deleteColumnConfirmation": "Cela supprimera ce groupe et toutes les cartes qu'il contient. \nÊtes-vous sûr de vouloir continuer?"
    },
    "hiddenGroupSection": {
      "sectionTitle": "Groupes cachés",
      "collapseTooltip": "Cacher les groupes cachés",
      "expandTooltip": "Afficher les groupes cachés"
    },
    "cardDetail": "Détail de la Carte",
    "cardActions": "Actions des Cartes",
    "cardDuplicated": "La carte a été dupliquée",
    "cardDeleted": "La carte a été supprimée",
    "showOnCard": "Afficher les détails de la carte",
    "setting": "Paramètre",
    "propertyName": "Nom de la propriété",
    "menuName": "Tableau",
    "showUngrouped": "Afficher les éléments non regroupés",
    "ungroupedButtonText": "Non groupé",
    "ungroupedButtonTooltip": "Contient des cartes qui n'appartiennent à aucun groupe",
    "ungroupedItemsTitle": "Cliquez pour ajouter au tableau",
    "groupBy": "Regrouper par",
    "referencedBoardPrefix": "Vue",
    "notesTooltip": "Notes à l'intérieur",
    "mobile": {
      "editURL": "Modifier l'URL",
      "unhideGroup": "Afficher le groupe",
      "unhideGroupContent": "Êtes-vous sûr de vouloir afficher ce groupe sur le tableau ?",
      "faildToLoad": "Échec du chargement de la vue du tableau"
    }
  },
  "calendar": {
    "menuName": "Calendrier",
    "defaultNewCalendarTitle": "Sans titre",
    "newEventButtonTooltip": "Ajouter un nouvel événement",
    "navigation": {
      "today": "Aujourd'hui",
      "jumpToday": "Aller à aujourd'hui",
      "previousMonth": "Mois précédent",
      "nextMonth": "Mois prochain"
    },
    "mobileEventScreen": {
      "emptyTitle": "Pas d'événements",
      "emptyBody": "Cliquez sur le bouton plus pour créer un événement à cette date."
    },
    "settings": {
      "showWeekNumbers": "Afficher les numéros de semaine",
      "showWeekends": "Afficher les week-ends",
      "firstDayOfWeek": "Commencer la semaine le",
      "layoutDateField": "Calendrier de mise en page par",
      "changeLayoutDateField": "Modifier le champ de mise en page",
      "noDateTitle": "Pas de date",
<<<<<<< HEAD
      "noDateHint": "Les événements non planifiés s'afficheront ici",
      "unscheduledEventsTitle": "Événements non planifiés",
=======
      "unscheduledEventsTitle": "Événements imprévus",
>>>>>>> a6375174
      "clickToAdd": "Cliquez pour ajouter au calendrier",
      "name": "Disposition du calendrier",
      "noDateHint": "Les événements non planifiés s'afficheront ici"
    },
    "referencedCalendarPrefix": "Vue",
    "quickJumpYear": "Sauter à"
  },
  "errorDialog": {
    "title": "Erreur AppFlowy",
    "howToFixFallback": "Nous sommes désolés pour le désagrément ! Soumettez un problème sur notre page GitHub qui décrit votre erreur.",
    "github": "Afficher sur GitHub"
  },
  "search": {
    "label": "Recherche",
    "placeholder": {
      "actions": "Actions de recherche..."
    }
  },
  "message": {
    "copy": {
      "success": "Copié !",
      "fail": "Impossible de copier"
    }
  },
  "unSupportBlock": "La version actuelle ne prend pas en charge ce bloc.",
  "views": {
    "deleteContentTitle": "Voulez-vous vraiment supprimer le {pageType} ?",
    "deleteContentCaption": "si vous supprimez ce {pageType}, vous pouvez le restaurer à partir de la corbeille."
  },
  "colors": {
    "custom": "Personnalisé",
    "default": "Défaut",
    "red": "Rouge",
    "orange": "Orange",
    "yellow": "Jaune",
    "green": "Vert",
    "blue": "Bleu",
    "purple": "Violet",
    "pink": "Rose",
    "brown": "Marron",
    "gray": "Gris"
  },
  "emoji": {
    "emojiTab": "Émoji",
    "search": "Chercher un émoji",
    "noRecent": "Aucun émoji récent",
    "noEmojiFound": "Aucun émoji trouvé",
    "filter": "Filtrer",
    "random": "Aléatoire",
    "selectSkinTone": "Choisir le teint de la peau",
    "remove": "Supprimer l'émoji",
    "categories": {
      "smileys": "Smileys & émoticônes",
      "people": "Personnes & corps",
      "animals": "Animaux & Nature",
      "food": "Nourriture & Boisson",
      "activities": "Activités",
      "places": "Voyages & Lieux",
      "objects": "Objets",
      "symbols": "Symboles",
      "flags": "Drapeaux",
      "nature": "Nature",
      "frequentlyUsed": "Fréquemment utilisés"
    },
    "skinTone": {
      "default": "Défaut",
      "light": "Claire",
      "mediumLight": "Moyennement claire",
      "medium": "Moyen",
      "mediumDark": "Moyennement foncé",
      "dark": "Foncé"
    }
  },
  "inlineActions": {
    "noResults": "Aucun résultat",
    "pageReference": "Référence de page",
    "docReference": "Référence de document",
    "boardReference": "Référence du tableau",
    "calReference": "Référence du calendrier",
    "gridReference": "Référence de grille",
    "date": "Date",
    "reminder": {
      "groupTitle": "Rappel",
      "shortKeyword": "rappeler"
    }
  },
  "datePicker": {
    "dateTimeFormatTooltip": "Modifier le format de la date et de l'heure dans les paramètres",
    "dateFormat": "Format de date",
    "includeTime": "Inclure l'heure",
    "isRange": "Date de fin",
    "timeFormat": "Format de l'heure",
    "clearDate": "Effacer la date",
    "reminderLabel": "Rappel",
    "selectReminder": "Sélectionnez un rappel",
    "reminderOptions": {
      "none": "Aucun",
      "atTimeOfEvent": "Heure de l'événement",
      "fiveMinsBefore": "5 minutes avant",
      "tenMinsBefore": "10 minutes avant",
      "fifteenMinsBefore": "15 minutes avant",
      "thirtyMinsBefore": "30 minutes avant",
      "oneHourBefore": "1 heure avant",
      "twoHoursBefore": "2 heures avant",
      "onDayOfEvent": "Le jour de l'événement",
      "oneDayBefore": "1 jour avant",
      "twoDaysBefore": "2 jours avant",
      "oneWeekBefore": "1 semaine avant",
<<<<<<< HEAD
      "custom": "Personnalisé"
=======
      "custom": "Personnaliser"
>>>>>>> a6375174
    }
  },
  "relativeDates": {
    "yesterday": "Hier",
    "today": "Aujourd'hui",
    "tomorrow": "Demain",
    "oneWeek": "1 semaine"
  },
  "notificationHub": {
    "title": "Notifications",
    "mobile": {
      "title": "Mises à jour"
    },
    "emptyTitle": "Vous êtes à jour !",
    "emptyBody": "Aucune notification ou action en attente. Profitez du calme.",
    "tabs": {
      "inbox": "Boîte de réception",
      "upcoming": "A venir"
    },
    "actions": {
      "markAllRead": "Tout marquer comme lu",
      "showAll": "Tous",
      "showUnreads": "Non lu"
    },
    "filters": {
      "ascending": "Ascendant",
      "descending": "Descendant",
      "groupByDate": "Regrouper par date",
      "showUnreadsOnly": "Afficher uniquement les éléments non lus",
      "resetToDefault": "Réinitialiser aux valeurs par défaut"
    }
  },
  "reminderNotification": {
    "title": "Rappel",
    "message": "Pensez à vérifier cela avant d'oublier !",
    "tooltipDelete": "Supprimer",
    "tooltipMarkRead": "Marquer comme lu",
    "tooltipMarkUnread": "Marquer comme non lu"
  },
  "findAndReplace": {
    "find": "Chercher",
    "previousMatch": "Occurence précedente",
    "nextMatch": "Prochaine occurence",
    "close": "Fermer",
    "replace": "Remplacer",
    "replaceAll": "Tout remplacer",
    "noResult": "Aucun résultat",
    "caseSensitive": "Sensible à la casse"
  },
  "error": {
    "weAreSorry": "Nous sommes désolés",
    "loadingViewError": "Nous rencontrons des difficultés pour charger cette vue. Veuillez vérifier votre connexion Internet, actualiser l'application et n'hésitez pas à contacter l'équipe si le problème persiste."
  },
  "editor": {
    "bold": "Gras",
    "bulletedList": "Liste à puces",
    "bulletedListShortForm": "Puces",
    "checkbox": "Case à cocher",
    "embedCode": "Code intégré",
    "heading1": "H1",
    "heading2": "H2",
    "heading3": "H3",
    "highlight": "Surligner",
    "color": "Couleur",
    "image": "Image",
    "date": "Date",
    "italic": "Italique",
    "link": "Lien",
    "numberedList": "Liste numérotée",
    "numberedListShortForm": "Numéroté",
    "quote": "Citation",
    "strikethrough": "Barré",
    "text": "Texte",
    "underline": "Souligner",
    "fontColorDefault": "Défaut",
    "fontColorGray": "Gris",
    "fontColorBrown": "Marron",
    "fontColorOrange": "Orange",
    "fontColorYellow": "Jaune",
    "fontColorGreen": "Vert",
    "fontColorBlue": "Bleu",
    "fontColorPurple": "Violet",
    "fontColorPink": "Rose",
    "fontColorRed": "Rouge",
    "backgroundColorDefault": "Fond par défaut",
    "backgroundColorGray": "Fond gris",
    "backgroundColorBrown": "Fond marron",
    "backgroundColorOrange": "Fond orange",
    "backgroundColorYellow": "Fond jaune",
    "backgroundColorGreen": "Fond vert",
    "backgroundColorBlue": "Fond bleu",
    "backgroundColorPurple": "Fond violet",
    "backgroundColorPink": "Fond rose",
    "backgroundColorRed": "Fond rouge",
    "done": "Fait",
    "cancel": "Annuler",
    "tint1": "Teinte 1",
    "tint2": "Teinte 2",
    "tint3": "Teinte 3",
    "tint4": "Teinte 4",
    "tint5": "Teinte 5",
    "tint6": "Teinte 6",
    "tint7": "Teinte 7",
    "tint8": "Teinte 8",
    "tint9": "Teinte 9",
    "lightLightTint1": "Violet",
    "lightLightTint2": "Rose",
    "lightLightTint3": "Rose clair",
    "lightLightTint4": "Orange",
    "lightLightTint5": "Jaune",
    "lightLightTint6": "Citron vert",
    "lightLightTint7": "Vert",
    "lightLightTint8": "Turquoise",
    "lightLightTint9": "Bleu",
    "urlHint": "URL",
    "mobileHeading1": "Titre 1",
    "mobileHeading2": "Titre 2",
    "mobileHeading3": "Titre 3",
    "textColor": "Couleur du texte",
    "backgroundColor": "Couleur du fond",
    "addYourLink": "Ajoutez votre lien",
    "openLink": "Ouvrir le lien",
    "copyLink": "Copier le lien",
    "removeLink": "Supprimer le lien",
    "editLink": "Modifier le lien",
    "linkText": "Texte",
    "linkTextHint": "Veuillez saisir du texte",
    "linkAddressHint": "Veuillez entrer l'URL",
    "highlightColor": "Couleur de surlignage",
    "clearHighlightColor": "Effacer la couleur de surlignage",
    "customColor": "Couleur personnalisée",
    "hexValue": "Valeur hexadécimale",
    "opacity": "Opacité",
    "resetToDefaultColor": "Réinitialiser la couleur par défaut",
    "ltr": "LTR",
    "rtl": "RTL",
    "auto": "Auto",
    "cut": "Couper",
    "copy": "Copier",
    "paste": "Color",
    "find": "Chercher",
    "previousMatch": "Occurence précédente",
    "nextMatch": "Occurence suivante",
    "closeFind": "Fermer",
    "replace": "Remplacer",
    "replaceAll": "Tout remplacer",
    "regex": "Regex",
    "caseSensitive": "Sensible à la casse",
    "uploadImage": "Téléverser une image",
    "urlImage": "URL de l'image ",
    "incorrectLink": "Lien incorrect",
    "upload": "Téléverser",
    "chooseImage": "Choisissez une image",
    "loading": "Chargement",
    "imageLoadFailed": "Impossible de charger l'image",
    "divider": "Séparateur",
    "table": "Tableau",
    "colAddBefore": "Ajouter avant",
    "rowAddBefore": "Ajouter avant",
    "colAddAfter": "Ajouter après",
    "rowAddAfter": "Ajouter après",
    "colRemove": "Retirer",
    "rowRemove": "Retirer",
    "colDuplicate": "Dupliquer",
    "rowDuplicate": "Dupliquer",
    "colClear": "Effacer le ontenu",
    "rowClear": "Effacer le ontenu",
    "slashPlaceHolder": "Tapez '/' pour insérer un bloc ou commencez à écrire",
    "typeSomething": "Écrivez quelque chose...",
    "toggleListShortForm": "Basculer",
    "quoteListShortForm": "Citation",
    "mathEquationShortForm": "Formule",
    "codeBlockShortForm": "Code"
  },
  "favorite": {
    "noFavorite": "Aucune page favorite",
    "noFavoriteHintText": "Faites glisser la page vers la gauche pour l'ajouter à vos favoris"
  },
  "cardDetails": {
    "notesPlaceholder": "Entrez un / pour insérer un bloc ou commencez à taper"
  },
  "blockPlaceholders": {
    "todoList": "À faire",
    "bulletList": "Liste",
    "numberList": "Liste",
    "quote": "Citation",
    "heading": "Titre {}"
  },
  "titleBar": {
    "pageIcon": "Icône de page",
    "language": "Langue",
    "font": "Police ",
    "actions": "Actions",
    "date": "Date",
    "addField": "Ajouter un champ",
    "userIcon": "Icône utilisateur"
  },
  "noLogFiles": "Il n'y a pas de log"
}<|MERGE_RESOLUTION|>--- conflicted
+++ resolved
@@ -489,18 +489,11 @@
       "boardSettings": "Paramètres du tableau",
       "calendarSettings": "Paramètres du calendrier",
       "createView": "Nouvelle vue",
-<<<<<<< HEAD
       "duplicateView": "Dupliquer la vue",
       "deleteView": "Supprimer la vue",
       "numberOfVisibleFields": "{} affiché(s)",
-      "Properties": "Propriétés"
-=======
-      "duplicateView": "Dupliquer vue",
-      "deleteView": "Supprimer vue",
-      "numberOfVisibleFields": "{} affiché",
       "Properties": "Propriétés",
       "viewList": "Vues de base de données"
->>>>>>> a6375174
     },
     "textFilter": {
       "contains": "Contient",
@@ -668,14 +661,9 @@
     },
     "menuName": "Grille",
     "referencedGridPrefix": "Vue",
-<<<<<<< HEAD
     "calculate": "Calculer",
     "calculationTypeLabel": {
-      "none": "Aucun",
-=======
-    "calculationTypeLabel": {
       "none": "Vide",
->>>>>>> a6375174
       "average": "Moyenne",
       "max": "Maximum",
       "median": "Médiane",
@@ -895,12 +883,8 @@
         "label": "Lien vers la page",
         "tooltip": "Cliquez pour ouvrir la page"
       },
-<<<<<<< HEAD
-      "deleted": "Supprimé",
-      "deletedContent": "Ce document n'existe pas ou a été supprimé"
-=======
+      "deletedContent": "Ce document n'existe pas ou a été supprimé",
       "deleted": "Supprimer"
->>>>>>> a6375174
     },
     "toolbar": {
       "resetToDefaultFont": "Réinitialiser aux valeurs par défaut"
@@ -972,12 +956,8 @@
       "layoutDateField": "Calendrier de mise en page par",
       "changeLayoutDateField": "Modifier le champ de mise en page",
       "noDateTitle": "Pas de date",
-<<<<<<< HEAD
       "noDateHint": "Les événements non planifiés s'afficheront ici",
       "unscheduledEventsTitle": "Événements non planifiés",
-=======
-      "unscheduledEventsTitle": "Événements imprévus",
->>>>>>> a6375174
       "clickToAdd": "Cliquez pour ajouter au calendrier",
       "name": "Disposition du calendrier",
       "noDateHint": "Les événements non planifiés s'afficheront ici"
@@ -1086,11 +1066,7 @@
       "oneDayBefore": "1 jour avant",
       "twoDaysBefore": "2 jours avant",
       "oneWeekBefore": "1 semaine avant",
-<<<<<<< HEAD
       "custom": "Personnalisé"
-=======
-      "custom": "Personnaliser"
->>>>>>> a6375174
     }
   },
   "relativeDates": {
