{
  "appName": "AppFlowy",
  "defaultUsername": "Moi",
  "welcomeText": "Bienvenue sur @:appName",
  "welcomeTo": "Bienvenue à",
  "githubStarText": "Favoriser sur GitHub",
  "subscribeNewsletterText": "S'inscrire à la Newsletter",
  "letsGoButtonText": "Allons-y",
  "title": "Titre",
  "youCanAlso": "Vous pouvez aussi",
  "and": "et",
  "failedToOpenUrl": "Échec de l'ouverture de l'URL : {}",
  "blockActions": {
    "addBelowTooltip": "Cliquez pour ajouter ci-dessous",
    "addAboveCmd": "Alt+clic",
    "addAboveMacCmd": "Option+clic",
    "addAboveTooltip": "à ajouter au dessus",
    "dragTooltip": "Glisser pour déplacer",
    "openMenuTooltip": "Cliquez pour ouvrir le menu"
  },
  "signUp": {
    "buttonText": "S'inscrire",
    "title": "Inscrivez-vous sur @:appName",
    "getStartedText": "Commencer",
    "emptyPasswordError": "Vous n'avez pas saisi votre mot de passe",
    "repeatPasswordEmptyError": "Vous n'avez pas ressaisi votre mot de passe",
    "unmatchedPasswordError": "Les deux mots de passe ne sont pas identiques",
    "alreadyHaveAnAccount": "Avez-vous déjà un compte ?",
    "emailHint": "Courriel",
    "passwordHint": "Mot de passe",
    "repeatPasswordHint": "Ressaisir votre mot de passe",
    "signUpWith": "Se connecter avec :"
  },
  "signIn": {
    "loginTitle": "Connexion à @:appName",
    "loginButtonText": "Connexion",
    "loginStartWithAnonymous": "Lancer avec une session anonyme",
    "continueAnonymousUser": "Continuer avec une session anonyme",
    "buttonText": "Se connecter",
    "signingInText": "Connexion en cours...",
    "forgotPassword": "Mot de passe oublié ?",
    "emailHint": "Courriel",
    "passwordHint": "Mot de passe",
    "dontHaveAnAccount": "Vous n'avez pas encore de compte ?",
    "createAccount": "Créer un compte",
    "repeatPasswordEmptyError": "Vous n'avez pas ressaisi votre mot de passe",
    "unmatchedPasswordError": "Les deux mots de passe ne sont pas identiques",
    "syncPromptMessage": "La synchronisation des données peut prendre un certain temps. Merci de ne pas fermer pas cette page.",
    "or": "OU",
    "signInWithGoogle": "Continuer avec Google",
    "signInWithGithub": "Continuer avec Github",
    "signInWithDiscord": "Continuer avec Discord",
    "signUpWithGoogle": "S'inscrire avec Google",
    "signUpWithGithub": "S'inscrire avec Github",
    "signUpWithDiscord": "S'inscrire avec Discord",
    "signInWith": "Se connecter avec :",
    "signInWithEmail": "Se connecter via e-mail",
    "signInWithMagicLink": "Continuer",
    "signUpWithMagicLink": "S'inscrire avec Magic Link",
    "pleaseInputYourEmail": "Veuillez entrer votre adresse e-mail",
    "settings": "Paramètres",
    "magicLinkSent": "Lien magique envoyé à votre email, veuillez vérifier votre boîte de réception",
    "invalidEmail": "S'il vous plaît, mettez une adresse email valide",
    "alreadyHaveAnAccount": "Déjà un compte ?",
    "logIn": "Connexion",
    "generalError": "Une erreur s'est produite. Veuillez réessayer plus tard",
    "limitRateError": "Pour des raisons de sécurité, vous ne pouvez demander un Magic Link que toutes les 60 secondes",
    "magicLinkSentDescription": "Un Magic Link vous a été envoyé par e-mail. Cliquez sur le lien pour vous connecter. Le lien expirera dans 5 minutes.",
    "LogInWithGoogle": "Se connecter avec Google",
    "LogInWithGithub": "Se connecter avec Github",
    "LogInWithDiscord": "Se connecter avec Discord",
    "loginAsGuestButtonText": "Commencer",
    "logInWithMagicLink": "Connectez-vous avec Magic Link"
  },
  "workspace": {
    "chooseWorkspace": "Choisissez votre espace de travail",
    "create": "Créer un espace de travail",
    "reset": "Réinitialiser l'espace de travail",
    "renameWorkspace": "Renommer l'espace de travail",
    "resetWorkspacePrompt": "La réinitialisation de l'espace de travail supprimera toutes les pages et données qu'elles contiennent. Êtes-vous sûr de vouloir réinitialiser l'espace de travail ? Alternativement, vous pouvez contacter l'équipe d'assistance pour restaurer l'espace de travail",
    "hint": "Espace de travail",
    "notFoundError": "Espace de travail introuvable",
    "failedToLoad": "Quelque chose s'est mal passé ! Échec du chargement de l'espace de travail. Essayez de fermer toute instance ouverte d'@:appName et réessayez.",
    "errorActions": {
      "reportIssue": "Signaler un problème",
      "reportIssueOnGithub": "Signaler un bug sur Github",
      "exportLogFiles": "Exporter les logs",
      "reachOut": "Contactez-nous sur Discord"
    },
    "menuTitle": "Espaces de travail",
    "deleteWorkspaceHintText": "Êtes-vous sûr de vouloir supprimer l'espace de travail ? Cette action ne peut pas être annulée.",
    "createSuccess": "Espace de travail créé avec succès",
    "createFailed": "Échec de la création de l'espace de travail",
    "createLimitExceeded": "Vous avez atteint la limite maximale d'espace de travail autorisée pour votre compte. Si vous avez besoin d'espaces de travail supplémentaires pour continuer votre travail, veuillez en faire la demande sur Github.",
    "deleteSuccess": "Espace de travail supprimé avec succès",
    "deleteFailed": "Échec de la suppression de l'espace de travail",
    "openSuccess": "Ouverture de l'espace de travail réussie",
    "openFailed": "Échec de l'ouverture de l'espace de travail",
    "renameSuccess": "Espace de travail renommé avec succès",
    "renameFailed": "Échec du renommage de l'espace de travail",
    "updateIconSuccess": "L'icône de l'espace de travail a été mise à jour avec succès",
    "updateIconFailed": "La mise a jour de l'icône de l'espace de travail a échoué",
    "cannotDeleteTheOnlyWorkspace": "Impossible de supprimer le seul espace de travail",
    "fetchWorkspacesFailed": "Échec de la récupération des espaces de travail",
    "leaveCurrentWorkspace": "Quitter l'espace de travail",
    "leaveCurrentWorkspacePrompt": "Êtes-vous sûr de vouloir quitter l'espace de travail actuel ?"
  },
  "shareAction": {
    "buttonText": "Partager",
    "workInProgress": "Bientôt disponible",
    "markdown": "Markdown",
    "html": "HTML",
    "clipboard": "Copier dans le presse-papier",
    "csv": "CSV",
    "copyLink": "Copier le lien",
    "publishToTheWeb": "Publier sur le Web",
    "publishToTheWebHint": "Créer un site Web avec AppFlowy",
    "publish": "Publier",
    "unPublish": "Annuler la publication",
    "visitSite": "Visitez le site",
    "exportAsTab": "Exporter en tant que",
    "publishTab": "Publier",
    "shareTab": "Partager"
  },
  "moreAction": {
    "small": "petit",
    "medium": "moyen",
    "large": "grand",
    "fontSize": "Taille de police",
    "import": "Importer",
    "moreOptions": "Plus d'options",
    "wordCount": "Compteur de mot: {}",
    "charCount": "Compteur de caractère: {}",
    "createdAt": "Créé à: {}",
    "deleteView": "Supprimer",
    "duplicateView": "Dupliquer"
  },
  "importPanel": {
    "textAndMarkdown": "Texte et Markdown",
    "documentFromV010": "Document de la v0.1.0",
    "databaseFromV010": "Base de données à partir de la v0.1.0",
    "csv": "CSV",
    "database": "Base de données"
  },
  "disclosureAction": {
    "rename": "Renommer",
    "delete": "Supprimer",
    "duplicate": "Dupliquer",
    "unfavorite": "Retirer des favoris",
    "favorite": "Ajouter aux favoris",
    "openNewTab": "Ouvrir dans un nouvel onglet",
    "moveTo": "Déplacer vers",
    "addToFavorites": "Ajouter aux Favoris",
    "copyLink": "Copier le lien",
    "changeIcon": "Changer d'icône",
    "collapseAllPages": "Réduire toutes les sous-pages"
  },
  "blankPageTitle": "Page vierge",
  "newPageText": "Nouvelle page",
  "newDocumentText": "Nouveau document",
  "newGridText": "Nouvelle grille",
  "newCalendarText": "Nouveau calendrier",
  "newBoardText": "Nouveau tableau",
  "chat": {
    "newChat": "Chat IA",
    "inputMessageHint": "Demandez à l'IA @:appName",
    "inputLocalAIMessageHint": "Demander l'IA locale @:appName",
    "unsupportedCloudPrompt": "Cette fonctionnalité n'est disponible que lors de l'utilisation du cloud @:appName",
    "serverUnavailable": "Service temporairement indisponible. Veuillez réessayer ultérieurement.",
    "aiServerUnavailable": "🌈 Oh-oh ! 🌈. Une licorne a mangé notre réponse. Veuillez réessayer !",
    "clickToRetry": "Cliquez pour réessayer",
    "regenerateAnswer": "Régénérer",
    "question1": "Comment utiliser Kanban pour gérer les tâches",
    "question2": "Expliquez la méthode GTD",
    "question3": "Pourquoi utiliser Rust",
    "question4": "Recette avec ce qu'il y a dans ma cuisine",
    "aiMistakePrompt": "L'IA peut faire des erreurs. Vérifiez les informations importantes.",
    "chatWithFilePrompt": "Voulez-vous discuter avec le fichier ?",
    "indexFileSuccess": "Indexation du fichier réussie",
    "inputActionNoPages": "Aucun résultat de page",
    "referenceSource": "{} source trouvée",
    "referenceSources": "{} sources trouvées",
    "clickToMention": "Cliquez pour mentionner une page",
    "uploadFile": "Téléchargez des fichiers PDF, MD ou TXT pour discuter avec",
    "questionTitle": "Idées",
    "questionDetail": "Bonjour {} ! Comment puis-je vous aider aujourd'hui ?",
    "indexingFile": "Indexation {}"
  },
  "trash": {
    "text": "Corbeille",
    "restoreAll": "Tout restaurer",
    "deleteAll": "Tout supprimer",
    "pageHeader": {
      "fileName": "Nom de fichier",
      "lastModified": "Dernière modification",
      "created": "Créé"
    },
    "confirmDeleteAll": {
      "title": "Voulez-vous vraiment supprimer toutes les pages de la corbeille ?",
      "caption": "Cette action ne peut pas être annulée."
    },
    "confirmRestoreAll": {
      "title": "Êtes-vous sûr de vouloir restaurer toutes les pages dans la corbeille ?",
      "caption": "Cette action ne peut pas être annulée."
    },
    "mobile": {
      "actions": "Actions de la corbeille",
      "empty": "La corbeille est vide",
      "emptyDescription": "Vous n'avez aucun fichier supprimé",
      "isDeleted": "a été supprimé",
      "isRestored": "a été restauré"
    },
    "confirmDeleteTitle": "Etes-vous sûr de vouloir supprimer définitivement cette page ?"
  },
  "deletePagePrompt": {
    "text": "Cette page se trouve dans la corbeille",
    "restore": "Restaurer la page",
    "deletePermanent": "Supprimer définitivement"
  },
  "dialogCreatePageNameHint": "Nom de la page",
  "questionBubble": {
    "shortcuts": "Raccourcis",
    "whatsNew": "Nouveautés",
    "help": "Aide et Support",
    "markdown": "Rédaction",
    "debug": {
      "name": "Informations de Débogage",
      "success": "Informations de débogage copiées dans le presse-papiers !",
      "fail": "Impossible de copier les informations de débogage dans le presse-papiers"
    },
    "feedback": "Retour"
  },
  "menuAppHeader": {
    "moreButtonToolTip": "Supprimer, renommer et plus...",
    "addPageTooltip": "Ajoutez rapidement une page à l'intérieur",
    "defaultNewPageName": "Sans-titre",
    "renameDialog": "Renommer"
  },
  "noPagesInside": "Aucune page à l'intérieur",
  "toolbar": {
    "undo": "Annuler",
    "redo": "Rétablir",
    "bold": "Gras",
    "italic": "Italique",
    "underline": "Souligner",
    "strike": "Barré",
    "numList": "Liste numérotée",
    "bulletList": "Liste à puces",
    "checkList": "To-Do List",
    "inlineCode": "Code en ligne",
    "quote": "Citation",
    "header": "En-tête",
    "highlight": "Surligner",
    "color": "Couleur",
    "addLink": "Ajouter un lien",
    "link": "Lien"
  },
  "tooltip": {
    "lightMode": "Passer en mode clair",
    "darkMode": "Passer en mode sombre",
    "openAsPage": "Ouvrir en tant que page",
    "addNewRow": "Ajouter une ligne",
    "openMenu": "Cliquer pour ouvrir le menu",
    "dragRow": "Appuyez longuement pour réorganiser la ligne",
    "viewDataBase": "Voir la base de données",
    "referencePage": "Ce {nom} est référencé",
    "addBlockBelow": "Ajouter un bloc ci-dessous",
    "aiGenerate": "Générer"
  },
  "sideBar": {
    "closeSidebar": "Fermer le menu latéral",
    "openSidebar": "Ouvrir le menu latéral",
    "personal": "Personnel",
    "private": "Privé",
    "workspace": "Espace de travail",
    "favorites": "Favoris",
    "clickToHidePrivate": "Cliquez pour masquer l'espace privé\nLes pages que vous avez créées ici ne sont visibles que par vous",
    "clickToHideWorkspace": "Cliquez pour masquer l'espace de travail\nLes pages que vous avez créées ici sont visibles par tous les membres",
    "clickToHidePersonal": "Cliquez pour cacher la section personnelle",
    "clickToHideFavorites": "Cliquez pour cacher la section favorite",
    "addAPage": "Ajouter une page",
    "addAPageToPrivate": "Ajouter une page à l'espace privé",
    "addAPageToWorkspace": "Ajouter une page à l'espace de travail",
    "recent": "Récent",
    "today": "Aujourd'hui",
    "thisWeek": "Cette semaine",
    "others": "Favoris précédents",
    "justNow": "tout à l' heure",
    "minutesAgo": "Il y a {count} minutes",
    "lastViewed": "Dernière consultation",
    "favoriteAt": "Favoris",
    "emptyRecent": "Aucun document récent",
    "emptyRecentDescription": "Quand vous consultez des documents, ils apparaîtront ici pour les retrouver facilement",
    "emptyFavorite": "Aucun document favori",
    "emptyFavoriteDescription": "Commencez à explorer et marquez les documents comme favoris. Ils seront répertoriés ici pour un accès rapide !",
    "removePageFromRecent": "Supprimer cette page des Récents ?",
    "removeSuccess": "Supprimé avec succès",
    "favoriteSpace": "Favoris",
    "RecentSpace": "Récent",
    "Spaces": "Espaces",
    "upgradeToPro": "Passer à Pro",
    "upgradeToAIMax": "Débloquez une l'IA illimitée",
    "storageLimitDialogTitle": "Vous n'avez plus d'espace de stockage gratuit. Effectuez une mise à niveau pour débloquer un espace de stockage illimité",
    "aiResponseLimitTitle": "Vous n'avez plus de réponses d'IA gratuites. Passez au plan Pro ou achetez un module complémentaire d'IA pour débloquer des réponses illimitées",
    "aiResponseLimitDialogTitle": "La limite des réponses de l'IA a été atteinte",
    "aiResponseLimit": "Vous n'avez plus de réponses IA gratuites.\n\nAccédez à Paramètres -> Plans -> Cliquez sur AI Max ou Pro Plan pour obtenir plus de réponses AI",
    "askOwnerToUpgradeToPro": "Votre espace de stockage gratuit est presque plein. Demandez au propriétaire de votre espace de travail de passer au plan Pro",
    "askOwnerToUpgradeToAIMax": "Votre espace de travail est à court de réponses d'IA gratuites. Demandez au propriétaire de votre espace de travail de mettre à niveau le plan ou d'acheter des modules complémentaires d'IA",
    "purchaseStorageSpace": "Acheter un espace de stockage",
    "purchaseAIResponse": "Acheter",
    "askOwnerToUpgradeToLocalAI": "Demander au propriétaire de l'espace de travail d'activer l'IA locale",
    "upgradeToAILocal": "Exécutez des modèles locaux sur votre appareil pour une confidentialité optimale",
    "upgradeToAILocalDesc": "Discutez avec des PDF, améliorez votre écriture et remplissez automatiquement des tableaux à l'aide de l'IA locale",
    "public": "Publique",
    "clickToHidePublic": "Cliquez pour masquer l'espace public\nLes pages que vous avez créées ici sont visibles par tous les membres",
    "addAPageToPublic": "Ajouter une page à l'espace public"
  },
  "notifications": {
    "export": {
      "markdown": "Note exportée en Markdown",
      "path": "Documents/flowy"
    }
  },
  "contactsPage": {
    "title": "Contacts",
    "whatsHappening": "Que se passe-t-il cette semaine ?",
    "addContact": "Ajouter un contact",
    "editContact": "Modifier le contact"
  },
  "button": {
    "ok": "OK",
    "confirm": "Confirmer",
    "done": "Fait",
    "cancel": "Annuler",
    "signIn": "Se connecter",
    "signOut": "Se déconnecter",
    "complete": "Achevé",
    "save": "Enregistrer",
    "generate": "Générer",
    "esc": "ESC",
    "keep": "Garder",
    "tryAgain": "Essayer à nouveau",
    "discard": "Jeter",
    "replace": "Remplacer",
    "insertBelow": "Insérer ci-dessous",
    "insertAbove": "Insérer ci-dessus",
    "upload": "Télécharger",
    "edit": "Modifier",
    "delete": "Supprimer",
    "duplicate": "Dupliquer",
    "putback": "Remettre",
    "update": "Mettre à jour",
    "share": "Partager",
    "removeFromFavorites": "Retirer des favoris",
    "removeFromRecent": "Supprimer des récents",
    "addToFavorites": "Ajouter aux favoris",
    "favoriteSuccessfully": "Succès en favoris",
    "unfavoriteSuccessfully": "Succès retiré des favoris",
    "rename": "Renommer",
    "helpCenter": "Centre d'aide",
    "add": "Ajouter",
    "yes": "Oui",
    "no": "Non",
    "clear": "Nettoyer",
    "remove": "Retirer",
    "dontRemove": "Ne pas retirer",
    "copyLink": "Copier le lien",
    "align": "Aligner",
    "login": "Se connecter",
    "logout": "Se déconnecter",
    "deleteAccount": "Supprimer le compte",
    "back": "Retour",
    "signInGoogle": "Se connecter avec Google",
    "signInGithub": "Se connecter avec Github",
    "signInDiscord": "Se connecter avec Discord",
    "more": "Plus",
    "create": "Créer",
    "close": "Fermer",
    "next": "Suivant",
    "previous": "Précédent",
    "submit": "Soumettre",
    "tryAGain": "Réessayer"
  },
  "label": {
    "welcome": "Bienvenue !",
    "firstName": "Prénom",
    "middleName": "Deuxième prénom",
    "lastName": "Nom",
    "stepX": "Étape {X}"
  },
  "oAuth": {
    "err": {
      "failedTitle": "Impossible de se connecter à votre compte.",
      "failedMsg": "Assurez-vous d'avoir terminé le processus de connexion dans votre navigateur."
    },
    "google": {
      "title": "CONNEXION VIA GOOGLE",
      "instruction1": "Pour importer vos contacts Google, vous devez autoriser cette application à l'aide de votre navigateur web.",
      "instruction2": "Copiez ce code dans votre presse-papiers en cliquant sur l'icône ou en sélectionnant le texte :",
      "instruction3": "Accédez au lien suivant dans votre navigateur web et saisissez le code ci-dessus :",
      "instruction4": "Appuyez sur le bouton ci-dessous lorsque vous avez terminé votre inscription :"
    }
  },
  "settings": {
    "title": "Paramètres",
    "accountPage": {
      "menuLabel": "Mon compte",
      "title": "Mon compte",
      "general": {
        "title": "Nom du compte et image de profil",
        "changeProfilePicture": "Changer la photo de profil"
      },
      "email": {
        "title": "Email",
        "actions": {
          "change": "Modifier l'email"
        }
      },
      "login": {
        "title": "Connexion au compte",
        "loginLabel": "Connexion",
        "logoutLabel": "Déconnexion"
      }
    },
    "workspacePage": {
      "menuLabel": "Espace de travail",
      "title": "Espace de travail",
      "description": "Personnalisez l'apparence, le thème, la police, la disposition du texte, le format de la date/heure et la langue de votre espace de travail.",
      "workspaceName": {
        "title": "Nom de l'espace de travail",
        "savedMessage": "Nom de l'espace de travail enregistré"
      },
      "workspaceIcon": {
        "title": "Icône de l'espace de travail",
        "description": "Personnalisez l'apparence, le thème, la police, la disposition du texte, la date, l'heure et la langue de votre espace de travail."
      },
      "appearance": {
        "title": "Apparence",
        "description": "Personnalisez l'apparence, le thème, la police, la disposition du texte, la date, l'heure et la langue de votre espace de travail.",
        "options": {
          "system": "Auto",
          "light": "Clair",
          "dark": "Foncé"
        }
      },
      "resetCursorColor": {
        "title": "Réinitialiser la couleur du curseur du document",
        "description": "Êtes-vous sûr de vouloir réinitialiser la couleur du curseur ?"
      },
      "resetSelectionColor": {
        "title": "Réinitialiser la couleur de sélection du document",
        "description": "Êtes-vous sûr de vouloir réinitialiser la couleur de sélection ?"
      },
      "theme": {
        "title": "Thème",
        "description": "Sélectionnez un thème prédéfini ou téléchargez votre propre thème personnalisé.",
        "uploadCustomThemeTooltip": "Télécharger un thème personnalisé"
      },
      "workspaceFont": {
        "title": "Police de caractère de l'espace de travail",
        "noFontHint": "Aucune police trouvée, essayez un autre terme."
      },
      "textDirection": {
        "title": "Sens du texte",
        "leftToRight": "De gauche à droite",
        "rightToLeft": "De droite à gauche",
        "auto": "Auto",
        "enableRTLItems": "Activer les éléments de la barre d'outils RTL"
      },
      "layoutDirection": {
        "title": "Sens de mise en page",
        "leftToRight": "De gauche à droite",
        "rightToLeft": "De droite à gauche"
      },
      "dateTime": {
        "title": "Date et heure",
        "24HourTime": "Heure sur 24 heures",
        "dateFormat": {
          "label": "Format de date",
          "local": "Locale",
          "us": "US",
          "iso": "ISO",
          "friendly": "Facile à lire",
          "dmy": "J/M/A"
        }
      },
      "language": {
        "title": "Langue"
      },
      "deleteWorkspacePrompt": {
        "title": "Supprimer l'espace de travail",
        "content": "Êtes-vous sûr de vouloir supprimer cet espace de travail ? Cette action ne peut pas être annulée."
      },
      "leaveWorkspacePrompt": {
        "title": "Quitter l'espace de travail",
        "content": "Êtes-vous sûr de vouloir quitter cet espace de travail ? Vous allez perdre l’accès à toutes les pages et données qu’il contient."
      },
      "manageWorkspace": {
        "title": "Gérer l'espace de travail",
        "leaveWorkspace": "Quitter l'espace de travail",
        "deleteWorkspace": "Supprimer l'espace de travail"
      }
    },
    "manageDataPage": {
      "menuLabel": "Gérer les données",
      "title": "Gérer les données",
      "description": "Gérez le stockage local des données ou importez vos données existantes dans @:appName .",
      "dataStorage": {
        "title": "Emplacement de stockage des fichiers",
        "tooltip": "L'emplacement où vos fichiers sont stockés",
        "actions": {
          "change": "Changer de chemin",
          "open": "Ouvrir le répertoire",
          "openTooltip": "Ouvrir l’emplacement actuel du dossier de données",
          "copy": "Copier le chemin",
          "copiedHint": "Lien copié !",
          "resetTooltip": "Réinitialiser à l'emplacement par défaut"
        },
        "resetDialog": {
          "title": "Êtes-vous sûr ?",
          "description": "La réinitialisation du chemin d'accès à l'emplacement de données par défaut ne supprimera pas vos données. Si vous souhaitez réimporter vos données actuelles, vous devriez sauvegarder le chemin d'accès actuel."
        }
      },
      "importData": {
        "title": "Importer des données",
        "tooltip": "Importer des données depuis les dossiers de sauvegarde/données @:appName",
        "description": "Copier les données à partir d'un dossier de données externe @:appName",
        "action": "Parcourir le dossier"
      },
      "encryption": {
        "title": "Chiffrement",
        "tooltip": "Gérez la manière dont vos données sont stockées et cryptées",
        "descriptionNoEncryption": "L'activation du cryptage crypte toutes les données. Cette opération ne peut pas être annulée.",
        "descriptionEncrypted": "Vos données sont cryptées.",
        "action": "Crypter les données",
        "dialog": {
          "title": "Crypter toutes vos données ?",
          "description": "Le cryptage de toutes vos données permettra de les protéger et de les sécuriser. Cette action NE PEUT PAS être annulée. Êtes-vous sûr de vouloir continuer ?"
        }
      },
      "cache": {
        "title": "Vider le cache",
        "description": "Aide à résoudre des problèmes tels que des image qui ne se chargent pas, des pages manquantes dans un espace ou les polices qui ne se chargent pas. Cela n'affectera pas vos données.",
        "dialog": {
          "title": "Vider le cache",
          "description": "Aide à résoudre des problèmes tels que des image qui ne se chargent pas, des pages manquantes dans un espace ou les polices qui ne se chargent pas. Cela n'affectera pas vos données.",
          "successHint": "Cache vidé !"
        }
      },
      "data": {
        "fixYourData": "Corrigez vos données",
        "fixButton": "Réparer",
        "fixYourDataDescription": "Si vous rencontrez des problèmes avec vos données, vous pouvez essayer de les résoudre ici."
      }
    },
    "shortcutsPage": {
      "menuLabel": "Raccourcis",
      "title": "Raccourcis",
      "editBindingHint": "Saisir une nouvelle liaison",
      "searchHint": "Rechercher",
      "actions": {
        "resetDefault": "Réinitialiser les paramètres par défaut"
      },
      "errorPage": {
        "message": "Échec du chargement des raccourcis : {}",
        "howToFix": "Veuillez réessayer. Si le problème persiste, veuillez nous contacter sur GitHub."
      },
      "resetDialog": {
        "title": "Réinitialiser les raccourcis",
        "description": "Cela réinitialisera tous vos raccourcis clavier aux valeurs par défaut, vous ne pourrez pas annuler cette opération plus tard, êtes-vous sûr de vouloir continuer ?",
        "buttonLabel": "Réinitialiser"
      },
      "conflictDialog": {
        "title": "{} est actuellement utilisé",
        "descriptionPrefix": "Ce raccourci clavier est actuellement utilisé par ",
        "descriptionSuffix": ". Si vous remplacez ce raccourci clavier, il sera supprimé de {}.",
        "confirmLabel": "Continuer"
      },
      "editTooltip": "Appuyez pour commencer à modifier le raccourci clavier",
      "keybindings": {
        "toggleToDoList": "Basculer vers la liste des tâches",
        "insertNewParagraphInCodeblock": "Insérer un nouveau paragraphe",
        "pasteInCodeblock": "Coller dans le bloc de code",
        "selectAllCodeblock": "Sélectionner tout",
        "indentLineCodeblock": "Insérer deux espaces au début de la ligne",
        "outdentLineCodeblock": "Supprimer deux espaces au début de la ligne",
        "twoSpacesCursorCodeblock": "Insérer deux espaces au niveau du curseur",
        "copy": "Copier la sélection",
        "paste": "Coller le contenu",
        "cut": "Couper la sélection",
        "alignLeft": "Aligner le texte à gauche",
        "alignCenter": "Aligner le texte au centre",
        "alignRight": "Aligner le texte à droite",
        "undo": "Annuler",
        "convertToParagraph": "Convertir un bloc en paragraphe",
        "backspace": "Supprimer",
        "deleteLeftWord": "Supprimer le mot de gauche",
        "deleteLeftSentence": "Supprimer la phrase de gauche",
        "delete": "Supprimer le caractère de droite",
        "deleteMacOS": "Supprimer le caractère de gauche",
        "deleteRightWord": "Supprimer le mot de droite",
        "moveCursorLeft": "Déplacer le curseur vers la gauche",
        "moveCursorBeginning": "Déplacer le curseur au début",
        "moveCursorLeftWord": "Déplacer le curseur d'un mot vers la gauche",
        "moveCursorLeftSelect": "Sélectionnez et déplacez le curseur vers la gauche",
        "moveCursorBeginSelect": "Sélectionnez et déplacez le curseur au début",
        "moveCursorLeftWordSelect": "Sélectionnez et déplacez le curseur d'un mot vers la gauche",
        "moveCursorRight": "Déplacer le curseur vers la droite",
        "moveCursorEnd": "Déplacer le curseur jusqu'à la fin",
        "moveCursorRightWord": "Déplacer le curseur d'un mot vers la droite",
        "moveCursorRightSelect": "Sélectionnez et déplacez le curseur vers la droite",
        "moveCursorEndSelect": "Sélectionnez et déplacez le curseur jusqu'à la fin",
        "moveCursorRightWordSelect": "Sélectionnez et déplacez le curseur vers la droite d'un mot",
        "moveCursorUp": "Déplacer le curseur vers le haut",
        "moveCursorTopSelect": "Sélectionnez et déplacez le curseur vers le haut",
        "moveCursorTop": "Déplacer le curseur vers le haut",
        "moveCursorUpSelect": "Sélectionnez et déplacez le curseur vers le haut",
        "moveCursorBottomSelect": "Sélectionnez et déplacez le curseur vers le bas",
        "moveCursorBottom": "Déplacer le curseur vers le bas",
        "moveCursorDown": "Déplacer le curseur vers le bas",
        "moveCursorDownSelect": "Sélectionnez et déplacez le curseur vers le bas",
        "home": "Faites défiler vers le haut",
        "end": "Faites défiler vers le bas",
        "toggleBold": "Inverser le gras",
        "toggleItalic": "Inverser l'italique",
        "toggleUnderline": "Inverser le soulignement",
        "toggleStrikethrough": "Inverser le barré",
        "toggleCode": "Inverser la mise en forme code",
        "toggleHighlight": "Inverser la surbrillance",
        "showLinkMenu": "Afficher le menu des liens",
        "openInlineLink": "Ouvrir le lien en ligne",
        "openLinks": "Ouvrir tous les liens sélectionnés",
        "indent": "Augmenter le retrait",
        "outdent": "Diminuer le retrait",
        "exit": "Quitter l'édition",
        "pageUp": "Faites défiler une page vers le haut",
        "pageDown": "Faites défiler une page vers le bas",
        "selectAll": "Sélectionner tout",
        "pasteWithoutFormatting": "Coller le contenu sans formatage",
        "showEmojiPicker": "Afficher le sélecteur d'emoji",
        "enterInTableCell": "Ajouter un saut de ligne dans le tableau",
        "leftInTableCell": "Déplacer d'une cellule vers la gauche dans le tableau",
        "rightInTableCell": "Déplacer d'une cellule vers la droite dans le tableau",
        "upInTableCell": "Déplacer d'une cellule vers le haut dans le tableau",
        "downInTableCell": "Déplacer d'une cellule vers le bas dans le tableau",
        "tabInTableCell": "Aller à la prochaine cellule vide dans le tableau",
        "shiftTabInTableCell": "Aller à la précédente cellule vide dans le tableau",
        "backSpaceInTableCell": "S'arrêter au début de la cellule"
      },
      "commands": {
        "codeBlockNewParagraph": "Insérer un nouveau paragraphe à côté du bloc de code",
        "codeBlockIndentLines": "Insérer deux retraits au début du bloc de code",
        "codeBlockOutdentLines": "Supprimer deux retraits au début du bloc de code",
        "codeBlockAddTwoSpaces": "Insérer deux retraits au niveau du curseur dans le bloc de code",
        "codeBlockSelectAll": "Sélectionner tout le contenu d'un bloc de code",
        "codeBlockPasteText": "Coller du texte dans le bloc de code",
        "textAlignLeft": "Aligner le texte à gauche",
        "textAlignCenter": "Aligner le texte au centre",
        "textAlignRight": "Aligner le texte à droite"
      },
      "couldNotLoadErrorMsg": "Impossible de charger les raccourcis, réessayez",
      "couldNotSaveErrorMsg": "Impossible d'enregistrer les raccourcis, réessayez"
    },
    "aiPage": {
      "title": "Paramètres de l'IA",
      "menuLabel": "Paramètres IA",
      "keys": {
        "enableAISearchTitle": "Recherche IA",
        "aiSettingsDescription": "Choisissez votre modèle préféré pour alimenter AppFlowy AI. Inclut désormais GPT 4-o, Claude 3,5, Llama 3.1 et Mistral 7B",
        "llmModel": "Modèle de langage",
        "llmModelType": "Type de modèle de langue",
        "downloadLLMPrompt": "Télécharger {}",
        "downloadAppFlowyOfflineAI": "Le téléchargement du package hors ligne AI permettra à AI de fonctionner sur votre appareil. Voulez-vous continuer ?",
        "downloadLLMPromptDetail": "Le téléchargement du modèle local {} prendra jusqu'à {} d'espace de stockage. Voulez-vous continuer ?",
        "downloadBigFilePrompt": "Le téléchargement peut prendre environ 10 minutes.",
        "downloadAIModelButton": "Télécharger",
        "downloadingModel": "Téléchargement",
        "localAILoaded": "Modèle d'IA local ajouté avec succès et prêt à être utilisé",
        "localAIStart": "Démarrage du chat avec l'IA locale...",
        "localAILoading": "Chargement du modèle d'IA locale...",
        "localAIStopped": "IA locale arrêtée",
        "failToLoadLocalAI": "Impossible de démarrer l'IA locale",
        "restartLocalAI": "Redémarrer l'IA locale",
        "disableLocalAITitle": "Désactiver l'IA locale",
        "disableLocalAIDescription": "Voulez-vous désactiver l'IA locale ?",
        "localAIToggleTitle": "Basculer pour activer ou désactiver l'IA locale",
        "offlineAIInstruction1": "Suivre les",
        "offlineAIInstruction2": "instructions",
        "offlineAIInstruction3": "pour activer l'IA hors ligne.",
        "offlineAIDownload1": "Si vous n'avez pas téléchargé l'IA AppFlowy, veuillez",
        "offlineAIDownload2": "télécharger",
        "offlineAIDownload3": "d'abord",
        "activeOfflineAI": "Activer",
        "downloadOfflineAI": "Télécharger",
        "openModelDirectory": "Ouvrir le dossier"
      }
    },
    "planPage": {
      "planUsage": {
        "title": "Résumé de l'utilisation du plan",
        "storageLabel": "Stockage",
        "unlimitedStorageLabel": "Stockage illimité",
        "collaboratorsLabel": "Membres",
        "aiResponseLabel": "Réponses de l'IA",
        "memberProToggle": "Plus de membres et une IA illimitée",
        "aiMaxToggle": "IA illimitée et accès à des modèles avancés",
        "aiOnDeviceToggle": "IA locale pour une confidentialité ultime",
        "aiCredit": {
          "title": "Ajoutez des crédit IA @:appName ",
          "priceDescription": "pour 1 000 crédits",
          "purchase": "Acheter l'IA",
          "infoItemOne": "10 000 réponses par base de données",
          "infoItemTwo": "1 000 réponses par espace de travail"
        },
        "currentPlan": {
          "bannerLabel": "Plan actuel",
          "freeTitle": "Gratuit",
          "teamTitle": "Équipe",
          "freeInfo": "Idéal pour les particuliers jusqu'à 2 membres pour tout organiser",
          "proInfo": "Idéal pour les petites et moyennes équipes jusqu'à 10 membres.",
          "teamInfo": "Parfait pour toutes les équipes productives et bien organisées.",
          "upgrade": "Changer de plan",
          "canceledInfo": "Votre forfait est annulé, vous serez rétrogradé au plan gratuit le {}."
        },
        "addons": {
          "title": "Compléments",
          "addLabel": "Ajouter",
          "activeLabel": "Ajouté",
          "aiMax": {
            "priceInfo": "par utilisateur et par mois, facturé annuellement"
          },
          "aiOnDevice": {
            "description": "Exécutez Mistral 7B, LLAMA 3 et d'autres modèles locaux sur votre machine",
            "priceInfo": "par utilisateur et par mois, facturé annuellement",
            "recommend": "Recommand2 M1 ou plus récent"
          }
        },
        "deal": {
          "bannerLabel": "Offre de nouvelle année !",
          "title": "Développez votre équipe !",
          "viewPlans": "Voir les plans"
        }
      }
    },
    "billingPage": {
      "menuLabel": "Facturation",
      "title": "Facturation",
      "plan": {
        "freeLabel": "Gratuit",
        "planButtonLabel": "Changer de plan",
        "billingPeriod": "Période de facturation",
        "periodButtonLabel": "Changer la période "
      },
      "paymentDetails": {
        "title": "Détails de paiement",
        "methodLabel": "Mode de paiement",
        "methodButtonLabel": "Changer de mode de paiement"
      },
      "addons": {
        "title": "Compléments",
        "addLabel": "Ajouter",
        "removeLabel": "Retirer",
        "renewLabel": "Renouveler",
        "aiMax": {
          "label": "IA Max",
          "description": "Débloquez une IA illimitée et des modèles avancés",
          "activeDescription": "Prochaine facture due le {}",
          "canceledDescription": "IA Max sera disponible jusqu'au {}"
        },
        "aiOnDevice": {
          "label": "IA local pour Mac",
          "description": "Débloquez une IA illimitée locale sur votre appareil",
          "activeDescription": "Prochaine facture due le {}",
          "canceledDescription": "IA locale pour Mac sera disponible jusqu'au {}"
        }
      },
      "currentPeriodBadge": "ACTUEL",
      "changePeriod": "Changer de période",
      "monthlyInterval": "Mensuel",
      "monthlyPriceInfo": "par personne, facturé mensuellement",
      "annualInterval": "Annuellement",
      "annualPriceInfo": "par personne, facturé annuellement"
    },
    "comparePlanDialog": {
      "title": "Comparer et sélectionner un plan",
      "planFeatures": "Plan\nCaractéristiques",
      "current": "Actuel",
      "actions": {
        "current": "Actuel"
      },
      "freePlan": {
        "title": "Gratuit",
        "description": "Pour les particuliers jusqu'à 2 membres pour tout organiser",
        "priceInfo": "gratuit pour toujours"
      },
      "proPlan": {
        "description": "Pour les petites équipes pour gérer les projets et les bases de connaissance",
        "priceInfo": "par utilisateur et par mois\nfacturé annuellement\n\n{} facturé mensuellement"
      },
      "planLabels": {
        "itemOne": "Espaces de travail",
        "itemTwo": "Membres",
        "itemThree": "Stockage",
        "itemFour": "Collaboration en temps réel",
        "itemFive": "Application mobile",
        "itemSix": "Réponses de l'IA",
        "intelligentSearch": "Recherche intelligente",
        "tooltipSeven": "Vous permet de personnaliser une partie de l'URL de votre espace de travail"
      },
      "freeLabels": {
        "itemOne": "facturé par espace de travail",
        "itemTwo": "jusqu'à 2",
        "itemThree": "5 Go",
        "itemFour": "Oui",
        "itemFive": "Oui",
        "intelligentSearch": "Recherche intelligente"
      },
      "proLabels": {
        "itemOne": "facturé par espace de travail",
        "itemTwo": "jusqu'à 10",
        "itemThree": "illimité",
        "itemFour": "Oui",
        "itemFive": "Oui",
        "itemSix": "illimité",
        "intelligentSearch": "Recherche intelligente"
      },
      "paymentSuccess": {
        "title": "Vous êtes maintenant sur le plan {} !",
        "description": "Votre paiement a été traité avec succès et votre forfait est mis à niveau vers @:appName {}. Vous pouvez consulter les détails de votre forfait sur la page Forfait"
      },
      "downgradeDialog": {
        "title": "Êtes-vous sûr de vouloir rétrograder votre forfait ?"
      }
    },
    "cancelSurveyDialog": {
      "commonOther": "Autre",
      "otherHint": "Écrivez votre réponse ici",
      "questionOne": {
        "question": "Qu'est-ce qui vous a poussé à annuler votre @:appName Pro ?",
        "answerOne": "Coût trop élevé",
        "answerTwo": "Les fonctionnalités ne répondent pas à mes attentes",
        "answerThree": "J'ai trouvé une meilleure alternative",
        "answerFour": "Je ne l'ai pas suffisamment utilisé pour justifier la dépense",
        "answerFive": "Problème de service ou difficultés techniques"
      },
      "questionTwo": {
        "question": "Quelle est la probabilité que vous envisagiez de vous réabonner à @:appName Pro à l'avenir ?",
        "answerOne": "Très probablement",
        "answerTwo": "Assez probable",
        "answerThree": "Pas sûr",
        "answerFour": "Peu probable",
        "answerFive": "Très peu probable"
      },
      "questionThree": {
        "question": "Quelle fonctionnalité Pro avez-vous le plus appréciée lors de votre abonnement ?",
        "answerOne": "Collaboration multi-utilisateurs",
        "answerTwo": "Historique des versions plus long",
        "answerThree": "Réponses IA illimitées",
        "answerFour": "Accès aux modèles d'IA locaux"
      },
      "questionFour": {
        "question": "Comment décririez-vous votre expérience globale avec @:appName ?",
        "answerOne": "Super",
        "answerTwo": "Bien",
        "answerThree": "Moyenne",
        "answerFour": "En dessous de la moyenne",
        "answerFive": "Insatisfait"
      }
    },
    "common": {
      "reset": "Réinitialiser"
    },
    "menu": {
      "appearance": "Apparence",
      "language": "Langue",
      "user": "Utilisateur",
      "files": "Dossiers",
      "notifications": "Notifications",
      "open": "Ouvrir les paramètres",
      "logout": "Se déconnecter",
      "logoutPrompt": "Êtes-vous sûr de vouloir vous déconnecter ?",
      "selfEncryptionLogoutPrompt": "Êtes-vous sûr de vouloir vous déconnecter ? Veuillez vous assurer d'avoir copié la clé de chiffrement.",
      "syncSetting": "Paramètres de synchronisation",
      "cloudSettings": "Paramètres cloud",
      "enableSync": "Activer la synchronisation",
      "enableEncrypt": "Chiffrer les données",
      "cloudURL": "URL de base",
      "invalidCloudURLScheme": "Schéma invalide",
      "cloudServerType": "Serveur cloud",
      "cloudServerTypeTip": "Veuillez noter qu'il est possible que votre compte actuel soit déconnecté après avoir changé de serveur cloud.",
      "cloudLocal": "Local",
      "cloudSupabase": "Supabase",
      "cloudSupabaseUrl": "URL de Supabase",
      "cloudSupabaseUrlCanNotBeEmpty": "L'URL Supabase ne peut pas être vide",
      "cloudSupabaseAnonKey": "Clé anonyme Supabase",
      "cloudSupabaseAnonKeyCanNotBeEmpty": "La clé anonyme ne peut pas être vide si l'URL de Supabase n'est pas vide",
      "cloudAppFlowy": "@:appName Cloud Bêta",
      "cloudAppFlowySelfHost": "@:appName Cloud auto-hébergé",
      "appFlowyCloudUrlCanNotBeEmpty": "L'URL cloud ne peut pas être vide",
      "clickToCopy": "Cliquez pour copier",
      "selfHostStart": "Si vous n'avez pas de serveur, veuillez vous référer au",
      "selfHostContent": "document",
      "selfHostEnd": "pour obtenir des conseils sur la façon d'auto-héberger votre propre serveur",
      "cloudURLHint": "Saisissez l'URL de base de votre serveur",
      "cloudWSURL": "URL du websocket",
      "cloudWSURLHint": "Saisissez l'adresse websocket de votre serveur",
      "restartApp": "Redémarer",
      "restartAppTip": "Redémarrez l'application pour que les modifications prennent effet. Veuillez noter que cela pourrait déconnecter votre compte actuel.",
      "changeServerTip": "Après avoir changé de serveur, vous devez cliquer sur le bouton de redémarrer pour que les modifications prennent effet",
      "enableEncryptPrompt": "Activez le chiffrement pour sécuriser vos données avec cette clé. Rangez-la en toute sécurité ; une fois activé, il ne peut pas être désactivé. En cas de perte, vos données deviennent irrécupérables. Cliquez pour copier",
      "inputEncryptPrompt": "Veuillez saisir votre mot ou phrase de passe pour",
      "clickToCopySecret": "Cliquez pour copier le mot ou la phrase de passe",
      "configServerSetting": "Configurez les paramètres de votre serveur",
      "configServerGuide": "Après avoir sélectionné « Démarrage rapide », accédez à « Paramètres » puis « Paramètres Cloud » pour configurer votre serveur auto-hébergé.",
      "inputTextFieldHint": "Votre mot ou phrase de passe",
      "historicalUserList": "Historique de connexion d'utilisateurs",
      "historicalUserListTooltip": "Cette liste affiche vos comptes anonymes. Vous pouvez cliquer sur un compte pour afficher ses détails. Les comptes anonymes sont créés en cliquant sur le bouton « Commencer »",
      "openHistoricalUser": "Cliquez pour ouvrir le compte anonyme",
      "customPathPrompt": "Le stockage du dossier de données @:appName dans un dossier synchronisé avec le cloud tel que Google Drive peut présenter des risques. Si la base de données de ce dossier est consultée ou modifiée à partir de plusieurs emplacements en même temps, cela peut entraîner des conflits de synchronisation et une corruption potentielle des données.",
      "importAppFlowyData": "Importer des données à partir du dossier @:appName externe",
      "importingAppFlowyDataTip": "L'importation des données est en cours. Veuillez ne pas fermer l'application",
      "importAppFlowyDataDescription": "Copiez les données d'un dossier de données @:appName externe et importez-les dans le dossier de données @:appName actuel",
      "importSuccess": "Importation réussie du dossier de données @:appName",
      "importFailed": "L'importation du dossier de données @:appName a échoué",
      "importGuide": "Pour plus de détails, veuillez consulter le document référencé",
      "supabaseSetting": "Paramètre Supabase"
    },
    "notifications": {
      "enableNotifications": {
        "label": "Activer les notifications",
        "hint": "Désactivez-la pour empêcher l'affichage des notifications locales."
      },
      "showNotificationsIcon": {
        "label": "Afficher l'icône des notifications",
        "hint": "Désactiver pour masquer l'icône de notification dans la barre latérale."
      },
      "archiveNotifications": {
        "allSuccess": "Toutes les notifications ont été archivées avec succès",
        "success": "Notification archivée avec succès"
      },
      "markAsReadNotifications": {
        "allSuccess": "Tout a été marqué comme lu avec succès",
        "success": "Marqué comme lu avec succès"
      },
      "action": {
        "markAsRead": "Marquer comme lu",
        "multipleChoice": "Sélectionnez plus"
      },
      "settings": {
        "settings": "Paramètres",
        "markAllAsRead": "Marquer tout comme lu",
        "archiveAll": "Archiver tout"
      },
      "emptyInbox": {
        "title": "Aucune notification pour le moment",
        "description": "Vous serez averti ici des @mentions"
      },
      "emptyUnread": {
        "title": "Aucune notification non lue",
        "description": "Vous êtes à jour !"
      },
      "emptyArchived": {
        "title": "Aucune notification archivée",
        "description": "Vous n'avez pas encore archivé de notifications"
      },
      "tabs": {
        "inbox": "Boîte de réception",
        "unread": "Non lu",
        "archived": "Archivé"
      },
      "refreshSuccess": "Les notifications ont été actualisées avec succès",
      "titles": {
        "reminder": "Rappel"
      }
    },
    "appearance": {
      "resetSetting": "Réinitialiser ce paramètre",
      "fontFamily": {
        "label": "Famille de polices",
        "search": "Recherche",
        "defaultFont": "Système"
      },
      "themeMode": {
        "label": " Mode du Thème",
        "light": "Mode clair",
        "dark": "Mode sombre",
        "system": "S'adapter au système"
      },
      "fontScaleFactor": "Facteur d'échelle de police",
      "documentSettings": {
        "cursorColor": "Couleur du curseur du document",
        "selectionColor": "Couleur de sélection du document",
        "pickColor": "Sélectionnez une couleur",
        "colorShade": "Nuance de couleur",
        "opacity": "Opacité",
        "hexEmptyError": "La couleur hexadécimale ne peut pas être vide",
        "hexLengthError": "La valeur hexadécimale doit comporter 6 chiffres",
        "hexInvalidError": "Valeur hexadécimale invalide",
        "opacityEmptyError": "L'opacité ne peut pas être vide",
        "opacityRangeError": "L'opacité doit être comprise entre 1 et 100",
        "app": "Application",
        "flowy": "Fluide",
        "apply": "Appliquer"
      },
      "layoutDirection": {
        "label": "Orientation de la mise en page",
        "hint": "Contrôlez l'orientation du contenu sur votre écran, de gauche à droite ou de droite à gauche.",
        "ltr": "LTR",
        "rtl": "RTL"
      },
      "textDirection": {
        "label": "Direction du texte par défaut",
        "hint": "Spécifiez si le texte doit commencer à gauche ou à droite par défaut.",
        "ltr": "LTR",
        "rtl": "RTL",
        "auto": "AUTO",
        "fallback": "Identique au sens de mise en page"
      },
      "themeUpload": {
        "button": "Téléverser",
        "uploadTheme": "Téléverser le thème",
        "description": "Téléversez votre propre thème @:appName en utilisant le bouton ci-dessous.",
        "loading": "Veuillez patienter pendant que nous validons et téléchargeons votre thème...",
        "uploadSuccess": "Votre thème a été téléversé avec succès",
        "deletionFailure": "Échec de la suppression du thème. Essayez de le supprimer manuellement.",
        "filePickerDialogTitle": "Choisissez un fichier .flowy_plugin",
        "urlUploadFailure": "Échec de l'ouverture de l'URL : {}",
        "failure": "Le thème qui a été téléchargé avait un format non valide."
      },
      "theme": "Thème",
      "builtInsLabel": "Thèmes intégrés",
      "pluginsLabel": "Plugins",
      "dateFormat": {
        "label": "Format de la date",
        "local": "Local",
        "us": "US",
        "iso": "ISO",
        "friendly": "Convivial",
        "dmy": "J/M/A"
      },
      "timeFormat": {
        "label": "Format de l'heure",
        "twelveHour": "Douze heures",
        "twentyFourHour": "Vingt-quatre heures"
      },
      "showNamingDialogWhenCreatingPage": "Afficher la boîte de dialogue de nommage lors de la création d'une page",
      "enableRTLToolbarItems": "Activer les éléments de la barre d'outils RTL",
      "members": {
        "title": "Paramètres des membres",
        "inviteMembers": "Inviter des membres",
        "inviteHint": "Invitation par email",
        "sendInvite": "Envoyer une invitation",
        "copyInviteLink": "Copier le lien d'invitation",
        "label": "Membres",
        "user": "Utilisateur",
        "role": "Rôle",
        "removeFromWorkspace": "Retirer de l'espace de travail",
        "owner": "Propriétaire",
        "guest": "Invité",
        "member": "Membre",
        "memberHintText": "Un membre peut lire, commenter, et éditer des pages. Inviter des membres et des invités.",
        "guestHintText": "Un invité peut lire, réagir, commenter, et peut éditer certaines pages avec une permission",
        "emailInvalidError": "Email invalide, veuillez le vérifier et recommencer",
        "emailSent": "Email envoyé, veuillez vérifier dans votre boîte mail.",
        "members": "membres",
        "membersCount": {
          "zero": "{} membres",
          "one": "{} membre",
          "other": "{} membres"
        },
        "inviteFailedDialogTitle": "Échec de l'envoi de l'invitation",
        "inviteFailedMemberLimit": "La limite de membres a été atteinte, veuillez effectuer une mise à niveau pour inviter plus de membres.",
        "memberLimitExceeded": "Vous avez atteint la limite maximale de membres autorisée pour votre compte. Si vous souhaitez ajouter d'autres membres pour continuer votre travail, veuillez en faire la demande sur Github.",
        "memberLimitExceededUpgrade": "mise à niveau",
        "memberLimitExceededPro": "Limite de membres atteinte, si vous avez besoin de plus de membres, contactez ",
        "failedToAddMember": "Échec de l'ajout d'un membre",
        "addMemberSuccess": "Membre ajouté avec succès",
        "removeMember": "Supprimer un membre",
        "areYouSureToRemoveMember": "Êtes-vous sûr de vouloir supprimer ce membre ?",
        "inviteMemberSuccess": "L'invitation a été envoyée avec succès",
        "failedToInviteMember": "Impossible d'inviter un membre"
      }
    },
    "files": {
      "copy": "Copie",
      "defaultLocation": "Lire les fichiers et l'emplacement de stockage des données",
      "exportData": "Exportez vos données",
      "doubleTapToCopy": "Appuyez deux fois pour copier le chemin",
      "restoreLocation": "Restaurer le chemin par défaut d'@:appName",
      "customizeLocation": "Ouvrir un autre dossier",
      "restartApp": "Veuillez redémarrer l'application pour que les modifications prennent effet.",
      "exportDatabase": "Exporter la base de données",
      "selectFiles": "Sélectionnez les fichiers qui doivent être exportés",
      "selectAll": "Tout sélectionner",
      "deselectAll": "Tout déselectionner",
      "createNewFolder": "Créer un nouveau dossier",
      "createNewFolderDesc": "Dites-nous où vous souhaitez stocker vos données",
      "defineWhereYourDataIsStored": "Définissez où vos données sont stockées",
      "open": "Ouvrir",
      "openFolder": "Ouvrir un dossier existant",
      "openFolderDesc": "Lisez-le et écrivez-le dans votre dossier @:appName existant",
      "folderHintText": "Nom de dossier",
      "location": "Création d'un nouveau dossier",
      "locationDesc": "Choisissez un nom pour votre dossier de données @:appName",
      "browser": "Parcourir",
      "create": "Créer",
      "set": "Définir",
      "folderPath": "Chemin pour stocker votre dossier",
      "locationCannotBeEmpty": "Le chemin ne peut pas être vide",
      "pathCopiedSnackbar": "Chemin de stockage des fichiers copié dans le presse-papier !",
      "changeLocationTooltips": "Changer le répertoire de données",
      "change": "Changer",
      "openLocationTooltips": "Ouvrir un autre répertoire de données",
      "openCurrentDataFolder": "Ouvrir le répertoire de données actuel",
      "recoverLocationTooltips": "Réinitialiser au répertoire de données par défaut d'@:appName",
      "exportFileSuccess": "Exporter le fichier avec succès !",
      "exportFileFail": "Échec de l'export  du fichier !",
      "export": "Exporter",
      "clearCache": "Vider le cache",
      "clearCacheDesc": "Si vous rencontrez des problèmes avec des images qui ne se chargent pas ou des polices qui ne s'affichent pas correctement, essayez de vider votre cache. Cette action ne supprimera pas vos données utilisateur.",
      "areYouSureToClearCache": "Êtes-vous sûr de vider le cache ?",
      "clearCacheSuccess": "Cache vidé avec succès !"
    },
    "user": {
      "name": "Nom",
      "email": "Courriel",
      "tooltipSelectIcon": "Sélectionner l'icône",
      "selectAnIcon": "Sélectionnez une icône",
      "pleaseInputYourOpenAIKey": "Veuillez entrer votre clé AI",
      "clickToLogout": "Cliquez pour déconnecter l'utilisateur actuel",
      "pleaseInputYourStabilityAIKey": "Veuillez saisir votre clé de Stability AI"
    },
    "mobile": {
      "personalInfo": "Informations personnelles",
      "username": "Nom d'utilisateur",
      "usernameEmptyError": "Le nom d'utilisateur ne peut pas être vide",
      "about": "À propos",
      "pushNotifications": "Notifications push",
      "support": "Support",
      "joinDiscord": "Rejoignez-nous sur Discord",
      "privacyPolicy": "Politique de Confidentialité",
      "userAgreement": "Accord de l'utilisateur",
      "termsAndConditions": "Termes et conditions",
      "userprofileError": "Échec du chargement du profil utilisateur",
      "userprofileErrorDescription": "Veuillez essayer de vous déconnecter et de vous reconnecter pour vérifier si le problème persiste.",
      "selectLayout": "Sélectionner la mise en page",
      "selectStartingDay": "Sélectionnez le jour de début",
      "version": "Version"
    },
    "shortcuts": {
      "shortcutsLabel": "Raccourcis",
      "command": "Commande",
      "keyBinding": "Racourcis clavier",
      "addNewCommand": "Ajouter une Nouvelle Commande",
      "updateShortcutStep": "Appuyez sur la combinaison de touches souhaitée et appuyez sur ENTER",
      "shortcutIsAlreadyUsed": "Ce raccourci est déjà utilisé pour : {conflict}",
      "resetToDefault": "Réinitialiser les raccourcis clavier par défaut",
      "couldNotLoadErrorMsg": "Impossible de charger les raccourcis, réessayez",
      "couldNotSaveErrorMsg": "Impossible d'enregistrer les raccourcis. Réessayez",
      "commands": {
        "codeBlockNewParagraph": "Insérez un nouveau paragraphe à côté du bloc de code",
        "codeBlockAddTwoSpaces": "Insérez deux espaces au début de la ligne dans le bloc de code",
        "codeBlockSelectAll": "Sélectionnez tout le contenu à l'intérieur d'un bloc de code",
        "codeBlockPasteText": "Coller le texte dans le bloc de code",
        "textAlignLeft": "Aligner le texte à gauche",
        "textAlignCenter": "Aligner le texte au centre",
        "textAlignRight": "Aligner le texte à droite",
        "codeBlockDeleteTwoSpaces": "Supprimez deux espaces au début de la ligne dans le bloc de code"
      }
    }
  },
  "grid": {
    "deleteView": "Voulez-vous vraiment supprimer cette vue ?",
    "createView": "Nouveau",
    "title": {
      "placeholder": "Sans titre"
    },
    "settings": {
      "filter": "Filtrer",
      "sort": "Trier",
      "sortBy": "Trier par",
      "properties": "Propriétés",
      "reorderPropertiesTooltip": "Faites glisser pour réorganiser les propriétés",
      "group": "Groupe",
      "addFilter": "Ajouter un filtre",
      "deleteFilter": "Supprimer le filtre",
      "filterBy": "Filtrer par...",
      "typeAValue": "Tapez une valeur...",
      "layout": "Mise en page",
      "databaseLayout": "Mise en page",
      "viewList": "Vues de base de données",
      "editView": "Modifier vue",
      "boardSettings": "Paramètres du tableau",
      "calendarSettings": "Paramètres du calendrier",
      "createView": "Nouvelle vue",
      "duplicateView": "Dupliquer la vue",
      "deleteView": "Supprimer la vue",
      "numberOfVisibleFields": "{} affiché(s)",
      "Properties": "Propriétés"
    },
    "textFilter": {
      "contains": "Contient",
      "doesNotContain": "Ne contient pas",
      "endsWith": "Se termine par",
      "startWith": "Commence par",
      "is": "Est",
      "isNot": "N'est pas",
      "isEmpty": "Est vide",
      "isNotEmpty": "N'est pas vide",
      "choicechipPrefix": {
        "isNot": "Pas",
        "startWith": "Commence par",
        "endWith": "Se termine par",
        "isEmpty": "est vide",
        "isNotEmpty": "n'est pas vide"
      }
    },
    "checkboxFilter": {
      "isChecked": "Coché",
      "isUnchecked": "Décoché",
      "choicechipPrefix": {
        "is": "est"
      }
    },
    "checklistFilter": {
      "isComplete": "fait",
      "isIncomplted": "pas fait"
    },
    "selectOptionFilter": {
      "is": "Est",
      "isNot": "N'est pas",
      "contains": "Contient",
      "doesNotContain": "Ne contient pas",
      "isEmpty": "Est vide",
      "isNotEmpty": "N'est pas vide"
    },
    "dateFilter": {
      "is": "Est",
      "before": "Est avant",
      "after": "Est après",
      "onOrBefore": "Est le ou avant",
      "onOrAfter": "Est le ou après",
      "between": "Est entre",
      "empty": "Est vide",
      "notEmpty": "N'est pas vide",
      "choicechipPrefix": {
        "before": "Avant",
        "after": "Après",
        "onOrBefore": "Pendant ou avant",
        "onOrAfter": "Pendant ou après",
        "isEmpty": "Est vide",
        "isNotEmpty": "N'est pas vide"
      }
    },
    "numberFilter": {
      "equal": "Égal",
      "notEqual": "N'est pas égal",
      "lessThan": "Est moins que",
      "greaterThan": "Est plus que",
      "lessThanOrEqualTo": "Est inférieur ou égal à",
      "greaterThanOrEqualTo": "Est supérieur ou égal à ",
      "isEmpty": "Est vide",
      "isNotEmpty": "N'est pas vide"
    },
    "field": {
      "hide": "Cacher",
      "show": "Afficher",
      "insertLeft": "Insérer à gauche",
      "insertRight": "Insérer à droite",
      "duplicate": "Dupliquer",
      "delete": "Supprimer",
      "clear": "Effacer les cellules",
      "textFieldName": "Texte",
      "checkboxFieldName": "Case à cocher",
      "dateFieldName": "Date",
      "updatedAtFieldName": "Dernière modification",
      "createdAtFieldName": "Créé le",
      "numberFieldName": "Nombre",
      "singleSelectFieldName": "Sélectionner",
      "multiSelectFieldName": "Sélection multiple",
      "urlFieldName": "URL",
      "checklistFieldName": "Check-list",
      "relationFieldName": "Relation",
      "translateTo": "Traduire en",
      "numberFormat": "Format du nombre",
      "dateFormat": "Format de la date",
      "includeTime": "Inclure l'heure",
      "isRange": "Date de fin",
      "dateFormatFriendly": "Mois Jour, Année",
      "dateFormatISO": "Année-Mois-Jour",
      "dateFormatLocal": "Mois/Jour/Année",
      "dateFormatUS": "Année/Mois/Jour",
      "dateFormatDayMonthYear": "Jour/Mois/Année",
      "timeFormat": "Format de l'heure",
      "invalidTimeFormat": "Format invalide",
      "timeFormatTwelveHour": "12 heures",
      "timeFormatTwentyFourHour": "24 heures",
      "clearDate": "Effacer la date",
      "dateTime": "Date et heure",
      "startDateTime": "Date et heure de début",
      "endDateTime": "Date et heure de fin",
      "failedToLoadDate": "Échec du chargement de la valeur de la date",
      "selectTime": "Sélectionnez l'heure",
      "selectDate": "Sélectionner une date",
      "visibility": "Visibilité",
      "propertyType": "Type de propriété",
      "addSelectOption": "Ajouter une option",
      "typeANewOption": "Saisissez une nouvelle option",
      "optionTitle": "Options",
      "addOption": "Ajouter une option",
      "editProperty": "Modifier la propriété",
      "newProperty": "Nouvelle colonne",
      "deleteFieldPromptMessage": "Vous voulez supprimer cette propriété ?",
      "clearFieldPromptMessage": "Es-tu sûr? Toutes les cellules de cette colonne seront vidées",
      "newColumn": "Nouvelle colonne",
      "format": "Format",
      "reminderOnDateTooltip": "Cette cellule a un rappel programmé",
      "optionAlreadyExist": "L'option existe déjà"
    },
    "rowPage": {
      "newField": "Ajouter un nouveau champ",
      "fieldDragElementTooltip": "Cliquez pour ouvrir le menu",
      "showHiddenFields": {
        "one": "Afficher {count} champ masqué",
        "many": "Afficher {count} champs masqués",
        "other": "Afficher {count} champs masqués"
      },
      "hideHiddenFields": {
        "one": "Cacher {count} champ caché",
        "many": "Cacher {count} champs masqués",
        "other": "Cacher {count} champs masqués"
      },
      "openAsFullPage": "Ouvrir en pleine page"
    },
    "sort": {
      "ascending": "Ascendant",
      "descending": "Descendant",
      "by": "Par",
      "empty": "Tri pas actif",
      "cannotFindCreatableField": "Impossible de trouver un champ approprié pour trier",
      "deleteAllSorts": "Supprimer tous les tris",
      "addSort": "Ajouter un tri",
      "removeSorting": "Voulez-vous supprimer le tri ?",
      "fieldInUse": "Vous êtes déjà en train de trier par ce champ",
      "deleteSort": "Supprimer le tri"
    },
    "row": {
      "duplicate": "Dupliquer",
      "delete": "Supprimer",
      "titlePlaceholder": "Sans titre",
      "textPlaceholder": "Vide",
      "copyProperty": "Copie de la propriété dans le presse-papiers",
      "count": "Compte",
      "newRow": "Nouvelle ligne",
      "action": "Action",
      "add": "Cliquez sur ajouter ci-dessous",
      "drag": "Glisser pour déplacer",
      "deleteRowPrompt": "Etes-vous sûr de vouloir supprimer cette ligne ? Cette action ne peut pas être annulée",
      "deleteCardPrompt": "Etes-vous sûr de vouloir supprimer cette carte ? Cette action ne peut pas être annulée",
      "dragAndClick": "Faites glisser pour déplacer, cliquez pour ouvrir le menu",
      "insertRecordAbove": "Insérer l'enregistrement ci-dessus",
      "insertRecordBelow": "Insérer l'enregistrement ci-dessous",
      "noContent": "Aucun contenu"
    },
    "selectOption": {
      "create": "Créer",
      "purpleColor": "Violet",
      "pinkColor": "Rose",
      "lightPinkColor": "Rose clair",
      "orangeColor": "Orange",
      "yellowColor": "Jaune",
      "limeColor": "Citron vert",
      "greenColor": "Vert",
      "aquaColor": "Turquoise",
      "blueColor": "Bleu",
      "deleteTag": "Supprimer l'étiquette",
      "colorPanelTitle": "Couleurs",
      "panelTitle": "Sélectionnez une option ou créez-en une",
      "searchOption": "Rechercher une option",
      "searchOrCreateOption": "Rechercher ou créer une option...",
      "createNew": "Créer une nouvelle",
      "orSelectOne": "Ou sélectionnez une option",
      "typeANewOption": "Saisissez une nouvelle option",
      "tagName": "Nom de l'étiquette"
    },
    "checklist": {
      "taskHint": "Description de la tâche",
      "addNew": "Ajouter un élément",
      "submitNewTask": "Créer",
      "hideComplete": "Cacher les tâches terminées",
      "showComplete": "Afficher toutes les tâches"
    },
    "url": {
      "launch": "Ouvrir dans le navigateur",
      "copy": "Copier l'URL",
      "textFieldHint": "Entrez une URL",
      "copiedNotification": "Copié dans le presse-papier!"
    },
    "relation": {
      "relatedDatabasePlaceLabel": "Base de données associée",
      "relatedDatabasePlaceholder": "Aucun",
      "inRelatedDatabase": "Dans",
      "rowSearchTextFieldPlaceholder": "Recherche",
      "noDatabaseSelected": "Aucune base de données sélectionnée, veuillez d'abord en sélectionner une dans la liste ci-dessous :",
      "emptySearchResult": "Aucun enregistrement trouvé",
      "linkedRowListLabel": "{count} lignes liées",
      "unlinkedRowListLabel": "Lier une autre ligne"
    },
    "menuName": "Grille",
    "referencedGridPrefix": "Vue",
    "calculate": "Calculer",
    "calculationTypeLabel": {
      "none": "Vide",
      "average": "Moyenne",
      "max": "Maximum",
      "median": "Médiane",
      "min": "Minimum",
      "sum": "Somme",
      "count": "Compter",
      "countEmpty": "Compter les cellules vides",
      "countEmptyShort": "VIDE",
      "countNonEmpty": "Compter les cellules non vides",
      "countNonEmptyShort": "REMPLI"
    }
  },
  "document": {
    "menuName": "Document",
    "date": {
      "timeHintTextInTwelveHour": "01:00 PM",
      "timeHintTextInTwentyFourHour": "13:00"
    },
    "slashMenu": {
      "board": {
        "selectABoardToLinkTo": "Sélectionnez un tableau à lier",
        "createANewBoard": "Créer un nouveau tableau"
      },
      "grid": {
        "selectAGridToLinkTo": "Sélectionnez une grille à lier",
        "createANewGrid": "Créer une nouvelle Grille"
      },
      "calendar": {
        "selectACalendarToLinkTo": "Sélectionnez un calendrier à lier",
        "createANewCalendar": "Créer un nouveau calendrier"
      },
      "document": {
        "selectADocumentToLinkTo": "Sélectionnez un Document vers lequel créer un lien"
      },
      "name": {
        "text": "Texte",
        "heading1": "Titre 1",
        "heading2": "Titre 2",
        "heading3": "Titre 3",
        "bulletedList": "Liste à puces",
        "numberedList": "Liste numérotée",
        "checkbox": "Case à cocher",
        "linkedDoc": "Lien vers la page",
        "grid": "Grille",
        "linkedGrid": "Grille liée",
        "linkedKanban": "Kanban lié",
        "calendar": "Calendrier",
        "linkedCalendar": "Calendrier lié",
        "quote": "Citation",
        "divider": "Diviseur",
        "table": "Tableau",
        "mathEquation": "Équation mathématique",
        "emoji": "Émoji",
        "aiWriter": "Rédacteur IA",
        "dateOrReminder": "Date ou rappel",
        "photoGallery": "Galerie de photos",
        "file": "Fichier"
      }
    },
    "selectionMenu": {
      "outline": "Contour",
      "codeBlock": "Bloc de code"
    },
    "plugins": {
      "referencedBoard": "Tableau référencé",
      "referencedGrid": "Grille référencée",
      "referencedCalendar": "Calendrier référencé",
      "referencedDocument": "Document référencé",
      "autoGeneratorMenuItemName": "Rédacteur AI",
      "autoGeneratorTitleName": "AI : Demandez à l'IA d'écrire quelque chose...",
      "autoGeneratorLearnMore": "Apprendre encore plus",
      "autoGeneratorGenerate": "Générer",
      "autoGeneratorHintText": "Demandez à AI...",
      "autoGeneratorCantGetOpenAIKey": "Impossible d'obtenir la clé AI",
      "autoGeneratorRewrite": "Réécrire",
      "smartEdit": "Assistants IA",
      "aI": "AI",
      "smartEditFixSpelling": "Corriger l'orthographe",
      "warning": "⚠️ Les réponses de l'IA peuvent être inexactes ou trompeuses.",
      "smartEditSummarize": "Résumer",
      "smartEditImproveWriting": "Améliorer l'écriture",
      "smartEditMakeLonger": "Rallonger",
      "smartEditCouldNotFetchResult": "Impossible de récupérer le résultat d'AI",
      "smartEditCouldNotFetchKey": "Impossible de récupérer la clé AI",
      "smartEditDisabled": "Connectez AI dans les paramètres",
      "appflowyAIEditDisabled": "Connectez-vous pour activer les fonctionnalités de l'IA",
      "discardResponse": "Voulez-vous supprimer les réponses de l'IA ?",
      "createInlineMathEquation": "Créer une équation",
      "fonts": "Polices",
      "insertDate": "Insérer la date",
      "emoji": "Emoji",
      "toggleList": "Liste pliable",
      "quoteList": "Liste de citations",
      "numberedList": "Liste numérotée",
      "bulletedList": "Liste à puces",
      "todoList": "Liste de tâches",
      "callout": "Encadré",
      "cover": {
        "changeCover": "Changer la couverture",
        "colors": "Couleurs",
        "images": "Images",
        "clearAll": "Tout Effacer",
        "abstract": "Abstrait",
        "addCover": "Ajouter une couverture",
        "addLocalImage": "Ajouter une image locale",
        "invalidImageUrl": "URL d'image non valide",
        "failedToAddImageToGallery": "Impossible d'ajouter l'image à la galerie",
        "enterImageUrl": "Entrez l'URL de l'image",
        "add": "Ajouter",
        "back": "Dos",
        "saveToGallery": "Sauvegarder dans la gallerie",
        "removeIcon": "Supprimer l'icône",
        "pasteImageUrl": "Coller l'URL de l'image",
        "or": "OU",
        "pickFromFiles": "Choisissez parmi les fichiers",
        "couldNotFetchImage": "Impossible de récupérer l'image",
        "imageSavingFailed": "Échec de l'enregistrement de l'image",
        "addIcon": "Ajouter une icône",
        "changeIcon": "Changer l'icône",
        "coverRemoveAlert": "Il sera retiré de la couverture après sa suppression.",
        "alertDialogConfirmation": "Voulez-vous vraiment continuer?"
      },
      "mathEquation": {
        "name": "Équation mathématique",
        "addMathEquation": "Ajouter une équation mathématique",
        "editMathEquation": "Modifier l'équation mathématique"
      },
      "optionAction": {
        "click": "Cliquez sur",
        "toOpenMenu": " pour ouvrir le menu",
        "delete": "Supprimer",
        "duplicate": "Dupliquer",
        "turnInto": "Changer en",
        "moveUp": "Déplacer vers le haut",
        "moveDown": "Descendre",
        "color": "Couleur",
        "align": "Aligner",
        "left": "Gauche",
        "center": "Centre",
        "right": "Droite",
        "defaultColor": "Défaut",
        "depth": "Profond"
      },
      "image": {
        "addAnImage": "Ajouter une image",
        "copiedToPasteBoard": "Le lien de l'image a été copié dans le presse-papiers",
        "addAnImageDesktop": "Ajouter une image",
        "addAnImageMobile": "Cliquez pour ajouter une ou plusieurs images",
        "dropImageToInsert": "Déposez les images à insérer",
        "imageUploadFailed": "Téléchargement de l'image échoué",
        "imageDownloadFailed": "Le téléchargement de l'image a échoué, veuillez réessayer",
        "imageDownloadFailedToken": "Le téléchargement de l'image a échoué en raison d'un jeton d'utilisateur manquant, veuillez réessayer",
        "errorCode": "Code erreur"
      },
      "photoGallery": {
        "name": "Galerie de photos",
        "imageGalleryKeyword": "Galerie d'images",
        "photoBrowserKeyword": "navigateur de photos",
        "galleryKeyword": "galerie",
        "addImageTooltip": "Ajouter une image",
        "changeLayoutTooltip": "Changer la mise en page",
        "browserLayout": "Navigateur",
        "gridLayout": "Grille",
        "deleteBlockTooltip": "Supprimer toute la galerie"
      },
      "math": {
        "copiedToPasteBoard": "L'équation mathématique a été copiée dans le presse-papiers"
      },
      "urlPreview": {
        "copiedToPasteBoard": "Le lien a été copié dans le presse-papier",
        "convertToLink": "Convertir en lien intégré"
      },
      "outline": {
        "addHeadingToCreateOutline": "Ajoutez des titres pour créer une table des matières.",
        "noMatchHeadings": "Aucune rubrique correspondante trouvée."
      },
      "table": {
        "addAfter": "Ajouter après",
        "addBefore": "Ajouter avant",
        "delete": "Supprimer",
        "clear": "Éffacer contenu",
        "duplicate": "Dupliquer",
        "bgColor": "Couleur de fond"
      },
      "contextMenu": {
        "copy": "Copier",
        "cut": "Couper",
        "paste": "Coller"
      },
      "action": "Actions",
      "database": {
        "selectDataSource": "Sélectionnez la source de données",
        "noDataSource": "Aucune source de données",
        "selectADataSource": "Sélectionnez une source de données",
        "toContinue": "pour continuer",
        "newDatabase": "Nouvelle Base de données",
        "linkToDatabase": "Lien vers la Base de données"
      },
      "date": "Date",
      "video": {
        "label": "Vidéo",
        "emptyLabel": "Ajouter une vidéo",
        "placeholder": "Collez le lien vidéo",
        "copiedToPasteBoard": "Le lien vidéo a été copié dans le presse-papiers",
        "insertVideo": "Ajouter une vidéo",
        "invalidVideoUrl": "L'URL source n'est pas encore prise en charge.",
        "invalidVideoUrlYouTube": "YouTube n'est pas encore pris en charge.",
        "supportedFormats": "Formats pris en charge : MP4, WebM, MOV, AVI, FLV, MPEG/M4V, H.264"
      },
      "file": {
        "name": "Fichier",
        "uploadTab": "Télécharger",
        "placeholderText": "Télécharger ou intégrer un fichier",
        "placeholderDragging": "Glisser le fichier à télécharger",
        "dropFileToUpload": "Glisser le fichier à télécharger",
        "fileUploadHint": "Glisser un fichier ici pour le télécharger\nou cliquez pour parcourir",
        "networkHint": "Coller un lien de fichier",
        "networkUrlInvalid": "URL non valide, veuillez corriger l'URL et réessayer",
        "fileTooBigError": "La taille du fichier est trop grande, veuillez télécharger un fichier d'une taille inférieure à 10 Mo",
        "renameFile": {
          "title": "Renommer le fichier",
          "description": "Entrez le nouveau nom pour ce fichier",
          "nameEmptyError": "Le nom du fichier ne peut pas être laissé vide."
        }
      }
    },
    "outlineBlock": {
      "placeholder": "Table de contenu"
    },
    "textBlock": {
      "placeholder": "Tapez '/' pour les commandes"
    },
    "title": {
      "placeholder": "Sans titre"
    },
    "imageBlock": {
      "placeholder": "Cliquez pour ajouter une image",
      "upload": {
        "label": "Téléverser",
        "placeholder": "Cliquez pour téléverser l'image"
      },
      "url": {
        "label": "URL de l'image",
        "placeholder": "Entrez l'URL de l'image"
      },
      "ai": {
        "label": "Générer une image à partir d'AI",
        "placeholder": "Veuillez saisir l'invite pour qu'AI génère l'image"
      },
      "stability_ai": {
        "label": "Générer une image à partir de Stability AI",
        "placeholder": "Veuillez saisir l'invite permettant à Stability AI de générer une image."
      },
      "support": "La limite de taille d'image est de 5 Mo. Formats pris en charge : JPEG, PNG, GIF, SVG",
      "error": {
        "invalidImage": "Image invalide",
        "invalidImageSize": "La taille de l'image doit être inférieure à 5 Mo",
        "invalidImageFormat": "Le format d'image n'est pas pris en charge. Formats pris en charge : JPEG, PNG, GIF, SVG",
        "invalidImageUrl": "URL d'image non valide",
        "noImage": "Aucun fichier ou répertoire de ce nom",
        "multipleImagesFailed": "Une ou plusieurs images n'ont pas pu être téléchargées, veuillez réessayer"
      },
      "embedLink": {
        "label": "Lien intégré",
        "placeholder": "Collez ou saisissez un lien d'image"
      },
      "unsplash": {
        "label": "Unsplash"
      },
      "searchForAnImage": "Rechercher une image",
      "pleaseInputYourOpenAIKey": "veuillez saisir votre clé AI dans la page Paramètres",
      "saveImageToGallery": "Enregistrer l'image",
      "failedToAddImageToGallery": "Échec de l'ajout d'une image à la galerie",
      "successToAddImageToGallery": "Image ajoutée à la galerie avec succès",
      "unableToLoadImage": "Impossible de charger l'image",
      "maximumImageSize": "La taille d'image maximale est 10Mo",
      "uploadImageErrorImageSizeTooBig": "L'image doit faire moins de 10Mo",
      "imageIsUploading": "L'image est en cours de téléchargement",
<<<<<<< HEAD
=======
      "openFullScreen": "Ouvrir en plein écran",
      "interactiveViewer": {
        "toolbar": {
          "previousImageTooltip": "Image précédente",
          "nextImageTooltip": "Image suivante",
          "zoomOutTooltip": "Zoom arrière",
          "zoomInTooltip": "Agrandir",
          "changeZoomLevelTooltip": "Changer le niveau de zoom",
          "openLocalImage": "Ouvrir l'image",
          "downloadImage": "Télécharger l'image",
          "closeViewer": "Fermer la visionneuse",
          "deleteImageTooltip": "Supprimer l'image"
        }
      },
>>>>>>> c371c6cd
      "pleaseInputYourStabilityAIKey": "veuillez saisir votre clé Stability AI dans la page Paramètres"
    },
    "codeBlock": {
      "language": {
        "label": "Langue",
        "placeholder": "Choisir la langue"
      },
      "copyTooltip": "Copier le contenu du bloc de code",
      "searchLanguageHint": "Rechercher une langue",
      "codeCopiedSnackbar": "Code copié dans le presse-papier !"
    },
    "inlineLink": {
      "placeholder": "Coller ou saisir un lien",
      "openInNewTab": "Ouvrir dans un nouvel onglet",
      "copyLink": "Copier le lien",
      "removeLink": "Supprimer le lien",
      "url": {
        "label": "URL du lien",
        "placeholder": "Entrez l'URL du lien"
      },
      "title": {
        "label": "Titre du lien",
        "placeholder": "Entrez le titre du lien"
      }
    },
    "mention": {
      "placeholder": "Mentionner une personne ou une page ou une date...",
      "page": {
        "label": "Lien vers la page",
        "tooltip": "Cliquez pour ouvrir la page"
      },
      "deleted": "Supprimer",
      "deletedContent": "Ce document n'existe pas ou a été supprimé",
      "noAccess": "Pas d'accès"
    },
    "toolbar": {
      "resetToDefaultFont": "Réinitialiser aux valeurs par défaut"
    },
    "errorBlock": {
      "theBlockIsNotSupported": "La version actuelle ne prend pas en charge ce bloc.",
      "clickToCopyTheBlockContent": "Cliquez pour copier le contenu du bloc",
      "blockContentHasBeenCopied": "Le contenu du bloc a été copié."
    },
    "mobilePageSelector": {
      "title": "Sélectionner une page",
      "failedToLoad": "Impossible de charger la liste des pages",
      "noPagesFound": "Aucune page trouvée"
    }
  },
  "board": {
    "column": {
      "createNewCard": "Nouveau",
      "renameGroupTooltip": "Appuyez pour renommer le groupe",
      "createNewColumn": "Ajouter un nouveau groupe",
      "addToColumnTopTooltip": "Ajouter une nouvelle carte en haut",
      "addToColumnBottomTooltip": "Ajouter une nouvelle carte en bas",
      "renameColumn": "Renommer",
      "hideColumn": "Cacher",
      "newGroup": "Nouveau groupe",
      "deleteColumn": "Supprimer",
      "deleteColumnConfirmation": "Cela supprimera ce groupe et toutes les cartes qu'il contient. \nÊtes-vous sûr de vouloir continuer?",
      "groupActions": "Actions de groupe"
    },
    "hiddenGroupSection": {
      "sectionTitle": "Groupes cachés",
      "collapseTooltip": "Cacher les groupes cachés",
      "expandTooltip": "Afficher les groupes cachés"
    },
    "cardDetail": "Détail de la Carte",
    "cardActions": "Actions des Cartes",
    "cardDuplicated": "La carte a été dupliquée",
    "cardDeleted": "La carte a été supprimée",
    "showOnCard": "Afficher les détails de la carte",
    "setting": "Paramètre",
    "propertyName": "Nom de la propriété",
    "menuName": "Tableau",
    "showUngrouped": "Afficher les éléments non regroupés",
    "ungroupedButtonText": "Non groupé",
    "ungroupedButtonTooltip": "Contient des cartes qui n'appartiennent à aucun groupe",
    "ungroupedItemsTitle": "Cliquez pour ajouter au tableau",
    "groupBy": "Regrouper par",
    "referencedBoardPrefix": "Vue",
    "notesTooltip": "Notes à l'intérieur",
    "mobile": {
      "editURL": "Modifier l'URL",
      "showGroup": "Afficher le groupe",
      "showGroupContent": "Êtes-vous sûr de vouloir afficher ce groupe sur le tableau ?",
      "failedToLoad": "Échec du chargement de la vue du tableau"
    },
    "dateCondition": {
      "today": "Aujourd'hui",
      "yesterday": "Hier",
      "tomorrow": "Demain",
      "lastSevenDays": "7 derniers jours",
      "nextSevenDays": "7 prochains jours",
      "lastThirtyDays": "30 derniers jours",
      "nextThirtyDays": "30 prochains jours"
    }
  },
  "calendar": {
    "menuName": "Calendrier",
    "defaultNewCalendarTitle": "Sans titre",
    "newEventButtonTooltip": "Ajouter un nouvel événement",
    "navigation": {
      "today": "Aujourd'hui",
      "jumpToday": "Aller à aujourd'hui",
      "previousMonth": "Mois précédent",
      "nextMonth": "Mois prochain",
      "views": {
        "day": "Jour",
        "week": "Semaine",
        "month": "Mois",
        "year": "Année"
      }
    },
    "mobileEventScreen": {
      "emptyTitle": "Pas d'événements",
      "emptyBody": "Cliquez sur le bouton plus pour créer un événement à cette date."
    },
    "settings": {
      "showWeekNumbers": "Afficher les numéros de semaine",
      "showWeekends": "Afficher les week-ends",
      "firstDayOfWeek": "Commencer la semaine le",
      "layoutDateField": "Calendrier de mise en page par",
      "changeLayoutDateField": "Modifier le champ de mise en page",
      "noDateTitle": "Pas de date",
      "noDateHint": "Les événements non planifiés s'afficheront ici",
      "unscheduledEventsTitle": "Événements non planifiés",
      "clickToAdd": "Cliquez pour ajouter au calendrier",
      "name": "Disposition du calendrier"
    },
    "referencedCalendarPrefix": "Vue",
    "quickJumpYear": "Sauter à",
    "duplicateEvent": "Événement en double"
  },
  "errorDialog": {
    "title": "Erreur @:appName",
    "howToFixFallback": "Nous sommes désolés pour le désagrément ! Soumettez un problème sur notre page GitHub qui décrit votre erreur.",
    "github": "Afficher sur GitHub"
  },
  "search": {
    "label": "Recherche",
    "sidebarSearchIcon": "Rechercher et accéder rapidement à une page",
    "placeholder": {
      "actions": "Actions de recherche..."
    }
  },
  "message": {
    "copy": {
      "success": "Copié !",
      "fail": "Impossible de copier"
    }
  },
  "unSupportBlock": "La version actuelle ne prend pas en charge ce bloc.",
  "views": {
    "deleteContentTitle": "Voulez-vous vraiment supprimer le {pageType}?",
    "deleteContentCaption": "si vous supprimez ce {pageType}, vous pouvez le restaurer à partir de la corbeille."
  },
  "colors": {
    "custom": "Personnalisé",
    "default": "Défaut",
    "red": "Rouge",
    "orange": "Orange",
    "yellow": "Jaune",
    "green": "Vert",
    "blue": "Bleu",
    "purple": "Violet",
    "pink": "Rose",
    "brown": "Marron",
    "gray": "Gris"
  },
  "emoji": {
    "emojiTab": "Émoji",
    "search": "Chercher un émoji",
    "noRecent": "Aucun émoji récent",
    "noEmojiFound": "Aucun émoji trouvé",
    "filter": "Filtrer",
    "random": "Aléatoire",
    "selectSkinTone": "Choisir le teint de la peau",
    "remove": "Supprimer l'émoji",
    "categories": {
      "smileys": "Smileys & émoticônes",
      "people": "Personnes & corps",
      "animals": "Animaux & Nature",
      "food": "Nourriture & Boisson",
      "activities": "Activités",
      "places": "Voyages & Lieux",
      "objects": "Objets",
      "symbols": "Symboles",
      "flags": "Drapeaux",
      "nature": "Nature",
      "frequentlyUsed": "Fréquemment utilisés"
    },
    "skinTone": {
      "default": "Défaut",
      "light": "Claire",
      "mediumLight": "Moyennement claire",
      "medium": "Moyen",
      "mediumDark": "Moyennement foncé",
      "dark": "Foncé"
    }
  },
  "inlineActions": {
    "noResults": "Aucun résultat",
    "recentPages": "Pages récentes",
    "pageReference": "Référence de page",
    "docReference": "Référence de document",
    "boardReference": "Référence du tableau",
    "calReference": "Référence du calendrier",
    "gridReference": "Référence de grille",
    "date": "Date",
    "reminder": {
      "groupTitle": "Rappel",
      "shortKeyword": "rappeler"
    }
  },
  "datePicker": {
    "dateTimeFormatTooltip": "Modifier le format de la date et de l'heure dans les paramètres",
    "dateFormat": "Format de date",
    "includeTime": "Inclure l'heure",
    "isRange": "Date de fin",
    "timeFormat": "Format de l'heure",
    "clearDate": "Effacer la date",
    "reminderLabel": "Rappel",
    "selectReminder": "Sélectionnez un rappel",
    "reminderOptions": {
      "none": "Aucun",
      "atTimeOfEvent": "Heure de l'événement",
      "fiveMinsBefore": "5 minutes avant",
      "tenMinsBefore": "10 minutes avant",
      "fifteenMinsBefore": "15 minutes avant",
      "thirtyMinsBefore": "30 minutes avant",
      "oneHourBefore": "1 heure avant",
      "twoHoursBefore": "2 heures avant",
      "onDayOfEvent": "Le jour de l'événement",
      "oneDayBefore": "1 jour avant",
      "twoDaysBefore": "2 jours avant",
      "oneWeekBefore": "1 semaine avant",
      "custom": "Personnalisé"
    }
  },
  "relativeDates": {
    "yesterday": "Hier",
    "today": "Aujourd'hui",
    "tomorrow": "Demain",
    "oneWeek": "1 semaine"
  },
  "notificationHub": {
    "title": "Notifications",
    "mobile": {
      "title": "Mises à jour"
    },
    "emptyTitle": "Vous êtes à jour !",
    "emptyBody": "Aucune notification ou action en attente. Profitez du calme.",
    "tabs": {
      "inbox": "Boîte de réception",
      "upcoming": "A venir"
    },
    "actions": {
      "markAllRead": "Tout marquer comme lu",
      "showAll": "Tous",
      "showUnreads": "Non lu"
    },
    "filters": {
      "ascending": "Ascendant",
      "descending": "Descendant",
      "groupByDate": "Regrouper par date",
      "showUnreadsOnly": "Afficher uniquement les éléments non lus",
      "resetToDefault": "Réinitialiser aux valeurs par défaut"
    }
  },
  "reminderNotification": {
    "title": "Rappel",
    "message": "Pensez à vérifier cela avant d'oublier !",
    "tooltipDelete": "Supprimer",
    "tooltipMarkRead": "Marquer comme lu",
    "tooltipMarkUnread": "Marquer comme non lu"
  },
  "findAndReplace": {
    "find": "Chercher",
    "previousMatch": "Occurence précedente",
    "nextMatch": "Prochaine occurence",
    "close": "Fermer",
    "replace": "Remplacer",
    "replaceAll": "Tout remplacer",
    "noResult": "Aucun résultat",
    "caseSensitive": "Sensible à la casse",
    "searchMore": "Chercher pour trouver plus de résultat"
  },
  "error": {
    "weAreSorry": "Nous sommes désolés",
    "loadingViewError": "Nous rencontrons des difficultés pour charger cette vue. Veuillez vérifier votre connexion Internet, actualiser l'application et n'hésitez pas à contacter l'équipe si le problème persiste."
  },
  "editor": {
    "bold": "Gras",
    "bulletedList": "Liste à puces",
    "bulletedListShortForm": "Puces",
    "checkbox": "Case à cocher",
    "embedCode": "Code intégré",
    "heading1": "H1",
    "heading2": "H2",
    "heading3": "H3",
    "highlight": "Surligner",
    "color": "Couleur",
    "image": "Image",
    "date": "Date",
    "italic": "Italique",
    "link": "Lien",
    "numberedList": "Liste numérotée",
    "numberedListShortForm": "Numéroté",
    "quote": "Citation",
    "strikethrough": "Barré",
    "text": "Texte",
    "underline": "Souligner",
    "fontColorDefault": "Défaut",
    "fontColorGray": "Gris",
    "fontColorBrown": "Marron",
    "fontColorOrange": "Orange",
    "fontColorYellow": "Jaune",
    "fontColorGreen": "Vert",
    "fontColorBlue": "Bleu",
    "fontColorPurple": "Violet",
    "fontColorPink": "Rose",
    "fontColorRed": "Rouge",
    "backgroundColorDefault": "Fond par défaut",
    "backgroundColorGray": "Fond gris",
    "backgroundColorBrown": "Fond marron",
    "backgroundColorOrange": "Fond orange",
    "backgroundColorYellow": "Fond jaune",
    "backgroundColorGreen": "Fond vert",
    "backgroundColorBlue": "Fond bleu",
    "backgroundColorPurple": "Fond violet",
    "backgroundColorPink": "Fond rose",
    "backgroundColorRed": "Fond rouge",
    "backgroundColorLime": "Fond citron vert",
    "backgroundColorAqua": "Fond turquoise ",
    "done": "Fait",
    "cancel": "Annuler",
    "tint1": "Teinte 1",
    "tint2": "Teinte 2",
    "tint3": "Teinte 3",
    "tint4": "Teinte 4",
    "tint5": "Teinte 5",
    "tint6": "Teinte 6",
    "tint7": "Teinte 7",
    "tint8": "Teinte 8",
    "tint9": "Teinte 9",
    "lightLightTint1": "Violet",
    "lightLightTint2": "Rose",
    "lightLightTint3": "Rose clair",
    "lightLightTint4": "Orange",
    "lightLightTint5": "Jaune",
    "lightLightTint6": "Citron vert",
    "lightLightTint7": "Vert",
    "lightLightTint8": "Turquoise",
    "lightLightTint9": "Bleu",
    "urlHint": "URL",
    "mobileHeading1": "Titre 1",
    "mobileHeading2": "Titre 2",
    "mobileHeading3": "Titre 3",
    "textColor": "Couleur du texte",
    "backgroundColor": "Couleur du fond",
    "addYourLink": "Ajoutez votre lien",
    "openLink": "Ouvrir le lien",
    "copyLink": "Copier le lien",
    "removeLink": "Supprimer le lien",
    "editLink": "Modifier le lien",
    "linkText": "Texte",
    "linkTextHint": "Veuillez saisir du texte",
    "linkAddressHint": "Veuillez entrer l'URL",
    "highlightColor": "Couleur de surlignage",
    "clearHighlightColor": "Effacer la couleur de surlignage",
    "customColor": "Couleur personnalisée",
    "hexValue": "Valeur hexadécimale",
    "opacity": "Opacité",
    "resetToDefaultColor": "Réinitialiser la couleur par défaut",
    "ltr": "LTR",
    "rtl": "RTL",
    "auto": "Auto",
    "cut": "Couper",
    "copy": "Copier",
    "paste": "Color",
    "find": "Chercher",
    "select": "Sélectionner",
    "selectAll": "Tout sélectionner",
    "previousMatch": "Occurence précédente",
    "nextMatch": "Occurence suivante",
    "closeFind": "Fermer",
    "replace": "Remplacer",
    "replaceAll": "Tout remplacer",
    "regex": "Regex",
    "caseSensitive": "Sensible à la casse",
    "uploadImage": "Téléverser une image",
    "urlImage": "URL de l'image ",
    "incorrectLink": "Lien incorrect",
    "upload": "Téléverser",
    "chooseImage": "Choisissez une image",
    "loading": "Chargement",
    "imageLoadFailed": "Impossible de charger l'image",
    "divider": "Séparateur",
    "table": "Tableau",
    "colAddBefore": "Ajouter avant",
    "rowAddBefore": "Ajouter avant",
    "colAddAfter": "Ajouter après",
    "rowAddAfter": "Ajouter après",
    "colRemove": "Retirer",
    "rowRemove": "Retirer",
    "colDuplicate": "Dupliquer",
    "rowDuplicate": "Dupliquer",
    "colClear": "Effacer le ontenu",
    "rowClear": "Effacer le ontenu",
    "slashPlaceHolder": "Tapez '/' pour insérer un bloc ou commencez à écrire",
    "typeSomething": "Écrivez quelque chose...",
    "toggleListShortForm": "Plier / Déplier",
    "quoteListShortForm": "Citation",
    "mathEquationShortForm": "Formule",
    "codeBlockShortForm": "Code"
  },
  "favorite": {
    "noFavorite": "Aucune page favorite",
    "noFavoriteHintText": "Faites glisser la page vers la gauche pour l'ajouter à vos favoris",
    "removeFromSidebar": "Supprimer de la barre latérale",
    "addToSidebar": "Épingler sur la barre latérale"
  },
  "cardDetails": {
    "notesPlaceholder": "Entrez un / pour insérer un bloc ou commencez à taper"
  },
  "blockPlaceholders": {
    "todoList": "À faire",
    "bulletList": "Liste",
    "numberList": "Liste",
    "quote": "Citation",
    "heading": "Titre {}"
  },
  "titleBar": {
    "pageIcon": "Icône de page",
    "language": "Langue",
    "font": "Police ",
    "actions": "Actions",
    "date": "Date",
    "addField": "Ajouter un champ",
    "userIcon": "Icône utilisateur"
  },
  "noLogFiles": "Il n'y a pas de log",
  "newSettings": {
    "myAccount": {
      "title": "Mon compte",
      "subtitle": "Personnalisez votre profil, gérez la sécurité de votre compte, ouvrez les clés AI ou connectez-vous à votre compte.",
      "profileLabel": "Nom du compte et image de profil",
      "profileNamePlaceholder": "Entrez votre nom",
      "accountSecurity": "Sécurité du compte",
      "2FA": "Authentification en 2 étapes",
      "aiKeys": "Clés IA",
      "accountLogin": "Connexion au compte",
      "updateNameError": "Échec de la mise à jour du nom",
      "updateIconError": "Échec de la mise à jour de l'icône",
      "deleteAccount": {
        "title": "Supprimer le compte",
        "subtitle": "Supprimez définitivement votre compte et toutes vos données.",
        "deleteMyAccount": "Supprimer mon compte",
        "dialogTitle": "Supprimer le compte",
        "dialogContent1": "Êtes-vous sûr de vouloir supprimer définitivement votre compte ?",
        "dialogContent2": "Cette action ne peut pas être annulée et supprimera l'accès à tous les espaces d'équipe, effaçant l'intégralité de votre compte, y compris les espaces de travail privés, et vous supprimant de tous les espaces de travail partagés."
      }
    },
    "workplace": {
      "name": "Lieu de travail",
      "title": "Paramètres du lieu de travail",
      "subtitle": "Personnalisez l'apparence, le thème, la police, la disposition du texte, la date, l'heure et la langue de votre espace de travail.",
      "workplaceName": "Nom du lieu de travail",
      "workplaceNamePlaceholder": "Entrez le nom du lieu de travail",
      "workplaceIcon": "Icône du lieu de travail",
      "workplaceIconSubtitle": "Téléchargez une image ou utilisez un emoji pour votre espace de travail. L'icône s'affichera dans votre barre latérale et dans vos notifications",
      "renameError": "Échec du changement de nom du lieu de travail",
      "updateIconError": "Échec de la mise à jour de l'icône",
      "chooseAnIcon": "Choisissez une icône",
      "appearance": {
        "name": "Apparence",
        "themeMode": {
          "auto": "Auto",
          "light": "Claire",
          "dark": "Sombre"
        },
        "language": "Langue"
      }
    },
    "syncState": {
      "syncing": "Synchronisation",
      "synced": "Synchronisé",
      "noNetworkConnected": "Aucun réseau connecté"
    }
  },
  "pageStyle": {
    "title": "Style de page",
    "layout": "Mise en page",
    "coverImage": "Image de couverture",
    "pageIcon": "Icône de page",
    "colors": "Couleurs",
    "gradient": "Dégradé",
    "backgroundImage": "Image d'arrière-plan",
    "presets": "Préréglages",
    "pageCover": "Couverture de page",
    "none": "Aucun",
    "photoPermissionDescription": "Autoriser l'accès à la photothèque pour le téléchargement d'images.",
    "openSettings": "Ouvrir les paramètres",
    "photoPermissionTitle": "@:appName souhaite accéder à votre photothèque",
    "doNotAllow": "Ne pas autoriser"
  },
  "commandPalette": {
    "placeholder": "Tapez pour rechercher des vues...",
    "recentHistory": "Historique récent",
    "navigateHint": "naviguer",
    "loadingTooltip": "Nous recherchons des résultats...",
    "betaLabel": "BÊTA",
    "betaTooltip": "Nous ne prenons actuellement en charge que la recherche de pages",
    "noResultsHint": "Nous n'avons pas trouvé ce que vous cherchez, essayez avec un autre terme.",
    "clearSearchTooltip": "Effacer le champ de recherche"
  },
  "space": {
    "delete": "Supprimer",
    "deleteConfirmation": "Supprimer: ",
    "deleteConfirmationDescription": "Toutes les pages de cet espace seront supprimées et déplacées vers la corbeille, et toutes les pages publiées seront dépubliées.",
    "rename": "Renommer l'espace",
    "changeIcon": "Changer d'icône",
    "manage": "Gérer l'espace",
    "addNewSpace": "Créer un espace",
    "collapseAllSubPages": "Réduire toutes les sous-pages",
    "createNewSpace": "Créer un nouvel espace",
    "createSpaceDescription": "Créez plusieurs espaces publics et privés pour mieux organiser votre travail.",
    "spaceName": "Nom de l'espace",
    "spaceNamePlaceholder": "par exemple, marketing, ingénierie, ressources humaines",
    "permission": "Autorisation",
    "publicPermission": "Publique",
    "publicPermissionDescription": "Tous les membres de l'espace de travail avec un accès complet",
    "privatePermission": "Privé",
    "privatePermissionDescription": "Vous seul pouvez accéder à cet espace",
    "spaceIconBackground": "Couleur d'arrière-plan",
    "spaceIcon": "Icône",
    "dangerZone": "Zone de danger",
    "unableToDeleteLastSpace": "Impossible de supprimer le dernier espace",
    "unableToDeleteSpaceNotCreatedByYou": "Impossible de supprimer les espaces créés par d'autres",
    "enableSpacesForYourWorkspace": "Activer les espaces pour votre espace de travail",
    "title": "Espaces",
    "defaultSpaceName": "Général",
    "upgradeSpaceTitle": "Activer les espaces",
    "upgradeSpaceDescription": "Créez plusieurs espaces publics et privés pour mieux organiser votre espace de travail.",
    "upgradeYourSpace": "Créer plusieurs espaces",
    "quicklySwitch": "Passer rapidement à l’espace suivant",
    "duplicate": "dupliquer l'espace ",
    "movePageToSpace": "Déplacer la page vers l'espace",
    "switchSpace": "Changer d'espace"
  },
  "publish": {
    "hasNotBeenPublished": "Cette page n'a pas encore été publiée",
    "reportPage": "Page de rapport",
    "databaseHasNotBeenPublished": "La publication d'une base de données n'est pas encore prise en charge.",
    "createdWith": "Créé avec",
    "downloadApp": "Télécharger AppFlowy",
    "copy": {
      "codeBlock": "Le contenu du bloc de code a été copié dans le presse-papiers",
      "imageBlock": "Le lien de l'image a été copié dans le presse-papiers",
      "mathBlock": "L'équation mathématique a été copiée dans le presse-papiers"
    },
    "containsPublishedPage": "Cette page contient une ou plusieurs pages publiées. Si vous continuez, elles ne seront plus publiées. Voulez-vous procéder à la suppression ?",
    "publishSuccessfully": "Publié avec succès",
    "unpublishSuccessfully": "Dépublié avec succès",
    "publishFailed": "Impossible de publier",
    "unpublishFailed": "Impossible de dépublier",
    "noAccessToVisit": "Pas d'accès à cette page...",
    "createWithAppFlowy": "Créer un site Web avec AppFlowy",
    "fastWithAI": "Rapide et facile avec l'IA.",
    "tryItNow": "Essayez maintenant",
    "onlyGridViewCanBePublished": "Seule la vue Grille peut être publiée",
    "database": {
      "zero": "Publier {} vue sélectionné",
      "one": "Publier {} vues sélectionnées",
      "many": "Publier {} vues sélectionnées",
      "other": "Publier {} vues sélectionnées"
    },
    "mustSelectPrimaryDatabase": "La vue principale doit être sélectionnée",
    "noDatabaseSelected": "Aucune base de données sélectionnée, veuillez sélectionner au moins une base de données.",
    "unableToDeselectPrimaryDatabase": "Impossible de désélectionner la base de données principale",
    "saveThisPage": "Sauvegarder cette page",
    "duplicateTitle": "Où souhaitez-vous ajouter",
    "selectWorkspace": "Sélectionnez un espace de travail",
    "addTo": "Ajouter à",
    "duplicateSuccessfully": "Dupliqué avec succès. Vous souhaitez consulter les documents ?",
    "duplicateSuccessfullyDescription": "Vous n'avez pas l'application ? Le téléchargement commencera automatiquement après avoir cliqué sur « Télécharger ».",
    "downloadIt": "Télécharger",
    "openApp": "Ouvrir dans l'application",
    "duplicateFailed": "Duplication échouée",
    "membersCount": {
      "zero": "Aucun membre",
      "one": "1 membre",
      "many": "{count} membres",
      "other": "{count} membres"
    }
  },
  "web": {
    "continue": "Continuer",
    "or": "ou",
    "continueWithGoogle": "Continuer avec Google",
    "continueWithGithub": "Continuer avec GitHub",
    "continueWithDiscord": "Continuer avec Discord",
    "and": "et",
    "termOfUse": "Termes",
    "privacyPolicy": "politique de confidentialité",
    "signInError": "Erreur de connexion",
    "login": "Inscrivez-vous ou connectez-vous"
  },
  "globalComment": {
    "comments": "Commentaires",
    "addComment": "Ajouter un commentaire",
    "reactedBy": "réagi par",
    "addReaction": "Ajouter une réaction",
    "reactedByMore": "et {count} autres",
    "showSeconds": {
      "one": "Il y a 1 seconde",
      "other": "Il y a {count} secondes",
      "zero": "Tout à l' heure",
      "many": "Il y a {count} secondes"
    },
    "showMinutes": {
      "one": "Il y a 1 minute",
      "other": "Il y a {count} minutes",
      "many": "Il y a {count} minutes"
    },
    "showHours": {
      "one": "il y a 1 heure",
      "other": "Il y a {count} heures",
      "many": "Il y a {count} heures"
    },
    "showDays": {
      "one": "Il y a 1 jour",
      "other": "Il y a {count} jours",
      "many": "Il y a {count} jours"
    },
    "showMonths": {
      "one": "Il y a 1 mois",
      "other": "Il y a {count} mois",
      "many": "Il y a {count} mois"
    },
    "showYears": {
      "one": "Il y a 1 an",
      "other": "Il y a {count} ans",
      "many": "Il y a {count} ans"
    },
    "reply": "Répondre",
    "deleteComment": "Supprimer le commentaire",
    "youAreNotOwner": "Vous n'êtes pas le propriétaire de ce commentaire",
    "confirmDeleteDescription": "Etes-vous sûr de vouloir supprimer ce commentaire ?",
    "hasBeenDeleted": "Supprimé",
    "replyingTo": "En réponse à",
    "noAccessDeleteComment": "Vous n'êtes pas autorisé à supprimer ce commentaire",
    "collapse": "Réduire",
    "readMore": "En savoir plus",
    "failedToAddComment": "Problème lors de l'ajout du commentaire",
    "commentAddedSuccessfully": "Commentaire ajouté avec succès.",
    "commentAddedSuccessTip": "Vous venez d'ajouter ou de répondre à un commentaire. Souhaitez-vous passer en haut de la page pour voir les derniers commentaires ?"
  }
}<|MERGE_RESOLUTION|>--- conflicted
+++ resolved
@@ -1689,8 +1689,6 @@
       "maximumImageSize": "La taille d'image maximale est 10Mo",
       "uploadImageErrorImageSizeTooBig": "L'image doit faire moins de 10Mo",
       "imageIsUploading": "L'image est en cours de téléchargement",
-<<<<<<< HEAD
-=======
       "openFullScreen": "Ouvrir en plein écran",
       "interactiveViewer": {
         "toolbar": {
@@ -1705,7 +1703,6 @@
           "deleteImageTooltip": "Supprimer l'image"
         }
       },
->>>>>>> c371c6cd
       "pleaseInputYourStabilityAIKey": "veuillez saisir votre clé Stability AI dans la page Paramètres"
     },
     "codeBlock": {
