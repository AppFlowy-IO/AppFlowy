{
  "appName": "AppFlowy",
  "defaultUsername": "Moi",
  "welcomeText": "Bienvenue sur @:appName",
  "welcomeTo": "Bienvenue à",
  "githubStarText": "Favoriser sur GitHub",
  "subscribeNewsletterText": "S'inscrire à la Newsletter",
  "letsGoButtonText": "Allons-y",
  "title": "Titre",
  "youCanAlso": "Vous pouvez aussi",
  "and": "et",
  "failedToOpenUrl": "Échec de l'ouverture de l'URL : {}",
  "blockActions": {
    "addBelowTooltip": "Cliquez pour ajouter ci-dessous",
    "addAboveCmd": "Alt+clic",
    "addAboveMacCmd": "Option+clic",
    "addAboveTooltip": "à ajouter au dessus",
    "dragTooltip": "Glisser pour déplacer",
    "openMenuTooltip": "Cliquez pour ouvrir le menu"
  },
  "signUp": {
    "buttonText": "S'inscrire",
    "title": "Inscrivez-vous sur @:appName",
    "getStartedText": "Commencer",
    "emptyPasswordError": "Vous n'avez pas saisi votre mot de passe",
    "repeatPasswordEmptyError": "Vous n'avez pas ressaisi votre mot de passe",
    "unmatchedPasswordError": "Les deux mots de passe ne sont pas identiques",
    "alreadyHaveAnAccount": "Avez-vous déjà un compte ?",
    "emailHint": "Courriel",
    "passwordHint": "Mot de passe",
    "repeatPasswordHint": "Ressaisir votre mot de passe",
    "signUpWith": "Se connecter avec :"
  },
  "signIn": {
    "loginTitle": "Connexion à @:appName",
    "loginButtonText": "Connexion",
    "loginStartWithAnonymous": "Lancer avec une session anonyme",
    "continueAnonymousUser": "Continuer avec une session anonyme",
    "anonymous": "Anonyme",
    "buttonText": "Se connecter",
    "signingInText": "Connexion en cours...",
    "forgotPassword": "Mot de passe oublié ?",
    "emailHint": "Courriel",
    "passwordHint": "Mot de passe",
    "dontHaveAnAccount": "Vous n'avez pas encore de compte ?",
    "createAccount": "Créer un compte",
    "repeatPasswordEmptyError": "Vous n'avez pas ressaisi votre mot de passe",
    "unmatchedPasswordError": "Les deux mots de passe ne sont pas identiques",
    "syncPromptMessage": "La synchronisation des données peut prendre un certain temps. Merci de ne pas fermer pas cette page.",
    "or": "OU",
    "signInWithGoogle": "Continuer avec Google",
    "signInWithGithub": "Continuer avec Github",
    "signInWithDiscord": "Continuer avec Discord",
    "signInWithApple": "Se connecter via Apple",
    "continueAnotherWay": "Continuer via une autre méthode",
    "signUpWithGoogle": "S'inscrire avec Google",
    "signUpWithGithub": "S'inscrire avec Github",
    "signUpWithDiscord": "S'inscrire avec Discord",
    "signInWith": "Se connecter avec :",
    "signInWithEmail": "Se connecter via e-mail",
    "signInWithMagicLink": "Continuer",
    "signUpWithMagicLink": "S'inscrire avec Magic Link",
    "pleaseInputYourEmail": "Veuillez entrer votre adresse e-mail",
    "settings": "Paramètres",
    "magicLinkSent": "Lien magique envoyé à votre email, veuillez vérifier votre boîte de réception",
    "invalidEmail": "S'il vous plaît, mettez une adresse email valide",
    "alreadyHaveAnAccount": "Déjà un compte ?",
    "logIn": "Connexion",
    "generalError": "Une erreur s'est produite. Veuillez réessayer plus tard",
    "limitRateError": "Pour des raisons de sécurité, vous ne pouvez demander un Magic Link que toutes les 60 secondes",
    "magicLinkSentDescription": "Un Magic Link vous a été envoyé par e-mail. Cliquez sur le lien pour vous connecter. Le lien expirera dans 5 minutes.",
    "LogInWithGoogle": "Se connecter avec Google",
    "LogInWithGithub": "Se connecter avec Github",
    "LogInWithDiscord": "Se connecter avec Discord",
    "loginAsGuestButtonText": "Commencer",
    "logInWithMagicLink": "Connectez-vous avec Magic Link"
  },
  "workspace": {
    "chooseWorkspace": "Choisissez votre espace de travail",
    "create": "Créer un espace de travail",
    "reset": "Réinitialiser l'espace de travail",
    "renameWorkspace": "Renommer l'espace de travail",
    "resetWorkspacePrompt": "La réinitialisation de l'espace de travail supprimera toutes les pages et données qu'elles contiennent. Êtes-vous sûr de vouloir réinitialiser l'espace de travail ? Alternativement, vous pouvez contacter l'équipe d'assistance pour restaurer l'espace de travail",
    "hint": "Espace de travail",
    "notFoundError": "Espace de travail introuvable",
    "failedToLoad": "Quelque chose s'est mal passé ! Échec du chargement de l'espace de travail. Essayez de fermer toute instance ouverte d'@:appName et réessayez.",
    "errorActions": {
      "reportIssue": "Signaler un problème",
      "reportIssueOnGithub": "Signaler un bug sur Github",
      "exportLogFiles": "Exporter les logs",
      "reachOut": "Contactez-nous sur Discord"
    },
    "menuTitle": "Espaces de travail",
    "deleteWorkspaceHintText": "Êtes-vous sûr de vouloir supprimer l'espace de travail ? Cette action ne peut pas être annulée.",
    "createSuccess": "Espace de travail créé avec succès",
    "createFailed": "Échec de la création de l'espace de travail",
    "createLimitExceeded": "Vous avez atteint la limite maximale d'espace de travail autorisée pour votre compte. Si vous avez besoin d'espaces de travail supplémentaires pour continuer votre travail, veuillez en faire la demande sur Github.",
    "deleteSuccess": "Espace de travail supprimé avec succès",
    "deleteFailed": "Échec de la suppression de l'espace de travail",
    "openSuccess": "Ouverture de l'espace de travail réussie",
    "openFailed": "Échec de l'ouverture de l'espace de travail",
    "renameSuccess": "Espace de travail renommé avec succès",
    "renameFailed": "Échec du renommage de l'espace de travail",
    "updateIconSuccess": "L'icône de l'espace de travail a été mise à jour avec succès",
    "updateIconFailed": "La mise a jour de l'icône de l'espace de travail a échoué",
    "cannotDeleteTheOnlyWorkspace": "Impossible de supprimer le seul espace de travail",
    "fetchWorkspacesFailed": "Échec de la récupération des espaces de travail",
    "leaveCurrentWorkspace": "Quitter l'espace de travail",
    "leaveCurrentWorkspacePrompt": "Êtes-vous sûr de vouloir quitter l'espace de travail actuel ?"
  },
  "shareAction": {
    "buttonText": "Partager",
    "workInProgress": "Bientôt disponible",
    "markdown": "Markdown",
    "html": "HTML",
    "clipboard": "Copier dans le presse-papier",
    "csv": "CSV",
    "copyLink": "Copier le lien",
    "publishToTheWeb": "Publier sur le Web",
    "publishToTheWebHint": "Créer un site Web avec AppFlowy",
    "publish": "Publier",
    "unPublish": "Annuler la publication",
    "visitSite": "Visitez le site",
    "exportAsTab": "Exporter en tant que",
    "publishTab": "Publier",
    "shareTab": "Partager"
  },
  "moreAction": {
    "small": "petit",
    "medium": "moyen",
    "large": "grand",
    "fontSize": "Taille de police",
    "import": "Importer",
    "moreOptions": "Plus d'options",
    "wordCount": "Compteur de mot: {}",
    "charCount": "Compteur de caractère: {}",
    "createdAt": "Créé à: {}",
    "deleteView": "Supprimer",
    "duplicateView": "Dupliquer"
  },
  "importPanel": {
    "textAndMarkdown": "Texte et Markdown",
    "documentFromV010": "Document de la v0.1.0",
    "databaseFromV010": "Base de données à partir de la v0.1.0",
    "csv": "CSV",
    "database": "Base de données"
  },
  "disclosureAction": {
    "rename": "Renommer",
    "delete": "Supprimer",
    "duplicate": "Dupliquer",
    "unfavorite": "Retirer des favoris",
    "favorite": "Ajouter aux favoris",
    "openNewTab": "Ouvrir dans un nouvel onglet",
    "moveTo": "Déplacer vers",
    "addToFavorites": "Ajouter aux Favoris",
    "copyLink": "Copier le lien",
    "changeIcon": "Changer d'icône",
    "collapseAllPages": "Réduire toutes les sous-pages"
  },
  "blankPageTitle": "Page vierge",
  "newPageText": "Nouvelle page",
  "newDocumentText": "Nouveau document",
  "newGridText": "Nouvelle grille",
  "newCalendarText": "Nouveau calendrier",
  "newBoardText": "Nouveau tableau",
  "chat": {
    "newChat": "Chat IA",
    "inputMessageHint": "Demandez à l'IA @:appName",
    "inputLocalAIMessageHint": "Demander l'IA locale @:appName",
    "unsupportedCloudPrompt": "Cette fonctionnalité n'est disponible que lors de l'utilisation du cloud @:appName",
    "relatedQuestion": "Questions Associées",
    "serverUnavailable": "Service temporairement indisponible. Veuillez réessayer ultérieurement.",
    "aiServerUnavailable": "🌈 Oh-oh ! 🌈. Une licorne a mangé notre réponse. Veuillez réessayer !",
    "clickToRetry": "Cliquez pour réessayer",
    "regenerateAnswer": "Régénérer",
    "question1": "Comment utiliser Kanban pour gérer les tâches",
    "question2": "Expliquez la méthode GTD",
    "question3": "Pourquoi utiliser Rust",
    "question4": "Recette avec ce qu'il y a dans ma cuisine",
    "aiMistakePrompt": "L'IA peut faire des erreurs. Vérifiez les informations importantes.",
    "chatWithFilePrompt": "Voulez-vous discuter avec le fichier ?",
    "indexFileSuccess": "Indexation du fichier réussie",
    "inputActionNoPages": "Aucun résultat de page",
    "referenceSource": "{} source trouvée",
    "referenceSources": "{} sources trouvées",
    "clickToMention": "Cliquez pour mentionner une page",
    "uploadFile": "Téléchargez des fichiers PDF, MD ou TXT pour discuter avec",
    "questionTitle": "Idées",
    "questionDetail": "Bonjour {} ! Comment puis-je vous aider aujourd'hui ?",
    "indexingFile": "Indexation {}"
  },
  "trash": {
    "text": "Corbeille",
    "restoreAll": "Tout restaurer",
    "deleteAll": "Tout supprimer",
    "pageHeader": {
      "fileName": "Nom de fichier",
      "lastModified": "Dernière modification",
      "created": "Créé"
    },
    "confirmDeleteAll": {
      "title": "Voulez-vous vraiment supprimer toutes les pages de la corbeille ?",
      "caption": "Cette action ne peut pas être annulée."
    },
    "confirmRestoreAll": {
      "title": "Êtes-vous sûr de vouloir restaurer toutes les pages dans la corbeille ?",
      "caption": "Cette action ne peut pas être annulée."
    },
    "mobile": {
      "actions": "Actions de la corbeille",
      "empty": "La corbeille est vide",
      "emptyDescription": "Vous n'avez aucun fichier supprimé",
      "isDeleted": "a été supprimé",
      "isRestored": "a été restauré"
    },
    "confirmDeleteTitle": "Etes-vous sûr de vouloir supprimer définitivement cette page ?"
  },
  "deletePagePrompt": {
    "text": "Cette page se trouve dans la corbeille",
    "restore": "Restaurer la page",
    "deletePermanent": "Supprimer définitivement"
  },
  "dialogCreatePageNameHint": "Nom de la page",
  "questionBubble": {
    "shortcuts": "Raccourcis",
    "whatsNew": "Nouveautés",
    "help": "Aide et Support",
    "markdown": "Rédaction",
    "debug": {
      "name": "Informations de Débogage",
      "success": "Informations de débogage copiées dans le presse-papiers !",
      "fail": "Impossible de copier les informations de débogage dans le presse-papiers"
    },
    "feedback": "Retour"
  },
  "menuAppHeader": {
    "moreButtonToolTip": "Supprimer, renommer et plus...",
    "addPageTooltip": "Ajoutez rapidement une page à l'intérieur",
    "defaultNewPageName": "Sans-titre",
    "renameDialog": "Renommer"
  },
  "noPagesInside": "Aucune page à l'intérieur",
  "toolbar": {
    "undo": "Annuler",
    "redo": "Rétablir",
    "bold": "Gras",
    "italic": "Italique",
    "underline": "Souligner",
    "strike": "Barré",
    "numList": "Liste numérotée",
    "bulletList": "Liste à puces",
    "checkList": "To-Do List",
    "inlineCode": "Code en ligne",
    "quote": "Citation",
    "header": "En-tête",
    "highlight": "Surligner",
    "color": "Couleur",
    "addLink": "Ajouter un lien",
    "link": "Lien"
  },
  "tooltip": {
    "lightMode": "Passer en mode clair",
    "darkMode": "Passer en mode sombre",
    "openAsPage": "Ouvrir en tant que page",
    "addNewRow": "Ajouter une ligne",
    "openMenu": "Cliquer pour ouvrir le menu",
    "dragRow": "Appuyez longuement pour réorganiser la ligne",
    "viewDataBase": "Voir la base de données",
    "referencePage": "Ce {nom} est référencé",
    "addBlockBelow": "Ajouter un bloc ci-dessous",
    "aiGenerate": "Générer"
  },
  "sideBar": {
    "closeSidebar": "Fermer le menu latéral",
    "openSidebar": "Ouvrir le menu latéral",
    "personal": "Personnel",
    "private": "Privé",
    "workspace": "Espace de travail",
    "favorites": "Favoris",
    "clickToHidePrivate": "Cliquez pour masquer l'espace privé\nLes pages que vous avez créées ici ne sont visibles que par vous",
    "clickToHideWorkspace": "Cliquez pour masquer l'espace de travail\nLes pages que vous avez créées ici sont visibles par tous les membres",
    "clickToHidePersonal": "Cliquez pour cacher la section personnelle",
    "clickToHideFavorites": "Cliquez pour cacher la section favorite",
    "addAPage": "Ajouter une page",
    "addAPageToPrivate": "Ajouter une page à l'espace privé",
    "addAPageToWorkspace": "Ajouter une page à l'espace de travail",
    "recent": "Récent",
    "today": "Aujourd'hui",
    "thisWeek": "Cette semaine",
    "others": "Favoris précédents",
    "justNow": "tout à l' heure",
    "minutesAgo": "Il y a {count} minutes",
    "lastViewed": "Dernière consultation",
    "favoriteAt": "Favoris",
    "emptyRecent": "Aucun document récent",
    "emptyRecentDescription": "Quand vous consultez des documents, ils apparaîtront ici pour les retrouver facilement",
    "emptyFavorite": "Aucun document favori",
    "emptyFavoriteDescription": "Commencez à explorer et marquez les documents comme favoris. Ils seront répertoriés ici pour un accès rapide !",
    "removePageFromRecent": "Supprimer cette page des Récents ?",
    "removeSuccess": "Supprimé avec succès",
    "favoriteSpace": "Favoris",
    "RecentSpace": "Récent",
    "Spaces": "Espaces",
    "upgradeToPro": "Passer à Pro",
    "upgradeToAIMax": "Débloquez une l'IA illimitée",
    "storageLimitDialogTitle": "Vous n'avez plus d'espace de stockage gratuit. Effectuez une mise à niveau pour débloquer un espace de stockage illimité",
    "aiResponseLimitTitle": "Vous n'avez plus de réponses d'IA gratuites. Passez au plan Pro ou achetez un module complémentaire d'IA pour débloquer des réponses illimitées",
    "aiResponseLimitDialogTitle": "La limite des réponses de l'IA a été atteinte",
    "aiResponseLimit": "Vous n'avez plus de réponses IA gratuites.\n\nAccédez à Paramètres -> Plans -> Cliquez sur AI Max ou Pro Plan pour obtenir plus de réponses AI",
    "askOwnerToUpgradeToPro": "Votre espace de stockage gratuit est presque plein. Demandez au propriétaire de votre espace de travail de passer au plan Pro",
    "askOwnerToUpgradeToAIMax": "Votre espace de travail est à court de réponses d'IA gratuites. Demandez au propriétaire de votre espace de travail de mettre à niveau le plan ou d'acheter des modules complémentaires d'IA",
    "purchaseStorageSpace": "Acheter un espace de stockage",
    "purchaseAIResponse": "Acheter",
    "askOwnerToUpgradeToLocalAI": "Demander au propriétaire de l'espace de travail d'activer l'IA locale",
    "upgradeToAILocal": "Exécutez des modèles locaux sur votre appareil pour une confidentialité optimale",
    "upgradeToAILocalDesc": "Discutez avec des PDF, améliorez votre écriture et remplissez automatiquement des tableaux à l'aide de l'IA locale",
    "public": "Publique",
    "clickToHidePublic": "Cliquez pour masquer l'espace public\nLes pages que vous avez créées ici sont visibles par tous les membres",
    "addAPageToPublic": "Ajouter une page à l'espace public"
  },
  "notifications": {
    "export": {
      "markdown": "Note exportée en Markdown",
      "path": "Documents/flowy"
    }
  },
  "contactsPage": {
    "title": "Contacts",
    "whatsHappening": "Que se passe-t-il cette semaine ?",
    "addContact": "Ajouter un contact",
    "editContact": "Modifier le contact"
  },
  "button": {
    "ok": "OK",
    "confirm": "Confirmer",
    "done": "Fait",
    "cancel": "Annuler",
    "signIn": "Se connecter",
    "signOut": "Se déconnecter",
    "complete": "Achevé",
    "save": "Enregistrer",
    "generate": "Générer",
    "esc": "ESC",
    "keep": "Garder",
    "tryAgain": "Essayer à nouveau",
    "discard": "Jeter",
    "replace": "Remplacer",
    "insertBelow": "Insérer ci-dessous",
    "insertAbove": "Insérer ci-dessus",
    "upload": "Télécharger",
    "edit": "Modifier",
    "delete": "Supprimer",
    "duplicate": "Dupliquer",
    "putback": "Remettre",
    "update": "Mettre à jour",
    "share": "Partager",
    "removeFromFavorites": "Retirer des favoris",
    "removeFromRecent": "Supprimer des récents",
    "addToFavorites": "Ajouter aux favoris",
    "favoriteSuccessfully": "Succès en favoris",
    "unfavoriteSuccessfully": "Succès retiré des favoris",
    "duplicateSuccessfully": "Dupliqué avec succès",
    "rename": "Renommer",
    "helpCenter": "Centre d'aide",
    "add": "Ajouter",
    "yes": "Oui",
    "no": "Non",
    "clear": "Nettoyer",
    "remove": "Retirer",
    "dontRemove": "Ne pas retirer",
    "copyLink": "Copier le lien",
    "align": "Aligner",
    "login": "Se connecter",
    "logout": "Se déconnecter",
    "deleteAccount": "Supprimer le compte",
    "back": "Retour",
    "signInGoogle": "Se connecter avec Google",
    "signInGithub": "Se connecter avec Github",
    "signInDiscord": "Se connecter avec Discord",
    "more": "Plus",
    "create": "Créer",
    "close": "Fermer",
    "next": "Suivant",
    "previous": "Précédent",
    "submit": "Soumettre",
    "download": "Télécharger",
    "tryAGain": "Réessayer"
  },
  "label": {
    "welcome": "Bienvenue !",
    "firstName": "Prénom",
    "middleName": "Deuxième prénom",
    "lastName": "Nom",
    "stepX": "Étape {X}"
  },
  "oAuth": {
    "err": {
      "failedTitle": "Impossible de se connecter à votre compte.",
      "failedMsg": "Assurez-vous d'avoir terminé le processus de connexion dans votre navigateur."
    },
    "google": {
      "title": "CONNEXION VIA GOOGLE",
      "instruction1": "Pour importer vos contacts Google, vous devez autoriser cette application à l'aide de votre navigateur web.",
      "instruction2": "Copiez ce code dans votre presse-papiers en cliquant sur l'icône ou en sélectionnant le texte :",
      "instruction3": "Accédez au lien suivant dans votre navigateur web et saisissez le code ci-dessus :",
      "instruction4": "Appuyez sur le bouton ci-dessous lorsque vous avez terminé votre inscription :"
    }
  },
  "settings": {
    "title": "Paramètres",
    "popupMenuItem": {
      "settings": "Paramètres",
      "members": "Membres",
      "trash": "Corbeille",
      "helpAndSupport": "Aide & Support"
    },
    "accountPage": {
      "menuLabel": "Mon compte",
      "title": "Mon compte",
      "general": {
        "title": "Nom du compte et image de profil",
        "changeProfilePicture": "Changer la photo de profil"
      },
      "email": {
        "title": "Email",
        "actions": {
          "change": "Modifier l'email"
        }
      },
      "login": {
        "title": "Connexion au compte",
        "loginLabel": "Connexion",
        "logoutLabel": "Déconnexion"
      }
    },
    "workspacePage": {
      "menuLabel": "Espace de travail",
      "title": "Espace de travail",
      "description": "Personnalisez l'apparence, le thème, la police, la disposition du texte, le format de la date/heure et la langue de votre espace de travail.",
      "workspaceName": {
        "title": "Nom de l'espace de travail",
        "savedMessage": "Nom de l'espace de travail enregistré"
      },
      "workspaceIcon": {
        "title": "Icône de l'espace de travail",
        "description": "Personnalisez l'apparence, le thème, la police, la disposition du texte, la date, l'heure et la langue de votre espace de travail."
      },
      "appearance": {
        "title": "Apparence",
        "description": "Personnalisez l'apparence, le thème, la police, la disposition du texte, la date, l'heure et la langue de votre espace de travail.",
        "options": {
          "system": "Auto",
          "light": "Clair",
          "dark": "Foncé"
        }
      },
      "resetCursorColor": {
        "title": "Réinitialiser la couleur du curseur du document",
        "description": "Êtes-vous sûr de vouloir réinitialiser la couleur du curseur ?"
      },
      "resetSelectionColor": {
        "title": "Réinitialiser la couleur de sélection du document",
        "description": "Êtes-vous sûr de vouloir réinitialiser la couleur de sélection ?"
      },
      "theme": {
        "title": "Thème",
        "description": "Sélectionnez un thème prédéfini ou téléchargez votre propre thème personnalisé.",
        "uploadCustomThemeTooltip": "Télécharger un thème personnalisé"
      },
      "workspaceFont": {
        "title": "Police de caractère de l'espace de travail",
        "noFontHint": "Aucune police trouvée, essayez un autre terme."
      },
      "textDirection": {
        "title": "Sens du texte",
        "leftToRight": "De gauche à droite",
        "rightToLeft": "De droite à gauche",
        "auto": "Auto",
        "enableRTLItems": "Activer les éléments de la barre d'outils RTL"
      },
      "layoutDirection": {
        "title": "Sens de mise en page",
        "leftToRight": "De gauche à droite",
        "rightToLeft": "De droite à gauche"
      },
      "dateTime": {
        "title": "Date et heure",
        "example": "{} à {} ({})",
        "24HourTime": "Heure sur 24 heures",
        "dateFormat": {
          "label": "Format de date",
          "local": "Locale",
          "us": "US",
          "iso": "ISO",
          "friendly": "Facile à lire",
          "dmy": "J/M/A"
        }
      },
      "language": {
        "title": "Langue"
      },
      "deleteWorkspacePrompt": {
        "title": "Supprimer l'espace de travail",
        "content": "Êtes-vous sûr de vouloir supprimer cet espace de travail ? Cette action ne peut pas être annulée."
      },
      "leaveWorkspacePrompt": {
        "title": "Quitter l'espace de travail",
        "content": "Êtes-vous sûr de vouloir quitter cet espace de travail ? Vous allez perdre l’accès à toutes les pages et données qu’il contient."
      },
      "manageWorkspace": {
        "title": "Gérer l'espace de travail",
        "leaveWorkspace": "Quitter l'espace de travail",
        "deleteWorkspace": "Supprimer l'espace de travail"
      }
    },
    "manageDataPage": {
      "menuLabel": "Gérer les données",
      "title": "Gérer les données",
      "description": "Gérez le stockage local des données ou importez vos données existantes dans @:appName .",
      "dataStorage": {
        "title": "Emplacement de stockage des fichiers",
        "tooltip": "L'emplacement où vos fichiers sont stockés",
        "actions": {
          "change": "Changer de chemin",
          "open": "Ouvrir le répertoire",
          "openTooltip": "Ouvrir l’emplacement actuel du dossier de données",
          "copy": "Copier le chemin",
          "copiedHint": "Lien copié !",
          "resetTooltip": "Réinitialiser à l'emplacement par défaut"
        },
        "resetDialog": {
          "title": "Êtes-vous sûr ?",
          "description": "La réinitialisation du chemin d'accès à l'emplacement de données par défaut ne supprimera pas vos données. Si vous souhaitez réimporter vos données actuelles, vous devriez sauvegarder le chemin d'accès actuel."
        }
      },
      "importData": {
        "title": "Importer des données",
        "tooltip": "Importer des données depuis les dossiers de sauvegarde/données @:appName",
        "description": "Copier les données à partir d'un dossier de données externe @:appName",
        "action": "Parcourir le dossier"
      },
      "encryption": {
        "title": "Chiffrement",
        "tooltip": "Gérez la manière dont vos données sont stockées et cryptées",
        "descriptionNoEncryption": "L'activation du cryptage crypte toutes les données. Cette opération ne peut pas être annulée.",
        "descriptionEncrypted": "Vos données sont cryptées.",
        "action": "Crypter les données",
        "dialog": {
          "title": "Crypter toutes vos données ?",
          "description": "Le cryptage de toutes vos données permettra de les protéger et de les sécuriser. Cette action NE PEUT PAS être annulée. Êtes-vous sûr de vouloir continuer ?"
        }
      },
      "cache": {
        "title": "Vider le cache",
        "description": "Aide à résoudre des problèmes tels que des image qui ne se chargent pas, des pages manquantes dans un espace ou les polices qui ne se chargent pas. Cela n'affectera pas vos données.",
        "dialog": {
          "title": "Vider le cache",
          "description": "Aide à résoudre des problèmes tels que des image qui ne se chargent pas, des pages manquantes dans un espace ou les polices qui ne se chargent pas. Cela n'affectera pas vos données.",
          "successHint": "Cache vidé !"
        }
      },
      "data": {
        "fixYourData": "Corrigez vos données",
        "fixButton": "Réparer",
        "fixYourDataDescription": "Si vous rencontrez des problèmes avec vos données, vous pouvez essayer de les résoudre ici."
      }
    },
    "shortcutsPage": {
      "menuLabel": "Raccourcis",
      "title": "Raccourcis",
      "editBindingHint": "Saisir une nouvelle liaison",
      "searchHint": "Rechercher",
      "actions": {
        "resetDefault": "Réinitialiser les paramètres par défaut"
      },
      "errorPage": {
        "message": "Échec du chargement des raccourcis : {}",
        "howToFix": "Veuillez réessayer. Si le problème persiste, veuillez nous contacter sur GitHub."
      },
      "resetDialog": {
        "title": "Réinitialiser les raccourcis",
        "description": "Cela réinitialisera tous vos raccourcis clavier aux valeurs par défaut, vous ne pourrez pas annuler cette opération plus tard, êtes-vous sûr de vouloir continuer ?",
        "buttonLabel": "Réinitialiser"
      },
      "conflictDialog": {
        "title": "{} est actuellement utilisé",
        "descriptionPrefix": "Ce raccourci clavier est actuellement utilisé par ",
        "descriptionSuffix": ". Si vous remplacez ce raccourci clavier, il sera supprimé de {}.",
        "confirmLabel": "Continuer"
      },
      "editTooltip": "Appuyez pour commencer à modifier le raccourci clavier",
      "keybindings": {
        "toggleToDoList": "Basculer vers la liste des tâches",
        "insertNewParagraphInCodeblock": "Insérer un nouveau paragraphe",
        "pasteInCodeblock": "Coller dans le bloc de code",
        "selectAllCodeblock": "Sélectionner tout",
        "indentLineCodeblock": "Insérer deux espaces au début de la ligne",
        "outdentLineCodeblock": "Supprimer deux espaces au début de la ligne",
        "twoSpacesCursorCodeblock": "Insérer deux espaces au niveau du curseur",
        "copy": "Copier la sélection",
        "paste": "Coller le contenu",
        "cut": "Couper la sélection",
        "alignLeft": "Aligner le texte à gauche",
        "alignCenter": "Aligner le texte au centre",
        "alignRight": "Aligner le texte à droite",
        "undo": "Annuler",
        "redo": "Rétablir",
        "convertToParagraph": "Convertir un bloc en paragraphe",
        "backspace": "Supprimer",
        "deleteLeftWord": "Supprimer le mot de gauche",
        "deleteLeftSentence": "Supprimer la phrase de gauche",
        "delete": "Supprimer le caractère de droite",
        "deleteMacOS": "Supprimer le caractère de gauche",
        "deleteRightWord": "Supprimer le mot de droite",
        "moveCursorLeft": "Déplacer le curseur vers la gauche",
        "moveCursorBeginning": "Déplacer le curseur au début",
        "moveCursorLeftWord": "Déplacer le curseur d'un mot vers la gauche",
        "moveCursorLeftSelect": "Sélectionnez et déplacez le curseur vers la gauche",
        "moveCursorBeginSelect": "Sélectionnez et déplacez le curseur au début",
        "moveCursorLeftWordSelect": "Sélectionnez et déplacez le curseur d'un mot vers la gauche",
        "moveCursorRight": "Déplacer le curseur vers la droite",
        "moveCursorEnd": "Déplacer le curseur jusqu'à la fin",
        "moveCursorRightWord": "Déplacer le curseur d'un mot vers la droite",
        "moveCursorRightSelect": "Sélectionnez et déplacez le curseur vers la droite",
        "moveCursorEndSelect": "Sélectionnez et déplacez le curseur jusqu'à la fin",
        "moveCursorRightWordSelect": "Sélectionnez et déplacez le curseur vers la droite d'un mot",
        "moveCursorUp": "Déplacer le curseur vers le haut",
        "moveCursorTopSelect": "Sélectionnez et déplacez le curseur vers le haut",
        "moveCursorTop": "Déplacer le curseur vers le haut",
        "moveCursorUpSelect": "Sélectionnez et déplacez le curseur vers le haut",
        "moveCursorBottomSelect": "Sélectionnez et déplacez le curseur vers le bas",
        "moveCursorBottom": "Déplacer le curseur vers le bas",
        "moveCursorDown": "Déplacer le curseur vers le bas",
        "moveCursorDownSelect": "Sélectionnez et déplacez le curseur vers le bas",
        "home": "Faites défiler vers le haut",
        "end": "Faites défiler vers le bas",
        "toggleBold": "Inverser le gras",
        "toggleItalic": "Inverser l'italique",
        "toggleUnderline": "Inverser le soulignement",
        "toggleStrikethrough": "Inverser le barré",
        "toggleCode": "Inverser la mise en forme code",
        "toggleHighlight": "Inverser la surbrillance",
        "showLinkMenu": "Afficher le menu des liens",
        "openInlineLink": "Ouvrir le lien en ligne",
        "openLinks": "Ouvrir tous les liens sélectionnés",
        "indent": "Augmenter le retrait",
        "outdent": "Diminuer le retrait",
        "exit": "Quitter l'édition",
        "pageUp": "Faites défiler une page vers le haut",
        "pageDown": "Faites défiler une page vers le bas",
        "selectAll": "Sélectionner tout",
        "pasteWithoutFormatting": "Coller le contenu sans formatage",
        "showEmojiPicker": "Afficher le sélecteur d'emoji",
        "enterInTableCell": "Ajouter un saut de ligne dans le tableau",
        "leftInTableCell": "Déplacer d'une cellule vers la gauche dans le tableau",
        "rightInTableCell": "Déplacer d'une cellule vers la droite dans le tableau",
        "upInTableCell": "Déplacer d'une cellule vers le haut dans le tableau",
        "downInTableCell": "Déplacer d'une cellule vers le bas dans le tableau",
        "tabInTableCell": "Aller à la prochaine cellule vide dans le tableau",
        "shiftTabInTableCell": "Aller à la précédente cellule vide dans le tableau",
        "backSpaceInTableCell": "S'arrêter au début de la cellule"
      },
      "commands": {
        "codeBlockNewParagraph": "Insérer un nouveau paragraphe à côté du bloc de code",
        "codeBlockIndentLines": "Insérer deux retraits au début du bloc de code",
        "codeBlockOutdentLines": "Supprimer deux retraits au début du bloc de code",
        "codeBlockAddTwoSpaces": "Insérer deux retraits au niveau du curseur dans le bloc de code",
        "codeBlockSelectAll": "Sélectionner tout le contenu d'un bloc de code",
        "codeBlockPasteText": "Coller du texte dans le bloc de code",
        "textAlignLeft": "Aligner le texte à gauche",
        "textAlignCenter": "Aligner le texte au centre",
        "textAlignRight": "Aligner le texte à droite"
      },
      "couldNotLoadErrorMsg": "Impossible de charger les raccourcis, réessayez",
      "couldNotSaveErrorMsg": "Impossible d'enregistrer les raccourcis, réessayez"
    },
    "aiPage": {
      "title": "Paramètres de l'IA",
      "menuLabel": "Paramètres IA",
      "keys": {
        "enableAISearchTitle": "Recherche IA",
        "aiSettingsDescription": "Choisissez votre modèle préféré pour alimenter AppFlowy AI. Inclut désormais GPT 4-o, Claude 3,5, Llama 3.1 et Mistral 7B",
        "loginToEnableAIFeature": "Les fonctionnalités d'IA sont accessibles uniquement après s'être connecté avec @:appName Cloud. Pour créer un compte @:appName, voir dans la rubrique 'Mon Compte'.",
        "llmModel": "Modèle de langage",
        "llmModelType": "Type de modèle de langue",
        "downloadLLMPrompt": "Télécharger {}",
        "downloadAppFlowyOfflineAI": "Le téléchargement du package hors ligne AI permettra à AI de fonctionner sur votre appareil. Voulez-vous continuer ?",
        "downloadLLMPromptDetail": "Le téléchargement du modèle local {} prendra jusqu'à {} d'espace de stockage. Voulez-vous continuer ?",
        "downloadBigFilePrompt": "Le téléchargement peut prendre environ 10 minutes.",
        "downloadAIModelButton": "Télécharger",
        "downloadingModel": "Téléchargement",
        "localAILoaded": "Modèle d'IA local ajouté avec succès et prêt à être utilisé",
        "localAIStart": "Démarrage du chat avec l'IA locale...",
        "localAILoading": "Chargement du modèle d'IA locale...",
        "localAIStopped": "IA locale arrêtée",
        "failToLoadLocalAI": "Impossible de démarrer l'IA locale",
        "restartLocalAI": "Redémarrer l'IA locale",
        "disableLocalAITitle": "Désactiver l'IA locale",
        "disableLocalAIDescription": "Voulez-vous désactiver l'IA locale ?",
        "localAIToggleTitle": "Basculer pour activer ou désactiver l'IA locale",
        "offlineAIInstruction1": "Suivre les",
        "offlineAIInstruction2": "instructions",
        "offlineAIInstruction3": "pour activer l'IA hors ligne.",
        "offlineAIDownload1": "Si vous n'avez pas téléchargé l'IA AppFlowy, veuillez",
        "offlineAIDownload2": "télécharger",
        "offlineAIDownload3": "d'abord",
        "activeOfflineAI": "Activer",
        "downloadOfflineAI": "Télécharger",
        "openModelDirectory": "Ouvrir le dossier"
      }
    },
    "planPage": {
      "planUsage": {
        "title": "Résumé de l'utilisation du plan",
        "storageLabel": "Stockage",
        "storageUsage": "{} sur {} GB",
        "unlimitedStorageLabel": "Stockage illimité",
        "collaboratorsLabel": "Membres",
        "collaboratorsUsage": "{} sur {}",
        "aiResponseLabel": "Réponses de l'IA",
        "aiResponseUsage": "{} sur {}",
        "unlimitedAILabel": "Réponses illimitées",
        "proBadge": "Pro",
        "aiMaxBadge": "AI Max",
        "memberProToggle": "Plus de membres et une IA illimitée",
        "aiMaxToggle": "IA illimitée et accès à des modèles avancés",
        "aiOnDeviceToggle": "IA locale pour une confidentialité ultime",
        "aiCredit": {
          "title": "Ajoutez des crédit IA @:appName ",
          "price": "{}",
          "priceDescription": "pour 1 000 crédits",
          "purchase": "Acheter l'IA",
          "infoItemOne": "10 000 réponses par base de données",
          "infoItemTwo": "1 000 réponses par espace de travail"
        },
        "currentPlan": {
          "bannerLabel": "Plan actuel",
          "freeTitle": "Gratuit",
          "proTitle": "Pro",
          "teamTitle": "Équipe",
          "freeInfo": "Idéal pour les particuliers jusqu'à 2 membres pour tout organiser",
          "proInfo": "Idéal pour les petites et moyennes équipes jusqu'à 10 membres.",
          "teamInfo": "Parfait pour toutes les équipes productives et bien organisées.",
          "upgrade": "Changer de plan",
          "canceledInfo": "Votre forfait est annulé, vous serez rétrogradé au plan gratuit le {}."
        },
        "addons": {
          "title": "Compléments",
          "addLabel": "Ajouter",
          "activeLabel": "Ajouté",
          "aiMax": {
            "title": "AI Max",
            "price": "{}",
            "priceInfo": "par utilisateur et par mois, facturé annuellement"
          },
          "aiOnDevice": {
            "description": "Exécutez Mistral 7B, LLAMA 3 et d'autres modèles locaux sur votre machine",
            "price": "{}",
            "priceInfo": "par utilisateur et par mois, facturé annuellement",
            "recommend": "Recommand2 M1 ou plus récent"
          }
        },
        "deal": {
          "bannerLabel": "Offre de nouvelle année !",
          "title": "Développez votre équipe !",
          "viewPlans": "Voir les plans"
        }
      }
    },
    "billingPage": {
      "menuLabel": "Facturation",
      "title": "Facturation",
      "plan": {
        "title": "Plan",
        "freeLabel": "Gratuit",
        "proLabel": "Pro",
        "planButtonLabel": "Changer de plan",
        "billingPeriod": "Période de facturation",
        "periodButtonLabel": "Changer la période "
      },
      "paymentDetails": {
        "title": "Détails de paiement",
        "methodLabel": "Mode de paiement",
        "methodButtonLabel": "Changer de mode de paiement"
      },
      "addons": {
        "title": "Compléments",
        "addLabel": "Ajouter",
        "removeLabel": "Retirer",
        "renewLabel": "Renouveler",
        "aiMax": {
          "label": "IA Max",
          "description": "Débloquez une IA illimitée et des modèles avancés",
          "activeDescription": "Prochaine facture due le {}",
          "canceledDescription": "IA Max sera disponible jusqu'au {}"
        },
        "aiOnDevice": {
          "label": "IA local pour Mac",
          "description": "Débloquez une IA illimitée locale sur votre appareil",
          "activeDescription": "Prochaine facture due le {}",
          "canceledDescription": "IA locale pour Mac sera disponible jusqu'au {}"
        },
        "removeDialog": {
          "title": "Supprimer",
          "description": "Êtes-vous sûr de vouloir supprimer {plan}? Vous perdrez l'accès aux fonctionnalités et bénéfices de {plan} de manière immédiate."
        }
      },
      "currentPeriodBadge": "ACTUEL",
      "changePeriod": "Changer de période",
      "monthlyInterval": "Mensuel",
      "monthlyPriceInfo": "par personne, facturé mensuellement",
      "annualInterval": "Annuellement",
      "annualPriceInfo": "par personne, facturé annuellement"
    },
    "comparePlanDialog": {
      "title": "Comparer et sélectionner un plan",
      "planFeatures": "Plan\nCaractéristiques",
      "current": "Actuel",
      "actions": {
        "upgrade": "Améliorer",
        "downgrade": "Rétrograder",
        "current": "Actuel"
      },
      "freePlan": {
        "title": "Gratuit",
        "description": "Pour les particuliers jusqu'à 2 membres pour tout organiser",
        "price": "{}",
        "priceInfo": "gratuit pour toujours"
      },
      "proPlan": {
        "title": "Pro",
        "description": "Pour les petites équipes pour gérer les projets et les bases de connaissance",
        "price": "{}",
        "priceInfo": "par utilisateur et par mois\nfacturé annuellement\n\n{} facturé mensuellement"
      },
      "planLabels": {
        "itemOne": "Espaces de travail",
        "itemTwo": "Membres",
        "itemThree": "Stockage",
        "itemFour": "Collaboration en temps réel",
        "itemFive": "Application mobile",
        "itemSix": "Réponses de l'IA",
        "intelligentSearch": "Recherche intelligente",
        "tooltipSeven": "Vous permet de personnaliser une partie de l'URL de votre espace de travail"
      },
      "freeLabels": {
        "itemOne": "facturé par espace de travail",
        "itemTwo": "jusqu'à 2",
        "itemThree": "5 Go",
        "itemFour": "Oui",
        "itemFive": "Oui",
        "itemFileUpload": "Jusqu'à 7 Mo",
        "intelligentSearch": "Recherche intelligente"
      },
      "proLabels": {
        "itemOne": "facturé par espace de travail",
        "itemTwo": "jusqu'à 10",
        "itemThree": "illimité",
        "itemFour": "Oui",
        "itemFive": "Oui",
        "itemSix": "illimité",
        "itemFileUpload": "Illimité",
        "intelligentSearch": "Recherche intelligente"
      },
      "paymentSuccess": {
        "title": "Vous êtes maintenant sur le plan {} !",
        "description": "Votre paiement a été traité avec succès et votre forfait est mis à niveau vers @:appName {}. Vous pouvez consulter les détails de votre forfait sur la page Forfait"
      },
      "downgradeDialog": {
        "title": "Êtes-vous sûr de vouloir rétrograder votre forfait ?"
      }
    },
    "cancelSurveyDialog": {
      "title": "Désolé de vous voir partir",
      "description": "Nous sommes désolés de vous voir partir. Nous aimerions connaître votre avis pour nous aider à améliorer @:appName . Veuillez prendre un moment pour répondre à quelques questions.",
      "commonOther": "Autre",
      "otherHint": "Écrivez votre réponse ici",
      "questionOne": {
        "question": "Qu'est-ce qui vous a poussé à annuler votre @:appName Pro ?",
        "answerOne": "Coût trop élevé",
        "answerTwo": "Les fonctionnalités ne répondent pas à mes attentes",
        "answerThree": "J'ai trouvé une meilleure alternative",
        "answerFour": "Je ne l'ai pas suffisamment utilisé pour justifier la dépense",
        "answerFive": "Problème de service ou difficultés techniques"
      },
      "questionTwo": {
        "question": "Quelle est la probabilité que vous envisagiez de vous réabonner à @:appName Pro à l'avenir ?",
        "answerOne": "Très probablement",
        "answerTwo": "Assez probable",
        "answerThree": "Pas sûr",
        "answerFour": "Peu probable",
        "answerFive": "Très peu probable"
      },
      "questionThree": {
        "question": "Quelle fonctionnalité Pro avez-vous le plus appréciée lors de votre abonnement ?",
        "answerOne": "Collaboration multi-utilisateurs",
        "answerTwo": "Historique des versions plus long",
        "answerThree": "Réponses IA illimitées",
        "answerFour": "Accès aux modèles d'IA locaux"
      },
      "questionFour": {
        "question": "Comment décririez-vous votre expérience globale avec @:appName ?",
        "answerOne": "Super",
        "answerTwo": "Bien",
        "answerThree": "Moyenne",
        "answerFour": "En dessous de la moyenne",
        "answerFive": "Insatisfait"
      }
    },
    "common": {
      "reset": "Réinitialiser"
    },
    "menu": {
      "appearance": "Apparence",
      "language": "Langue",
      "user": "Utilisateur",
      "files": "Dossiers",
      "notifications": "Notifications",
      "open": "Ouvrir les paramètres",
      "logout": "Se déconnecter",
      "logoutPrompt": "Êtes-vous sûr de vouloir vous déconnecter ?",
      "selfEncryptionLogoutPrompt": "Êtes-vous sûr de vouloir vous déconnecter ? Veuillez vous assurer d'avoir copié la clé de chiffrement.",
      "syncSetting": "Paramètres de synchronisation",
      "cloudSettings": "Paramètres cloud",
      "enableSync": "Activer la synchronisation",
      "enableEncrypt": "Chiffrer les données",
      "cloudURL": "URL de base",
      "invalidCloudURLScheme": "Schéma invalide",
      "cloudServerType": "Serveur cloud",
      "cloudServerTypeTip": "Veuillez noter qu'il est possible que votre compte actuel soit déconnecté après avoir changé de serveur cloud.",
      "cloudLocal": "Local",
      "cloudSupabase": "Supabase",
      "cloudSupabaseUrl": "URL de Supabase",
      "cloudSupabaseUrlCanNotBeEmpty": "L'URL Supabase ne peut pas être vide",
      "cloudSupabaseAnonKey": "Clé anonyme Supabase",
      "cloudSupabaseAnonKeyCanNotBeEmpty": "La clé anonyme ne peut pas être vide si l'URL de Supabase n'est pas vide",
      "cloudAppFlowy": "@:appName Cloud Bêta",
      "cloudAppFlowySelfHost": "@:appName Cloud auto-hébergé",
      "appFlowyCloudUrlCanNotBeEmpty": "L'URL cloud ne peut pas être vide",
      "clickToCopy": "Cliquez pour copier",
      "selfHostStart": "Si vous n'avez pas de serveur, veuillez vous référer au",
      "selfHostContent": "document",
      "selfHostEnd": "pour obtenir des conseils sur la façon d'auto-héberger votre propre serveur",
      "cloudURLHint": "Saisissez l'URL de base de votre serveur",
      "cloudWSURL": "URL du websocket",
      "cloudWSURLHint": "Saisissez l'adresse websocket de votre serveur",
      "restartApp": "Redémarer",
      "restartAppTip": "Redémarrez l'application pour que les modifications prennent effet. Veuillez noter que cela pourrait déconnecter votre compte actuel.",
      "changeServerTip": "Après avoir changé de serveur, vous devez cliquer sur le bouton de redémarrer pour que les modifications prennent effet",
      "enableEncryptPrompt": "Activez le chiffrement pour sécuriser vos données avec cette clé. Rangez-la en toute sécurité ; une fois activé, il ne peut pas être désactivé. En cas de perte, vos données deviennent irrécupérables. Cliquez pour copier",
      "inputEncryptPrompt": "Veuillez saisir votre mot ou phrase de passe pour",
      "clickToCopySecret": "Cliquez pour copier le mot ou la phrase de passe",
      "configServerSetting": "Configurez les paramètres de votre serveur",
      "configServerGuide": "Après avoir sélectionné « Démarrage rapide », accédez à « Paramètres » puis « Paramètres Cloud » pour configurer votre serveur auto-hébergé.",
      "inputTextFieldHint": "Votre mot ou phrase de passe",
      "historicalUserList": "Historique de connexion d'utilisateurs",
      "historicalUserListTooltip": "Cette liste affiche vos comptes anonymes. Vous pouvez cliquer sur un compte pour afficher ses détails. Les comptes anonymes sont créés en cliquant sur le bouton « Commencer »",
      "openHistoricalUser": "Cliquez pour ouvrir le compte anonyme",
      "customPathPrompt": "Le stockage du dossier de données @:appName dans un dossier synchronisé avec le cloud tel que Google Drive peut présenter des risques. Si la base de données de ce dossier est consultée ou modifiée à partir de plusieurs emplacements en même temps, cela peut entraîner des conflits de synchronisation et une corruption potentielle des données.",
      "importAppFlowyData": "Importer des données à partir du dossier @:appName externe",
      "importingAppFlowyDataTip": "L'importation des données est en cours. Veuillez ne pas fermer l'application",
      "importAppFlowyDataDescription": "Copiez les données d'un dossier de données @:appName externe et importez-les dans le dossier de données @:appName actuel",
      "importSuccess": "Importation réussie du dossier de données @:appName",
      "importFailed": "L'importation du dossier de données @:appName a échoué",
      "importGuide": "Pour plus de détails, veuillez consulter le document référencé",
      "supabaseSetting": "Paramètre Supabase"
    },
    "notifications": {
      "enableNotifications": {
        "label": "Activer les notifications",
        "hint": "Désactivez-la pour empêcher l'affichage des notifications locales."
      },
      "showNotificationsIcon": {
        "label": "Afficher l'icône des notifications",
        "hint": "Désactiver pour masquer l'icône de notification dans la barre latérale."
      },
      "archiveNotifications": {
        "allSuccess": "Toutes les notifications ont été archivées avec succès",
        "success": "Notification archivée avec succès"
      },
      "markAsReadNotifications": {
        "allSuccess": "Tout a été marqué comme lu avec succès",
        "success": "Marqué comme lu avec succès"
      },
      "action": {
        "markAsRead": "Marquer comme lu",
        "multipleChoice": "Sélectionnez plus",
        "archive": "Archiver"
      },
      "settings": {
        "settings": "Paramètres",
        "markAllAsRead": "Marquer tout comme lu",
        "archiveAll": "Archiver tout"
      },
      "emptyInbox": {
        "title": "Aucune notification pour le moment",
        "description": "Vous serez averti ici des @mentions"
      },
      "emptyUnread": {
        "title": "Aucune notification non lue",
        "description": "Vous êtes à jour !"
      },
      "emptyArchived": {
        "title": "Aucune notification archivée",
        "description": "Vous n'avez pas encore archivé de notifications"
      },
      "tabs": {
        "inbox": "Boîte de réception",
        "unread": "Non lu",
        "archived": "Archivé"
      },
      "refreshSuccess": "Les notifications ont été actualisées avec succès",
      "titles": {
        "notifications": "Notifications",
        "reminder": "Rappel"
      }
    },
    "appearance": {
      "resetSetting": "Réinitialiser ce paramètre",
      "fontFamily": {
        "label": "Famille de polices",
        "search": "Recherche",
        "defaultFont": "Système"
      },
      "themeMode": {
        "label": " Mode du Thème",
        "light": "Mode clair",
        "dark": "Mode sombre",
        "system": "S'adapter au système"
      },
      "fontScaleFactor": "Facteur d'échelle de police",
      "documentSettings": {
        "cursorColor": "Couleur du curseur du document",
        "selectionColor": "Couleur de sélection du document",
        "pickColor": "Sélectionnez une couleur",
        "colorShade": "Nuance de couleur",
        "opacity": "Opacité",
        "hexEmptyError": "La couleur hexadécimale ne peut pas être vide",
        "hexLengthError": "La valeur hexadécimale doit comporter 6 chiffres",
        "hexInvalidError": "Valeur hexadécimale invalide",
        "opacityEmptyError": "L'opacité ne peut pas être vide",
        "opacityRangeError": "L'opacité doit être comprise entre 1 et 100",
        "app": "Application",
        "flowy": "Fluide",
        "apply": "Appliquer"
      },
      "layoutDirection": {
        "label": "Orientation de la mise en page",
        "hint": "Contrôlez l'orientation du contenu sur votre écran, de gauche à droite ou de droite à gauche.",
        "ltr": "LTR",
        "rtl": "RTL"
      },
      "textDirection": {
        "label": "Direction du texte par défaut",
        "hint": "Spécifiez si le texte doit commencer à gauche ou à droite par défaut.",
        "ltr": "LTR",
        "rtl": "RTL",
        "auto": "AUTO",
        "fallback": "Identique au sens de mise en page"
      },
      "themeUpload": {
        "button": "Téléverser",
        "uploadTheme": "Téléverser le thème",
        "description": "Téléversez votre propre thème @:appName en utilisant le bouton ci-dessous.",
        "loading": "Veuillez patienter pendant que nous validons et téléchargeons votre thème...",
        "uploadSuccess": "Votre thème a été téléversé avec succès",
        "deletionFailure": "Échec de la suppression du thème. Essayez de le supprimer manuellement.",
        "filePickerDialogTitle": "Choisissez un fichier .flowy_plugin",
        "urlUploadFailure": "Échec de l'ouverture de l'URL : {}",
        "failure": "Le thème qui a été téléchargé avait un format non valide."
      },
      "theme": "Thème",
      "builtInsLabel": "Thèmes intégrés",
      "pluginsLabel": "Plugins",
      "dateFormat": {
        "label": "Format de la date",
        "local": "Local",
        "us": "US",
        "iso": "ISO",
        "friendly": "Convivial",
        "dmy": "J/M/A"
      },
      "timeFormat": {
        "label": "Format de l'heure",
        "twelveHour": "Douze heures",
        "twentyFourHour": "Vingt-quatre heures"
      },
      "showNamingDialogWhenCreatingPage": "Afficher la boîte de dialogue de nommage lors de la création d'une page",
      "enableRTLToolbarItems": "Activer les éléments de la barre d'outils RTL",
      "members": {
        "title": "Paramètres des membres",
        "inviteMembers": "Inviter des membres",
        "inviteHint": "Invitation par email",
        "sendInvite": "Envoyer une invitation",
        "copyInviteLink": "Copier le lien d'invitation",
        "label": "Membres",
        "user": "Utilisateur",
        "role": "Rôle",
        "removeFromWorkspace": "Retirer de l'espace de travail",
        "removeFromWorkspaceSuccess": "Retiré de l'espace de travail avec succès",
        "removeFromWorkspaceFailed": "Suppression du membre échouée ",
        "owner": "Propriétaire",
        "guest": "Invité",
        "member": "Membre",
        "memberHintText": "Un membre peut lire, commenter, et éditer des pages. Inviter des membres et des invités.",
        "guestHintText": "Un invité peut lire, réagir, commenter, et peut éditer certaines pages avec une permission",
        "emailInvalidError": "Email invalide, veuillez le vérifier et recommencer",
        "emailSent": "Email envoyé, veuillez vérifier dans votre boîte mail.",
        "members": "membres",
        "membersCount": {
          "zero": "{} membres",
          "one": "{} membre",
          "other": "{} membres"
        },
        "inviteFailedDialogTitle": "Échec de l'envoi de l'invitation",
        "inviteFailedMemberLimit": "La limite de membres a été atteinte, veuillez effectuer une mise à niveau pour inviter plus de membres.",
        "inviteFailedMemberLimitMobile": "Votre espace de travail a atteint la limite de membres. Utilisez l'application sur PC pour effectuez une mise à niveau et débloquer plus de fonctionnalités.",
        "memberLimitExceeded": "Vous avez atteint la limite maximale de membres autorisée pour votre compte. Si vous souhaitez ajouter d'autres membres pour continuer votre travail, veuillez en faire la demande sur Github.",
        "memberLimitExceededUpgrade": "mise à niveau",
        "memberLimitExceededPro": "Limite de membres atteinte, si vous avez besoin de plus de membres, contactez ",
        "memberLimitExceededProContact": "support@appflowy.io",
        "failedToAddMember": "Échec de l'ajout d'un membre",
        "addMemberSuccess": "Membre ajouté avec succès",
        "removeMember": "Supprimer un membre",
        "areYouSureToRemoveMember": "Êtes-vous sûr de vouloir supprimer ce membre ?",
        "inviteMemberSuccess": "L'invitation a été envoyée avec succès",
        "failedToInviteMember": "Impossible d'inviter un membre",
        "workspaceMembersError": "Une erreur s'est produite",
        "workspaceMembersErrorDescription": "Nous n'avons pas pu charger la liste des membres. Veuillez essayer plus tard s'il vous plait"
      }
    },
    "files": {
      "copy": "Copie",
      "defaultLocation": "Lire les fichiers et l'emplacement de stockage des données",
      "exportData": "Exportez vos données",
      "doubleTapToCopy": "Appuyez deux fois pour copier le chemin",
      "restoreLocation": "Restaurer le chemin par défaut d'@:appName",
      "customizeLocation": "Ouvrir un autre dossier",
      "restartApp": "Veuillez redémarrer l'application pour que les modifications prennent effet.",
      "exportDatabase": "Exporter la base de données",
      "selectFiles": "Sélectionnez les fichiers qui doivent être exportés",
      "selectAll": "Tout sélectionner",
      "deselectAll": "Tout déselectionner",
      "createNewFolder": "Créer un nouveau dossier",
      "createNewFolderDesc": "Dites-nous où vous souhaitez stocker vos données",
      "defineWhereYourDataIsStored": "Définissez où vos données sont stockées",
      "open": "Ouvrir",
      "openFolder": "Ouvrir un dossier existant",
      "openFolderDesc": "Lisez-le et écrivez-le dans votre dossier @:appName existant",
      "folderHintText": "Nom de dossier",
      "location": "Création d'un nouveau dossier",
      "locationDesc": "Choisissez un nom pour votre dossier de données @:appName",
      "browser": "Parcourir",
      "create": "Créer",
      "set": "Définir",
      "folderPath": "Chemin pour stocker votre dossier",
      "locationCannotBeEmpty": "Le chemin ne peut pas être vide",
      "pathCopiedSnackbar": "Chemin de stockage des fichiers copié dans le presse-papier !",
      "changeLocationTooltips": "Changer le répertoire de données",
      "change": "Changer",
      "openLocationTooltips": "Ouvrir un autre répertoire de données",
      "openCurrentDataFolder": "Ouvrir le répertoire de données actuel",
      "recoverLocationTooltips": "Réinitialiser au répertoire de données par défaut d'@:appName",
      "exportFileSuccess": "Exporter le fichier avec succès !",
      "exportFileFail": "Échec de l'export  du fichier !",
      "export": "Exporter",
      "clearCache": "Vider le cache",
      "clearCacheDesc": "Si vous rencontrez des problèmes avec des images qui ne se chargent pas ou des polices qui ne s'affichent pas correctement, essayez de vider votre cache. Cette action ne supprimera pas vos données utilisateur.",
      "areYouSureToClearCache": "Êtes-vous sûr de vider le cache ?",
      "clearCacheSuccess": "Cache vidé avec succès !"
    },
    "user": {
      "name": "Nom",
      "email": "Courriel",
      "tooltipSelectIcon": "Sélectionner l'icône",
      "selectAnIcon": "Sélectionnez une icône",
      "pleaseInputYourOpenAIKey": "Veuillez entrer votre clé AI",
      "clickToLogout": "Cliquez pour déconnecter l'utilisateur actuel",
      "pleaseInputYourStabilityAIKey": "Veuillez saisir votre clé de Stability AI"
    },
    "mobile": {
      "personalInfo": "Informations personnelles",
      "username": "Nom d'utilisateur",
      "usernameEmptyError": "Le nom d'utilisateur ne peut pas être vide",
      "about": "À propos",
      "pushNotifications": "Notifications push",
      "support": "Support",
      "joinDiscord": "Rejoignez-nous sur Discord",
      "privacyPolicy": "Politique de Confidentialité",
      "userAgreement": "Accord de l'utilisateur",
      "termsAndConditions": "Termes et conditions",
      "userprofileError": "Échec du chargement du profil utilisateur",
      "userprofileErrorDescription": "Veuillez essayer de vous déconnecter et de vous reconnecter pour vérifier si le problème persiste.",
      "selectLayout": "Sélectionner la mise en page",
      "selectStartingDay": "Sélectionnez le jour de début",
      "version": "Version"
    },
    "shortcuts": {
      "shortcutsLabel": "Raccourcis",
      "command": "Commande",
      "keyBinding": "Racourcis clavier",
      "addNewCommand": "Ajouter une Nouvelle Commande",
      "updateShortcutStep": "Appuyez sur la combinaison de touches souhaitée et appuyez sur ENTER",
      "shortcutIsAlreadyUsed": "Ce raccourci est déjà utilisé pour : {conflict}",
      "resetToDefault": "Réinitialiser les raccourcis clavier par défaut",
      "couldNotLoadErrorMsg": "Impossible de charger les raccourcis, réessayez",
      "couldNotSaveErrorMsg": "Impossible d'enregistrer les raccourcis. Réessayez",
      "commands": {
        "codeBlockNewParagraph": "Insérez un nouveau paragraphe à côté du bloc de code",
        "codeBlockAddTwoSpaces": "Insérez deux espaces au début de la ligne dans le bloc de code",
        "codeBlockSelectAll": "Sélectionnez tout le contenu à l'intérieur d'un bloc de code",
        "codeBlockPasteText": "Coller le texte dans le bloc de code",
        "textAlignLeft": "Aligner le texte à gauche",
        "textAlignCenter": "Aligner le texte au centre",
        "textAlignRight": "Aligner le texte à droite",
        "codeBlockDeleteTwoSpaces": "Supprimez deux espaces au début de la ligne dans le bloc de code"
      }
    }
  },
  "grid": {
    "deleteView": "Voulez-vous vraiment supprimer cette vue ?",
    "createView": "Nouveau",
    "title": {
      "placeholder": "Sans titre"
    },
    "settings": {
      "filter": "Filtrer",
      "sort": "Trier",
      "sortBy": "Trier par",
      "properties": "Propriétés",
      "reorderPropertiesTooltip": "Faites glisser pour réorganiser les propriétés",
      "group": "Groupe",
      "addFilter": "Ajouter un filtre",
      "deleteFilter": "Supprimer le filtre",
      "filterBy": "Filtrer par...",
      "typeAValue": "Tapez une valeur...",
      "layout": "Mise en page",
      "databaseLayout": "Mise en page",
      "viewList": "Vues de base de données",
      "editView": "Modifier vue",
      "boardSettings": "Paramètres du tableau",
      "calendarSettings": "Paramètres du calendrier",
      "createView": "Nouvelle vue",
      "duplicateView": "Dupliquer la vue",
      "deleteView": "Supprimer la vue",
      "numberOfVisibleFields": "{} affiché(s)",
      "Properties": "Propriétés"
    },
    "textFilter": {
      "contains": "Contient",
      "doesNotContain": "Ne contient pas",
      "endsWith": "Se termine par",
      "startWith": "Commence par",
      "is": "Est",
      "isNot": "N'est pas",
      "isEmpty": "Est vide",
      "isNotEmpty": "N'est pas vide",
      "choicechipPrefix": {
        "isNot": "Pas",
        "startWith": "Commence par",
        "endWith": "Se termine par",
        "isEmpty": "est vide",
        "isNotEmpty": "n'est pas vide"
      }
    },
    "checkboxFilter": {
      "isChecked": "Coché",
      "isUnchecked": "Décoché",
      "choicechipPrefix": {
        "is": "est"
      }
    },
    "checklistFilter": {
      "isComplete": "fait",
      "isIncomplted": "pas fait"
    },
    "selectOptionFilter": {
      "is": "Est",
      "isNot": "N'est pas",
      "contains": "Contient",
      "doesNotContain": "Ne contient pas",
      "isEmpty": "Est vide",
      "isNotEmpty": "N'est pas vide"
    },
    "dateFilter": {
      "is": "Est",
      "before": "Est avant",
      "after": "Est après",
      "onOrBefore": "Est le ou avant",
      "onOrAfter": "Est le ou après",
      "between": "Est entre",
      "empty": "Est vide",
      "notEmpty": "N'est pas vide",
      "choicechipPrefix": {
        "before": "Avant",
        "after": "Après",
        "onOrBefore": "Pendant ou avant",
        "onOrAfter": "Pendant ou après",
        "isEmpty": "Est vide",
        "isNotEmpty": "N'est pas vide"
      }
    },
    "numberFilter": {
      "equal": "Égal",
      "notEqual": "N'est pas égal",
      "lessThan": "Est moins que",
      "greaterThan": "Est plus que",
      "lessThanOrEqualTo": "Est inférieur ou égal à",
      "greaterThanOrEqualTo": "Est supérieur ou égal à ",
      "isEmpty": "Est vide",
      "isNotEmpty": "N'est pas vide"
    },
    "field": {
      "hide": "Cacher",
      "show": "Afficher",
      "insertLeft": "Insérer à gauche",
      "insertRight": "Insérer à droite",
      "duplicate": "Dupliquer",
      "delete": "Supprimer",
      "wrapCellContent": "Envelopper le texte",
      "clear": "Effacer les cellules",
      "textFieldName": "Texte",
      "checkboxFieldName": "Case à cocher",
      "dateFieldName": "Date",
      "updatedAtFieldName": "Dernière modification",
      "createdAtFieldName": "Créé le",
      "numberFieldName": "Nombre",
      "singleSelectFieldName": "Sélectionner",
      "multiSelectFieldName": "Sélection multiple",
      "urlFieldName": "URL",
      "checklistFieldName": "Check-list",
      "relationFieldName": "Relation",
      "summaryFieldName": "Résume IA",
<<<<<<< HEAD
      "timeFieldName": "Horaire",
=======
      "timeFieldName": "Temps",
>>>>>>> b7db1e7d
      "translateFieldName": "Traduction IA",
      "translateTo": "Traduire en",
      "numberFormat": "Format du nombre",
      "dateFormat": "Format de la date",
      "includeTime": "Inclure l'heure",
      "isRange": "Date de fin",
      "dateFormatFriendly": "Mois Jour, Année",
      "dateFormatISO": "Année-Mois-Jour",
      "dateFormatLocal": "Mois/Jour/Année",
      "dateFormatUS": "Année/Mois/Jour",
      "dateFormatDayMonthYear": "Jour/Mois/Année",
      "timeFormat": "Format de l'heure",
      "invalidTimeFormat": "Format invalide",
      "timeFormatTwelveHour": "12 heures",
      "timeFormatTwentyFourHour": "24 heures",
      "clearDate": "Effacer la date",
      "dateTime": "Date et heure",
      "startDateTime": "Date et heure de début",
      "endDateTime": "Date et heure de fin",
      "failedToLoadDate": "Échec du chargement de la valeur de la date",
      "selectTime": "Sélectionnez l'heure",
      "selectDate": "Sélectionner une date",
      "visibility": "Visibilité",
      "propertyType": "Type de propriété",
      "addSelectOption": "Ajouter une option",
      "typeANewOption": "Saisissez une nouvelle option",
      "optionTitle": "Options",
      "addOption": "Ajouter une option",
      "editProperty": "Modifier la propriété",
      "newProperty": "Nouvelle colonne",
      "openRowDocument": "Ouvrir en tant que page",
      "deleteFieldPromptMessage": "Vous voulez supprimer cette propriété ?",
      "clearFieldPromptMessage": "Es-tu sûr? Toutes les cellules de cette colonne seront vidées",
      "newColumn": "Nouvelle colonne",
      "format": "Format",
      "reminderOnDateTooltip": "Cette cellule a un rappel programmé",
      "optionAlreadyExist": "L'option existe déjà"
    },
    "rowPage": {
      "newField": "Ajouter un nouveau champ",
      "fieldDragElementTooltip": "Cliquez pour ouvrir le menu",
      "showHiddenFields": {
        "one": "Afficher {count} champ masqué",
        "many": "Afficher {count} champs masqués",
        "other": "Afficher {count} champs masqués"
      },
      "hideHiddenFields": {
        "one": "Cacher {count} champ caché",
        "many": "Cacher {count} champs masqués",
        "other": "Cacher {count} champs masqués"
      },
      "openAsFullPage": "Ouvrir en pleine page",
      "moreRowActions": "Plus d'actions de ligne"
    },
    "sort": {
      "ascending": "Ascendant",
      "descending": "Descendant",
      "by": "Par",
      "empty": "Tri pas actif",
      "cannotFindCreatableField": "Impossible de trouver un champ approprié pour trier",
      "deleteAllSorts": "Supprimer tous les tris",
      "addSort": "Ajouter un tri",
      "removeSorting": "Voulez-vous supprimer le tri ?",
      "fieldInUse": "Vous êtes déjà en train de trier par ce champ",
      "deleteSort": "Supprimer le tri"
    },
    "row": {
      "duplicate": "Dupliquer",
      "delete": "Supprimer",
      "titlePlaceholder": "Sans titre",
      "textPlaceholder": "Vide",
      "copyProperty": "Copie de la propriété dans le presse-papiers",
      "count": "Compte",
      "newRow": "Nouvelle ligne",
      "action": "Action",
      "add": "Cliquez sur ajouter ci-dessous",
      "drag": "Glisser pour déplacer",
      "deleteRowPrompt": "Etes-vous sûr de vouloir supprimer cette ligne ? Cette action ne peut pas être annulée",
      "deleteCardPrompt": "Etes-vous sûr de vouloir supprimer cette carte ? Cette action ne peut pas être annulée",
      "dragAndClick": "Faites glisser pour déplacer, cliquez pour ouvrir le menu",
      "insertRecordAbove": "Insérer l'enregistrement ci-dessus",
      "insertRecordBelow": "Insérer l'enregistrement ci-dessous",
      "noContent": "Aucun contenu"
    },
    "selectOption": {
      "create": "Créer",
      "purpleColor": "Violet",
      "pinkColor": "Rose",
      "lightPinkColor": "Rose clair",
      "orangeColor": "Orange",
      "yellowColor": "Jaune",
      "limeColor": "Citron vert",
      "greenColor": "Vert",
      "aquaColor": "Turquoise",
      "blueColor": "Bleu",
      "deleteTag": "Supprimer l'étiquette",
      "colorPanelTitle": "Couleurs",
      "panelTitle": "Sélectionnez une option ou créez-en une",
      "searchOption": "Rechercher une option",
      "searchOrCreateOption": "Rechercher ou créer une option...",
      "createNew": "Créer une nouvelle",
      "orSelectOne": "Ou sélectionnez une option",
      "typeANewOption": "Saisissez une nouvelle option",
      "tagName": "Nom de l'étiquette"
    },
    "checklist": {
      "taskHint": "Description de la tâche",
      "addNew": "Ajouter un élément",
      "submitNewTask": "Créer",
      "hideComplete": "Cacher les tâches terminées",
      "showComplete": "Afficher toutes les tâches"
    },
    "url": {
      "launch": "Ouvrir dans le navigateur",
      "copy": "Copier l'URL",
      "textFieldHint": "Entrez une URL",
      "copiedNotification": "Copié dans le presse-papier!"
    },
    "relation": {
      "relatedDatabasePlaceLabel": "Base de données associée",
      "relatedDatabasePlaceholder": "Aucun",
      "inRelatedDatabase": "Dans",
      "rowSearchTextFieldPlaceholder": "Recherche",
      "noDatabaseSelected": "Aucune base de données sélectionnée, veuillez d'abord en sélectionner une dans la liste ci-dessous :",
      "emptySearchResult": "Aucun enregistrement trouvé",
      "linkedRowListLabel": "{count} lignes liées",
      "unlinkedRowListLabel": "Lier une autre ligne"
    },
    "menuName": "Grille",
    "referencedGridPrefix": "Vue",
    "calculate": "Calculer",
    "calculationTypeLabel": {
      "none": "Vide",
      "average": "Moyenne",
      "max": "Maximum",
      "median": "Médiane",
      "min": "Minimum",
      "sum": "Somme",
      "count": "Compter",
      "countEmpty": "Compter les cellules vides",
      "countEmptyShort": "VIDE",
      "countNonEmpty": "Compter les cellules non vides",
      "countNonEmptyShort": "REMPLI"
    }
  },
  "document": {
    "menuName": "Document",
    "date": {
      "timeHintTextInTwelveHour": "01:00 PM",
      "timeHintTextInTwentyFourHour": "13:00"
    },
    "slashMenu": {
      "board": {
        "selectABoardToLinkTo": "Sélectionnez un tableau à lier",
        "createANewBoard": "Créer un nouveau tableau"
      },
      "grid": {
        "selectAGridToLinkTo": "Sélectionnez une grille à lier",
        "createANewGrid": "Créer une nouvelle Grille"
      },
      "calendar": {
        "selectACalendarToLinkTo": "Sélectionnez un calendrier à lier",
        "createANewCalendar": "Créer un nouveau calendrier"
      },
      "document": {
        "selectADocumentToLinkTo": "Sélectionnez un Document vers lequel créer un lien"
      },
      "name": {
        "text": "Texte",
        "heading1": "Titre 1",
        "heading2": "Titre 2",
        "heading3": "Titre 3",
        "image": "Image",
        "bulletedList": "Liste à puces",
        "numberedList": "Liste numérotée",
        "doc": "Doc",
        "linkedDoc": "Lien vers la page",
        "grid": "Grille",
        "linkedGrid": "Grille liée",
        "kanban": "Kanban",
        "linkedKanban": "Kanban lié",
        "calendar": "Calendrier",
        "linkedCalendar": "Calendrier lié",
        "quote": "Citation",
        "divider": "Diviseur",
        "table": "Tableau",
        "outline": "Table des matières",
        "mathEquation": "Équation mathématique",
        "code": "Code",
        "toggleList": "Menu dépliant",
        "emoji": "Émoji",
        "aiWriter": "Rédacteur IA",
        "dateOrReminder": "Date ou rappel",
        "photoGallery": "Galerie de photos",
        "file": "Fichier",
        "checkbox": "Case à cocher"
      }
    },
    "selectionMenu": {
      "outline": "Contour",
      "codeBlock": "Bloc de code"
    },
    "plugins": {
      "referencedBoard": "Tableau référencé",
      "referencedGrid": "Grille référencée",
      "referencedCalendar": "Calendrier référencé",
      "referencedDocument": "Document référencé",
      "autoGeneratorMenuItemName": "Rédacteur AI",
      "autoGeneratorTitleName": "AI : Demandez à l'IA d'écrire quelque chose...",
      "autoGeneratorLearnMore": "Apprendre encore plus",
      "autoGeneratorGenerate": "Générer",
      "autoGeneratorHintText": "Demandez à AI...",
      "autoGeneratorCantGetOpenAIKey": "Impossible d'obtenir la clé AI",
      "autoGeneratorRewrite": "Réécrire",
      "smartEdit": "Assistants IA",
      "aI": "AI",
      "smartEditFixSpelling": "Corriger l'orthographe",
      "warning": "⚠️ Les réponses de l'IA peuvent être inexactes ou trompeuses.",
      "smartEditSummarize": "Résumer",
      "smartEditImproveWriting": "Améliorer l'écriture",
      "smartEditMakeLonger": "Rallonger",
      "smartEditCouldNotFetchResult": "Impossible de récupérer le résultat d'AI",
      "smartEditCouldNotFetchKey": "Impossible de récupérer la clé AI",
      "smartEditDisabled": "Connectez AI dans les paramètres",
      "appflowyAIEditDisabled": "Connectez-vous pour activer les fonctionnalités de l'IA",
      "discardResponse": "Voulez-vous supprimer les réponses de l'IA ?",
      "createInlineMathEquation": "Créer une équation",
      "fonts": "Polices",
      "insertDate": "Insérer la date",
      "emoji": "Emoji",
      "toggleList": "Liste pliable",
      "quoteList": "Liste de citations",
      "numberedList": "Liste numérotée",
      "bulletedList": "Liste à puces",
      "todoList": "Liste de tâches",
      "callout": "Encadré",
      "cover": {
        "changeCover": "Changer la couverture",
        "colors": "Couleurs",
        "images": "Images",
        "clearAll": "Tout Effacer",
        "abstract": "Abstrait",
        "addCover": "Ajouter une couverture",
        "addLocalImage": "Ajouter une image locale",
        "invalidImageUrl": "URL d'image non valide",
        "failedToAddImageToGallery": "Impossible d'ajouter l'image à la galerie",
        "enterImageUrl": "Entrez l'URL de l'image",
        "add": "Ajouter",
        "back": "Dos",
        "saveToGallery": "Sauvegarder dans la gallerie",
        "removeIcon": "Supprimer l'icône",
        "pasteImageUrl": "Coller l'URL de l'image",
        "or": "OU",
        "pickFromFiles": "Choisissez parmi les fichiers",
        "couldNotFetchImage": "Impossible de récupérer l'image",
        "imageSavingFailed": "Échec de l'enregistrement de l'image",
        "addIcon": "Ajouter une icône",
        "changeIcon": "Changer l'icône",
        "coverRemoveAlert": "Il sera retiré de la couverture après sa suppression.",
        "alertDialogConfirmation": "Voulez-vous vraiment continuer?"
      },
      "mathEquation": {
        "name": "Équation mathématique",
        "addMathEquation": "Ajouter une équation mathématique",
        "editMathEquation": "Modifier l'équation mathématique"
      },
      "optionAction": {
        "click": "Cliquez sur",
        "toOpenMenu": " pour ouvrir le menu",
        "delete": "Supprimer",
        "duplicate": "Dupliquer",
        "turnInto": "Changer en",
        "moveUp": "Déplacer vers le haut",
        "moveDown": "Descendre",
        "color": "Couleur",
        "align": "Aligner",
        "left": "Gauche",
        "center": "Centre",
        "right": "Droite",
        "defaultColor": "Défaut",
        "depth": "Profond"
      },
      "image": {
        "addAnImage": "Ajouter une image",
        "copiedToPasteBoard": "Le lien de l'image a été copié dans le presse-papiers",
        "addAnImageDesktop": "Ajouter une image",
        "addAnImageMobile": "Cliquez pour ajouter une ou plusieurs images",
        "dropImageToInsert": "Déposez les images à insérer",
        "imageUploadFailed": "Téléchargement de l'image échoué",
        "imageDownloadFailed": "Le téléchargement de l'image a échoué, veuillez réessayer",
        "imageDownloadFailedToken": "Le téléchargement de l'image a échoué en raison d'un jeton d'utilisateur manquant, veuillez réessayer",
        "errorCode": "Code erreur"
      },
      "photoGallery": {
        "name": "Galerie de photos",
        "imageKeyword": "image",
        "imageGalleryKeyword": "Galerie d'images",
        "photoKeyword": "photo",
        "photoBrowserKeyword": "navigateur de photos",
        "galleryKeyword": "galerie",
        "addImageTooltip": "Ajouter une image",
        "changeLayoutTooltip": "Changer la mise en page",
        "browserLayout": "Navigateur",
        "gridLayout": "Grille",
        "deleteBlockTooltip": "Supprimer toute la galerie"
      },
      "math": {
        "copiedToPasteBoard": "L'équation mathématique a été copiée dans le presse-papiers"
      },
      "urlPreview": {
        "copiedToPasteBoard": "Le lien a été copié dans le presse-papier",
        "convertToLink": "Convertir en lien intégré"
      },
      "outline": {
        "addHeadingToCreateOutline": "Ajoutez des titres pour créer une table des matières.",
        "noMatchHeadings": "Aucune rubrique correspondante trouvée."
      },
      "table": {
        "addAfter": "Ajouter après",
        "addBefore": "Ajouter avant",
        "delete": "Supprimer",
        "clear": "Éffacer contenu",
        "duplicate": "Dupliquer",
        "bgColor": "Couleur de fond"
      },
      "contextMenu": {
        "copy": "Copier",
        "cut": "Couper",
        "paste": "Coller"
      },
      "action": "Actions",
      "database": {
        "selectDataSource": "Sélectionnez la source de données",
        "noDataSource": "Aucune source de données",
        "selectADataSource": "Sélectionnez une source de données",
        "toContinue": "pour continuer",
        "newDatabase": "Nouvelle Base de données",
        "linkToDatabase": "Lien vers la Base de données"
      },
      "date": "Date",
      "video": {
        "label": "Vidéo",
        "emptyLabel": "Ajouter une vidéo",
        "placeholder": "Collez le lien vidéo",
        "copiedToPasteBoard": "Le lien vidéo a été copié dans le presse-papiers",
        "insertVideo": "Ajouter une vidéo",
        "invalidVideoUrl": "L'URL source n'est pas encore prise en charge.",
        "invalidVideoUrlYouTube": "YouTube n'est pas encore pris en charge.",
        "supportedFormats": "Formats pris en charge : MP4, WebM, MOV, AVI, FLV, MPEG/M4V, H.264"
      },
      "file": {
        "name": "Fichier",
        "uploadTab": "Télécharger",
        "networkTab": "Intégrer un lien",
        "placeholderText": "Télécharger ou intégrer un fichier",
        "placeholderDragging": "Glisser le fichier à télécharger",
        "dropFileToUpload": "Glisser le fichier à télécharger",
        "fileUploadHint": "Glisser un fichier ici pour le télécharger\nou cliquez pour parcourir",
        "networkHint": "Coller un lien de fichier",
        "networkUrlInvalid": "URL non valide, veuillez corriger l'URL et réessayer",
        "fileTooBigError": "La taille du fichier est trop grande, veuillez télécharger un fichier d'une taille inférieure à 10 Mo",
        "renameFile": {
          "title": "Renommer le fichier",
          "description": "Entrez le nouveau nom pour ce fichier",
          "nameEmptyError": "Le nom du fichier ne peut pas être laissé vide."
        },
        "uploadedAt": "Mis en ligne le {}",
        "linkedAt": "Lien ajouté le {}"
      }
    },
    "outlineBlock": {
      "placeholder": "Table de contenu"
    },
    "textBlock": {
      "placeholder": "Tapez '/' pour les commandes"
    },
    "title": {
      "placeholder": "Sans titre"
    },
    "imageBlock": {
      "placeholder": "Cliquez pour ajouter une image",
      "upload": {
        "label": "Téléverser",
        "placeholder": "Cliquez pour téléverser l'image"
      },
      "url": {
        "label": "URL de l'image",
        "placeholder": "Entrez l'URL de l'image"
      },
      "ai": {
        "label": "Générer une image à partir d'AI",
        "placeholder": "Veuillez saisir l'invite pour qu'AI génère l'image"
      },
      "stability_ai": {
        "label": "Générer une image à partir de Stability AI",
        "placeholder": "Veuillez saisir l'invite permettant à Stability AI de générer une image."
      },
      "support": "La limite de taille d'image est de 5 Mo. Formats pris en charge : JPEG, PNG, GIF, SVG",
      "error": {
        "invalidImage": "Image invalide",
        "invalidImageSize": "La taille de l'image doit être inférieure à 5 Mo",
        "invalidImageFormat": "Le format d'image n'est pas pris en charge. Formats pris en charge : JPEG, PNG, GIF, SVG",
        "invalidImageUrl": "URL d'image non valide",
        "noImage": "Aucun fichier ou répertoire de ce nom",
        "multipleImagesFailed": "Une ou plusieurs images n'ont pas pu être téléchargées, veuillez réessayer"
      },
      "embedLink": {
        "label": "Lien intégré",
        "placeholder": "Collez ou saisissez un lien d'image"
      },
      "unsplash": {
        "label": "Unsplash"
      },
      "searchForAnImage": "Rechercher une image",
      "pleaseInputYourOpenAIKey": "veuillez saisir votre clé AI dans la page Paramètres",
      "saveImageToGallery": "Enregistrer l'image",
      "failedToAddImageToGallery": "Échec de l'ajout d'une image à la galerie",
      "successToAddImageToGallery": "Image ajoutée à la galerie avec succès",
      "unableToLoadImage": "Impossible de charger l'image",
      "maximumImageSize": "La taille d'image maximale est 10Mo",
      "uploadImageErrorImageSizeTooBig": "L'image doit faire moins de 10Mo",
      "imageIsUploading": "L'image est en cours de téléchargement",
      "openFullScreen": "Ouvrir en plein écran",
      "interactiveViewer": {
        "toolbar": {
          "previousImageTooltip": "Image précédente",
          "nextImageTooltip": "Image suivante",
          "zoomOutTooltip": "Zoom arrière",
          "zoomInTooltip": "Agrandir",
          "changeZoomLevelTooltip": "Changer le niveau de zoom",
          "openLocalImage": "Ouvrir l'image",
          "downloadImage": "Télécharger l'image",
          "closeViewer": "Fermer la visionneuse",
          "scalePercentage": "{}%",
          "deleteImageTooltip": "Supprimer l'image"
        }
      },
      "pleaseInputYourStabilityAIKey": "veuillez saisir votre clé Stability AI dans la page Paramètres"
    },
    "codeBlock": {
      "language": {
        "label": "Langue",
        "placeholder": "Choisir la langue",
        "auto": "Auto"
      },
      "copyTooltip": "Copier le contenu du bloc de code",
      "searchLanguageHint": "Rechercher une langue",
      "codeCopiedSnackbar": "Code copié dans le presse-papier !"
    },
    "inlineLink": {
      "placeholder": "Coller ou saisir un lien",
      "openInNewTab": "Ouvrir dans un nouvel onglet",
      "copyLink": "Copier le lien",
      "removeLink": "Supprimer le lien",
      "url": {
        "label": "URL du lien",
        "placeholder": "Entrez l'URL du lien"
      },
      "title": {
        "label": "Titre du lien",
        "placeholder": "Entrez le titre du lien"
      }
    },
    "mention": {
      "placeholder": "Mentionner une personne ou une page ou une date...",
      "page": {
        "label": "Lien vers la page",
        "tooltip": "Cliquez pour ouvrir la page"
      },
      "deleted": "Supprimer",
      "deletedContent": "Ce document n'existe pas ou a été supprimé",
      "noAccess": "Pas d'accès"
    },
    "toolbar": {
      "resetToDefaultFont": "Réinitialiser aux valeurs par défaut"
    },
    "errorBlock": {
      "theBlockIsNotSupported": "La version actuelle ne prend pas en charge ce bloc.",
      "clickToCopyTheBlockContent": "Cliquez pour copier le contenu du bloc",
      "blockContentHasBeenCopied": "Le contenu du bloc a été copié."
    },
    "mobilePageSelector": {
      "title": "Sélectionner une page",
      "failedToLoad": "Impossible de charger la liste des pages",
      "noPagesFound": "Aucune page trouvée"
    }
  },
  "board": {
    "column": {
      "createNewCard": "Nouveau",
      "renameGroupTooltip": "Appuyez pour renommer le groupe",
      "createNewColumn": "Ajouter un nouveau groupe",
      "addToColumnTopTooltip": "Ajouter une nouvelle carte en haut",
      "addToColumnBottomTooltip": "Ajouter une nouvelle carte en bas",
      "renameColumn": "Renommer",
      "hideColumn": "Cacher",
      "newGroup": "Nouveau groupe",
      "deleteColumn": "Supprimer",
      "deleteColumnConfirmation": "Cela supprimera ce groupe et toutes les cartes qu'il contient. \nÊtes-vous sûr de vouloir continuer?",
      "groupActions": "Actions de groupe"
    },
    "hiddenGroupSection": {
      "sectionTitle": "Groupes cachés",
      "collapseTooltip": "Cacher les groupes cachés",
      "expandTooltip": "Afficher les groupes cachés"
    },
    "cardDetail": "Détail de la Carte",
    "cardActions": "Actions des Cartes",
    "cardDuplicated": "La carte a été dupliquée",
    "cardDeleted": "La carte a été supprimée",
    "showOnCard": "Afficher les détails de la carte",
    "setting": "Paramètre",
    "propertyName": "Nom de la propriété",
    "menuName": "Tableau",
    "showUngrouped": "Afficher les éléments non regroupés",
    "ungroupedButtonText": "Non groupé",
    "ungroupedButtonTooltip": "Contient des cartes qui n'appartiennent à aucun groupe",
    "ungroupedItemsTitle": "Cliquez pour ajouter au tableau",
    "groupBy": "Regrouper par",
    "referencedBoardPrefix": "Vue",
    "notesTooltip": "Notes à l'intérieur",
    "mobile": {
      "editURL": "Modifier l'URL",
      "showGroup": "Afficher le groupe",
      "showGroupContent": "Êtes-vous sûr de vouloir afficher ce groupe sur le tableau ?",
      "failedToLoad": "Échec du chargement de la vue du tableau"
    },
    "dateCondition": {
      "weekOf": "Semaine de {} - {}",
      "today": "Aujourd'hui",
      "yesterday": "Hier",
      "tomorrow": "Demain",
      "lastSevenDays": "7 derniers jours",
      "nextSevenDays": "7 prochains jours",
      "lastThirtyDays": "30 derniers jours",
      "nextThirtyDays": "30 prochains jours"
    }
  },
  "calendar": {
    "menuName": "Calendrier",
    "defaultNewCalendarTitle": "Sans titre",
    "newEventButtonTooltip": "Ajouter un nouvel événement",
    "navigation": {
      "today": "Aujourd'hui",
      "jumpToday": "Aller à aujourd'hui",
      "previousMonth": "Mois précédent",
      "nextMonth": "Mois prochain",
      "views": {
        "day": "Jour",
        "week": "Semaine",
        "month": "Mois",
        "year": "Année"
      }
    },
    "mobileEventScreen": {
      "emptyTitle": "Pas d'événements",
      "emptyBody": "Cliquez sur le bouton plus pour créer un événement à cette date."
    },
    "settings": {
      "showWeekNumbers": "Afficher les numéros de semaine",
      "showWeekends": "Afficher les week-ends",
      "firstDayOfWeek": "Commencer la semaine le",
      "layoutDateField": "Calendrier de mise en page par",
      "changeLayoutDateField": "Modifier le champ de mise en page",
      "noDateTitle": "Pas de date",
      "noDateHint": "Les événements non planifiés s'afficheront ici",
      "unscheduledEventsTitle": "Événements non planifiés",
      "clickToAdd": "Cliquez pour ajouter au calendrier",
      "name": "Disposition du calendrier",
      "clickToOpen": "Cliquez pour ouvrir l'évènement"
    },
    "referencedCalendarPrefix": "Vue",
    "quickJumpYear": "Sauter à",
    "duplicateEvent": "Événement en double"
  },
  "errorDialog": {
    "title": "Erreur @:appName",
    "howToFixFallback": "Nous sommes désolés pour le désagrément ! Soumettez un problème sur notre page GitHub qui décrit votre erreur.",
    "howToFixFallbackHint1": "Nous sommes désolés pour la gêne occasionnée ! Soumettez un problème sur notre ",
    "howToFixFallbackHint2": " page qui décrit votre erreur.",
    "github": "Afficher sur GitHub"
  },
  "search": {
    "label": "Recherche",
    "sidebarSearchIcon": "Rechercher et accéder rapidement à une page",
    "placeholder": {
      "actions": "Actions de recherche..."
    }
  },
  "message": {
    "copy": {
      "success": "Copié !",
      "fail": "Impossible de copier"
    }
  },
  "unSupportBlock": "La version actuelle ne prend pas en charge ce bloc.",
  "views": {
    "deleteContentTitle": "Voulez-vous vraiment supprimer le {pageType}?",
    "deleteContentCaption": "si vous supprimez ce {pageType}, vous pouvez le restaurer à partir de la corbeille."
  },
  "colors": {
    "custom": "Personnalisé",
    "default": "Défaut",
    "red": "Rouge",
    "orange": "Orange",
    "yellow": "Jaune",
    "green": "Vert",
    "blue": "Bleu",
    "purple": "Violet",
    "pink": "Rose",
    "brown": "Marron",
    "gray": "Gris"
  },
  "emoji": {
    "emojiTab": "Émoji",
    "search": "Chercher un émoji",
    "noRecent": "Aucun émoji récent",
    "noEmojiFound": "Aucun émoji trouvé",
    "filter": "Filtrer",
    "random": "Aléatoire",
    "selectSkinTone": "Choisir le teint de la peau",
    "remove": "Supprimer l'émoji",
    "categories": {
      "smileys": "Smileys & émoticônes",
      "people": "Personnes & corps",
      "animals": "Animaux & Nature",
      "food": "Nourriture & Boisson",
      "activities": "Activités",
      "places": "Voyages & Lieux",
      "objects": "Objets",
      "symbols": "Symboles",
      "flags": "Drapeaux",
      "nature": "Nature",
      "frequentlyUsed": "Fréquemment utilisés"
    },
    "skinTone": {
      "default": "Défaut",
      "light": "Claire",
      "mediumLight": "Moyennement claire",
      "medium": "Moyen",
      "mediumDark": "Moyennement foncé",
      "dark": "Foncé"
    }
  },
  "inlineActions": {
    "noResults": "Aucun résultat",
    "recentPages": "Pages récentes",
    "pageReference": "Référence de page",
    "docReference": "Référence de document",
    "boardReference": "Référence du tableau",
    "calReference": "Référence du calendrier",
    "gridReference": "Référence de grille",
    "date": "Date",
    "reminder": {
      "groupTitle": "Rappel",
      "shortKeyword": "rappeler"
    }
  },
  "datePicker": {
    "dateTimeFormatTooltip": "Modifier le format de la date et de l'heure dans les paramètres",
    "dateFormat": "Format de date",
    "includeTime": "Inclure l'heure",
    "isRange": "Date de fin",
    "timeFormat": "Format de l'heure",
    "clearDate": "Effacer la date",
    "reminderLabel": "Rappel",
    "selectReminder": "Sélectionnez un rappel",
    "reminderOptions": {
      "none": "Aucun",
      "atTimeOfEvent": "Heure de l'événement",
      "fiveMinsBefore": "5 minutes avant",
      "tenMinsBefore": "10 minutes avant",
      "fifteenMinsBefore": "15 minutes avant",
      "thirtyMinsBefore": "30 minutes avant",
      "oneHourBefore": "1 heure avant",
      "twoHoursBefore": "2 heures avant",
      "onDayOfEvent": "Le jour de l'événement",
      "oneDayBefore": "1 jour avant",
      "twoDaysBefore": "2 jours avant",
      "oneWeekBefore": "1 semaine avant",
      "custom": "Personnalisé"
    }
  },
  "relativeDates": {
    "yesterday": "Hier",
    "today": "Aujourd'hui",
    "tomorrow": "Demain",
    "oneWeek": "1 semaine"
  },
  "notificationHub": {
    "title": "Notifications",
    "mobile": {
      "title": "Mises à jour"
    },
    "emptyTitle": "Vous êtes à jour !",
    "emptyBody": "Aucune notification ou action en attente. Profitez du calme.",
    "tabs": {
      "inbox": "Boîte de réception",
      "upcoming": "A venir"
    },
    "actions": {
      "markAllRead": "Tout marquer comme lu",
      "showAll": "Tous",
      "showUnreads": "Non lu"
    },
    "filters": {
      "ascending": "Ascendant",
      "descending": "Descendant",
      "groupByDate": "Regrouper par date",
      "showUnreadsOnly": "Afficher uniquement les éléments non lus",
      "resetToDefault": "Réinitialiser aux valeurs par défaut"
    }
  },
  "reminderNotification": {
    "title": "Rappel",
    "message": "Pensez à vérifier cela avant d'oublier !",
    "tooltipDelete": "Supprimer",
    "tooltipMarkRead": "Marquer comme lu",
    "tooltipMarkUnread": "Marquer comme non lu"
  },
  "findAndReplace": {
    "find": "Chercher",
    "previousMatch": "Occurence précedente",
    "nextMatch": "Prochaine occurence",
    "close": "Fermer",
    "replace": "Remplacer",
    "replaceAll": "Tout remplacer",
    "noResult": "Aucun résultat",
    "caseSensitive": "Sensible à la casse",
    "searchMore": "Chercher pour trouver plus de résultat"
  },
  "error": {
    "weAreSorry": "Nous sommes désolés",
    "loadingViewError": "Nous rencontrons des difficultés pour charger cette vue. Veuillez vérifier votre connexion Internet, actualiser l'application et n'hésitez pas à contacter l'équipe si le problème persiste.",
<<<<<<< HEAD
    "syncError": "Les données ne sont pas synchronisées depuis un autre appareil",
    "syncErrorHint": "Veuillez rouvrir cette page sur l'appareil sur lequel elle a été modifiée pour la dernière fois, puis l'ouvrir à nouveau sur l'appareil actuel.",
    "clickToCopy": "Cliquez pour copier le code d'erreur"
=======
    "syncError": "Les données ne sont pas synchronisées depuis un autre appareil"
>>>>>>> b7db1e7d
  },
  "editor": {
    "bold": "Gras",
    "bulletedList": "Liste à puces",
    "bulletedListShortForm": "Puces",
    "checkbox": "Case à cocher",
    "embedCode": "Code intégré",
    "heading1": "H1",
    "heading2": "H2",
    "heading3": "H3",
    "highlight": "Surligner",
    "color": "Couleur",
    "image": "Image",
    "date": "Date",
    "page": "Page",
    "italic": "Italique",
    "link": "Lien",
    "numberedList": "Liste numérotée",
    "numberedListShortForm": "Numéroté",
    "quote": "Citation",
    "strikethrough": "Barré",
    "text": "Texte",
    "underline": "Souligner",
    "fontColorDefault": "Défaut",
    "fontColorGray": "Gris",
    "fontColorBrown": "Marron",
    "fontColorOrange": "Orange",
    "fontColorYellow": "Jaune",
    "fontColorGreen": "Vert",
    "fontColorBlue": "Bleu",
    "fontColorPurple": "Violet",
    "fontColorPink": "Rose",
    "fontColorRed": "Rouge",
    "backgroundColorDefault": "Fond par défaut",
    "backgroundColorGray": "Fond gris",
    "backgroundColorBrown": "Fond marron",
    "backgroundColorOrange": "Fond orange",
    "backgroundColorYellow": "Fond jaune",
    "backgroundColorGreen": "Fond vert",
    "backgroundColorBlue": "Fond bleu",
    "backgroundColorPurple": "Fond violet",
    "backgroundColorPink": "Fond rose",
    "backgroundColorRed": "Fond rouge",
    "backgroundColorLime": "Fond citron vert",
    "backgroundColorAqua": "Fond turquoise ",
    "done": "Fait",
    "cancel": "Annuler",
    "tint1": "Teinte 1",
    "tint2": "Teinte 2",
    "tint3": "Teinte 3",
    "tint4": "Teinte 4",
    "tint5": "Teinte 5",
    "tint6": "Teinte 6",
    "tint7": "Teinte 7",
    "tint8": "Teinte 8",
    "tint9": "Teinte 9",
    "lightLightTint1": "Violet",
    "lightLightTint2": "Rose",
    "lightLightTint3": "Rose clair",
    "lightLightTint4": "Orange",
    "lightLightTint5": "Jaune",
    "lightLightTint6": "Citron vert",
    "lightLightTint7": "Vert",
    "lightLightTint8": "Turquoise",
    "lightLightTint9": "Bleu",
    "urlHint": "URL",
    "mobileHeading1": "Titre 1",
    "mobileHeading2": "Titre 2",
    "mobileHeading3": "Titre 3",
    "textColor": "Couleur du texte",
    "backgroundColor": "Couleur du fond",
    "addYourLink": "Ajoutez votre lien",
    "openLink": "Ouvrir le lien",
    "copyLink": "Copier le lien",
    "removeLink": "Supprimer le lien",
    "editLink": "Modifier le lien",
    "linkText": "Texte",
    "linkTextHint": "Veuillez saisir du texte",
    "linkAddressHint": "Veuillez entrer l'URL",
    "highlightColor": "Couleur de surlignage",
    "clearHighlightColor": "Effacer la couleur de surlignage",
    "customColor": "Couleur personnalisée",
    "hexValue": "Valeur hexadécimale",
    "opacity": "Opacité",
    "resetToDefaultColor": "Réinitialiser la couleur par défaut",
    "ltr": "LTR",
    "rtl": "RTL",
    "auto": "Auto",
    "cut": "Couper",
    "copy": "Copier",
    "paste": "Coller",
    "find": "Chercher",
    "select": "Sélectionner",
    "selectAll": "Tout sélectionner",
    "previousMatch": "Occurence précédente",
    "nextMatch": "Occurence suivante",
    "closeFind": "Fermer",
    "replace": "Remplacer",
    "replaceAll": "Tout remplacer",
    "regex": "Regex",
    "caseSensitive": "Sensible à la casse",
    "uploadImage": "Téléverser une image",
    "urlImage": "URL de l'image ",
    "incorrectLink": "Lien incorrect",
    "upload": "Téléverser",
    "chooseImage": "Choisissez une image",
    "loading": "Chargement",
    "imageLoadFailed": "Impossible de charger l'image",
    "divider": "Séparateur",
    "table": "Tableau",
    "colAddBefore": "Ajouter avant",
    "rowAddBefore": "Ajouter avant",
    "colAddAfter": "Ajouter après",
    "rowAddAfter": "Ajouter après",
    "colRemove": "Retirer",
    "rowRemove": "Retirer",
    "colDuplicate": "Dupliquer",
    "rowDuplicate": "Dupliquer",
    "colClear": "Effacer le ontenu",
    "rowClear": "Effacer le ontenu",
    "slashPlaceHolder": "Tapez '/' pour insérer un bloc ou commencez à écrire",
    "typeSomething": "Écrivez quelque chose...",
    "toggleListShortForm": "Plier / Déplier",
    "quoteListShortForm": "Citation",
    "mathEquationShortForm": "Formule",
    "codeBlockShortForm": "Code"
  },
  "favorite": {
    "noFavorite": "Aucune page favorite",
    "noFavoriteHintText": "Faites glisser la page vers la gauche pour l'ajouter à vos favoris",
    "removeFromSidebar": "Supprimer de la barre latérale",
    "addToSidebar": "Épingler sur la barre latérale"
  },
  "cardDetails": {
    "notesPlaceholder": "Entrez un / pour insérer un bloc ou commencez à taper"
  },
  "blockPlaceholders": {
    "todoList": "À faire",
    "bulletList": "Liste",
    "numberList": "Liste",
    "quote": "Citation",
    "heading": "Titre {}"
  },
  "titleBar": {
    "pageIcon": "Icône de page",
    "language": "Langue",
    "font": "Police ",
    "actions": "Actions",
    "date": "Date",
    "addField": "Ajouter un champ",
    "userIcon": "Icône utilisateur"
  },
  "noLogFiles": "Il n'y a pas de log",
  "newSettings": {
    "myAccount": {
      "title": "Mon compte",
      "subtitle": "Personnalisez votre profil, gérez la sécurité de votre compte, ouvrez les clés AI ou connectez-vous à votre compte.",
      "profileLabel": "Nom du compte et image de profil",
      "profileNamePlaceholder": "Entrez votre nom",
      "accountSecurity": "Sécurité du compte",
      "2FA": "Authentification en 2 étapes",
      "aiKeys": "Clés IA",
      "accountLogin": "Connexion au compte",
      "updateNameError": "Échec de la mise à jour du nom",
      "updateIconError": "Échec de la mise à jour de l'icône",
      "deleteAccount": {
        "title": "Supprimer le compte",
        "subtitle": "Supprimez définitivement votre compte et toutes vos données.",
        "deleteMyAccount": "Supprimer mon compte",
        "dialogTitle": "Supprimer le compte",
        "dialogContent1": "Êtes-vous sûr de vouloir supprimer définitivement votre compte ?",
        "dialogContent2": "Cette action ne peut pas être annulée et supprimera l'accès à tous les espaces d'équipe, effaçant l'intégralité de votre compte, y compris les espaces de travail privés, et vous supprimant de tous les espaces de travail partagés."
      }
    },
    "workplace": {
      "name": "Lieu de travail",
      "title": "Paramètres du lieu de travail",
      "subtitle": "Personnalisez l'apparence, le thème, la police, la disposition du texte, la date, l'heure et la langue de votre espace de travail.",
      "workplaceName": "Nom du lieu de travail",
      "workplaceNamePlaceholder": "Entrez le nom du lieu de travail",
      "workplaceIcon": "Icône du lieu de travail",
      "workplaceIconSubtitle": "Téléchargez une image ou utilisez un emoji pour votre espace de travail. L'icône s'affichera dans votre barre latérale et dans vos notifications",
      "renameError": "Échec du changement de nom du lieu de travail",
      "updateIconError": "Échec de la mise à jour de l'icône",
      "chooseAnIcon": "Choisissez une icône",
      "appearance": {
        "name": "Apparence",
        "themeMode": {
          "auto": "Auto",
          "light": "Claire",
          "dark": "Sombre"
        },
        "language": "Langue"
      }
    },
    "syncState": {
      "syncing": "Synchronisation",
      "synced": "Synchronisé",
      "noNetworkConnected": "Aucun réseau connecté"
    }
  },
  "pageStyle": {
    "title": "Style de page",
    "layout": "Mise en page",
    "coverImage": "Image de couverture",
    "pageIcon": "Icône de page",
    "colors": "Couleurs",
    "gradient": "Dégradé",
    "backgroundImage": "Image d'arrière-plan",
    "presets": "Préréglages",
    "photo": "Photo",
    "unsplash": "Unsplash",
    "pageCover": "Couverture de page",
    "none": "Aucun",
    "photoPermissionDescription": "Autoriser l'accès à la photothèque pour le téléchargement d'images.",
    "openSettings": "Ouvrir les paramètres",
    "photoPermissionTitle": "@:appName souhaite accéder à votre photothèque",
    "doNotAllow": "Ne pas autoriser",
    "image": "Image"
  },
  "commandPalette": {
    "placeholder": "Tapez pour rechercher des vues...",
    "bestMatches": "Meilleurs résultats",
    "recentHistory": "Historique récent",
    "navigateHint": "naviguer",
    "loadingTooltip": "Nous recherchons des résultats...",
    "betaLabel": "BÊTA",
    "betaTooltip": "Nous ne prenons actuellement en charge que la recherche de pages",
    "fromTrashHint": "Depuis la poubelle",
    "noResultsHint": "Nous n'avons pas trouvé ce que vous cherchez, essayez avec un autre terme.",
    "clearSearchTooltip": "Effacer le champ de recherche"
  },
  "space": {
    "delete": "Supprimer",
    "deleteConfirmation": "Supprimer: ",
    "deleteConfirmationDescription": "Toutes les pages de cet espace seront supprimées et déplacées vers la corbeille, et toutes les pages publiées seront dépubliées.",
    "rename": "Renommer l'espace",
    "changeIcon": "Changer d'icône",
    "manage": "Gérer l'espace",
    "addNewSpace": "Créer un espace",
    "collapseAllSubPages": "Réduire toutes les sous-pages",
    "createNewSpace": "Créer un nouvel espace",
    "createSpaceDescription": "Créez plusieurs espaces publics et privés pour mieux organiser votre travail.",
    "spaceName": "Nom de l'espace",
    "spaceNamePlaceholder": "par exemple, marketing, ingénierie, ressources humaines",
    "permission": "Autorisation",
    "publicPermission": "Publique",
    "publicPermissionDescription": "Tous les membres de l'espace de travail avec un accès complet",
    "privatePermission": "Privé",
    "privatePermissionDescription": "Vous seul pouvez accéder à cet espace",
    "spaceIconBackground": "Couleur d'arrière-plan",
    "spaceIcon": "Icône",
    "dangerZone": "Zone de danger",
    "unableToDeleteLastSpace": "Impossible de supprimer le dernier espace",
    "unableToDeleteSpaceNotCreatedByYou": "Impossible de supprimer les espaces créés par d'autres",
    "enableSpacesForYourWorkspace": "Activer les espaces pour votre espace de travail",
    "title": "Espaces",
    "defaultSpaceName": "Général",
    "upgradeSpaceTitle": "Activer les espaces",
    "upgradeSpaceDescription": "Créez plusieurs espaces publics et privés pour mieux organiser votre espace de travail.",
    "upgrade": "Mettre à jour",
    "upgradeYourSpace": "Créer plusieurs espaces",
    "quicklySwitch": "Passer rapidement à l’espace suivant",
    "duplicate": "dupliquer l'espace ",
    "movePageToSpace": "Déplacer la page vers l'espace",
    "switchSpace": "Changer d'espace",
    "spaceNameCannotBeEmpty": "Le nom de l'espace ne peut pas être vide"
  },
  "publish": {
    "hasNotBeenPublished": "Cette page n'a pas encore été publiée",
    "reportPage": "Page de rapport",
    "databaseHasNotBeenPublished": "La publication d'une base de données n'est pas encore prise en charge.",
    "createdWith": "Créé avec",
    "downloadApp": "Télécharger AppFlowy",
    "copy": {
      "codeBlock": "Le contenu du bloc de code a été copié dans le presse-papiers",
      "imageBlock": "Le lien de l'image a été copié dans le presse-papiers",
      "mathBlock": "L'équation mathématique a été copiée dans le presse-papiers",
<<<<<<< HEAD
      "fileBlock": "Le lien du fichier a été copié dans le presse-papiers"
=======
      "fileBlock": "Le lien du fichier a été copié dans le presse-papier"
>>>>>>> b7db1e7d
    },
    "containsPublishedPage": "Cette page contient une ou plusieurs pages publiées. Si vous continuez, elles ne seront plus publiées. Voulez-vous procéder à la suppression ?",
    "publishSuccessfully": "Publié avec succès",
    "unpublishSuccessfully": "Dépublié avec succès",
    "publishFailed": "Impossible de publier",
    "unpublishFailed": "Impossible de dépublier",
    "noAccessToVisit": "Pas d'accès à cette page...",
    "createWithAppFlowy": "Créer un site Web avec AppFlowy",
    "fastWithAI": "Rapide et facile avec l'IA.",
    "tryItNow": "Essayez maintenant",
    "onlyGridViewCanBePublished": "Seule la vue Grille peut être publiée",
    "database": {
      "zero": "Publier {} vue sélectionné",
      "one": "Publier {} vues sélectionnées",
      "many": "Publier {} vues sélectionnées",
      "other": "Publier {} vues sélectionnées"
    },
    "mustSelectPrimaryDatabase": "La vue principale doit être sélectionnée",
    "noDatabaseSelected": "Aucune base de données sélectionnée, veuillez sélectionner au moins une base de données.",
    "unableToDeselectPrimaryDatabase": "Impossible de désélectionner la base de données principale",
    "saveThisPage": "Sauvegarder cette page",
    "duplicateTitle": "Où souhaitez-vous ajouter",
    "selectWorkspace": "Sélectionnez un espace de travail",
    "addTo": "Ajouter à",
    "duplicateSuccessfully": "Dupliqué avec succès. Vous souhaitez consulter les documents ?",
    "duplicateSuccessfullyDescription": "Vous n'avez pas l'application ? Le téléchargement commencera automatiquement après avoir cliqué sur « Télécharger ».",
    "downloadIt": "Télécharger",
    "openApp": "Ouvrir dans l'application",
    "duplicateFailed": "Duplication échouée",
    "membersCount": {
      "zero": "Aucun membre",
      "one": "1 membre",
      "many": "{count} membres",
      "other": "{count} membres"
    }
  },
  "web": {
    "continue": "Continuer",
    "or": "ou",
    "continueWithGoogle": "Continuer avec Google",
    "continueWithGithub": "Continuer avec GitHub",
    "continueWithDiscord": "Continuer avec Discord",
    "and": "et",
    "termOfUse": "Termes",
    "privacyPolicy": "politique de confidentialité",
    "signInError": "Erreur de connexion",
    "login": "Inscrivez-vous ou connectez-vous",
    "fileBlock": {
      "uploadedAt": "Mis en ligne le {time}",
      "linkedAt": "Lien ajouté le {time}",
      "empty": "Envoyer ou intégrer un fichier"
    }
  },
  "globalComment": {
    "comments": "Commentaires",
    "addComment": "Ajouter un commentaire",
    "reactedBy": "réagi par",
    "addReaction": "Ajouter une réaction",
    "reactedByMore": "et {count} autres",
    "showSeconds": {
      "one": "Il y a 1 seconde",
      "other": "Il y a {count} secondes",
      "zero": "Tout à l' heure",
      "many": "Il y a {count} secondes"
    },
    "showMinutes": {
      "one": "Il y a 1 minute",
      "other": "Il y a {count} minutes",
      "many": "Il y a {count} minutes"
    },
    "showHours": {
      "one": "il y a 1 heure",
      "other": "Il y a {count} heures",
      "many": "Il y a {count} heures"
    },
    "showDays": {
      "one": "Il y a 1 jour",
      "other": "Il y a {count} jours",
      "many": "Il y a {count} jours"
    },
    "showMonths": {
      "one": "Il y a 1 mois",
      "other": "Il y a {count} mois",
      "many": "Il y a {count} mois"
    },
    "showYears": {
      "one": "Il y a 1 an",
      "other": "Il y a {count} ans",
      "many": "Il y a {count} ans"
    },
    "reply": "Répondre",
    "deleteComment": "Supprimer le commentaire",
    "youAreNotOwner": "Vous n'êtes pas le propriétaire de ce commentaire",
    "confirmDeleteDescription": "Etes-vous sûr de vouloir supprimer ce commentaire ?",
    "hasBeenDeleted": "Supprimé",
    "replyingTo": "En réponse à",
    "noAccessDeleteComment": "Vous n'êtes pas autorisé à supprimer ce commentaire",
    "collapse": "Réduire",
    "readMore": "En savoir plus",
    "failedToAddComment": "Problème lors de l'ajout du commentaire",
    "commentAddedSuccessfully": "Commentaire ajouté avec succès.",
    "commentAddedSuccessTip": "Vous venez d'ajouter ou de répondre à un commentaire. Souhaitez-vous passer en haut de la page pour voir les derniers commentaires ?"
  },
  "template": {
<<<<<<< HEAD
    "asTemplate": "En tant que modèle",
    "name": "Nom du modèle",
    "description": "Description du modèle",
    "about": "À propos du modèle",
    "preview": "Aperçu du modèle",
    "categories": "Catégories de modèles",
    "relatedTemplates": "Modèles associés",
    "requiredField": "{field} est requis",
    "addCategory": "Ajouter \"{category}\"",
    "addNewCategory": "Ajouter une nouvelle catégorie",
    "addNewCreator": "Ajouter un nouvel auteur",
    "deleteCategory": "Supprimer la catégorie",
    "editCategory": "Modifier la catégorie",
    "editCreator": "Modifier le créateur",
    "category": {
      "name": "Nom de la catégorie",
      "icon": "Icône de la catégorie",
      "bgColor": "Couleur d'arrière-plan de la catégorie",
      "priority": "Priorité de la catégorie",
      "desc": "Description de la catégorie",
      "type": "Type de catégorie",
      "icons": "Icônes de catégorie",
      "colors": "Couleurs de catégorie ",
      "byUseCase": "Par cas d'utilisation",
      "byFeature": "Par fonctionnalité",
      "deleteCategory": "Supprimer la catégorie",
      "deleteCategoryDescription": "Êtes-vous sûr de vouloir supprimer cette catégorie ?",
      "typeToSearch": "Tapez pour rechercher des catégories..."
    },
    "creator": {
      "label": "Auteur du modèle",
      "name": "Nom de l'auteur",
      "avatar": "Avatar de l'auteur",
      "accountLinks": "Liens vers le compte de l'auteur",
      "uploadAvatar": "Cliquez pour ajouter un avatar",
      "deleteCreator": "Supprimer l'auteur",
      "deleteCreatorDescription": "Êtes-vous sûr de vouloir supprimer cet auteur ?",
      "typeToSearch": "Tapez pour rechercher des auteurs..."
    },
    "uploadSuccess": "Modèle envoyé avec succès",
    "uploadSuccessDescription": "Votre modèle a été envoyé avec succès. Vous pouvez maintenant le visualiser dans la galerie de modèles.",
    "viewTemplate": "Voir le modèle",
    "deleteTemplate": "Supprimer le modèle",
    "deleteTemplateDescription": "Êtes-vous sûr de vouloir supprimer ce modèle ?",
    "addRelatedTemplate": "Ajouter un modèle associé",
    "removeRelatedTemplate": "Supprimer le modèle associé",
    "uploadAvatar": "Envoyer l'avatar",
    "searchInCategory": "Rechercher dans {category}",
    "label": "Modèle"
  },
  "fileDropzone": {
    "dropFile": "Cliquez ou faites glisser le fichier vers cette zone pour l'envoyer",
    "uploading": "Envoi en cours...",
    "uploadFailed": "Envoi échoué",
    "uploadSuccess": "Envoi réussi",
    "uploadSuccessDescription": "Le fichier a été envoyé avec succès",
    "uploadFailedDescription": "L'envoi du fichier a échoué",
    "uploadingDescription": "Le fichier est en cours d'envoi"
=======
    "category": {
      "deleteCategoryDescription": "Êtes-vous sûr de vouloir supprimer cette catégorie ?",
      "typeToSearch": "Tapez pour rechercher une catégorie..."
    }
>>>>>>> b7db1e7d
  }
}<|MERGE_RESOLUTION|>--- conflicted
+++ resolved
@@ -1332,11 +1332,7 @@
       "checklistFieldName": "Check-list",
       "relationFieldName": "Relation",
       "summaryFieldName": "Résume IA",
-<<<<<<< HEAD
       "timeFieldName": "Horaire",
-=======
-      "timeFieldName": "Temps",
->>>>>>> b7db1e7d
       "translateFieldName": "Traduction IA",
       "translateTo": "Traduire en",
       "numberFormat": "Format du nombre",
@@ -2071,13 +2067,9 @@
   "error": {
     "weAreSorry": "Nous sommes désolés",
     "loadingViewError": "Nous rencontrons des difficultés pour charger cette vue. Veuillez vérifier votre connexion Internet, actualiser l'application et n'hésitez pas à contacter l'équipe si le problème persiste.",
-<<<<<<< HEAD
     "syncError": "Les données ne sont pas synchronisées depuis un autre appareil",
     "syncErrorHint": "Veuillez rouvrir cette page sur l'appareil sur lequel elle a été modifiée pour la dernière fois, puis l'ouvrir à nouveau sur l'appareil actuel.",
     "clickToCopy": "Cliquez pour copier le code d'erreur"
-=======
-    "syncError": "Les données ne sont pas synchronisées depuis un autre appareil"
->>>>>>> b7db1e7d
   },
   "editor": {
     "bold": "Gras",
@@ -2356,11 +2348,7 @@
       "codeBlock": "Le contenu du bloc de code a été copié dans le presse-papiers",
       "imageBlock": "Le lien de l'image a été copié dans le presse-papiers",
       "mathBlock": "L'équation mathématique a été copiée dans le presse-papiers",
-<<<<<<< HEAD
       "fileBlock": "Le lien du fichier a été copié dans le presse-papiers"
-=======
-      "fileBlock": "Le lien du fichier a été copié dans le presse-papier"
->>>>>>> b7db1e7d
     },
     "containsPublishedPage": "Cette page contient une ou plusieurs pages publiées. Si vous continuez, elles ne seront plus publiées. Voulez-vous procéder à la suppression ?",
     "publishSuccessfully": "Publié avec succès",
@@ -2465,7 +2453,6 @@
     "commentAddedSuccessTip": "Vous venez d'ajouter ou de répondre à un commentaire. Souhaitez-vous passer en haut de la page pour voir les derniers commentaires ?"
   },
   "template": {
-<<<<<<< HEAD
     "asTemplate": "En tant que modèle",
     "name": "Nom du modèle",
     "description": "Description du modèle",
@@ -2524,11 +2511,5 @@
     "uploadSuccessDescription": "Le fichier a été envoyé avec succès",
     "uploadFailedDescription": "L'envoi du fichier a échoué",
     "uploadingDescription": "Le fichier est en cours d'envoi"
-=======
-    "category": {
-      "deleteCategoryDescription": "Êtes-vous sûr de vouloir supprimer cette catégorie ?",
-      "typeToSearch": "Tapez pour rechercher une catégorie..."
-    }
->>>>>>> b7db1e7d
   }
 }