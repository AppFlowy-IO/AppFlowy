{
  "appName": "AppFlowy",
  "defaultUsername": "Saya",
  "welcomeText": "Selamat datang di @:appName",
  "githubStarText": "Bintangi GitHub",
  "subscribeNewsletterText": "Berlangganan buletin",
  "letsGoButtonText": "Ayo",
  "title": "Judul",
  "youCanAlso": "Anda juga bisa",
  "and": "Dan",
  "blockActions": {
    "addBelowTooltip": "Klik untuk menambahkan di bawah",
    "addAboveCmd": "Alt+klik",
    "addAboveMacCmd": "Opsi+klik",
    "addAboveTooltip": "untuk menambahkan di atas",
    "dragTooltip": "Seret untuk pindahkan",
    "openMenuTooltip": "Klik untuk membuka menu"
  },
  "signUp": {
    "buttonText": "Daftar",
    "title": "Daftar ke @:appName",
    "getStartedText": "Mulai",
    "emptyPasswordError": "Sandi tidak boleh kosong",
    "repeatPasswordEmptyError": "Sandi ulang tidak boleh kosong",
    "unmatchedPasswordError": "Sandi ulang tidak sama dengan sandi",
    "alreadyHaveAnAccount": "Sudah punya akun?",
    "emailHint": "Email",
    "passwordHint": "Sandi",
    "repeatPasswordHint": "Sandi ulang",
    "signUpWith": "Daftar menggunakan:"
  },
  "signIn": {
    "loginTitle": "Masuk ke @:appName",
    "loginButtonText": "Masuk",
    "loginStartWithAnonymous": "Mulai dengan sesi anonim",
    "continueAnonymousUser": "Lanjutkan dengan sesi anonim",
    "buttonText": "Masuk",
    "forgotPassword": "Lupa Sandi?",
    "emailHint": "Email",
    "passwordHint": "Sandi",
    "dontHaveAnAccount": "Belum punya akun?",
    "repeatPasswordEmptyError": "Sandi ulang tidak boleh kosong",
    "unmatchedPasswordError": "Sandi ulang tidak sama dengan sandi",
    "syncPromptMessage": "Menyinkronkan data mungkin memerlukan waktu beberapa saat. Jangan tutup halaman ini",
    "or": "ATAU",
    "LogInWithGoogle": "Masuk dengan Google",
    "LogInWithGithub": "Masuk dengan Github",
    "LogInWithDiscord": "Masuk dengan Discord",
    "signInWith": "Masuk dengan:",
    "loginAsGuestButtonText": "Memulai"
  },
  "workspace": {
    "chooseWorkspace": "Pilih workspace anda",
    "create": "Buat workspace",
    "reset": "Mengulang workspace",
    "resetWorkspacePrompt": "Mengulang workspace akan menghapus semua page dan data di dalamnya. Apakah anda yakin ingin mengulang workspace? Selain itu, anda bisa menghubungi tim support untuk mengembalikan workspace",
    "hint": "workspace",
    "notFoundError": "Workspace tidak ditemukan",
    "failedToLoad": "Ada yang tidak beres! Gagal memuat ruang kerja. Coba tutup semua contoh AppFlowy yang terbuka dan coba lagi.",
    "errorActions": {
      "reportIssue": "Laporkan isu",
      "reachOut": "Hubungi di Discord"
    }
  },
  "shareAction": {
    "buttonText": "Bagikan",
    "workInProgress": "Segera",
    "markdown": "Markdown",
    "csv": "CSV",
    "copyLink": "Salin tautan"
  },
  "moreAction": {
    "small": "kecil",
    "medium": "sedang",
    "large": "besar",
    "fontSize": "Ukuran huruf",
    "import": "Impor",
    "moreOptions": "Lebih banyak pilihan"
  },
  "importPanel": {
    "textAndMarkdown": "Teks & Markdown",
    "documentFromV010": "Dokumen dari v0.1.0",
    "databaseFromV010": "Basis data dari v0.1.0",
    "csv": "CSV",
    "database": "Basis data"
  },
  "disclosureAction": {
    "rename": "Ganti nama",
    "delete": "Hapus",
    "duplicate": "Duplikat",
    "unfavorite": "Menggeluarkan dari favorit",
    "favorite": "Masukkan ke favorit",
    "openNewTab": "Buka di tab baru",
    "moveTo": "Pindahkan ke",
    "addToFavorites": "Masukkan ke Favorit",
    "copyLink": "Copy Link"
  },
  "blankPageTitle": "Halaman kosong",
  "newPageText": "Halaman baru",
  "newDocumentText": "Dokumen Baru",
  "newGridText": "Grid baru",
  "newCalendarText": "Kalender baru",
  "newBoardText": "Board baru",
  "trash": {
    "text": "Sampah",
    "restoreAll": "Pulihkan Semua",
    "deleteAll": "Hapus semua",
    "pageHeader": {
      "fileName": "Nama file",
      "lastModified": "Terakhir diubah",
      "created": "Dibuat"
    },
    "confirmDeleteAll": {
      "title": "Yakin ingin menghapus semua laman di Sampah?",
      "caption": "Tindakan ini tidak bisa dibatalkan."
    },
    "confirmRestoreAll": {
      "title": "Apakah Anda yakin akan memulihkan semua laman di Sampah?",
      "caption": "Tindakan ini tidak bisa dibatalkan."
    },
    "mobile": {
      "actions": "Tindakan Sampah",
      "empty": "Tempat Sampah Kosong",
      "emptyDescription": "Anda tidak memiliki file yang dihapus"
    }
  },
  "deletePagePrompt": {
    "text": "Halaman ini di tempat sampah",
    "restore": "Pulihkan halaman",
    "deletePermanent": "Hapus secara permanen"
  },
  "dialogCreatePageNameHint": "Nama halaman",
  "questionBubble": {
    "shortcuts": "Pintasan",
    "whatsNew": "Apa yang baru?",
    "help": "Bantuan & Dukungan",
    "markdown": "Penurunan harga",
    "debug": {
      "name": "Info debug",
      "success": "Info debug disalin ke papan klip!",
      "fail": "Tidak dapat menyalin info debug ke papan klip"
    },
    "feedback": "Masukan"
  },
  "menuAppHeader": {
    "moreButtonToolTip": "Menghapus, merubah nama, dan banyak lagi...",
    "addPageTooltip": "Menambahkan halaman di dalam dengan cepat",
    "defaultNewPageName": "Tanpa Judul",
    "renameDialog": "Ganti nama"
  },
  "noPagesInside": "Tidak ada halaman di dalamnya",
  "toolbar": {
    "undo": "Undo",
    "redo": "Redo",
    "bold": "Tebal",
    "italic": "Miring",
    "underline": "Garis bawah",
    "strike": "Dicoret",
    "numList": "Daftar bernomor",
    "bulletList": "Daftar berpoin",
    "checkList": "Daftar periksa",
    "inlineCode": "Kode sebaris",
    "quote": "Blok kutipan",
    "header": "Tajuk",
    "highlight": "Sorotan",
    "color": "Warna",
    "addLink": "Tambahkan Tautan",
    "link": "Tautan"
  },
  "tooltip": {
    "lightMode": "Ganti mode terang",
    "darkMode": "Ganti mode gelap",
    "openAsPage": "Buka sebagai Halaman",
    "addNewRow": "Tambahkan baris baru",
    "openMenu": "Klik untuk membuka menu",
    "dragRow": "Tekan lama untuk menyusun ulang baris",
    "viewDataBase": "Lihat basis data",
    "referencePage": "{nama} ini direferensikan",
    "addBlockBelow": "Tambahkan blok di bawah ini"
  },
  "sideBar": {
    "closeSidebar": "Close sidebar",
    "openSidebar": "Open sidebar",
    "personal": "Pribadi",
    "favorites": "Favorit",
    "clickToHidePersonal": "Klik untuk menutup seksi pribadi",
    "clickToHideFavorites": "Klik untuk menutup seksi favorit",
    "addAPage": "Tambah sebuah page"
  },
  "notifications": {
    "export": {
      "markdown": "Mengekspor Catatan ke Markdown",
      "path": "Documents/flowy"
    }
  },
  "contactsPage": {
    "title": "Kontak",
    "whatsHappening": "Apa yang terjadi minggu ini?",
    "addContact": "Tambahkan Kontak",
    "editContact": "Ubah Kontak"
  },
  "button": {
<<<<<<< HEAD
    "done": "Selesai",
=======
    "ok": "OKE",
    "done": "Selesai",
    "cancel": "Batal",
>>>>>>> 7cee8e39
    "signIn": "Masuk",
    "signOut": "Keluar",
    "complete": "Selesai",
    "save": "Simpan",
    "generate": "Menghasilkan",
    "esc": "ESC",
    "keep": "Menyimpan",
    "tryAgain": "Coba lagi",
    "discard": "Membuang",
    "replace": "Mengganti",
    "insertBelow": "Sisipkan Di Bawah",
    "upload": "Mengunggah",
    "edit": "Sunting",
    "delete": "Menghapus",
    "duplicate": "Duplikat",
    "putback": "Taruh kembali",
<<<<<<< HEAD
=======
    "update": "Perbarui",
    "share": "Bagikan",
    "removeFromFavorites": "Hapus dari favorit",
    "addToFavorites": "Tambahkan ke Favorit",
    "rename": "Ganti nama",
    "helpCenter": "Pusat Bantuan",
>>>>>>> 7cee8e39
    "OK": "Ya",
    "Done": "Selesai",
    "Cancel": "Batal"
  },
  "label": {
    "welcome": "Selamat datang!",
    "firstName": "Nama Depan",
    "middleName": "Nama Tengah",
    "lastName": "Nama Akhir",
    "stepX": "Langkah {X}"
  },
  "oAuth": {
    "err": {
      "failedTitle": "Tidak dapat terhubung ke akun anda",
      "failedMsg": "Mohon pastikan anda menyelesaikan proses pendaftaran pada browser anda."
    },
    "google": {
      "title": "MASUK GOOGLE",
      "instruction1": "Untuk mengimpor kontak Google Contacts anda, anda harus mengizinkan aplikasi ini menggunakan browser web anda.",
      "instruction2": "Salin kode ini ke papan klip anda dengan cara mengklik ikon atau memilih teks:",
      "instruction3": "Arahkan ke tautan berikut di browser web Anda, dan masukkan kode di atas:",
      "instruction4": "Tekan tombol di bawah ini setelah Anda menyelesaikan pendaftaran:"
    }
  },
  "settings": {
    "title": "Pengaturan",
    "menu": {
      "appearance": "Tampilan",
      "language": "Bahasa",
      "user": "Pengguna",
      "files": "File",
      "notifications": "Notifikasi",
      "open": "Buka Pengaturan",
      "logout": "Keluar",
      "logoutPrompt": "Apakah anda yakin untuk keluar?",
      "selfEncryptionLogoutPrompt": "Apakah anda yakin mau keluar? Dimohonkan anda telah mengcopy enkripsi rahasianya",
      "syncSetting": "Sinkronisasi setting",
      "enableSync": "Aktifkan sinkronisasi",
      "enableEncrypt": "Enkripsi data",
      "enableEncryptPrompt": "Aktifkan enkripsi untuk mensecure data anda dengan rahasia ini. Simpan dengan aman; stelah di aktifkan, tidak bisa di matikan lagi. Jika hilang, data anda akan tidak bisa terdapatkan lagi. Klik untuk mengcopy",
      "inputEncryptPrompt": "Silahkan masukan enkripsi rahasia anda untuk",
      "clickToCopySecret": "Klik untuk mengcopy rahasia",
      "inputTextFieldHint": "Rahasia anda",
      "historicalUserList": "History masuk user",
      "historicalUserListTooltip": "Daftar ini menampilkan akun anonim Anda. Anda dapat mengeklik salah satu akun untuk melihat detailnya. Akun anonim dibuat dengan mengeklik tombol 'Memulai'",
      "openHistoricalUser": "Klik untuk membuka akun anonim",
      "supabaseSetting": "Pengaturan Supabase"
    },
    "notifications": {
      "enableNotifications": {
        "label": "Mengaktifkan notifikasi",
        "hint": "Matikan untuk menghentikan munculnya notifikasi lokal."
      }
    },
    "appearance": {
      "resetSetting": "Mengatur ulang pengaturan ini",
      "fontFamily": {
        "label": "Keluarga Fon",
        "search": "Mencari"
      },
      "themeMode": {
        "label": "Theme Mode",
        "light": "Mode Terang",
        "dark": "Mode Gelap",
        "system": "Adapt to System"
      },
      "layoutDirection": {
        "label": "Arah Layout",
        "hint": "Mengontrol aliran konten pada layar Anda, dari kiri ke kanan atau kanan ke kiri.",
        "ltr": "LTR",
        "rtl": "RTL"
      },
      "textDirection": {
        "label": "Arah teks default",
        "hint": "Menentukan apakah teks harus dimulai dari kiri atau kanan sebagai default.",
        "ltr": "LTR",
        "rtl": "RTL",
        "auto": "AUTO",
        "fallback": "Sama seperti arah layout"
      },
      "themeUpload": {
        "button": "Mengunggah",
        "uploadTheme": "Unggah tema",
        "description": "Unggah tema AppFlowy Anda sendiri menggunakan tombol di bawah ini.",
        "failure": "Tema yang diunggah memiliki format yang tidak valid.",
        "loading": "Harap tunggu sementara kami memvalidasi dan mengunggah tema Anda...",
        "uploadSuccess": "Tema Anda berhasil diunggah",
        "deletionFailure": "Gagal menghapus tema. Cobalah untuk menghapusnya secara manual.",
        "filePickerDialogTitle": "Pilih file .flowy_plugin",
        "urlUploadFailure": "Gagal membuka url: {}"
      },
      "theme": "Tema",
      "builtInsLabel": "Tema Bawaan",
      "pluginsLabel": "Plugin",
      "dateFormat": {
        "label": "Format tanggal",
        "local": "Lokal",
        "us": "US",
        "iso": "ISO",
        "friendly": "Friendly",
        "dmy": "D/M/Y"
      },
      "timeFormat": {
        "label": "Format Waktu",
        "twelveHour": "Dua belas jam",
        "twentyFourHour": "Dua puluh empat jam"
      },
      "showNamingDialogWhenCreatingPage": "Menampilkan dialog penamaan saat membuat halaman"
    },
    "files": {
      "copy": "Menyalin",
      "defaultLocation": "Baca file dan lokasi penyimpanan data",
      "exportData": "Ekspor data Anda",
      "doubleTapToCopy": "Ketuk dua kali untuk menyalin jalur",
      "restoreLocation": "Pulihkan ke jalur default AppFlowy",
      "customizeLocation": "Buka folder lain",
      "restartApp": "Harap mulai ulang aplikasi agar perubahan diterapkan.",
      "exportDatabase": "Ekspor basis data",
      "selectFiles": "Pilih file yang perlu diekspor",
      "selectAll": "Pilih Semua",
      "deselectAll": "Batalkan pilihan semua",
      "createNewFolder": "Buat folder baru",
      "createNewFolderDesc": "Beritahu kami di mana Anda ingin menyimpan data Anda",
      "defineWhereYourDataIsStored": "Tentukan di mana data Anda disimpan",
      "open": "Membuka",
      "openFolder": "Buka folder yang ada",
      "openFolderDesc": "Baca dan tulis ke folder AppFlowy Anda yang sudah ada",
      "folderHintText": "nama folder",
      "location": "Membuat folder baru",
      "locationDesc": "Pilih nama untuk folder data AppFlowy Anda",
      "browser": "Jelajahi",
      "create": "Membuat",
      "set": "Mengatur",
      "folderPath": "Jalur untuk menyimpan folder Anda",
      "locationCannotBeEmpty": "Jalur tidak boleh kosong",
      "pathCopiedSnackbar": "Jalur penyimpanan file disalin ke clipboard!",
      "changeLocationTooltips": "Ubah direktori data",
      "change": "Mengubah",
      "openLocationTooltips": "Buka direktori data lain",
      "openCurrentDataFolder": "Buka direktori data saat ini",
      "recoverLocationTooltips": "Setel ulang ke direktori data default AppFlowy",
      "exportFileSuccess": "Ekspor file berhasil!",
      "exportFileFail": "File ekspor gagal!",
      "export": "Ekspor"
    },
    "user": {
      "name": "Nama",
      "email": "Surel",
      "tooltipSelectIcon": "Pilih ikon",
      "selectAnIcon": "Pilih ikon",
      "pleaseInputYourOpenAIKey": "silakan masukkan kunci OpenAI Anda",
      "pleaseInputYourStabilityAIKey": "Masukkan kunci Stability AI anda",
      "clickToLogout": "Klik untuk keluar dari pengguna saat ini"
    },
    "shortcuts": {
      "shortcutsLabel": "Pintasan",
      "command": "Perintah",
      "keyBinding": "Keybindin",
      "addNewCommand": "Tambah Perintah Baru",
      "updateShortcutStep": "Tekan kombinasi tombol yang diinginkan dan tekan ENTER",
      "shortcutIsAlreadyUsed": "Pintasan ini sudah digunakan untuk: {conflict}",
      "resetToDefault": "Mengatur ulang ke keybinding default",
      "couldNotLoadErrorMsg": "Tidak dapat memuat pintasan, Coba lagi",
      "couldNotSaveErrorMsg": "Tidak dapat menyimpan pintasan, Coba lagi"
    },
    "mobile": {
      "personalInfo": "Informasi pribadi",
      "username": "Nama Pengguna",
      "usernameEmptyError": "Nama pengguna tidak boleh kosong",
      "about": "Tentang",
      "pushNotifications": "Pemberitahuan Dorong",
      "support": "Dukungan",
      "joinDiscord": "Bergabunglah dengan kami di Discord",
      "privacyPolicy": "Kebijakan Privasi",
      "userAgreement": "Perjanjian Pengguna"
    }
  },
  "grid": {
    "deleteView": "Yakin ingin menghapus tampilan ini?",
    "createView": "Baru",
    "title": {
      "placeholder": "Tanpa judul"
    },
    "settings": {
      "filter": "Filter",
      "sort": "Menyortir",
      "sortBy": "Sortir dengan",
      "properties": "Properti",
      "reorderPropertiesTooltip": "Seret untuk mengurutkan ulang properti",
      "group": "Kelompok",
      "addFilter": "Tambahkan Filter",
      "deleteFilter": "Hapus filter",
      "filterBy": "Saring menurut...",
      "typeAValue": "Ketik nilai...",
      "layout": "Tata letak",
      "databaseLayout": "Tata letak",
      "Properties": "Properti"
    },
    "textFilter": {
      "contains": "Mengandung",
      "doesNotContain": "Tidak mengandung",
      "endsWith": "Berakhir dengan",
      "startWith": "Dimulai dengan",
      "is": "Adalah",
      "isNot": "Tidak",
      "isEmpty": "Kosong",
      "isNotEmpty": "Tidak kosong",
      "choicechipPrefix": {
        "isNot": "Bukan",
        "startWith": "Dimulai dengan",
        "endWith": "Berakhir dengan",
        "isEmpty": "kosong",
        "isNotEmpty": "tidak kosong"
      }
    },
    "checkboxFilter": {
      "isChecked": "Diperiksa",
      "isUnchecked": "Tidak dicentang",
      "choicechipPrefix": {
        "is": "adalah"
      }
    },
    "checklistFilter": {
      "isComplete": "selesai",
      "isIncomplted": "tidak lengkap"
    },
    "singleSelectOptionFilter": {
      "is": "Adalah",
      "isNot": "Tidak",
      "isEmpty": "Kosong",
      "isNotEmpty": "Tidak kosong"
    },
    "multiSelectOptionFilter": {
      "contains": "Mengandung",
      "doesNotContain": "Tidak mengandung",
      "isEmpty": "Kosong",
      "isNotEmpty": "Tidak kosong"
    },
    "field": {
      "hide": "Sembunyikan",
      "show": "Tampilkan",
      "insertLeft": "Sisipkan Kiri",
      "insertRight": "Sisipkan Kanan",
      "duplicate": "Duplikasi",
      "delete": "Hapus",
      "textFieldName": "Teks",
      "checkboxFieldName": "Kotak Centang",
      "dateFieldName": "Tanggal",
      "updatedAtFieldName": "Waktu terakhir diubah",
      "createdAtFieldName": "Waktu yang diciptakan",
      "numberFieldName": "Angka",
      "singleSelectFieldName": "seleksi",
      "multiSelectFieldName": "Multi seleksi",
      "urlFieldName": "URL",
      "checklistFieldName": "Daftar periksa",
      "numberFormat": "Format angka",
      "dateFormat": "Format tanggal",
      "includeTime": "Sertakan waktu",
      "isRange": "Tanggal akhir",
      "dateFormatFriendly": "Bulan Hari, Tahun",
      "dateFormatISO": "Tahun-Bulan-Hari",
      "dateFormatLocal": "Bulan/Hari/Tahun",
      "dateFormatUS": "Tahun/Bulan/Hari",
      "dateFormatDayMonthYear": "Hari bulan tahun",
      "timeFormat": "Format waktu",
      "invalidTimeFormat": "Format yang tidak valid",
      "timeFormatTwelveHour": "12 jam",
      "timeFormatTwentyFourHour": "24 jam",
      "clearDate": "Hapus tanggal",
      "addSelectOption": "Tambahkan opsi",
      "optionTitle": "Opsi",
      "addOption": "Tambahkan opsi",
      "editProperty": "Ubah properti",
      "newProperty": "Properti baru",
      "deleteFieldPromptMessage": "Apa kamu yakin? Properti ini akan dihapus",
      "newColumn": "Kolom baru"
    },
    "rowPage": {
      "newField": "Tambah bidang baru",
      "fieldDragEelementTooltip": "Klik untuk membuka menu",
      "showHiddenFields": {
        "one": "Tampilkan {} bidang tersembunyi",
        "many": "Tampilkan {} bidang tersembunyi",
        "other": "Tampilkan {} bidang tersembunyi"
      },
      "hideHiddenFields": {
        "one": "Sembunyikan {} bidang tersembunyi",
        "many": "Sembunyikan {} bidang tersembunyi",
        "other": "Sembunyikan {} bidang tersembunyi"
      }
    },
    "sort": {
      "ascending": "Naik",
      "descending": "Menurun",
      "deleteAllSorts": "Hapus semua sortir",
      "addSort": "Tambahkan semacam",
      "deleteSort": "Hapus urutan"
    },
    "row": {
      "duplicate": "Duplikasi",
      "delete": "Hapus",
      "titlePlaceholder": "Tanpa judul",
      "textPlaceholder": "Kosong",
      "copyProperty": "Salin properti ke papan klip",
      "count": "Menghitung",
      "newRow": "Baris baru",
      "action": "Tindakan",
      "add": "Klik tambah ke bawah",
      "drag": "Seret untuk pindah"
    },
    "selectOption": {
      "create": "Buat",
      "purpleColor": "Ungu",
      "pinkColor": "Merah Jambu",
      "lightPinkColor": "Merah Jambu Muda",
      "orangeColor": "Oranye",
      "yellowColor": "Kuning",
      "limeColor": "Limau",
      "greenColor": "Hijau",
      "aquaColor": "Air",
      "blueColor": "Biru",
      "deleteTag": "Hapus tag",
      "colorPanelTitle": "Warna",
      "panelTitle": "Pilih opsi atau buat baru",
      "searchOption": "Cari opsi",
      "searchOrCreateOption": "Cari atau buat opsi",
      "createNew": "Buat baru",
      "orSelectOne": "atau pilih opsi"
    },
    "checklist": {
      "taskHint": "Deskripsi tugas",
      "addNew": "Tambahkan item",
      "submitNewTask": "Buat",
      "hideComplete": "Sembunyikan tugas yang sudah selesai",
      "showComplete": "Tampilkan semua tugas"
    },
    "menuName": "Grid",
    "referencedGridPrefix": "Pemandangan dari"
  },
  "document": {
    "menuName": "Dokter",
    "date": {
      "timeHintTextInTwelveHour": "01:00 PM",
      "timeHintTextInTwentyFourHour": "13:00"
    },
    "slashMenu": {
      "board": {
        "selectABoardToLinkTo": "Pilih Papan untuk ditautkan",
        "createANewBoard": "Buat Dewan baru"
      },
      "grid": {
        "selectAGridToLinkTo": "Pilih Grid untuk ditautkan",
        "createANewGrid": "Buat Kotak baru"
      },
      "calendar": {
        "selectACalendarToLinkTo": "Pilih Kalender untuk ditautkan",
        "createANewCalendar": "Buat Kalender baru"
      }
    },
    "selectionMenu": {
      "outline": "Garis besar",
      "codeBlock": "Blok Kode"
    },
    "plugins": {
      "referencedBoard": "Papan Referensi",
      "referencedGrid": "Kisi yang Direferensikan",
      "referencedCalendar": "Kalender Referensi",
      "autoGeneratorMenuItemName": "Penulis OpenAI",
      "autoGeneratorTitleName": "OpenAI: Minta AI untuk menulis apa saja...",
      "autoGeneratorLearnMore": "Belajarlah lagi",
      "autoGeneratorGenerate": "Menghasilkan",
      "autoGeneratorHintText": "Tanya OpenAI...",
      "autoGeneratorCantGetOpenAIKey": "Tidak bisa mendapatkan kunci OpenAI",
      "autoGeneratorRewrite": "Menulis kembali",
      "smartEdit": "Asisten AI",
      "openAI": "OpenAI",
      "smartEditFixSpelling": "Perbaiki ejaan",
      "warning": "⚠️ Respons AI bisa jadi tidak akurat atau menyesatkan.",
      "smartEditSummarize": "Meringkaskan",
      "smartEditImproveWriting": "Perbaiki tulisan",
      "smartEditMakeLonger": "Buat lebih lama",
      "smartEditCouldNotFetchResult": "Tidak dapat mengambil hasil dari OpenAI",
      "smartEditCouldNotFetchKey": "Tidak dapat mengambil kunci OpenAI",
      "smartEditDisabled": "Hubungkan OpenAI di Pengaturan",
      "discardResponse": "Apakah Anda ingin membuang respons AI?",
      "createInlineMathEquation": "Buat persamaan",
      "toggleList": "Beralih Daftar",
      "cover": {
        "changeCover": "Ganti Sampul",
        "colors": "Warna",
        "images": "Gambar-gambar",
        "clearAll": "Bersihkan semua",
        "abstract": "Abstrak",
        "addCover": "Tambahkan Penutup",
        "addLocalImage": "Tambahkan gambar lokal",
        "invalidImageUrl": "URL gambar tidak valid",
        "failedToAddImageToGallery": "Gagal menambahkan gambar ke galeri",
        "enterImageUrl": "Masukkan URL gambar",
        "add": "Menambahkan",
        "back": "Kembali",
        "saveToGallery": "Simpan ke galeri",
        "removeIcon": "Hapus Ikon",
        "pasteImageUrl": "Tempel URL gambar",
        "or": "ATAU",
        "pickFromFiles": "Pilih dari file",
        "couldNotFetchImage": "Tidak dapat mengambil gambar",
        "imageSavingFailed": "Penyimpanan Gambar Gagal",
        "addIcon": "Tambahkan Ikon",
        "coverRemoveAlert": "Itu akan dihapus dari sampul setelah dihapus.",
        "alertDialogConfirmation": "Apakah anda yakin ingin melanjutkan?"
      },
      "mathEquation": {
        "addMathEquation": "Tambahkan Persamaan Matematika",
        "editMathEquation": "Edit Persamaan Matematika"
      },
      "optionAction": {
        "click": "Klik",
        "toOpenMenu": " untuk membuka menu",
        "delete": "Menghapus",
        "duplicate": "Duplikat",
        "turnInto": "Berubah menjadi",
        "moveUp": "Naik",
        "moveDown": "Turunkan",
        "color": "Warna",
        "align": "Meluruskan",
        "left": "Kiri",
        "center": "Tengah",
        "right": "Benar",
        "defaultColor": "Bawaan"
      },
      "image": {
        "copiedToPasteBoard": "Tautan gambar telah disalin ke papan klip",
        "addAnImage": "Tambah gambar"
      },
      "outline": {
        "addHeadingToCreateOutline": "Tambahkan judul untuk membuat daftar isi."
      },
      "table": {
        "addAfter": "Tambahkan setelah",
        "addBefore": "Tambahkan sebelum",
        "delete": "Hapus",
        "clear": "Hapus konten",
        "duplicate": "Duplikat",
        "bgColor": "Warna latar belakang"
      },
      "contextMenu": {
        "copy": "Salin",
        "cut": "Potong",
        "paste": "Tempel"
      }
    },
    "textBlock": {
      "placeholder": "Ketik '/' untuk perintah"
    },
    "title": {
      "placeholder": "Tanpa judul"
    },
    "imageBlock": {
      "placeholder": "Klik untuk menambahkan gambar",
      "upload": {
        "label": "Mengunggah",
        "placeholder": "Klik untuk mengunggah gambar"
      },
      "url": {
        "label": "URL gambar",
        "placeholder": "Masukkan URL gambar"
      },
      "ai": {
        "label": "Buat gambar dari OpenAI",
        "placeholder": "Masukkan perintah agar OpenAI menghasilkan gambar"
      },
      "stability_ai": {
        "label": "Buat gambar dari Stability AI",
        "placeholder": "Masukkan perintah agar Stability AI menghasilkan gambar"
      },
      "support": "Batas ukuran gambar adalah 5 MB. Format yang didukung: JPEG, PNG, GIF, SVG",
      "error": {
        "invalidImage": "Gambar tidak valid",
        "invalidImageSize": "Ukuran gambar harus kurang dari 5MB",
        "invalidImageFormat": "Format gambar tidak didukung. Format yang didukung: JPEG, PNG, GIF, SVG",
        "invalidImageUrl": "URL gambar tidak valid"
      },
      "embedLink": {
        "label": "Sematkan tautan",
        "placeholder": "Tempel atau ketik tautan gambar"
      },
      "searchForAnImage": "Mencari gambar",
      "pleaseInputYourOpenAIKey": "masukkan kunci OpenAI Anda di halaman Pengaturan",
      "pleaseInputYourStabilityAIKey": "masukkan kunci AI Stabilitas Anda di halaman Pengaturan"
    },
    "codeBlock": {
      "language": {
        "label": "Bahasa",
        "placeholder": "Pilih bahasa"
      }
    },
    "inlineLink": {
      "placeholder": "Tempel atau ketik tautan",
      "openInNewTab": "Buka di tab baru",
      "copyLink": "Salin tautan",
      "removeLink": "Hapus tautan",
      "url": {
        "label": "URL tautan",
        "placeholder": "Masukkan URL tautan"
      },
      "title": {
        "label": "Judul Tautan",
        "placeholder": "Masukkan judul tautan"
      }
    },
    "mention": {
      "placeholder": "Menyebutkan seseorang atau halaman atau tanggal...",
      "page": {
        "label": "Tautan ke halaman",
        "tooltip": "Klik untuk membuka halaman"
      }
    },
    "toolbar": {
      "resetToDefaultFont": "Mengatur ulang ke default"
    },
    "errorBlock": {
      "theBlockIsNotSupported": "Versi saat ini tidak mendukung blok ini.",
      "blockContentHasBeenCopied": "Konten blok telah disalin."
    }
  },
  "board": {
    "menuName": "Papan",
    "referencedBoardPrefix": "Pemandangan dari",
    "column": {
      "createNewCard": "Baru",
      "renameGroupTooltip": "Tekan untuk mengganti nama grup",
      "create_new_card": "Baru"
<<<<<<< HEAD
    }
=======
    },
    "menuName": "Papan",
    "showUngrouped": "Tampilkan item yang tidak dikelompokkan",
    "ungroupedButtonText": "Tidak dikelompokkan",
    "ungroupedButtonTooltip": "Berisi kartu yang tidak termasuk dalam grup mana pun",
    "ungroupedItemsTitle": "Klik untuk menambahkan ke papan",
    "groupBy": "Kelompokkan berdasarkan",
    "referencedBoardPrefix": "Pemandangan dari"
>>>>>>> 7cee8e39
  },
  "calendar": {
    "menuName": "Kalender",
    "defaultNewCalendarTitle": "Tanpa judul",
    "newEventButtonTooltip": "Menambahkan acara baru",
    "navigation": {
      "today": "Hari ini",
      "jumpToday": "Lompat ke Hari Ini",
      "previousMonth": "Bulan sebelumnya",
      "nextMonth": "Bulan depan"
    },
    "settings": {
      "showWeekNumbers": "Tampilkan nomor minggu",
      "showWeekends": "Tampilkan akhir pekan",
      "firstDayOfWeek": "Mulai minggu",
      "layoutDateField": "Tata letak kalender oleh",
      "noDateTitle": "Tidak ada tanggal",
      "clickToAdd": "Klik untuk menambahkan ke kalender",
      "name": "Tata letak kalender",
      "noDateHint": "Acara yang tidak dijadwalkan akan muncul di sini"
    },
    "referencedCalendarPrefix": "Pemandangan dari"
  },
  "errorDialog": {
    "title": "Kesalahan AppFlowy",
    "howToFixFallback": "Kami mohon maaf atas ketidaknyamanan ini! Kirimkan masalah di halaman GitHub kami yang menjelaskan kesalahan Anda.",
    "github": "Lihat di GitHub"
  },
  "search": {
    "label": "Mencari",
    "placeholder": {
      "actions": "Tindakan penelusuran..."
    }
  },
  "message": {
    "copy": {
      "success": "Disalin!",
      "fail": "Tidak dapat menyalin"
    }
  },
  "unSupportBlock": "Versi saat ini tidak mendukung Blok ini.",
  "views": {
    "deleteContentTitle": "Anda yakin ingin menghapus {pageType}?",
    "deleteContentCaption": "jika Anda menghapus {pageType} ini, Anda dapat memulihkannya dari sampah."
  },
  "colors": {
    "custom": "Kustom",
    "default": "Default",
    "red": "Merah",
    "orange": "Oranye",
    "yellow": "Kuning",
    "green": "Hijau",
    "blue": "Biru",
    "purple": "Ungu",
    "pink": "Merah Muda",
    "brown": "Coklat",
    "gray": "Abu-abu"
  },
  "emoji": {
    "search": "Cari emoji",
    "noRecent": "Tidak ada emoji terbaru",
    "noEmojiFound": "Emoji tidak ditemukan",
    "filter": "Saring",
    "random": "Acak",
    "selectSkinTone": "Pilih warna kulit",
    "remove": "Hapus emoji",
    "categories": {
      "smileys": "Senyum & Emosi",
      "people": "Orang & Tubuh",
      "animals": "Hewan & Alam",
      "food": "Makanan & Minuman",
      "activities": "Aktivitas",
      "places": "Travel & Tempat",
      "objects": "Objek",
      "symbols": "Simbol",
      "flags": "Bendera",
      "nature": "Alam",
      "frequentlyUsed": "Sering Digunakan"
    }
  },
  "inlineActions": {
    "noResults": "Tidak ada hasil",
    "pageReference": "Referensi halaman",
    "date": "Tanggal",
    "reminder": {
      "groupTitle": "Pengingat",
      "shortKeyword": "mengingatkan"
    }
  },
  "datePicker": {
    "dateTimeFormatTooltip": "Ubah format tanggal dan waktu di pengaturan"
  },
  "relativeDates": {
    "yesterday": "Kemarin",
    "today": "Hari ini",
    "tomorrow": "Besok",
    "oneWeek": "1 minggu"
  },
  "notificationHub": {
    "title": "Notifikasi",
    "emptyTitle": "Semua sudah ketahuan!",
    "emptyBody": "Tidak ada pemberitahuan atau tindakan yang tertunda. Nikmati ketenangannya.",
    "tabs": {
      "inbox": "Kotak masuk",
      "upcoming": "Mendatang"
    },
    "actions": {
      "markAllRead": "tandai semua telah dibaca",
      "showAll": "Semua",
      "showUnreads": "Belum dibaca"
    },
    "filters": {
      "ascending": "Ascending",
      "descending": "Descending",
      "groupByDate": "Kelompokkan berdasarkan tanggal",
      "showUnreadsOnly": "Tampilkan yang belum dibaca saja",
      "resetToDefault": "Mengatur ulang ke default"
    },
    "empty": "Tidak ada yang dilihat disini!"
  },
  "reminderNotification": {
    "title": "Pengingat",
    "message": "Ingatlah untuk memeriksa ini sebelum Anda lupa!",
    "tooltipDelete": "Hapus",
    "tooltipMarkRead": "Tandai telah dibaca",
    "tooltipMarkUnread": "Tandai belum dibaca"
  },
  "findAndReplace": {
    "find": "Cari",
    "previousMatch": "Pencarian sebelumnya",
    "nextMatch": "Pencarian setelahnya",
    "close": "Tutup",
    "replace": "Timpa",
    "replaceAll": "Timpa semua",
    "noResult": "Tidak ada hasil",
    "caseSensitive": "Case sensitive"
  },
  "error": {
    "weAreSorry": "Kami meminta maaf",
    "loadingViewError": "Kami mengalami masalah saat memuat tampilan ini. Silakan periksa koneksi internet Anda, segarkan aplikasi, dan jangan ragu untuk menghubungi tim jika masalah terus berlanjut."
  },
  "editor": {
    "bold": "Tebal",
    "bulletedList": "Daftar Berpoin",
    "checkbox": "Kotak centang",
    "embedCode": "Sematkan Kode",
    "heading1": "H1",
    "heading2": "H2",
    "heading3": "H3",
    "highlight": "Sorotan",
    "color": "Warna",
    "image": "Gambar",
    "italic": "Miring",
    "link": "Tautan",
    "numberedList": "Daftar Bernomor",
    "quote": "Kutipan",
    "strikethrough": "Dicoret",
    "text": "Teks",
    "underline": "Garis Bawah",
    "fontColorDefault": "Bawaan",
    "fontColorGray": "Abu-abu",
    "fontColorBrown": "Cokelat",
    "fontColorOrange": "Oranye",
    "fontColorYellow": "Kuning",
    "fontColorGreen": "Hijau",
    "fontColorBlue": "Biru",
    "fontColorPurple": "Ungu",
    "fontColorPink": "Merah Jambu",
    "fontColorRed": "Merah",
    "backgroundColorDefault": "Latar belakang bawaan",
    "backgroundColorGray": "Latar belakang abu-abu",
    "backgroundColorBrown": "Latar belakang coklat",
    "backgroundColorOrange": "Latar belakang oranye",
    "backgroundColorYellow": "Latar belakang kuning",
    "backgroundColorGreen": "Latar belakang hijau",
    "backgroundColorBlue": "Latar belakang biru",
    "backgroundColorPurple": "Latar belakang ungu",
    "backgroundColorPink": "Latar belakang merah muda",
    "backgroundColorRed": "Latar belakang merah",
    "done": "Selesai",
    "cancel": "Batalkan",
    "tint1": "Warna 1",
    "tint2": "Warna 2",
    "tint3": "Warna 3",
    "tint4": "Warna 4",
    "tint5": "Warna 5",
    "tint6": "Warna 6",
    "tint7": "Warna 7",
    "tint8": "Warna 8",
    "tint9": "Warna 9",
    "lightLightTint1": "Ungu",
    "lightLightTint2": "Merah Jambu",
    "lightLightTint3": "Merah Jambu Muda",
    "lightLightTint4": "Oranye",
    "lightLightTint5": "Kuning",
    "lightLightTint6": "Hijau Jeruk Nipis",
    "lightLightTint7": "Hijau",
    "lightLightTint8": "Biru Air",
    "lightLightTint9": "Biru",
    "urlHint": "URL",
    "mobileHeading1": "Judul 1",
    "mobileHeading2": "Judul 2",
    "mobileHeading3": "Judul 3",
    "textColor": "Warna Teks",
    "backgroundColor": "Warna Latar Belakang",
    "addYourLink": "Tambahkan tautan Anda",
    "openLink": "Buka tautan",
    "copyLink": "Salin tautan",
    "removeLink": "Hapus tautan",
    "editLink": "Sunting tautan",
    "linkText": "Teks",
    "linkTextHint": "Silakan masukkan teks",
    "linkAddressHint": "Silakan masukkan URL",
    "highlightColor": "Sorot warna",
    "clearHighlightColor": "Hapus warna sorotan",
    "customColor": "Warna khusus",
    "hexValue": "Nilai hex",
    "opacity": "Kegelapan",
    "resetToDefaultColor": "Atur ulang ke warna default",
    "ltr": "LTR",
    "rtl": "RTL",
    "auto": "Otomatis",
    "cut": "Potong",
    "copy": "Salin",
    "paste": "Tempel",
    "find": "Temukan",
    "previousMatch": "Padanan sebelumnya",
    "nextMatch": "Padanan selanjutnya",
    "closeFind": "Tutup",
    "replace": "Ganti",
    "replaceAll": "Ganti semua",
    "regex": "Regex",
    "caseSensitive": "Huruf besar kecil dibedakan",
    "uploadImage": "Unggah Gambar",
    "urlImage": "Gambar URL",
    "incorrectLink": "Tautan Salah",
    "upload": "Unggah",
    "chooseImage": "Pilih gambar",
    "loading": "Memuat",
    "imageLoadFailed": "Tidak dapat memuat gambar",
    "divider": "Pembagi",
    "table": "Tabel",
    "colAddBefore": "Tambahkan sebelumnya",
    "rowAddBefore": "Tambahkan sebelumnya",
    "colAddAfter": "Tambahkan setelahnya",
    "rowAddAfter": "Tambahkan setelahnya",
    "colRemove": "Hapus",
    "rowRemove": "Hapus",
    "colDuplicate": "Duplikat",
    "rowDuplicate": "Duplikat",
    "colClear": "Hapus Konten",
    "rowClear": "Hapus Konten",
    "slashPlaceHolder": "Masukkan / untuk menyisipkan blok, atau mulai mengetik"
  },
  "favorite": {
    "noFavorite": "Tidak ada halaman favorit",
    "noFavoriteHintText": "Geser halaman ke kiri untuk menambahkannya ke favorit Anda"
  }
}<|MERGE_RESOLUTION|>--- conflicted
+++ resolved
@@ -200,13 +200,8 @@
     "editContact": "Ubah Kontak"
   },
   "button": {
-<<<<<<< HEAD
-    "done": "Selesai",
-=======
     "ok": "OKE",
-    "done": "Selesai",
     "cancel": "Batal",
->>>>>>> 7cee8e39
     "signIn": "Masuk",
     "signOut": "Keluar",
     "complete": "Selesai",
@@ -223,15 +218,12 @@
     "delete": "Menghapus",
     "duplicate": "Duplikat",
     "putback": "Taruh kembali",
-<<<<<<< HEAD
-=======
     "update": "Perbarui",
     "share": "Bagikan",
     "removeFromFavorites": "Hapus dari favorit",
     "addToFavorites": "Tambahkan ke Favorit",
     "rename": "Ganti nama",
     "helpCenter": "Pusat Bantuan",
->>>>>>> 7cee8e39
     "OK": "Ya",
     "Done": "Selesai",
     "Cancel": "Batal"
@@ -764,9 +756,6 @@
       "createNewCard": "Baru",
       "renameGroupTooltip": "Tekan untuk mengganti nama grup",
       "create_new_card": "Baru"
-<<<<<<< HEAD
-    }
-=======
     },
     "menuName": "Papan",
     "showUngrouped": "Tampilkan item yang tidak dikelompokkan",
@@ -775,7 +764,6 @@
     "ungroupedItemsTitle": "Klik untuk menambahkan ke papan",
     "groupBy": "Kelompokkan berdasarkan",
     "referencedBoardPrefix": "Pemandangan dari"
->>>>>>> 7cee8e39
   },
   "calendar": {
     "menuName": "Kalender",
