{
  "appName": "AppFlowy",
  "defaultUsername": "Ja",
  "welcomeText": "Witaj w @:appName",
  "githubStarText": "Gwiazdka na GitHub-ie",
  "subscribeNewsletterText": "Zapisz się do naszego Newslettera",
  "letsGoButtonText": "Start!",
  "title": "Tytuł",
  "youCanAlso": "Możesz również",
  "and": "i",
  "blockActions": {
    "addBelowTooltip": "Kliknij, aby dodać poniżej",
    "addAboveCmd": "Alt+kliknięcie",
    "addAboveMacCmd": "Opcja + kliknięcie",
    "addAboveTooltip": "aby dodać powyżej",
    "dragTooltip": "Przeciągnij aby przenieść",
    "openMenuTooltip": "Kliknij żeby otworzyć menu"
  },
  "signUp": {
    "buttonText": "Rejestracja",
    "title": "Zarejestruj się w @:appName",
    "getStartedText": "Rozpocznij",
    "emptyPasswordError": "Hasło nie moze być puste",
    "repeatPasswordEmptyError": "Powtórzone hasło nie moze być puste",
    "unmatchedPasswordError": "Hasła nie są takie same",
    "alreadyHaveAnAccount": "Masz juz konto?",
    "emailHint": "Email",
    "passwordHint": "Hasło",
    "repeatPasswordHint": "Powtórz hasło",
    "signUpWith": "Zarejestruj się za pomocą:"
  },
  "signIn": {
    "loginTitle": "Zaloguj do @:appName",
    "loginButtonText": "Logowanie",
    "loginStartWithAnonymous": "Rozpocznij sesję anonimową",
    "continueAnonymousUser": "Kontynuuj sesję anonimową",
    "buttonText": "Zaloguj",
    "forgotPassword": "Zapomniałeś hasła?",
    "emailHint": "Email",
    "passwordHint": "Hasło",
    "dontHaveAnAccount": "Nie masz konta?",
    "repeatPasswordEmptyError": "Powtórzone hasło nie moze być puste",
    "unmatchedPasswordError": "Hasła nie są takie same",
    "syncPromptMessage": "Synchronizacja danych może chwilę potrwać. Proszę nie zamykać tej strony",
    "or": "ALBO",
    "LogInWithGoogle": "Zaloguj się za pomocą Google",
    "LogInWithGithub": "Zaloguj się za pomocą Githuba",
    "LogInWithDiscord": "Zaloguj się za pomocą Discorda",
    "signInWith": "Zaloguj się korzystając z:",
    "loginAsGuestButtonText": "Rozpocznij"
  },
  "workspace": {
    "chooseWorkspace": "Wybierz swoją przestrzeń do pracy",
    "create": "Utwórz przestrzeń",
    "reset": "Zresetuj przestrzeń roboczą",
    "resetWorkspacePrompt": "Zresetowanie przestrzeni roboczej spowoduje usunięcie wszystkich znajdujących się w niej stron i danych. Czy na pewno chcesz zresetować przestrzeń roboczą? Alternatywnie możesz skontaktować się z zespołem pomocy technicznej, aby przywrócić przestrzeń roboczą",
    "hint": "przestrzeń robocza",
    "notFoundError": "Przestrzeni nie znaleziono",
    "failedToLoad": "Coś poszło nie tak! Wczytywanie przestrzeni roboczej nie powiodło się. Spróbuj wyłączyć wszystkie otwarte instancje AppFlowy i spróbuj ponownie.",
    "errorActions": {
      "reportIssue": "Zgłoś problem",
      "reachOut": "Skontaktuj się na Discord"
    }
  },
  "shareAction": {
    "buttonText": "Udostępnij",
    "workInProgress": "Dostępne wkrótce",
    "markdown": "Markdown",
    "csv": "CSV",
    "copyLink": "Skopiuj link"
  },
  "moreAction": {
    "small": "mały",
    "medium": "średni",
    "large": "duży",
    "fontSize": "Rozmiar czcionki",
    "import": "Import",
    "moreOptions": "Więcej opcji"
  },
  "importPanel": {
    "textAndMarkdown": "Tekst i Markdown",
    "documentFromV010": "Dokument z wersji 0.1.0",
    "databaseFromV010": "Baza danych z wersji 0.1.0",
    "csv": "CSV",
    "database": "Baza danych"
  },
  "disclosureAction": {
    "rename": "Zmień nazwę",
    "delete": "Usuń",
    "duplicate": "Duplikuj",
    "unfavorite": "Usuń z ulubionych",
    "favorite": "Dodaj do ulubionych",
    "openNewTab": "Otwórz w nowej karcie",
    "moveTo": "Przenieś do",
    "addToFavorites": "Dodaj do ulubionych",
    "copyLink": "Skopiuj link"
  },
  "blankPageTitle": "Pusta strona",
  "newPageText": "Nowa strona",
  "newDocumentText": "Nowy dokument",
  "newGridText": "Nowa siatka",
  "newCalendarText": "Nowy kalendarz",
  "newBoardText": "Nowa tablica",
  "trash": {
    "text": "Kosz",
    "restoreAll": "Przywróć Wszystko",
    "deleteAll": "Usuń Wszystko",
    "pageHeader": {
      "fileName": "Nazwa Pliku",
      "lastModified": "Ostatnio Zmodyfikowano",
      "created": "Utworzono"
    },
    "confirmDeleteAll": {
      "title": "Czy na pewno chcesz usunąć wszystkie strony z Kosza?",
      "caption": "Tej czynności nie można cofnąć."
    },
    "confirmRestoreAll": {
      "title": "Czy na pewno chcesz przywrócić wszystkie strony w Koszu?",
      "caption": "Tej czynności nie można cofnąć."
    },
    "mobile": {
      "actions": "Kosz - Akcje",
      "empty": "Koszt jest pusty",
      "emptyDescription": "Nie masz żadnych usuniętych plików",
      "isDeleted": "jest usunięty",
      "isRestored": "jest przywrócony"
    }
  },
  "deletePagePrompt": {
    "text": "Ta strona jest w Koszu",
    "restore": "Przywróć strone",
    "deletePermanent": "Usuń bezpowrotnie"
  },
  "dialogCreatePageNameHint": "Nazwa Strony",
  "questionBubble": {
    "shortcuts": "Skróty",
    "whatsNew": "Co nowego?",
    "help": "Pomoc & Wsparcie",
    "markdown": "Markdown",
    "debug": {
      "name": "Informacje Debugowania",
      "success": "Skopiowano informacje debugowania do schowka!",
      "fail": "Nie mozna skopiować informacji debugowania do schowka"
    },
    "feedback": "Feedback"
  },
  "menuAppHeader": {
    "moreButtonToolTip": "Usuń, zmień nazwę i więcej...",
    "addPageTooltip": "Szybko dodaj stronę",
    "defaultNewPageName": "Brak tytułu",
    "renameDialog": "Zmień nazwę"
  },
  "noPagesInside": "Brak stron wewnątrz",
  "toolbar": {
    "undo": "Cofnij",
    "redo": "Powtórz",
    "bold": "Pogrubiony",
    "italic": "Kursywa",
    "underline": "Podkreślenie",
    "strike": "Przekreślenie",
    "numList": "Lista Numerowana",
    "bulletList": "Lista Punktowana",
    "checkList": "Lista Kontrolna",
    "inlineCode": "Wbudowany Kod",
    "quote": "Blok cytatu",
    "header": "Nagłówek",
    "highlight": "Podświetlenie",
    "color": "Kolor",
    "addLink": "Dodaj link",
    "link": "Połącz"
  },
  "tooltip": {
    "lightMode": "Przełącz w Tryb Jasny",
    "darkMode": "Przełącz w Tryb Ciemny",
    "openAsPage": "Otwórz jako stronę",
    "addNewRow": "Dodaj nowy wiersz",
    "openMenu": "Kliknij, aby otworzyć menu",
    "dragRow": "Naciśnij i przytrzymaj, aby zmienić kolejność wierszy",
    "viewDataBase": "Zobacz bazę danych",
    "referencePage": "Odwołuje się do tego {nazwa}",
    "addBlockBelow": "Dodaj blok poniżej"
  },
  "sideBar": {
    "closeSidebar": "Zamknij menu boczne",
    "openSidebar": "Otwórz menu boczne",
    "personal": "Osobisty",
    "favorites": "Ulubione",
    "clickToHidePersonal": "Kliknij, aby ukryć sekcję osobistą",
    "clickToHideFavorites": "Kliknij, aby ukryć ulubioną sekcję",
    "addAPage": "Dodaj stronę",
    "recent": "Najnowsze"
  },
  "notifications": {
    "export": {
      "markdown": "Wyeksportowano notatkę do Markdown",
      "path": "Dokumenty/flowy"
    }
  },
  "contactsPage": {
    "title": "Kontakty",
    "whatsHappening": "Co się dzieje w tym tygodniu?",
    "addContact": "Dodaj Kontakt",
    "editContact": "Edytuj Kontakt"
  },
  "button": {
    "ok": "OK",
    "done": "Zrobione",
    "cancel": "Anuluj",
    "signIn": "Zaloguj",
    "signOut": "Wyloguj",
    "complete": "Zakończono",
    "save": "Zapisz",
    "generate": "Wygeneruj",
    "esc": "WYJŚCIE",
    "keep": "Trzymać",
    "tryAgain": "Spróbuj ponownie",
    "discard": "Odrzuć",
    "replace": "Zastąp",
    "insertBelow": "Wstaw poniżej",
    "insertAbove": "Wstaw powyżej",
    "upload": "Prześlij",
    "edit": "Edytuj",
    "delete": "Usuń",
    "duplicate": "Duplikuj",
    "putback": "Odłóż z powrotem",
    "update": "Zaktualizuj",
    "share": "Udostępnij",
    "removeFromFavorites": "Usuń z ulubionych",
    "addToFavorites": "Dodaj do ulubionych",
    "rename": "Zmień nazwę",
    "helpCenter": "Centrum Pomocy",
    "Done": "Zrobione",
    "Cancel": "Anuluj"
  },
  "label": {
    "welcome": "Witaj!",
    "firstName": "Imię",
    "middleName": "Drugie Imię",
    "lastName": "Nazwisko",
    "stepX": "Krok {X}"
  },
  "oAuth": {
    "err": {
      "failedTitle": "Nie udało się połączyć z Twoim kontem.",
      "failedMsg": "Upewnij się, że zakończyłeś proces logowania w przeglądarce."
    },
    "google": {
      "title": "LOGOWANIE GOOGLE",
      "instruction1": "Aby zaimportować Kontakty Google, musisz autoryzować tę aplikację za pomocą przeglądarki internetowej.",
      "instruction2": "Skopiuj ten kod do schowka, klikając ikonę lub zaznaczając tekst:",
      "instruction3": "Przejdź do następującego linku w przeglądarce internetowej i wprowadź powyższy kod:",
      "instruction4": "Naciśnij poniższy przycisk po zakończeniu rejestracji:"
    }
  },
  "settings": {
    "title": "Ustawienia",
    "menu": {
      "appearance": "Wygląd",
      "language": "Język",
      "user": "Użytkownik",
      "files": "Pliki",
      "notifications": "Powiadomienia",
      "open": "Otwórz Ustawienia",
      "logout": "Wyloguj",
      "logoutPrompt": "Czy na pewno chcesz się wylogować?",
      "selfEncryptionLogoutPrompt": "Czy na pewno chcesz się wylogować? Upewnij się, że skopiowałeś sekret szyfrowania",
      "syncSetting": "Ustawienie synchronizacji",
      "cloudSetting": "Ustawienia Chmury",
      "cloudURL": "URL Serwera",
      "enableSync": "Włącz synchronizację",
      "enableEncrypt": "Szyfruj dane",
      "enableEncryptPrompt": "Aktywuj szyfrowanie, aby zabezpieczyć swoje dane tym sekretem. Przechowuj go bezpiecznie; po włączeniu nie można go wyłączyć. Jeśli zostanie utracony, nie będziesz w stanie odzyskać danych. Kliknij, aby skopiować",
      "inputEncryptPrompt": "Wprowadź swój sekret szyfrowania dla",
      "clickToCopySecret": "Kliknij, aby skopiować sekret",
      "inputTextFieldHint": "Twój sekret",
      "historicalUserList": "Historia logowania użytkownika",
      "historicalUserListTooltip": "Na tej liście wyświetlane są Twoje anonimowe konta. Możesz kliknąć konto, aby wyświetlić jego szczegóły. Konta anonimowe tworzy się poprzez kliknięcie przycisku „Rozpocznij”.",
      "openHistoricalUser": "Kliknij, aby otworzyć anonimowe konto",
      "supabaseSetting": "Ustawienie Supabase"
    },
    "notifications": {
      "enableNotifications": {
        "label": "Włącz powiadomienia",
        "hint": "Wyłącz jeśli nie chcesz otrzymywać powiadomień."
      }
    },
    "appearance": {
      "resetSetting": "Zresetuj to ustawienie",
      "fontFamily": {
        "label": "Rodzina czcionek",
        "search": "Szukaj"
      },
      "themeMode": {
        "label": "Rodzaj motywu",
        "light": "Tryb Jasny",
        "dark": "Tryb Ciemny",
        "system": "Dostosuj do Systemu"
      },
      "layoutDirection": {
        "label": "Kierunek układu",
        "hint": "Kontroluj przepływ treści na ekranie, od lewej do prawej lub od prawej do lewej.",
        "ltr": "LDP",
        "rtl": "PDL"
      },
      "textDirection": {
        "label": "Domyślny kierunek tekstu",
        "hint": "Określ, czy tekst ma domyślnie zaczynać się od lewej czy prawej strony.",
        "ltr": "LDP",
        "rtl": "PDL",
        "auto": "AUTOMATYCZNY",
        "fallback": "Taki sam jak kierunek układu"
      },
      "themeUpload": {
        "button": "Prześlij",
        "description": "Prześlij własny motyw AppFlowy za pomocą przycisku poniżej.",
        "failure": "Przesłany motyw miał nieprawidłowy format.",
        "loading": "Poczekaj, aż zweryfikujemy i prześlemy Twój motyw...",
        "uploadSuccess": "Twój motyw został przesłany pomyślnie",
        "deletionFailure": "Nie udało się usunąć motywu. Spróbuj usunąć go ręcznie.",
        "filePickerDialogTitle": "Wybierz plik .flowy_plugin",
        "urlUploadFailure": "Nie udało się otworzyć adresu URL: {}"
      },
      "theme": "Motyw",
      "builtInsLabel": "Wbudowane motywy",
      "pluginsLabel": "Wtyczki",
      "dateFormat": {
        "label": "Format daty",
        "local": "Lokalny",
        "us": "US",
        "iso": "ISO",
        "friendly": "Przyjazny",
        "dmy": "D/M/R"
      },
      "timeFormat": {
        "label": "Format godziny",
        "twelveHour": "12 godzinny",
        "twentyFourHour": "24 godzinny"
      },
      "showNamingDialogWhenCreatingPage": "Pokaż okno dialogowe nazewnictwa podczas tworzenia strony"
    },
    "files": {
      "copy": "Kopiuj",
      "defaultLocation": "Ścieżka katalogu z plikami",
      "exportData": "Eksportuj swoje dane",
      "doubleTapToCopy": "Kliknij dwukrotnie, aby skopiować ścieżkę",
      "restoreLocation": "Przywróć domyślną ścieżkę AppFlowy",
      "customizeLocation": "Otwórz inny folder",
      "restartApp": "Uruchom ponownie aplikację, aby zmiany zaczęły obowiązywać.",
      "exportDatabase": "Eksportuj bazę danych",
      "selectFiles": "Wybierz pliki, które mają zostać wyeksportowane",
      "selectAll": "Zaznacz wszystko",
      "deselectAll": "Odznacz wszystkie",
      "createNewFolder": "Stwórz nowy folder",
      "createNewFolderDesc": "Powiedz nam, gdzie chcesz przechowywać swoje dane",
      "defineWhereYourDataIsStored": "Zdefiniuj miejsce przechowywania Twoich danych",
      "open": "Otwórz",
      "openFolder": "Otwórz istniejący folder",
      "openFolderDesc": "Przeczytaj i zapisz go w istniejącym folderze AppFlowy",
      "folderHintText": "Nazwa folderu",
      "location": "Tworzenie nowego folderu",
      "locationDesc": "Wybierz nazwę folderu danych AppFlowy",
      "browser": "Przeglądaj",
      "create": "Stwórz",
      "set": "Ustaw",
      "folderPath": "Ścieżka do przechowywania folderu",
      "locationCannotBeEmpty": "Ścieżka nie może być pusta",
      "pathCopiedSnackbar": "Ścieżka przechowywania plików została skopiowana do schowka!",
      "changeLocationTooltips": "Zmień katalog danych",
      "change": "Zmień",
      "openLocationTooltips": "Otwórz inny katalog danych",
      "openCurrentDataFolder": "Otwórz bieżący katalog danych",
      "recoverLocationTooltips": "Zresetuj do domyślnego katalogu danych AppFlowy",
      "exportFileSuccess": "Eksportowanie pliku zakończono pomyślnie!",
      "exportFileFail": "Eksport pliku nie powiódł się!",
      "export": "Eksport"
    },
    "user": {
      "name": "Nazwa",
      "email": "E-mail",
      "tooltipSelectIcon": "Wybierz ikonę",
      "selectAnIcon": "Wybierz ikonę",
      "pleaseInputYourOpenAIKey": "wprowadź swój klucz OpenAI",
      "pleaseInputYourStabilityAIKey": "wprowadź swój klucz Stability AI",
      "clickToLogout": "Kliknij, aby wylogować bieżącego użytkownika"
    },
    "shortcuts": {
      "shortcutsLabel": "Skróty",
      "command": "Polecenie",
      "keyBinding": "Skróty klawiszowe",
      "addNewCommand": "Dodaj nowe polecenie",
      "updateShortcutStep": "Naciśnij żądaną kombinację klawiszy i naciśnij ENTER",
      "shortcutIsAlreadyUsed": "Ten skrót jest już używany w przypadku: {conflict}",
      "resetToDefault": "Przywróć domyślne skróty klawiszowe",
      "couldNotLoadErrorMsg": "Nie udało się wczytać skrótów. Spróbuj ponownie",
      "couldNotSaveErrorMsg": "Nie udało się zapisać skrótów. Spróbuj ponownie"
    },
    "mobile": {
      "personalInfo": "Informacje Osobiste",
      "username": "Nazwa użytkownika",
      "usernameEmptyError": "Nazwa użytkownika nie może być pusta",
      "about": "About",
      "pushNotifications": "Powiadomienia Push",
      "support": "Wsparcie",
      "joinDiscord": "Dołącz do nas na Discord",
      "privacyPolicy": "Polityka prywatności",
      "userAgreement": "Regulamin Użytkowania",
      "userprofileError": "Nie udało się wczytać profilu użytkownika",
      "userprofileErrorDescription": "Spróbuj wylogować się i zalogować ponownie, aby zobaczyć czy problem nadal występuje."
    }
  },
  "grid": {
    "deleteView": "Czy na pewno chcesz usunąć ten widok?",
    "createView": "Nowy",
    "title": {
      "placeholder": "Bez tytułu"
    },
    "settings": {
      "filter": "Filtr",
      "sort": "Sortuj",
      "sortBy": "Sortuj według",
      "properties": "Właściwości",
      "reorderPropertiesTooltip": "Przeciągnij, aby zmienić kolejność właściwości",
      "group": "Grupa",
      "addFilter": "Dodaj filtr",
      "deleteFilter": "Usuń filtr",
      "filterBy": "Filtruj według...",
      "typeAValue": "Wpisz wartość...",
      "layout": "Układ",
      "databaseLayout": "Układ"
    },
    "textFilter": {
      "contains": "Zawiera",
      "doesNotContain": "Nie zawiera",
      "endsWith": "Kończy się na",
      "startWith": "Zaczyna się od",
      "is": "Jest",
      "isNot": "Nie jest",
      "isEmpty": "Jest pusty",
      "isNotEmpty": "Nie jest pusty",
      "choicechipPrefix": {
        "isNot": "Nie",
        "startWith": "Zaczyna się na",
        "endWith": "Kończy się na",
        "isEmpty": "jest pusty",
        "isNotEmpty": "nie jest pusty"
      }
    },
    "checkboxFilter": {
      "isChecked": "Zaznaczony",
      "isUnchecked": "Odznaczony",
      "choicechipPrefix": {
        "is": "Jest"
      }
    },
    "checklistFilter": {
      "isComplete": "jest kompletna",
      "isIncomplted": "jest niekompletna"
    },
    "singleSelectOptionFilter": {
      "is": "Jest",
      "isNot": "Nie jest",
      "isEmpty": "Jest pusty",
      "isNotEmpty": "Nie jest pusty"
    },
    "multiSelectOptionFilter": {
      "contains": "Zawiera",
      "doesNotContain": "Nie zawiera",
      "isEmpty": "Jest pusty",
      "isNotEmpty": "Nie jest pusty"
    },
    "field": {
      "hide": "Ukryj",
      "show": "Pokaż",
      "insertLeft": "Wstaw w lewo",
      "insertRight": "Wstaw w prawo",
      "duplicate": "Duplikuj",
      "delete": "Usuń",
      "textFieldName": "Tekst",
      "checkboxFieldName": "Pole wyboru",
      "dateFieldName": "Data",
      "updatedAtFieldName": "Czas ostatniej modyfikacji",
      "createdAtFieldName": "Czas utworzenia",
      "numberFieldName": "Liczby",
      "singleSelectFieldName": "Jednokrotny wybór",
      "multiSelectFieldName": "Wielokrotny wybór",
      "urlFieldName": "Adres URL",
      "checklistFieldName": "Lista kontrolna",
      "numberFormat": "Format liczbowy",
      "dateFormat": "Format daty",
      "includeTime": "Uwzględnij czas",
      "isRange": "Końcowa data",
      "dateFormatFriendly": "Miesiąc Dzień, Rok",
      "dateFormatISO": "Rok-Miesiąc-Dzień",
      "dateFormatLocal": "Miesiąc/Dzień/Rok",
      "dateFormatUS": "Rok miesiąc dzień",
      "dateFormatDayMonthYear": "Dzień/Miesiąc/Rok",
      "timeFormat": "Format czasu",
      "invalidTimeFormat": "Niepoprawny format",
      "timeFormatTwelveHour": "12 godzinny",
      "timeFormatTwentyFourHour": "24 godzinny",
      "clearDate": "Wyczyść datę",
      "addSelectOption": "Dodaj opcję",
      "optionTitle": "Opcje",
      "addOption": "Dodaj opcję",
      "editProperty": "Edytuj właściwość",
      "newProperty": "Nowa właściwość",
      "deleteFieldPromptMessage": "Jesteś pewny? Ta właściwość zostanie usunięta",
      "newColumn": "Nowa kolumna"
    },
    "rowPage": {
      "newField": "Dodaj nowe pole",
      "fieldDragElementTooltip": "Kliknij by otworzyć menu",
      "showHiddenFields": {
        "one": "Pokaż {} ukryte pole",
        "many": "Pokaż {} ukryte pola",
        "other": "Pokaż {} ukryte pola"
      },
      "hideHiddenFields": {
        "one": "Ukryj {} ukryte pole",
        "many": "Ukryj {} ukryte pola",
        "other": "Ukryj {} ukryte pola"
      }
    },
    "sort": {
      "ascending": "Rosnąco",
      "descending": "Malejąco",
      "deleteAllSorts": "Usuń wszystkie sortowania",
      "addSort": "Dodaj sortowanie",
      "deleteSort": "Usuń sortowanie"
    },
    "row": {
      "duplicate": "Duplikuj",
      "delete": "Usuń",
      "titlePlaceholder": "Brak tytułu",
      "textPlaceholder": "Pusty",
      "copyProperty": "Skopiowano właściwość do schowka",
      "count": "Liczba",
      "newRow": "Nowy rząd",
      "action": "Akcja",
      "add": "Kliknij by dodać poniżej",
      "drag": "Przeciągnij aby przenieść",
      "dragAndClick": "Przeciągnij aby przenieść, kliknij by otworzyć menu",
      "insertRecordAbove": "Dodaj wpis powyżej",
      "insertRecordBelow": "Dodaj wpis poniżej"
    },
    "selectOption": {
      "create": "Stwórz",
      "purpleColor": "Fioletowy",
      "pinkColor": "Różowy",
      "lightPinkColor": "Jasnoróżowy",
      "orangeColor": "Pomarańczowy",
      "yellowColor": "Żółty",
      "limeColor": "Limonka",
      "greenColor": "Zielony",
      "aquaColor": "Wodny",
      "blueColor": "Niebieski",
      "deleteTag": "Usuń tag",
      "colorPanelTitle": "Kolory",
      "panelTitle": "Wybierz opcję lub utwórz ją",
      "searchOption": "Wyszukaj opcję",
      "searchOrCreateOption": "Wyszukaj lub utwórz opcję...",
      "createNew": "Utwórz nowy",
      "orSelectOne": "Lub wybierz opcję"
    },
    "checklist": {
      "taskHint": "Opis zadania",
      "addNew": "Dodaj element",
      "submitNewTask": "Stwórz",
      "hideComplete": "Ukryj zakończone zadania",
      "showComplete": "Pokaż wszystkie zadania"
    },
    "menuName": "Siatka",
    "referencedGridPrefix": "Widok"
  },
  "document": {
    "menuName": "Dokument",
    "date": {
      "timeHintTextInTwelveHour": "13:00",
      "timeHintTextInTwentyFourHour": "13:00"
    },
    "slashMenu": {
      "board": {
        "selectABoardToLinkTo": "Wybierz tablicę, do której chcesz utworzyć łącze",
        "createANewBoard": "Utwórz nową tablicę"
      },
      "grid": {
        "selectAGridToLinkTo": "Wybierz siatkę do połączenia",
        "createANewGrid": "Utwórz nową siatkę"
      },
      "calendar": {
        "selectACalendarToLinkTo": "Wybierz kalendarz do połączenia",
        "createANewCalendar": "Utwórz nowy kalendarz"
      },
      "document": {
        "selectADocumentToLinkTo": "Wybierz dokument do połączenia"
      }
    },
    "selectionMenu": {
      "outline": "Zarys",
      "codeBlock": "Blok kodu"
    },
    "plugins": {
      "referencedBoard": "Tablica referencyjna",
      "referencedGrid": "Siatka referencyjna",
      "referencedCalendar": "Kalendarz referencyjny",
      "referencedDocument": "Dokument referencyjny",
      "autoGeneratorMenuItemName": "Pisarz OpenAI",
      "autoGeneratorTitleName": "OpenAI: Poproś AI o napisanie czegokolwiek...",
      "autoGeneratorLearnMore": "Dowiedz się więcej",
      "autoGeneratorGenerate": "Generuj",
      "autoGeneratorHintText": "Zapytaj OpenAI...",
      "autoGeneratorCantGetOpenAIKey": "Nie można uzyskać klucza OpenAI",
      "autoGeneratorRewrite": "Przepisz",
      "smartEdit": "Asystenci AI",
      "openAI": "OpenAI",
      "smartEditFixSpelling": "Popraw pisownię",
      "warning": "⚠️ Odpowiedzi AI mogą być niedokładne lub mylące.",
      "smartEditSummarize": "Podsumuj",
      "smartEditImproveWriting": "Popraw pisanie",
      "smartEditMakeLonger": "Dłużej",
      "smartEditCouldNotFetchResult": "Nie można pobrać wyniku z OpenAI",
      "smartEditCouldNotFetchKey": "Nie można pobrać klucza OpenAI",
      "smartEditDisabled": "Połącz OpenAI w Ustawieniach",
      "discardResponse": "Czy chcesz odrzucić odpowiedzi AI?",
      "createInlineMathEquation": "Utwórz równanie",
      "toggleList": "Przełącz listę",
      "quoteList": "Lista cytatów",
      "numberedList": "Numerowana lista",
      "bulletedList": "Wypunktowana lista",
      "todoList": "Lista rzeczy do zrobienia",
      "callout": "Wywołanie",
      "cover": {
        "changeCover": "Zmień okładkę",
        "colors": "Kolory",
        "images": "Obrazy",
        "clearAll": "Wyczyść wszystko",
        "abstract": "Abstrakcyjny",
        "addCover": "Dodaj okładkę",
        "addLocalImage": "Dodaj obraz lokalny",
        "invalidImageUrl": "Nieprawidłowy adres URL obrazu",
        "failedToAddImageToGallery": "Nie udało się dodać obrazu do galerii",
        "enterImageUrl": "Wprowadź adres URL obrazu",
        "add": "Dodać",
        "back": "Z powrotem",
        "saveToGallery": "Zapisz w galerii",
        "removeIcon": "Usuń ikonę",
        "pasteImageUrl": "Wklej adres URL obrazu",
        "or": "LUB",
        "pickFromFiles": "Wybierz z plików",
        "couldNotFetchImage": "Nie można pobrać obrazu",
        "imageSavingFailed": "Zapisywanie obrazu nie powiodło się",
        "addIcon": "Dodaj ikonę",
        "changeIcon": "Zmień ikonę",
        "coverRemoveAlert": "Zostanie usunięty z okładki.",
        "alertDialogConfirmation": "Jesteś pewien, że chcesz kontynuować?"
      },
      "mathEquation": {
        "name": "Równanie matematyczne",
        "addMathEquation": "Dodaj równanie matematyczne",
        "editMathEquation": "Edytuj równanie matematyczne"
      },
      "optionAction": {
        "click": "Kliknij",
        "toOpenMenu": " aby otworzyć menu",
        "delete": "Usuń",
        "duplicate": "Duplikuj",
        "turnInto": "Zmień w",
        "moveUp": "Podnieś",
        "moveDown": "Upuść",
        "color": "Kolor",
        "align": "Wyrównaj",
        "left": "Lewo",
        "center": "Centrum",
        "right": "Prawo",
        "defaultColor": "Domyślny"
      },
      "image": {
        "copiedToPasteBoard": "Link do obrazu został skopiowany do schowka",
        "addAnImage": "Dodaj obraz"
      },
      "outline": {
        "addHeadingToCreateOutline": "Dodaj nagłówki, aby utworzyć spis treści."
      },
      "table": {
        "addAfter": "Dodaj po",
        "addBefore": "Dodaj przed",
        "delete": "Usuń",
        "clear": "Wyczyść treść",
        "duplicate": "Duplikuj",
        "bgColor": "Kolor tła"
      },
      "contextMenu": {
        "copy": "Kopiuj",
        "cut": "Wytnij",
        "paste": "Wklej"
      },
      "action": "Akcje"
    },
    "textBlock": {
      "placeholder": "Wpisz „/” dla poleceń"
    },
    "title": {
      "placeholder": "Brak nazwy"
    },
    "imageBlock": {
      "placeholder": "Kliknij, aby dodać obraz",
      "upload": {
        "label": "Prześlij",
        "placeholder": "Kliknij, aby przesłać obraz"
      },
      "url": {
        "label": "URL obrazu",
        "placeholder": "Wprowadź adres URL obrazu"
      },
      "ai": {
        "label": "Wygeneruj obraz z OpenAI",
        "placeholder": "Wpisz treść podpowiedzi dla OpenAI, aby wygenerować obraz"
      },
      "stability_ai": {
        "label": "Wygeneruj obraz z Stability AI",
        "placeholder": "Wpisz treść podpowiedzi dla Stability AI, aby wygenerować obraz"
      },
      "support": "Limit rozmiaru obrazu wynosi 5 MB. Obsługiwane formaty: JPEG, PNG, GIF, SVG",
      "error": {
        "invalidImage": "Nieprawidłowy obraz",
        "invalidImageSize": "Rozmiar obrazu musi być mniejszy niż 5 MB",
        "invalidImageFormat": "Format obrazu nie jest obsługiwany. Obsługiwane formaty: JPEG, PNG, GIF, SVG",
        "invalidImageUrl": "Nieprawidłowy adres URL obrazu"
      },
      "embedLink": {
        "label": "Osadź link",
        "placeholder": "Wklej lub wpisz link obrazu"
      },
      "searchForAnImage": "Szukaj obrazu",
      "pleaseInputYourOpenAIKey": "wpisz swój klucz OpenAI w ustawieniach",
      "pleaseInputYourStabilityAIKey": "wpisz swój klucz Stability AI w ustawieniach",
      "saveImageToGallery": "Zapisz obraz",
      "failedToAddImageToGallery": "Nie udało się dodać obrazu do galerii",
      "successToAddImageToGallery": "Pomyślnie dodano obraz do galerii",
      "unableToLoadImage": "Nie udało się wczytać obrazu"
    },
    "codeBlock": {
      "language": {
        "label": "Język",
        "placeholder": "Wybierz język"
      }
    },
    "inlineLink": {
      "placeholder": "Wklej lub wpisz link",
      "openInNewTab": "Otwórz w nowej karcie",
      "copyLink": "Skopiuj link",
      "removeLink": "Usuń link",
      "url": {
        "label": "Adres URL łącza",
        "placeholder": "Wprowadź adres URL łącza"
      },
      "title": {
        "label": "Tytuł linku",
        "placeholder": "Wpisz tytuł linku"
      }
    },
    "mention": {
      "placeholder": "Wspomnij o osobie, stronie lub dacie...",
      "page": {
        "label": "Link do strony",
        "tooltip": "Kliknij, aby otworzyć stronę"
      }
    },
    "toolbar": {
      "resetToDefaultFont": "Przywróć ustawienia domyślne"
    },
    "errorBlock": {
      "theBlockIsNotSupported": "Bieżąca wersja nie wspiera tego bloku.",
      "blockContentHasBeenCopied": "Treść bloku została skopiowana."
    }
  },
  "board": {
    "column": {
<<<<<<< HEAD
      "createNewCard": "Nowy"
    },
    "menuName": "Tablica",
    "referencedBoardPrefix": "Widok"
=======
      "createNewCard": "Nowy",
      "renameGroupTooltip": "Wciśnij by zmienić nazwę grupy",
      "createNewColumn": "Dodaj nową grupę",
      "addToColumnTopTooltip": "Dodaj nową kartę na górze",
      "renameColumn": "Zmień nazwę",
      "hideColumn": "Ukryj"
    },
    "hiddenGroupSection": {
      "sectionTitle": "Ukryte Grupy",
      "collapseTooltip": "Ukryj ukryte grupy",
      "expandTooltip": "Pokaż ukryte grupy"
    },
    "menuName": "Tablica",
    "referencedBoardPrefix": "Widok",
    "ungroupedButtonText": "Niepogrupowane",
    "ungroupedButtonTooltip": "Zawiera karty, które nie należą do żadnej grupy",
    "ungroupedItemsTitle": "Kliknij by dodać tablicę",
    "groupBy": "Grupuj zgodnie z"
>>>>>>> ff3ff9f8
  },
  "calendar": {
    "menuName": "Kalendarz",
    "defaultNewCalendarTitle": "Brak nazwy",
    "newEventButtonTooltip": "Dodaj nowe wydarzenie",
    "navigation": {
      "today": "Dzisiaj",
      "jumpToday": "Przejdź do dzisiaj",
      "previousMonth": "Poprzedni miesiac",
      "nextMonth": "W następnym miesiącu"
    },
    "settings": {
      "showWeekNumbers": "Pokaż numery tygodni",
      "showWeekends": "Pokaż weekendy",
      "firstDayOfWeek": "Rozpocznij tydzień",
      "layoutDateField": "Układ kalendarza wg",
      "noDateTitle": "Brak daty",
      "noDateHint": {
        "zero": "Tutaj pojawią się nieplanowane wydarzenia",
        "one": "{} nieplanowane wydarzenie",
        "other": "{} nieplanowane wydarzenia"
      },
      "clickToAdd": "Kliknij, aby dodać do kalendarza",
      "name": "Układ kalendarza"
    },
    "referencedCalendarPrefix": "Widok"
  },
  "errorDialog": {
    "title": "Błąd AppFlowy",
    "howToFixFallback": "Przepraszamy za niedogodności! Zgłoś problem na naszej stronie GitHub, który opisuje Twój błąd.",
    "github": "Zobacz na GitHubie"
  },
  "search": {
    "label": "Szukaj",
    "placeholder": {
      "actions": "Wyszukiwanie działań..."
    }
  },
  "message": {
    "copy": {
      "success": "Skopiowane!",
      "fail": "Nie można skopiować"
    }
  },
  "unSupportBlock": "Bieżąca wersja nie obsługuje tego bloku.",
  "views": {
    "deleteContentTitle": "Czy na pewno chcesz usunąć {pageType}?",
    "deleteContentCaption": "jeśli usuniesz ten {pageType}, możesz go przywrócić z kosza."
  },
  "colors": {
    "custom": "Niestandardowy",
    "default": "Domyślny",
    "red": "Czerwony",
    "orange": "Pomarańczowy",
    "green": "Zielony",
    "blue": "Niebieski",
    "purple": "Fioletowy",
    "pink": "Różowy",
    "brown": "brązowy",
    "gray": "Szary"
  },
  "emoji": {
    "emojiTab": "Emoji",
    "search": "Szukaj emoji",
    "noRecent": "Brak aktualnych emoji",
    "noEmojiFound": "Nie odnaleziono emoji",
    "filter": "Filtr",
    "random": "Losowy",
    "selectSkinTone": "Wybierz kolor skóry",
    "remove": "Usuń emoji",
    "categories": {
      "smileys": "Buźki i Emocje",
      "people": "Ludzie i Ciało",
      "animals": "Zwierzęta i Przyroda",
      "food": "Jedzenie i Picie",
      "activities": "Aktywności",
      "places": "Podróże i Miejsca",
      "objects": "Obiekty",
      "symbols": "Symbole",
      "flags": "Flagi",
      "nature": "Natura",
      "frequentlyUsed": "Często używany"
    },
    "skinTone": {
      "default": "Domyślny",
      "light": "Jasny",
      "mediumLight": "Średnio-Jasny",
      "medium": "Średni",
      "mediumDark": "Średnio-Ciemny",
      "dark": "Ciemny"
    }
  },
  "inlineActions": {
    "noResults": "Brak wyników",
    "pageReference": "Strona referencyjna",
    "date": "Data",
    "reminder": {
      "groupTitle": "Przypomnienie",
      "shortKeyword": "przypomnij"
    }
  },
  "datePicker": {
    "dateTimeFormatTooltip": "Zmień format daty i godziny w ustawieniach"
  },
  "relativeDates": {
    "yesterday": "Wczoraj",
    "today": "Dziś",
    "tomorrow": "Jutro",
    "oneWeek": "1 tydzień"
  },
  "notificationHub": {
    "title": "Powiadomienia",
    "emptyTitle": "Wszystko nadrobione!",
    "emptyBody": "Brak oczekujących powiadomień lub działań. Ciesz się ciszą.",
    "tabs": {
      "inbox": "Skrzynka odbiorcza",
      "upcoming": "Nadchodzące"
    },
    "actions": {
      "markAllRead": "Oznacz wszystkie jako przeczytane",
      "showAll": "Wszystkie",
      "showUnreads": "Nieprzeczytane"
    },
    "filters": {
      "ascending": "Rosnąco",
      "descending": "Malejąco",
      "groupByDate": "Grupuj według daty",
      "showUnreadsOnly": "Pokaż tylko nieprzeczytane",
      "resetToDefault": "Zresetuj do domyślnych"
    }
  },
  "reminderNotification": {
    "title": "Przypomnienie",
    "message": "Pamiętaj aby to sprawdzić zanim zapomnisz!",
    "tooltipDelete": "Usuń",
    "tooltipMarkRead": "Oznacz jako przeczytane",
    "tooltipMarkUnread": "Oznacz jako nieprzeczytane"
  },
  "findAndReplace": {
    "find": "Znajdź",
    "previousMatch": "Poprzednie dopasowanie",
    "nextMatch": "Kolejne dopasowanie",
    "close": "Zamknij",
    "replace": "Zastąp",
    "replaceAll": "Zastąp wszystkie",
    "noResult": "Brak wyników",
    "caseSensitive": "Uwzględnij wielkość znaków"
  },
  "error": {
    "weAreSorry": "Przykro nam",
    "loadingViewError": "Mamy problem z wyświetleniem tego widoku. Sprawdź połączenie z internetem, odśwież stronę i nie wahaj się zgłosić problem naszemu zespołowi jesli nadal będzie występował."
  },
  "editor": {
    "bold": "Pogrubienie",
    "bulletedList": "Wypunktowana Lista",
    "checkbox": "Pole wyboru",
    "embedCode": "Osadź Kod",
    "heading1": "H1",
    "heading2": "H2",
    "heading3": "H3",
    "highlight": "Podświetlenie",
    "color": "Kolor",
    "image": "Obraz",
    "italic": "Kursywa",
    "link": "Link",
    "numberedList": "Numerowana Lista",
    "quote": "Cytat",
    "strikethrough": "Przekreślenie",
    "text": "Tekst",
    "underline": "Podkreślenie",
    "fontColorDefault": "Domyślny",
    "fontColorGray": "Szary",
    "fontColorBrown": "Brązowy",
    "fontColorOrange": "Pomarańczony",
    "fontColorYellow": "Żółty",
    "fontColorGreen": "Zielony",
    "fontColorBlue": "Niebieski",
    "fontColorPurple": "Fioletowy",
    "fontColorPink": "Różowy",
    "fontColorRed": "Czerwony",
    "backgroundColorDefault": "Domyślne tło",
    "backgroundColorGray": "Szare tło",
    "backgroundColorBrown": "Brązowe tło",
    "backgroundColorOrange": "Pomarańczowe tło",
    "backgroundColorYellow": "Żółte tło",
    "backgroundColorGreen": "Zielone tło",
    "backgroundColorBlue": "Niebieskie tło",
    "backgroundColorPurple": "Fioletowe tło",
    "backgroundColorPink": "Różowe tło",
    "backgroundColorRed": "Czerwone tło",
    "done": "Zrobione",
    "cancel": "Anuluj",
    "tint1": "Odcień 1",
    "tint2": "Odcień 2",
    "tint3": "Odcień 3",
    "tint4": "Odcień 4",
    "tint5": "Odcień 5",
    "tint6": "Odcień 6",
    "tint7": "Odcień 7",
    "tint8": "Odcień 8",
    "tint9": "Odcień 9",
    "lightLightTint1": "Fioletowy",
    "lightLightTint2": "Różowy",
    "lightLightTint3": "Jasnoróżowy",
    "lightLightTint4": "Pomarańczony",
    "lightLightTint5": "Żółty",
    "lightLightTint6": "Limonkowy",
    "lightLightTint7": "Zielony",
    "lightLightTint8": "Morski",
    "lightLightTint9": "Niebieski",
    "urlHint": "URL",
    "mobileHeading1": "Nagłówek 1",
    "mobileHeading2": "Nagłówek 2",
    "mobileHeading3": "Nagłówek 3",
    "textColor": "Kolor tekstu",
    "backgroundColor": "Kolor tła",
    "addYourLink": "Dodaj swój link",
    "openLink": "Otwórz link",
    "copyLink": "Skopiuj link",
    "removeLink": "Usuń link",
    "editLink": "Edytuj link",
    "linkText": "Tekst",
    "linkTextHint": "Wpisz tekst",
    "linkAddressHint": "Podaj URL",
    "highlightColor": "Kolor podświetlenia",
    "clearHighlightColor": "Usuń kolor podświetlenia",
    "customColor": "Niestandardowy kolor",
    "hexValue": "Wartość hex",
    "opacity": "Przezroczystość",
    "resetToDefaultColor": "Przywróc domyślny kolor",
    "ltr": "LDP",
    "rtl": "PDL",
    "auto": "Auto",
    "cut": "Wytnij",
    "copy": "Skopiuj",
    "paste": "Wklej",
    "find": "Znajdź",
    "previousMatch": "Poprzednie dopasowanie",
    "nextMatch": "Kolejne dopasowanie",
    "closeFind": "Zamknij",
    "replace": "Zastąp",
    "replaceAll": "Zastąp wszystko",
    "regex": "Regex",
    "caseSensitive": "Uwzględnij wielkość znaków",
    "uploadImage": "Prześlij Obraz",
    "urlImage": "URL Obrazu",
    "incorrectLink": "Nieprawidłowy Link",
    "upload": "Prześlij",
    "chooseImage": "Wybierz obraz",
    "loading": "Wczytywanie",
    "imageLoadFailed": "Nie udało się wczytać obrazu",
    "divider": "Rozdzielacz",
    "table": "Tabela",
    "colAddBefore": "Dodaj przed",
    "rowAddBefore": "Dodaj przed",
    "colAddAfter": "Dodaj za",
    "rowAddAfter": "Dodaj za",
    "colRemove": "Usuń",
    "rowRemove": "Usuń",
    "colDuplicate": "Duplikuj",
    "rowDuplicate": "Duplikuj",
    "colClear": "Wyczyść Zawartość",
    "rowClear": "Wyczyść Zawartość",
    "slashPlaceHolder": "Wciśnij / by dodać blok, lub zacznij pisać"
  },
  "favorite": {
    "noFavorite": "Brak ulubionej strony",
    "noFavoriteHintText": "Przesuń stronę do lewej aby dodać ją do ulubionych"
  },
  "cardDetails": {
    "notesPlaceholder": "Wciśnij / by dodać blok, lub zacznij pisać"
  },
  "blockPlaceholders": {
    "todoList": "Do zrobienia",
    "bulletList": "Lista",
    "numberList": "Lista",
    "quote": "Cytat",
    "heading": "Nagłówek {}"
  },
  "titleBar": {
    "pageIcon": "Ikona strony",
    "language": "Język",
    "font": "Czcionka"
  }
}<|MERGE_RESOLUTION|>--- conflicted
+++ resolved
@@ -776,12 +776,6 @@
   },
   "board": {
     "column": {
-<<<<<<< HEAD
-      "createNewCard": "Nowy"
-    },
-    "menuName": "Tablica",
-    "referencedBoardPrefix": "Widok"
-=======
       "createNewCard": "Nowy",
       "renameGroupTooltip": "Wciśnij by zmienić nazwę grupy",
       "createNewColumn": "Dodaj nową grupę",
@@ -800,7 +794,6 @@
     "ungroupedButtonTooltip": "Zawiera karty, które nie należą do żadnej grupy",
     "ungroupedItemsTitle": "Kliknij by dodać tablicę",
     "groupBy": "Grupuj zgodnie z"
->>>>>>> ff3ff9f8
   },
   "calendar": {
     "menuName": "Kalendarz",
