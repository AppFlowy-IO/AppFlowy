--- conflicted
+++ resolved
@@ -1,786 +1,1166 @@
 {
   "appName": "AppFlowy",
-  "defaultUsername": "Eu",
-  "welcomeText": "Bem-vindo ao @:appName",
-  "githubStarText": "Dar uma estrela no Github",
-  "subscribeNewsletterText": "Inscreva-se para receber novidades",
-  "letsGoButtonText": "Vamos lá",
-  "title": "Título",
-  "youCanAlso": "Você também pode",
-  "and": "e",
+  "defaultUsername": "我",
+  "welcomeText": "欢迎使用 @:appName",
+  "githubStarText": "在 GitHub 上 Star",
+  "subscribeNewsletterText": "消息订阅",
+  "letsGoButtonText": "快速开始",
+  "title": "标题",
+  "youCanAlso": "您还可以",
+  "and": "和",
   "blockActions": {
-    "addBelowTooltip": "Clique para adicionar abaixo",
-    "addAboveCmd": "Alt+clique",
-    "addAboveMacCmd": "Opção+clique",
-    "addAboveTooltip": "para adicionar acima",
-    "dragTooltip": "Arraste para mover",
-    "openMenuTooltip": "Clique para abrir o menu"
+    "addBelowTooltip": "点击下方添加",
+    "addAboveCmd": "Alt+单击",
+    "addAboveMacCmd": "Option+单击",
+    "addAboveTooltip": "添加上面",
+    "dragTooltip": "拖拽",
+    "openMenuTooltip": "点击打开菜单"
   },
   "signUp": {
-    "buttonText": "Inscreva-se",
-    "title": "Inscreva-se no @:appName",
-    "getStartedText": "Começar",
-    "emptyPasswordError": "Senha não pode estar em branco.",
-    "repeatPasswordEmptyError": "Senha não estar em branco.",
-    "unmatchedPasswordError": "As senhas não conferem.",
-    "alreadyHaveAnAccount": "Já possui uma conta?",
-    "emailHint": "E-mail",
-    "passwordHint": "Dica de senha",
-    "repeatPasswordHint": "Confirme a senha",
-    "signUpWith": "Inscreva-se com:"
+    "buttonText": "注册",
+    "title": "注册 @:appName 账户",
+    "getStartedText": "开始",
+    "emptyPasswordError": "密码不能为空",
+    "repeatPasswordEmptyError": "确认密码不能为空",
+    "unmatchedPasswordError": "两次密码输入不一致",
+    "alreadyHaveAnAccount": "已有账户?",
+    "emailHint": "邮箱",
+    "passwordHint": "密码",
+    "repeatPasswordHint": "确认密码",
+    "signUpWith": "注册方式："
   },
   "signIn": {
-    "loginTitle": "Conectar-se ao @:appName",
-    "loginButtonText": "Conectar-se",
-    "loginStartWithAnonymous": "Iniciar com uma sessão anônima",
-    "continueAnonymousUser": "Continuar em uma sessão anônima",
-    "buttonText": "Entre",
-    "forgotPassword": "Esqueceu sua senha?",
-    "emailHint": "E-mail",
-    "passwordHint": "Senha",
-    "dontHaveAnAccount": "Não possui uma conta?",
-    "repeatPasswordEmptyError": "Senha não pode estar em branco.",
-    "unmatchedPasswordError": "As senhas não conferem.",
-    "syncPromptMessage": "A sincronização dos dados pode demorar um pouco. Por favor não feche esta página",
-    "LogInWithGoogle": "Entrar com o Google",
-    "LogInWithGithub": "Entrar com o Github",
-    "LogInWithDiscord": "Entrar com o Discord",
-    "signInWith": "Entrar com:",
-    "loginAsGuestButtonText": "Iniciar"
+    "loginTitle": "登录 @:appName",
+    "loginButtonText": "登录",
+    "loginStartWithAnonymous": "从匿名会话开始",
+    "continueAnonymousUser": "继续匿名会话",
+    "buttonText": "登录",
+    "forgotPassword": "忘记密码?",
+    "emailHint": "邮箱",
+    "passwordHint": "密码",
+    "dontHaveAnAccount": "没有已注册的账户?",
+    "repeatPasswordEmptyError": "确认密码不能为空",
+    "unmatchedPasswordError": "两次密码输入不一致",
+    "syncPromptMessage": "同步数据可能需要一段时间。请不要关闭此页面",
+    "or": "或",
+    "LogInWithGoogle": "使用 Google 登录",
+    "LogInWithGithub": "使用 Github 登录",
+    "LogInWithDiscord": "使用 Discord 登录",
+    "signInWith": "登陆以：",
+    "loginAsGuestButtonText": "以游客方式使用"
   },
   "workspace": {
-    "create": "Crie um espaço de trabalho",
-    "reset": "Redefinir espaço de trabalho",
-    "resetWorkspacePrompt": "A redefinição do espaço de trabalho excluirá todas as páginas e dados contidos nele. Tem certeza de que deseja redefinir o espaço de trabalho? Alternativamente, você pode entrar em contato com a equipe de suporte para restaurar o espaço de trabalho",
-    "hint": "Espaço de trabalho",
-    "notFoundError": "Espaço de trabalho não encontrado",
+    "chooseWorkspace": "选择您的工作区",
+    "create": "新建工作区",
+    "reset": "重置工作区",
+    "resetWorkspacePrompt": "重置工作区将删除其中的所有页面和数据。您确定要重置工作区吗？或者，您可以联系支持团队来恢复工作区",
+    "hint": "工作区",
+    "notFoundError": "找不到工作区",
+    "failedToLoad": "出了些问题！无法加载工作区。请尝试重启AppFlowy。",
     "errorActions": {
-      "reportIssue": "Reporte um problema"
+      "reportIssue": "上报问题",
+      "reachOut": "Discord 联系我们"
     }
   },
   "shareAction": {
-    "buttonText": "Compartilhar",
-    "workInProgress": "Em breve",
-    "markdown": "Marcador",
+    "buttonText": "分享",
+    "workInProgress": "敬请期待",
+    "markdown": "Markdown",
     "csv": "CSV",
-    "copyLink": "Copiar link"
+    "copyLink": "复制链接"
   },
   "moreAction": {
-    "small": "pequeno",
-    "medium": "médio",
-    "large": "grande",
-    "fontSize": "Tamanho da fonte",
-    "import": "Importar",
-    "moreOptions": "Mais opções"
+    "small": "小",
+    "medium": "中",
+    "large": "大",
+    "fontSize": "字体大小",
+    "import": "导入",
+    "moreOptions": "更多选项"
   },
   "importPanel": {
-    "textAndMarkdown": "Texto e Remarcação",
-    "documentFromV010": "Documento de v0.1.0",
-    "databaseFromV010": "Banco de dados de v0.1.0",
+    "textAndMarkdown": "文本 & Markdown",
+    "documentFromV010": "v0.1.0 的文档",
+    "databaseFromV010": "v0.1.0 的数据库",
     "csv": "CSV",
-    "database": "Base de dados"
+    "database": "数据库"
   },
   "disclosureAction": {
-    "rename": "Renomear",
-    "delete": "Apagar",
-    "duplicate": "Duplicar",
-    "unfavorite": "Remover dos favoritos",
-    "favorite": "Adicionar aos favoritos",
-    "openNewTab": "Abrir em uma nova guia",
-    "moveTo": "Mover para",
-    "addToFavorites": "Adicionar aos favoritos",
-    "copyLink": "Copiar link"
-  },
-  "blankPageTitle": "Página em branco",
-  "newPageText": "Nova página",
-  "newDocumentText": "Novo Documento",
-  "newGridText": "Nova grelha",
-  "newCalendarText": "Novo calendário",
-  "newBoardText": "Novo quadro",
+    "rename": "重命名",
+    "delete": "删除",
+    "duplicate": "复制",
+    "unfavorite": "从收藏夹中删除",
+    "favorite": "添加到收藏夹",
+    "openNewTab": "在新选项卡中打开",
+    "moveTo": "移动到",
+    "addToFavorites": "添加到收藏夹",
+    "copyLink": "复制链接"
+  },
+  "blankPageTitle": "空白页",
+  "newPageText": "新建页面",
+  "newDocumentText": "新建文档",
+  "newGridText": "新建网格",
+  "newCalendarText": "新建日历",
+  "newBoardText": "新建看板",
   "trash": {
-    "text": "Lixeira",
-    "restoreAll": "Restaurar tudo",
-    "deleteAll": "Apagar tudo",
+    "text": "回收站",
+    "restoreAll": "全部恢复",
+    "deleteAll": "全部删除",
     "pageHeader": {
-      "fileName": "Nome do arquivo",
-      "lastModified": "Última modificação",
-      "created": "Criado"
+      "fileName": "文件名",
+      "lastModified": "最近修改",
+      "created": "创建时间"
     },
     "confirmDeleteAll": {
-      "title": "Tem certeza de que deseja excluir todas as páginas da Lixeira?",
-      "caption": "Essa ação não pode ser desfeita."
+      "title": "您确定要删除回收站中的所有页面吗？",
+      "caption": "此操作无法撤消。"
     },
     "confirmRestoreAll": {
-      "title": "Tem certeza de que deseja restaurar todas as páginas da Lixeira?",
-      "caption": "Essa ação não pode ser desfeita."
+      "title": "您确定要恢复回收站中的所有页面吗？",
+      "caption": "此操作无法撤消。"
+    },
+    "mobile": {
+      "actions": "回收站操作",
+      "empty": "回收站是空的",
+      "emptyDescription": "您没有已删除的文件",
+      "isDeleted": "已删除",
+      "isRestored": "已恢复"
     }
   },
   "deletePagePrompt": {
-    "text": "Está página está na lixeira",
-    "restore": "Restaurar a página",
-    "deletePermanent": "Apagar permanentemente"
-  },
-  "dialogCreatePageNameHint": "Nome da página",
+    "text": "此页面已被移动至回收站",
+    "restore": "恢复页面",
+    "deletePermanent": "永久删除"
+  },
+  "dialogCreatePageNameHint": "页面名称",
   "questionBubble": {
-    "shortcuts": "Atalhos",
-    "whatsNew": "O que há de novo?",
-    "help": "Ajuda e Suporte",
-    "markdown": "Remarcação",
+    "shortcuts": "快捷键",
+    "whatsNew": "新功能?",
+    "help": "帮助 & 支持",
+    "markdown": "Markdown",
     "debug": {
-      "name": "Informação de depuração",
-      "success": "Informação de depuração copiada para a área de transferência!",
-      "fail": "Falha ao copiar a informação de depuração para a área de transferência"
-    },
-    "feedback": "Opinião"
+      "name": "调试信息",
+      "success": "已将调试信息复制到剪贴板！",
+      "fail": "无法将调试信息复制到剪贴板"
+    },
+    "feedback": "反馈"
   },
   "menuAppHeader": {
-    "moreButtonToolTip": "Remover, renomear e muito mais...",
-    "addPageTooltip": "Adicionar uma nova página.",
-    "defaultNewPageName": "Sem título",
-    "renameDialog": "Renomear"
-  },
+    "moreButtonToolTip": "删除、重命名等等...",
+    "addPageTooltip": "添加子页面",
+    "defaultNewPageName": "未命名",
+    "renameDialog": "重命名"
+  },
+  "noPagesInside": "无子页面",
   "toolbar": {
-    "undo": "Desfazer",
-    "redo": "Refazer",
-    "bold": "Negrito",
-    "italic": "Itálico",
-    "underline": "Sublinhado",
-    "strike": "Tachado",
-    "numList": "Lista numerada",
-    "bulletList": "Lista com marcadores",
-    "checkList": "Check list",
-    "inlineCode": "Embutir código",
-    "quote": "Citação em bloco",
-    "header": "Cabeçalho",
-    "highlight": "Destacar",
-    "color": "Cor",
-    "addLink": "Adicionar link",
-    "link": "Link"
+    "undo": "撤销",
+    "redo": "恢复",
+    "bold": "加粗",
+    "italic": "斜体",
+    "underline": "下划线",
+    "strike": "删除线",
+    "numList": "有序列表",
+    "bulletList": "无序列表",
+    "checkList": "任务列表",
+    "inlineCode": "内联代码",
+    "quote": "块引用",
+    "header": "标题",
+    "highlight": "高亮",
+    "color": "颜色",
+    "addLink": "添加链接",
+    "link": "关联"
   },
   "tooltip": {
-    "lightMode": "Mudar para o modo claro",
-    "darkMode": "Mudar para o modo escuro",
-    "openAsPage": "Abrir como uma página",
-    "addNewRow": "Adicionar uma nova linha",
-    "openMenu": "Clique para abrir o menu",
-    "dragRow": "Pressione e segure para reordenar a linha",
-    "viewDataBase": "Visualizar banco de dados",
-    "referencePage": "Esta {name} é uma referência",
-    "addBlockBelow": "Adicione um bloco abaixo",
-    "urlLaunchAccessory": "Abrir com o navegador",
-    "urlCopyAccessory": "Copiar URL"
+    "lightMode": "切换到亮色模式",
+    "darkMode": "切换到暗色模式",
+    "openAsPage": "作为页面打开",
+    "addNewRow": "添加一行",
+    "openMenu": "点击打开菜单",
+    "dragRow": "长按重新排序该行",
+    "viewDataBase": "查看数据库",
+    "referencePage": "这个 {name} 已被引用",
+    "addBlockBelow": "在下面添加一个块",
+    "urlLaunchAccessory": "在浏览器中打开",
+    "urlCopyAccessory": "复制链接"
   },
   "sideBar": {
-    "closeSidebar": "Fechar barra lateral",
-    "openSidebar": "Abrir barra lateral",
-    "personal": "Pessoal",
-    "favorites": "Favoritos",
-    "clickToHidePersonal": "Clique para ocultar a seção pessoal",
-    "clickToHideFavorites": "Clique para ocultar a seção favorita",
-    "addAPage": "Adicionar uma página"
+    "closeSidebar": "关闭侧边栏",
+    "openSidebar": "打开侧边栏",
+    "personal": "个人",
+    "favorites": "收藏夹",
+    "clickToHidePersonal": "点击隐藏个人",
+    "clickToHideFavorites": "点击隐藏收藏夹",
+    "addAPage": "添加页面",
+    "recent": "最近的"
   },
   "notifications": {
     "export": {
-      "markdown": "Nota exportada como um marcador",
-      "path": "Documentos/flowy"
+      "markdown": "导出Markdown文档",
+      "path": "文档/flowy"
     }
   },
   "contactsPage": {
-    "title": "Contatos",
-    "whatsHappening": "O que está acontecendo essa semana?",
-    "addContact": "Adicionar um contato",
-    "editContact": "Editar um contato"
+    "title": "联系人",
+    "whatsHappening": "这周发生了哪些事?",
+    "addContact": "添加联系人",
+    "editContact": "编辑联系人"
   },
   "button": {
-    "done": "Feito",
-    "cancel": "Cancelar",
-    "signIn": "Conectar",
-    "signOut": "Desconectar",
-    "complete": "Completar",
-    "save": "Salvar",
-    "generate": "Gerar",
-    "esc": "Sair",
-    "keep": "Manter",
-    "tryAgain": "Tente novamente",
-    "discard": "Descartar",
-    "replace": "substituir",
-    "insertBelow": "Inserir Abaixo",
-    "upload": "Carregar",
-    "edit": "Editar",
-    "delete": "Excluir",
-    "duplicate": "Duplicado",
-    "putback": "Por de volta",
-<<<<<<< HEAD
-=======
-    "share": "Compartilhar",
-    "removeFromFavorites": "Remover dos favoritos",
-    "addToFavorites": "Adicionar aos favoritos",
-    "rename": "Renomear",
-    "helpCenter": "Central de Ajuda",
->>>>>>> 781fbf1b
-    "Done": "Feito",
-    "Cancel": "Cancelar",
-    "OK": "Ok",
-    "tryAGain": "Tentar novamente"
+    "ok": "确定",
+    "done": "完成",
+    "cancel": "取消",
+    "signIn": "登录",
+    "signOut": "登出",
+    "complete": "完成",
+    "save": "保存",
+    "generate": "生成",
+    "esc": "退出",
+    "keep": "保留",
+    "tryAgain": "重试",
+    "discard": "放弃",
+    "replace": "替换",
+    "insertBelow": "在下方插入",
+    "insertAbove": "在上方插入",
+    "upload": "上传",
+    "edit": "编辑",
+    "delete": "删除",
+    "duplicate": "复制",
+    "putback": "放回去",
+    "update": "更新",
+    "share": "分享",
+    "removeFromFavorites": "从收藏夹中删除",
+    "addToFavorites": "添加到收藏夹",
+    "rename": "重命名",
+    "helpCenter": "帮助中心",
+    "add": "添加",
+    "yes": "是",
+    "Done": "完成",
+    "Cancel": "取消",
+    "OK": "确定"
   },
   "label": {
-    "welcome": "Bem-vindo!",
-    "firstName": "Nome",
-    "middleName": "Sobrenome",
-    "lastName": "Último nome",
-    "stepX": "Passo {X}"
+    "welcome": "欢迎！",
+    "firstName": "名",
+    "middleName": "中间名",
+    "lastName": "姓",
+    "stepX": "第{X}步"
   },
   "oAuth": {
     "err": {
-      "failedTitle": "Erro ao conectar a sua conta.",
-      "failedMsg": "Verifique se você concluiu o processo de conexão em seu navegador."
+      "failedTitle": "无法连接到您的账户。",
+      "failedMsg": "请确认您已在浏览器中完成登录。"
     },
     "google": {
-      "title": "Conexão com o GOOGLE",
-      "instruction1": "Para importar seus Contatos do Google, você precisará autorizar este aplicativo usando seu navegador.",
-      "instruction2": "Copie este código para sua área de transferência clicando no ícone ou selecionando o texto:",
-      "instruction3": "Navegue até o link a seguir em seu navegador e digite o código acima:",
-      "instruction4": "Pressione o botão abaixo ao concluir a inscrição:"
+      "title": "Google 账号登录",
+      "instruction1": "为了导入您的 Google 联系人，您需要在浏览器中给予本程序授权。",
+      "instruction2": "单击图标或选择文本将代码复制到剪贴板：",
+      "instruction3": "跳转下方链接，然后输入上述代码：",
+      "instruction4": "完成注册后，请点击下方按钮："
     }
   },
   "settings": {
-    "title": "Configurações",
+    "title": "设置",
     "menu": {
-      "appearance": "Aparência",
-      "language": "Idioma",
-      "user": "Usuário",
-      "files": "Arquivos",
-      "notifications": "Notificações",
-      "open": "Abrir Configurações",
-      "logout": "Sair",
-      "logoutPrompt": "Tem certeza de que deseja sair?",
-      "selfEncryptionLogoutPrompt": "Tem certeza que deseja sair? Certifique-se de ter copiado o segredo de criptografia",
-      "syncSetting": "Configuração de sincronização",
-      "enableSync": "Ativar sincronização",
-      "enableEncrypt": "Criptografar dados",
+      "appearance": "外观",
+      "language": "语言",
+      "user": "用户",
+      "files": "文件",
+      "notifications": "通知",
+      "open": "打开设置",
+      "logout": "登出",
+      "logoutPrompt": "您确定要登出吗？",
+      "selfEncryptionLogoutPrompt": "您确定要登出吗？请确保您已复制加密密钥",
+      "syncSetting": "同步设置",
+      "cloudSettings": "云设置",
+      "enableSync": "启用同步",
+      "enableEncrypt": "加密数据",
+      "cloudURL": "根网址",
+      "invalidCloudURLScheme": "无效的云服务器地址",
+      "cloudServerType": "云服务器",
+      "cloudServerTypeTip": "请注意，切换云服务器后可能会登出您当前的账户",
+      "cloudLocal": "本地",
       "cloudSupabase": "Supabase",
-      "clickToCopy": "Clique para copiar",
-      "restartApp": "Reiniciar",
-      "restartAppTip": "Reinicie o aplicativo para que as alterações tenham efeito. Observe que isso pode desconectar sua conta atual",
-      "enableEncryptPrompt": "Ative a criptografia para proteger seus dados com este segredo. Armazene-o com segurança; uma vez ativado, não pode ser desativado. Se perdidos, seus dados se tornarão irrecuperáveis. Clique para copiar",
-      "inputEncryptPrompt": "Por favor, insira seu segredo de criptografia para",
-      "clickToCopySecret": "Clique para copiar o segredo",
-      "inputTextFieldHint": "Seu segredo",
-      "historicalUserList": "Histórico de login do usuário",
-      "historicalUserListTooltip": "Esta lista exibe suas contas anônimas. Você pode clicar em uma conta para ver seus detalhes. Contas anônimas são criadas clicando no botão ‘Começar’",
-      "openHistoricalUser": "Clique para abrir a conta anônima",
-      "supabaseSetting": "Configuração de Supabase"
+      "cloudSupabaseUrl": "Supabase 网址",
+      "cloudSupabaseAnonKey": "Supabase 匿名密钥",
+      "cloudSupabaseAnonKeyCanNotBeEmpty": "匿名密钥不能为空，因为 Supabase 网址不为空",
+      "cloudAppFlowy": "AppFlowy Cloud",
+      "clickToCopy": "点击以复制",
+      "selfHostStart": "如果您没有服务器，请参阅",
+      "selfHostContent": "文档",
+      "selfHostEnd": "来获取如何自行托管自己的服务器的指南",
+      "cloudURLHint": "输入您的服务器的根网址",
+      "cloudWSURL": "Websocket 地址",
+      "cloudWSURLHint": "输入您服务器的Websocket地址",
+      "restartApp": "重启",
+      "restartAppTip": "重启应用程序以使更改生效。请注意，这可能会登出您当前的帐户",
+      "enableEncryptPrompt": "启用加密以使用此密钥保护您的数据。请妥善保管好密钥；一旦启用加密，就无法关闭。如果丢失密钥，您的数据将无法恢复。点击复制",
+      "inputEncryptPrompt": "请输入您的加密密钥",
+      "clickToCopySecret": "点击复制密钥",
+      "configServerSetting": "配置您的服务器设置",
+      "configServerGuide": "选择“快速启动”后，导航至“设置”，然后导航至“云设置”以配置您的自己托管的服务器。",
+      "inputTextFieldHint": "你的密钥",
+      "historicalUserList": "用户登录历史记录",
+      "historicalUserListTooltip": "此列表显示您的匿名帐户。您可以单击某个帐户来查看其详细信息。单击“开始”按钮即可创建匿名帐户",
+      "openHistoricalUser": "点击开设匿名账户",
+      "customPathPrompt": "将 AppFlowy 数据文件夹存储在云同步文件夹（例如 Google Drive）中可能会带来风险。如果同时从多个位置访问或修改此文件夹中的数据库，可能会导致同步冲突和潜在的数据损坏"
+      "customPathPrompt": "将AppFlowy的数据存放在云同步文件夹（如Google Drive）中可能存在风险。当存放在此文件夹下的数据库被多个客户端同时访问或修改时，可能会发生同步冲突或者数据污染",
+      "supabaseSetting": "Supabase 设置",
+      "cloudSetting": "云设置"
     },
     "notifications": {
       "enableNotifications": {
-        "label": "Habilitar notificações"
+        "label": "启用通知",
+        "hint": "关闭本地通知"
       }
     },
     "appearance": {
-      "resetSetting": "Redefinir esta configuração",
+      "resetSetting": "重置此设置",
       "fontFamily": {
-        "label": "Família de fontes",
-        "search": "Procurar"
+        "label": "字体系列",
+        "search": "搜索"
       },
       "themeMode": {
-        "label": "Tema",
-        "light": "Modo claro",
-        "dark": "Modo escuro",
-        "system": "Adaptar-se ao sistema"
+        "label": "主题模式",
+        "light": "亮色模式",
+        "dark": "暗色模式",
+        "system": "系统自适应"
+      },
+      "layoutDirection": {
+        "label": "布局方向",
+        "hint": "控制屏幕上内容的方向，从左到右或从右到左。",
+        "ltr": "从左到右",
+        "rtl": "从右到左"
+      },
+      "textDirection": {
+        "label": "默认文本方向",
+        "hint": "指定文本默认从左开始还是从右开始。",
+        "ltr": "从左到右",
+        "rtl": "从右到左",
+        "auto": "自适应",
+        "fallback": "与布局方向相同"
       },
       "themeUpload": {
-        "button": "Carregar",
-        "description": "Carregue seu próprio tema AppFlowy usando o botão abaixo.",
-        "failure": "O tema que foi carregado tinha um formato inválido.",
-        "loading": "Aguarde enquanto validamos e carregamos seu tema...",
-        "uploadSuccess": "Seu tema foi carregado com sucesso",
-        "deletionFailure": "Falha ao excluir o tema. Tente excluí-lo manualmente.",
-        "filePickerDialogTitle": "Escolha um arquivo .flowy_plugin",
-        "urlUploadFailure": "Falha ao abrir url: {}"
-      },
-      "theme": "Tema",
-      "builtInsLabel": "Temas embutidos",
-      "pluginsLabel": "Plugins",
+        "button": "上传",
+        "uploadTheme": "上传主题",
+        "description": "使用下方的按钮上传您自己的 AppFlowy 主题。",
+        "failure": "上传的主题格式无效。",
+        "loading": "我们正在验证并上传您的主题，请稍候...",
+        "uploadSuccess": "您的主题已成功上传",
+        "deletionFailure": "删除主题失败。尝试手动删除它。",
+        "filePickerDialogTitle": "选择 .flowy_plugin 文件",
+        "urlUploadFailure": "无法打开网址：{}"
+      },
+      "theme": "主题",
+      "builtInsLabel": "内置主题",
+      "pluginsLabel": "插件",
       "dateFormat": {
-        "label": "Formato de data"
+        "label": "日期格式",
+        "local": "本地",
+        "us": "US",
+        "iso": "ISO",
+        "friendly": "友好的",
+        "dmy": "日/月/年"
       },
       "timeFormat": {
-        "label": "Formato de hora"
+        "label": "时间格式",
+        "twelveHour": "十二小时制",
+        "twentyFourHour": "二十四小时制"
+      },
+      "showNamingDialogWhenCreatingPage": "创建页面时显示命名对话框"
+    },
+    "files": {
+      "copy": "复制",
+      "defaultLocation": "文件和数据存储位置",
+      "exportData": "导出您的数据",
+      "doubleTapToCopy": "双击复制路径",
+      "restoreLocation": "恢复为 AppFlowy 默认路径",
+      "customizeLocation": "打开另一个文件夹",
+      "restartApp": "请重启应用使设置生效",
+      "exportDatabase": "导出数据库",
+      "selectFiles": "选择需要导出的文件",
+      "selectAll": "全选",
+      "deselectAll": "取消全选",
+      "createNewFolder": "新建文件夹",
+      "createNewFolderDesc": "告诉我们您要将数据存储在何处",
+      "defineWhereYourDataIsStored": "定义数据存储位置",
+      "open": "打开",
+      "openFolder": "打开现有文件夹",
+      "openFolderDesc": "读取并将其写入您现有的 AppFlowy 文件夹",
+      "folderHintText": "文件夹名",
+      "location": "正在新建文件夹",
+      "locationDesc": "为您的 AppFlowy 数据文件夹选择一个名称",
+      "browser": "浏览",
+      "create": "新建",
+      "set": "设置",
+      "folderPath": "保存文件夹的路径",
+      "locationCannotBeEmpty": "路径不能为空",
+      "pathCopiedSnackbar": "文件存储路径已被复制到剪贴板!",
+      "changeLocationTooltips": "更改数据目录",
+      "change": "更改",
+      "openLocationTooltips": "打开另一个数据目录",
+      "openCurrentDataFolder": "打开当前数据目录",
+      "recoverLocationTooltips": "恢复为 AppFlowy 默认数据目录",
+      "exportFileSuccess": "导出文件成功!",
+      "exportFileFail": "导出文件失败!",
+      "export": "导出"
+    },
+    "user": {
+      "name": "名称",
+      "email": "电子邮件",
+      "tooltipSelectIcon": "选择图标",
+      "selectAnIcon": "选择图标",
+      "pleaseInputYourOpenAIKey": "请输入您的 OpenAI 密钥",
+      "pleaseInputYourStabilityAIKey": "请输入您的 Stability AI 密钥",
+      "clickToLogout": "点击登出当前用户"
+    },
+    "shortcuts": {
+      "shortcutsLabel": "快捷方式",
+      "command": "指令",
+      "keyBinding": "按键绑定",
+      "addNewCommand": "添加新指令",
+      "updateShortcutStep": "按所需的组合键并按 ENTER 键",
+      "shortcutIsAlreadyUsed": "此快捷方式已用于：{conflict}",
+      "resetToDefault": "重置为默认按键绑定",
+      "couldNotLoadErrorMsg": "无法加载快捷方式，请重试",
+      "couldNotSaveErrorMsg": "无法保存快捷方式，请重试"
+    },
+    "mobile": {
+      "personalInfo": "个人信息",
+      "username": "用户名",
+      "usernameEmptyError": "用户名不能为空",
+      "about": "关于",
+      "pushNotifications": "推送通知",
+      "support": "支持",
+      "joinDiscord": "在 Discord 中加入我们",
+      "privacyPolicy": "隐私政策",
+      "userAgreement": "用户协议",
+      "userprofileError": "无法加载用户配置文件",
+      "userprofileErrorDescription": "请尝试注销并重新登录以检查问题是否仍然存在。",
+      "selectLayout": "选择布局",
+      "selectStartingDay": "选择开始日期"
+    }
+  },
+  "grid": {
+    "deleteView": "您确定要删除这个视图吗?",
+    "createView": "新建",
+    "title": {
+      "placeholder": "未命名"
+    },
+    "settings": {
+      "filter": "筛选",
+      "sort": "排序",
+      "sortBy": "排序方式",
+      "properties": "特性",
+      "reorderPropertiesTooltip": "拖动以重新排序属性",
+      "group": "组",
+      "addFilter": "添加筛选",
+      "deleteFilter": "删除筛选",
+      "filterBy": "筛选方式",
+      "typeAValue": "输入一个值...",
+      "layout": "布局",
+      "databaseLayout": "布局"
+    },
+    "textFilter": {
+      "contains": "包含",
+      "doesNotContain": "不包含",
+      "endsWith": "结尾为",
+      "startWith": "开头为",
+      "is": "是",
+      "isNot": "不是",
+      "isEmpty": "为空",
+      "isNotEmpty": "不为空",
+      "choicechipPrefix": {
+        "isNot": "不是",
+        "startWith": "开头为",
+        "endWith": "结尾为",
+        "isEmpty": "为空",
+        "isNotEmpty": "不为空"
       }
     },
-    "files": {
-      "copy": "cópia de",
-      "defaultLocation": "Onde os seus dados ficam armazenados",
-      "exportData": "Exporte seus dados",
-      "doubleTapToCopy": "Clique duas vezes para copiar o caminho",
-      "restoreLocation": "Restaurar para o caminho padrão do AppFlowy",
-      "customizeLocation": "Abrir outra pasta",
-      "restartApp": "Reinicie o aplicativo para que as alterações entrem em vigor.",
-      "exportDatabase": "Exportar banco de dados",
-      "selectFiles": "Escolha os arquivos que precisam ser exportados",
-      "selectAll": "Selecionar tudo",
-      "deselectAll": "Desmarcar todos",
-      "createNewFolder": "Criar uma nova pasta",
-      "createNewFolderDesc": "Diga-nos onde pretende armazenar os seus dados ...",
-      "defineWhereYourDataIsStored": "Defina onde seus dados são armazenados",
-      "open": "Abrir",
-      "openFolder": "Abra uma pasta existente",
-      "openFolderDesc": "Gravar na pasta AppFlowy existente ...",
-      "folderHintText": "nome da pasta",
-      "location": "Criando nova pasta",
-      "locationDesc": "Escolha um nome para sua pasta de dados do AppFlowy",
-      "browser": "Navegar",
-      "create": "Criar",
-      "set": "Definir",
-      "folderPath": "Caminho para armazenar sua pasta",
-      "locationCannotBeEmpty": "O caminho não pode estar vazio",
-      "pathCopiedSnackbar": "Caminho de armazenamento de arquivo copiado para a área de transferência!",
-      "changeLocationTooltips": "Alterar o diretório de dados",
-      "change": "Mudar",
-      "openLocationTooltips": "Abra outro diretório de dados",
-      "openCurrentDataFolder": "Abra o diretório de dados atual",
-      "recoverLocationTooltips": "Redefinir para o diretório de dados padrão do AppFlowy",
-      "exportFileSuccess": "Exportar arquivo com sucesso!",
-      "exportFileFail": "Falha na exportação do arquivo!",
-      "export": "Exportar"
-    },
-    "user": {
-      "name": "Nome",
-      "email": "E-mail",
-      "tooltipSelectIcon": "Selecionar ícone",
-      "selectAnIcon": "Escolha um ícone",
-      "pleaseInputYourOpenAIKey": "por favor insira sua chave OpenAI",
-      "clickToLogout": "Clique para sair do usuário atual"
-    },
-    "shortcuts": {
-      "shortcutsLabel": "Atalhos",
-      "command": "Comando",
-      "keyBinding": "Atalhos de teclado",
-      "addNewCommand": "Adicionar novo comando",
-      "updateShortcutStep": "Pressione a combinação de teclas desejada e pressione ENTER",
-      "shortcutIsAlreadyUsed": "Este atalho já é usado para: {conflict}",
-      "resetToDefault": "Redefinir para atalhos de teclado padrão",
-      "couldNotLoadErrorMsg": "Não foi possível carregar os atalhos. Tente novamente",
-      "couldNotSaveErrorMsg": "Não foi possível salvar os atalhos. Tente novamente"
-    },
-    "mobile": {
-      "privacyPolicy": "Política de Privacidade"
-    }
-  },
-  "grid": {
-    "deleteView": "Tem certeza de que deseja excluir esta visualização?",
-    "createView": "Novo",
-    "settings": {
-      "filter": "Filtro",
-      "sort": "Organizar",
-      "sortBy": "Organizar por",
-      "properties": "Propriedades",
-      "reorderPropertiesTooltip": "Arraste para reordenar as propriedades",
-      "group": "Grupo",
-      "addFilter": "Adicionar filtro",
-      "deleteFilter": "Apagar filtro",
-      "filterBy": "Filtrar por...",
-      "typeAValue": "Digite um valor...",
-      "layout": "Disposição",
-      "databaseLayout": "Disposição",
-      "Properties": "Propriedades"
-    },
-    "textFilter": {
-      "contains": "Contém",
-      "doesNotContain": "Não contém",
-      "endsWith": "Termina com",
-      "startWith": "Inicia com",
-      "is": "É",
-      "isNot": "Não é",
-      "isEmpty": "Está vazio",
-      "isNotEmpty": "Não está vazio",
+    "checkboxFilter": {
+      "isChecked": "已勾选",
+      "isUnchecked": "未勾选",
       "choicechipPrefix": {
-        "isNot": "Não",
-        "startWith": "Inicia com",
-        "endWith": "Termina com",
-        "isEmpty": "está vazio",
-        "isNotEmpty": "não está vazio"
+        "is": "是"
       }
     },
-    "checkboxFilter": {
-      "isChecked": "Marcado",
-      "isUnchecked": "Desmarcado",
-      "choicechipPrefix": {
-        "is": "está"
+    "checklistFilter": {
+      "isComplete": "已完成",
+      "isIncomplted": "未完成"
+    },
+    "singleSelectOptionFilter": {
+      "is": "是",
+      "isNot": "不是",
+      "isEmpty": "为空",
+      "isNotEmpty": "不为空"
+    },
+    "multiSelectOptionFilter": {
+      "contains": "包含",
+      "doesNotContain": "不包含",
+      "isEmpty": "为空",
+      "isNotEmpty": "不为空"
+    },
+    "dateFilter": {
+      "is": "是",
+      "before": "在之前",
+      "after": "在之后",
+      "onOrBefore": "在之前(包含当日)",
+      "onOrAfter": "在之前(包含当日)",
+      "between": "在之间",
+      "empty": "为空",
+      "notEmpty": "不为空"
+    },
+    "field": {
+      "hide": "隐藏",
+      "show": "展示",
+      "insertLeft": "左侧插入",
+      "insertRight": "右侧插入",
+      "duplicate": "复制",
+      "delete": "删除",
+      "textFieldName": "文本",
+      "checkboxFieldName": "勾选框",
+      "dateFieldName": "日期",
+      "updatedAtFieldName": "最后修改时间",
+      "createdAtFieldName": "创建时间",
+      "numberFieldName": "数字",
+      "singleSelectFieldName": "单选",
+      "multiSelectFieldName": "多选",
+      "urlFieldName": "网址",
+      "checklistFieldName": "清单",
+      "numberFormat": "数字格式",
+      "dateFormat": "日期格式",
+      "includeTime": "包含时间",
+      "isRange": "结束日期",
+      "dateFormatFriendly": "月 日, 年",
+      "dateFormatISO": "年-月-日",
+      "dateFormatLocal": "月/日/年",
+      "dateFormatUS": "年/月/日",
+      "dateFormatDayMonthYear": "日/月/年",
+      "timeFormat": "时间格式",
+      "invalidTimeFormat": "格式错误",
+      "timeFormatTwelveHour": "12 小时制",
+      "timeFormatTwentyFourHour": "24 小时制",
+      "clearDate": "清除日期",
+      "dateTime": "日期时间",
+      "startDateTime": "开始日期时间",
+      "endDateTime": "结束日期时间",
+      "failedToLoadDate": "加载日期值失败",
+      "selectTime": "选择时间",
+      "selectDate": "选择日期",
+      "visibility": "可见性",
+      "propertyType": "属性值",
+      "addSelectOption": "添加选项",
+      "typeANewOption": "输入新选项",
+      "optionTitle": "选项",
+      "addOption": "添加选项",
+      "editProperty": "编辑属性",
+      "newProperty": "新属性",
+      "deleteFieldPromptMessage": "确定要删除这个属性吗? ",
+      "newColumn": "新建列",
+      "format": "格式"
+    },
+    "rowPage": {
+      "newField": "添加新字段",
+      "fieldDragElementTooltip": "点击打开菜单",
+      "showHiddenFields": {
+        "one": "显示 {count} 个私密字段",
+        "many": "显示 {count} 个私密字段",
+        "other": "显示 {count} 个私密字段"
+      },
+      "hideHiddenFields": {
+        "one": "隐藏 {count} 个私密字段",
+        "many": "隐藏 {count} 个私密字段",
+        "other": "隐藏 {count} 个私密字段"
       }
     },
-    "checklistFilter": {
-      "isComplete": "está completo",
-      "isIncomplted": "está imcompleto"
-    },
-    "singleSelectOptionFilter": {
-      "is": "Está",
-      "isNot": "Não está",
-      "isEmpty": "Está vazio",
-      "isNotEmpty": "Não está vazio"
-    },
-    "multiSelectOptionFilter": {
-      "contains": "Contém",
-      "doesNotContain": "Não contém",
-      "isEmpty": "Está vazio",
-      "isNotEmpty": "Está vazio"
-    },
-    "field": {
-      "hide": "Ocultar",
-      "insertLeft": "Inserir a esquerda",
-      "insertRight": "Inserir a direita",
-      "duplicate": "Duplicar",
-      "delete": "Apagar",
-      "textFieldName": "Texto",
-      "checkboxFieldName": "Caixa de seleção",
-      "dateFieldName": "Data",
-      "updatedAtFieldName": "Hora da última modificação",
-      "createdAtFieldName": "hora criada",
-      "numberFieldName": "Números",
-      "singleSelectFieldName": "Selecionar",
-      "multiSelectFieldName": "Multi seleção",
-      "urlFieldName": "URL",
-      "checklistFieldName": "Lista",
-      "numberFormat": "Formato numérico",
-      "dateFormat": "Formato de data",
-      "includeTime": "Incluir hora",
-      "dateFormatFriendly": "Mês Dia, Ano",
-      "dateFormatISO": "Ano-Mês-Dia",
-      "dateFormatLocal": "Mês/Dia/Ano",
-      "dateFormatUS": "Ano/Mês/Dia",
-      "dateFormatDayMonthYear": "Dia mês ano",
-      "timeFormat": "Formato de hora",
-      "invalidTimeFormat": "Formato inválido",
-      "timeFormatTwelveHour": "12 horas",
-      "timeFormatTwentyFourHour": "24 horas",
-      "clearDate": "Limpar data",
-      "addSelectOption": "Adicionar uma opção",
-      "optionTitle": "Opções",
-      "addOption": "Adicioar opção",
-      "editProperty": "Editar propriedade",
-      "newProperty": "Nova coluna",
-      "deleteFieldPromptMessage": "Tem certeza? Esta propriedade será excluída",
-      "newColumn": "Nova Coluna"
-    },
     "sort": {
-      "ascending": "Crescente",
-      "descending": "Decrescente",
-      "deleteAllSorts": "Apagar todas as ordenações",
-      "addSort": "Adicionar ordenação",
-      "deleteSort": "Apagar ordenação"
+      "ascending": "升序",
+      "descending": "降序",
+      "deleteAllSorts": "删除所有排序",
+      "addSort": "添加排序"
     },
     "row": {
-      "duplicate": "Duplicar",
-      "delete": "Apagar",
-      "titlePlaceholder": "Sem título",
-      "textPlaceholder": "Vazio",
-      "copyProperty": "Propriedade copiada para a área de transferência",
-      "count": "Contagem",
-      "newRow": "Nova linha",
-      "action": "Ação"
+      "duplicate": "复制",
+      "delete": "删除",
+      "titlePlaceholder": "未命名",
+      "textPlaceholder": "空",
+      "copyProperty": "已复制属性到剪贴板",
+      "count": "数量",
+      "newRow": "新增行",
+      "action": "执行",
+      "add": "点击添加到下方",
+      "drag": "拖动",
+      "dragAndClick": "拖拽并点击打开菜单",
+      "insertRecordAbove": "在上方插入记录",
+      "insertRecordBelow": "在下方插入记录"
     },
     "selectOption": {
-      "create": "Criar",
-      "purpleColor": "Roxo",
-      "pinkColor": "Rosa",
-      "lightPinkColor": "Rosa claro",
-      "orangeColor": "Laranja",
-      "yellowColor": "Amarelo",
-      "limeColor": "Verde limão",
-      "greenColor": "Verde",
-      "aquaColor": "Áqua",
-      "blueColor": "Azul",
-      "deleteTag": "Apagar etiqueta",
-      "colorPanelTitle": "cores",
-      "panelTitle": "Selecione uma opção ou crie uma",
-      "searchOption": "Procurar uma opção",
-      "colorPannelTitle": "Cores",
-      "pannelTitle": "Escolha uma opção ou crie uma"
+      "create": "新建",
+      "purpleColor": "紫色",
+      "pinkColor": "粉色",
+      "lightPinkColor": "浅粉色",
+      "orangeColor": "橙色",
+      "yellowColor": "黄色",
+      "limeColor": "鲜绿色",
+      "greenColor": "绿色",
+      "aquaColor": "水蓝色",
+      "blueColor": "蓝色",
+      "deleteTag": "删除标签",
+      "colorPanelTitle": "颜色",
+      "panelTitle": "选择或新建选项",
+      "searchOption": "搜索选项",
+      "searchOrCreateOption": "搜索或创建选项...",
+      "createNew": "新建",
+      "orSelectOne": "或者选择一个选项",
+      "typeANewOption": "输入一个新选项",
+      "tagName": "标签名"
     },
     "checklist": {
-      "addNew": "Adicionar um item"
-    },
-    "menuName": "Grade",
-    "referencedGridPrefix": "Vista de"
+      "taskHint": "任务描述",
+      "addNew": "添加新任务",
+      "submitNewTask": "新建",
+      "hideComplete": "隐藏已完成的任务",
+      "showComplete": "显示所有任务"
+    },
+    "menuName": "网格",
+    "referencedGridPrefix": "视图"
   },
   "document": {
-    "menuName": "Documento",
+    "menuName": "文档",
     "date": {
       "timeHintTextInTwelveHour": "01:00 PM",
       "timeHintTextInTwentyFourHour": "13:00"
     },
     "slashMenu": {
       "board": {
-        "selectABoardToLinkTo": "Selecione um quadro para vincular",
-        "createANewBoard": "Criar um novo Conselho"
+        "selectABoardToLinkTo": "选择要链接到的看板",
+        "createANewBoard": "新建看板"
       },
       "grid": {
-        "selectAGridToLinkTo": "Selecione um grade para vincular",
-        "createANewGrid": "Criar uma nova grade"
+        "selectAGridToLinkTo": "选择要链接到的网格",
+        "createANewGrid": "新建网格"
       },
       "calendar": {
-        "selectACalendarToLinkTo": "Selecione um calendário para vincular",
-        "createANewCalendar": "Criar um novo calendário"
+        "selectACalendarToLinkTo": "选择要链接到的日历",
+        "createANewCalendar": "新建日历"
+      },
+      "document": {
+        "selectADocumentToLinkTo": "选择要链接到的文档"
       }
     },
     "selectionMenu": {
-      "outline": "Contorno",
-      "codeBlock": "Bloco de código"
+      "outline": "大纲",
+      "codeBlock": "代码块"
     },
     "plugins": {
-      "referencedBoard": "Quadro vinculado",
-      "referencedGrid": "Grade vinculado",
-      "referencedCalendar": "calendário referenciado",
-      "autoGeneratorMenuItemName": "Gerar nome automaticamente",
-      "autoGeneratorTitleName": "Gerar por IA",
-      "autoGeneratorLearnMore": "Saiba mais",
-      "autoGeneratorGenerate": "Gerar",
-      "autoGeneratorHintText": "Diga-nos o que você deseja gerar por IA ...",
-      "autoGeneratorCantGetOpenAIKey": "Não foi possível obter a chave da OpenAI",
-      "autoGeneratorRewrite": "Reescrever",
-      "smartEdit": "Assistentes de IA",
+      "referencedBoard": "引用的看板",
+      "referencedGrid": "引用的网格",
+      "referencedCalendar": "引用的日历",
+      "referencedDocument": "参考文档",
+      "autoGeneratorMenuItemName": "OpenAI 创作",
+      "autoGeneratorTitleName": "OpenAI: 让 AI 写些什么...",
+      "autoGeneratorLearnMore": "了解更多",
+      "autoGeneratorGenerate": "生成",
+      "autoGeneratorHintText": "问 OpenAI ...",
+      "autoGeneratorCantGetOpenAIKey": "无法获取 OpenAI 密钥",
+      "autoGeneratorRewrite": "重写",
+      "smartEdit": "AI 助手",
       "openAI": "OpenAI",
-      "smartEditFixSpelling": "Corrigir ortografia",
-      "warning": "⚠️ As respostas da IA podem ser imprecisas ou enganosas.",
-      "smartEditSummarize": "Resumir",
-      "smartEditImproveWriting": "melhorar a escrita",
-      "smartEditMakeLonger": "Faça mais",
-      "smartEditCouldNotFetchResult": "Não foi possível obter o resultado do OpenAI",
-      "smartEditCouldNotFetchKey": "Não foi possível obter a chave OpenAI",
-      "smartEditDisabled": "Conecte OpenAI em Configurações",
-      "discardResponse": "Deseja descartar as respostas de IA?",
-      "createInlineMathEquation": "Criar equação",
-      "toggleList": "Alternar lista",
+      "smartEditFixSpelling": "修正拼写",
+      "warning": "⚠️ AI 的回复可能不准确或具有误导性.",
+      "smartEditSummarize": "总结",
+      "smartEditImproveWriting": "提高写作水平",
+      "smartEditMakeLonger": "丰富内容",
+      "smartEditCouldNotFetchResult": "无法从 OpenAI 获取到结果",
+      "smartEditCouldNotFetchKey": "无法获取到 OpenAI 密钥",
+      "smartEditDisabled": "在设置中连接 OpenAI",
+      "discardResponse": "您是否要舍弃 AI 的回复?",
+      "createInlineMathEquation": "创建公式",
+      "fonts": "字体",
+      "toggleList": "切换列表",
+      "quoteList": "引用列表",
+      "numberedList": "编号列表",
+      "bulletedList": "项目符号列表",
+      "todoList": "待办事项列表",
+      "callout": "标注",
       "cover": {
-        "changeCover": "Mudar capa",
-        "colors": "cores",
-        "images": "Imagens",
-        "clearAll": "Limpar tudo",
-        "abstract": "Abstrato",
-        "addCover": "Adicionar Capa",
-        "addLocalImage": "Adicionar imagem local",
-        "invalidImageUrl": "URL de imagem inválido",
-        "failedToAddImageToGallery": "Falha ao adicionar imagem à galeria",
-        "enterImageUrl": "Insira o URL da imagem",
-        "add": "Adicionar",
-        "back": "Voltar",
-        "saveToGallery": "Salvar na galeria",
-        "removeIcon": "Remover ícone",
-        "pasteImageUrl": "Colar URL da imagem",
-        "or": "OU",
-        "pickFromFiles": "Escolha entre os arquivos",
-        "couldNotFetchImage": "Não foi possível obter a imagem",
-        "imageSavingFailed": "Falha ao salvar a imagem",
-        "addIcon": "Adicionar ícone",
-        "coverRemoveAlert": "Ele será removido da capa após ser excluído.",
-        "alertDialogConfirmation": "Você tem certeza que quer continuar?"
+        "changeCover": "修改封面",
+        "colors": "颜色",
+        "images": "图片",
+        "clearAll": "清除所有",
+        "abstract": "摘要",
+        "addCover": "添加封面",
+        "addLocalImage": "添加本地图片",
+        "invalidImageUrl": "无效的图片网址",
+        "failedToAddImageToGallery": "无法将图片添加到图库",
+        "enterImageUrl": "输入图片网址",
+        "add": "添加",
+        "back": "返回",
+        "saveToGallery": "保存至图库",
+        "removeIcon": "移除图标",
+        "pasteImageUrl": "粘贴图片网址",
+        "or": "或",
+        "pickFromFiles": "从文件中选取",
+        "couldNotFetchImage": "无法获取到图片",
+        "imageSavingFailed": "图片保存失败",
+        "addIcon": "添加图标",
+        "changeIcon": "更改图标",
+        "coverRemoveAlert": "删除后将从封面中移除。",
+        "alertDialogConfirmation": "您确定您要继续吗?"
       },
       "mathEquation": {
-        "addMathEquation": "Adicionar equação matemática",
-        "editMathEquation": "Editar equação matemática"
+        "name": "数学公式",
+        "addMathEquation": "添加 Tex 公式",
+        "editMathEquation": "编辑数学公式"
       },
       "optionAction": {
-        "click": "Clique",
-        "toOpenMenu": " para abrir o menu",
-        "delete": "Excluir",
-        "duplicate": "Duplicado",
-        "turnInto": "Transformar-se em",
-        "moveUp": "Subir",
-        "moveDown": "Mover para baixo",
-        "color": "Cor",
-        "align": "Alinhar",
-        "left": "Esquerda",
-        "center": "Centro",
-        "right": "Certo",
-        "defaultColor": "Padrão"
+        "click": "点击",
+        "toOpenMenu": " 来打开菜单",
+        "delete": "删除",
+        "duplicate": "复制",
+        "turnInto": "变成",
+        "moveUp": "上移",
+        "moveDown": "下移",
+        "color": "颜色",
+        "align": "对齐",
+        "left": "左",
+        "center": "中间",
+        "right": "右",
+        "defaultColor": "默认"
       },
       "image": {
-        "copiedToPasteBoard": "O link da imagem foi copiado para a área de transferência"
+        "copiedToPasteBoard": "图片链接已复制到剪贴板",
+        "addAnImage": "添加图片"
+      },
+      "urlPreview": {
+        "copiedToPasteBoard": "此链接已被复制到剪切板"
       },
       "outline": {
-        "addHeadingToCreateOutline": "Adicione títulos para criar um sumário."
+        "addHeadingToCreateOutline": "添加标题以创建目录。"
       },
       "table": {
-        "addAfter": "Adicionar depois",
-        "addBefore": "Adicionar antes",
-        "delete": "Excluir",
-        "clear": "Limpar conteúdo",
-        "duplicate": "Duplicado",
-        "bgColor": "Cor de fundo"
+        "addAfter": "在前面添加",
+        "addBefore": "在后面添加",
+        "delete": "删除",
+        "clear": "清空内容",
+        "duplicate": "复制",
+        "bgColor": "背景颜色"
       },
       "contextMenu": {
-        "copy": "Cópia",
-        "cut": "Corte",
-        "paste": "Colar"
-      },
-      "autoCompletionMenuItemName": "Preenchimento Automático"
+        "copy": "复制",
+        "cut": "剪切",
+        "paste": "粘贴"
+      },
+      "action": "操作"
     },
     "textBlock": {
-      "placeholder": "Digite '/' para comandos"
+      "placeholder": "输入 “/” 作为命令"
     },
     "title": {
-      "placeholder": "Sem título"
+      "placeholder": "未命名"
     },
     "imageBlock": {
-      "placeholder": "Clique para adicionar imagem",
+      "placeholder": "点击添加图片",
       "upload": {
-        "label": "Carregar",
-        "placeholder": "Clique para carregar a imagem"
+        "label": "上传",
+        "placeholder": "点击上传图片"
       },
       "url": {
-        "label": "imagem URL",
-        "placeholder": "Insira o URL da imagem"
-      },
-      "support": "O limite de tamanho da imagem é de 5 MB. Formatos suportados: JPEG, PNG, GIF, SVG",
+        "label": "图片网址",
+        "placeholder": "输入图片网址"
+      },
+      "ai": {
+        "label": "从 OpenAI 生成图片",
+        "placeholder": "请输入 OpenAI 生成图片的提示词"
+      },
+      "stability_ai": {
+        "label": "从 Stability AI 生成图片",
+        "placeholder": "请输入 Stability AI 生成图片的提示词"
+      },
+      "support": "图片大小限制为 5MB。支持的格式：JPEG、PNG、GIF、SVG",
       "error": {
-        "invalidImage": "imagem inválida",
-        "invalidImageSize": "O tamanho da imagem deve ser inferior a 5 MB",
-        "invalidImageFormat": "O formato da imagem não é suportado. Formatos suportados: JPEG, PNG, GIF, SVG",
-        "invalidImageUrl": "URL de imagem inválido"
-      }
+        "invalidImage": "图片无效",
+        "invalidImageSize": "图片大小必须小于 5MB",
+        "invalidImageFormat": "不支持图片格式。支持的格式：JPEG、PNG、GIF、SVG",
+        "invalidImageUrl": "图片网址无效"
+      },
+      "embedLink": {
+        "label": "内嵌链接",
+        "placeholder": "粘贴或输入图片链接"
+      },
+      "searchForAnImage": "搜索图片",
+      "pleaseInputYourOpenAIKey": "请在设置页面输入您的 OpenAI 密钥",
+      "pleaseInputYourStabilityAIKey": "请在设置页面输入您的 Stability AI 密钥",
+      "saveImageToGallery": "保存图片",
+      "failedToAddImageToGallery": "无法将片像添加到图库",
+      "successToAddImageToGallery": "图片已成功添加到图库",
+      "unableToLoadImage": "无法加载图片"
     },
     "codeBlock": {
       "language": {
-        "label": "Linguagem",
-        "placeholder": "Selecione o idioma"
+        "label": "语言",
+        "placeholder": "选择语言"
       }
     },
     "inlineLink": {
-      "placeholder": "Cole ou digite um link",
-      "openInNewTab": "Abrir em nova aba",
-      "copyLink": "Cópia do link",
-      "removeLink": "Remover link",
+      "placeholder": "粘贴或输入链接",
+      "openInNewTab": "在新选项卡中打开",
+      "copyLink": "复制链接",
+      "removeLink": "删除链接",
       "url": {
-        "label": "URL do link",
-        "placeholder": "Insira o URL do link"
+        "label": "链接网址",
+        "placeholder": "输入链接网址"
       },
       "title": {
-        "label": "Título do link",
-        "placeholder": "Insira o título do link"
+        "label": "链接标题",
+        "placeholder": "输入链接标题"
       }
     },
     "mention": {
-      "placeholder": "Mencione uma pessoa, uma página ou uma data...",
+      "placeholder": "提及一个人、一个页面或日期...",
       "page": {
-        "label": "Link para a página",
-        "tooltip": "Clique para abrir a página"
+        "label": "链接到页面",
+        "tooltip": "点击打开页面"
       }
+    },
+    "toolbar": {
+      "resetToDefaultFont": "重置为默认"
+    },
+    "errorBlock": {
+      "theBlockIsNotSupported": "当前版本不支持该块。",
+      "blockContentHasBeenCopied": "块内容已被复制。"
     }
   },
   "board": {
     "column": {
-      "createNewCard": "Novo"
-    },
-    "menuName": "Quadro",
-    "referencedBoardPrefix": "Vista de"
+      "createNewCard": "新建",
+      "renameGroupTooltip": "按下以重命名群组",
+      "createNewColumn": "添加新组",
+      "addToColumnTopTooltip": "在顶部添加一张新卡片",
+      "addToColumnBottomTooltip": "在下方添加一个新的卡片",
+      "renameColumn": "改名",
+      "hideColumn": "隐藏",
+      "groupActions": "组操作",
+      "newGroup": "新建组",
+      "deleteColumn": "删除",
+      "deleteColumnConfirmation": "这将删除该组及其中的所有卡片。你确定你要继续吗？"
+    },
+    "hiddenGroupSection": {
+      "sectionTitle": "私密组",
+      "collapseTooltip": "隐藏私密组",
+      "expandTooltip": "查看私密组"
+    },
+    "cardDetail": "卡片详情",
+    "cardActions": "卡片操作",
+    "cardDuplicated": "卡片已被复制",
+    "cardDeleted": "卡片已被删除",
+    "showOnCard": "在卡片详情中显示",
+    "setting": "设置",
+    "propertyName": "属性名",
+    "menuName": "看板",
+    "showUngrouped": "显示未分组的项目",
+    "ungroupedButtonText": "未分组",
+    "ungroupedButtonTooltip": "包含不属于任何组的卡片",
+    "ungroupedItemsTitle": "点击添加到看板",
+    "groupBy": "分组方式",
+    "referencedBoardPrefix": "视图",
+    "mobile": {
+      "editURL": "编辑网址",
+      "unhideGroup": "未隐藏的组",
+      "unhideGroupContent": "您确定要在看板上显示该组吗？",
+      "faildToLoad": "无法加载看板视图"
+    }
   },
   "calendar": {
-    "menuName": "Calendário",
-    "defaultNewCalendarTitle": "Sem título",
+    "menuName": "日历",
+    "defaultNewCalendarTitle": "未命名",
+    "newEventButtonTooltip": "添加新事件",
     "navigation": {
-      "today": "Hoje",
-      "jumpToday": "Pular para hoje",
-      "previousMonth": "Mês anterior",
-      "nextMonth": "Próximo mês"
+      "today": "今天",
+      "jumpToday": "跳转到今天",
+      "previousMonth": "上一月",
+      "nextMonth": "下一月"
     },
     "settings": {
-      "showWeekNumbers": "Mostrar números da semana",
-      "showWeekends": "Mostrar fins de semana",
-      "firstDayOfWeek": "Comece a semana em",
-      "layoutDateField": "Calendário de layout por",
-      "noDateTitle": "sem data",
-      "clickToAdd": "Clique para adicionar ao calendário",
-      "name": "Layout do calendário",
-      "noDateHint": "Eventos não agendados aparecerão aqui"
-    },
-    "referencedCalendarPrefix": "Vista de"
+      "showWeekNumbers": "显示周数",
+      "showWeekends": "显示周末",
+      "firstDayOfWeek": "一周开始于",
+      "layoutDateField": "日历布局为",
+      "noDateTitle": "无日期",
+      "noDateHint": {
+        "zero": "未计划的事件将显示在这里",
+        "one": "{count} 条未计划的事件",
+        "other": "{count} 条未计划的事件"
+      },
+      "unscheduledEventsTitle": "未计划的事件",
+      "clickToAdd": "单击以添加到日历",
+      "name": "日历设置"
+    },
+    "referencedCalendarPrefix": "视图",
+    "quickJumpYear": "跳转到"
   },
   "errorDialog": {
-    "title": "Erro do AppFlowy",
-    "howToFixFallback": "Lamentamos o inconveniente! Envie um problema em nossa página do GitHub que descreva seu erro.",
-    "github": "Ver no GitHub"
+    "title": "AppFlowy 错误",
+    "howToFixFallback": "对于给您带来的不便，我们深表歉意！请在我们的 GitHub 页面上提交 issue 并描述您遇到的错误。",
+    "github": "在 GitHub 上查看"
   },
   "search": {
-    "label": "Procurar",
+    "label": "搜索",
     "placeholder": {
-      "actions": "Pesquisar ações..."
+      "actions": "搜索操作..."
     }
   },
   "message": {
     "copy": {
-      "success": "Copiado!",
-      "fail": "Não é possível copiar"
+      "success": "复制了！",
+      "fail": "无法复制"
     }
   },
-  "unSupportBlock": "A versão atual não suporta este bloco.",
+  "unSupportBlock": "当前版本不支持该块。",
   "views": {
-    "deleteContentTitle": "Tem certeza de que deseja excluir {pageType}?",
-    "deleteContentCaption": "se você excluir este {pageType}, poderá restaurá-lo da lixeira."
+    "deleteContentTitle": "您确定要删除 {pageType} 吗？",
+    "deleteContentCaption": "如果您删除此{pageType}，您可以从回收站中将其恢复。"
   },
   "colors": {
-    "custom": "Personalizado",
-    "default": "Padrão",
-    "red": "Vermelho",
-    "orange": "Laranja",
-    "yellow": "Amarelo",
-    "green": "Verde",
-    "blue": "Azul",
-    "purple": "Roxo",
-    "pink": "Rosa",
-    "brown": "Marrom",
-    "gray": "Cinza"
+    "custom": "自定义",
+    "default": "默认",
+    "red": "红色",
+    "orange": "橙色",
+    "yellow": "黄色",
+    "green": "绿色",
+    "blue": "蓝色",
+    "purple": "紫色",
+    "pink": "粉色",
+    "brown": "棕色",
+    "gray": "灰色"
   },
   "emoji": {
-    "emojiTab": "Emoji",
-    "search": "Buscar emoji",
-    "noEmojiFound": "Nenhum emoji encontrado",
-    "filter": "Filtro",
-    "random": "Aleatório",
-    "selectSkinTone": "Selecione o tom do tema",
-    "remove": "Remover emoji",
+    "emojiTab": "表情符号",
+    "search": "查找表情符号",
+    "noRecent": "没有最近的表情符号",
+    "noEmojiFound": "没有找到表情符号",
+    "filter": "筛选",
+    "random": "随机",
+    "selectSkinTone": "选择肤色",
+    "remove": "移除表情符号",
     "categories": {
-      "smileys": "Smileys e Emoções",
-      "people": "Pessoas e Corpo",
-      "animals": "Animais e Natureza",
-      "food": "Comida e bebida",
-      "activities": "Atividades",
-      "places": "Viagens e lugares",
-      "objects": "Objetos",
-      "symbols": "Símbolos",
-      "flags": "Bandeiras",
-      "nature": "Natureza",
-      "frequentlyUsed": "Usado frequentemente"
+      "smileys": "表情 & 情感",
+      "people": "人 & 身体",
+      "animals": "动物 & 自然",
+      "food": "食物 & 饮料",
+      "activities": "活动",
+      "places": "旅行 & 地点",
+      "objects": "对象",
+      "symbols": "符号",
+      "flags": "旗帜",
+      "nature": "自然",
+      "frequentlyUsed": "最近常用"
+    },
+    "skinTone": {
+      "default": "默认",
+      "light": "亮",
+      "mediumLight": "中等偏亮",
+      "medium": "中等",
+      "mediumDark": "中等偏暗",
+      "dark": "暗"
     }
   },
+  "inlineActions": {
+    "noResults": "没有结果",
+    "pageReference": "页面引用",
+    "date": "日期",
+    "reminder": {
+      "groupTitle": "提醒",
+      "shortKeyword": "提醒"
+    }
+  },
+  "datePicker": {
+    "dateTimeFormatTooltip": "在设置中更改日期和时间格式"
+  },
   "relativeDates": {
-    "yesterday": "Ontem",
-    "today": "Hoje",
-    "tomorrow": "Amanhã"
+    "yesterday": "昨天",
+    "today": "今天",
+    "tomorrow": "明天",
+    "oneWeek": "一周"
   },
   "notificationHub": {
-    "title": "Notificações"
+    "title": "通知",
+    "mobile": {
+      "title": "更新"
+    },
+    "emptyTitle": "都处理了！",
+    "emptyBody": "没有待处理的通知或操作。享受平静。",
+    "tabs": {
+      "inbox": "收件箱",
+      "upcoming": "即将推出"
+    },
+    "actions": {
+      "markAllRead": "标记为已读",
+      "showAll": "全部",
+      "showUnreads": "未读"
+    },
+    "filters": {
+      "ascending": "升序",
+      "descending": "降序",
+      "groupByDate": "按日期分组",
+      "showUnreadsOnly": "仅显示未读",
+      "resetToDefault": "重置为默认"
+    }
+  },
+  "reminderNotification": {
+    "title": "提醒",
+    "message": "记得检查一下！",
+    "tooltipDelete": "删除",
+    "tooltipMarkRead": "标记为已读",
+    "tooltipMarkUnread": "标记为未读"
+  },
+  "findAndReplace": {
+    "find": "查找",
+    "previousMatch": "上一个匹配",
+    "nextMatch": "下一个匹配",
+    "close": "关闭",
+    "replace": "替换",
+    "replaceAll": "全部替换",
+    "noResult": "没有结果",
+    "caseSensitive": "区分大小写"
+  },
+  "error": {
+    "weAreSorry": "我们很抱歉",
+    "loadingViewError": "我们在加载此视图时遇到问题。请检查您的互联网连接，刷新应用程序，如果问题仍然存在，请随时联系团队。"
   },
   "editor": {
-    "bold": "Negrito",
-    "italic": "Itálico",
-    "strikethrough": "Tachado",
-    "underline": "Sublinhado",
-    "fontColorGray": "Cinza",
-    "fontColorBrown": "Marrom",
-    "fontColorOrange": "Laranja",
-    "fontColorYellow": "Amarelo",
-    "fontColorGreen": "Verde",
-    "fontColorBlue": "Azul",
-    "fontColorPurple": "Roxo",
-    "fontColorPink": "Rosa",
-    "fontColorRed": "Vermelho",
-    "cancel": "Cancelar",
-    "lightLightTint1": "Roxo",
-    "lightLightTint2": "Rosa",
-    "lightLightTint3": "Rosa Claro",
-    "lightLightTint4": "Laranja",
-    "lightLightTint5": "Amarelo",
-    "lightLightTint7": "Verde",
-    "lightLightTint9": "Azul"
+    "bold": "加粗",
+    "bulletedList": "无序列表",
+    "checkbox": "复选框",
+    "embedCode": "嵌入代码",
+    "heading1": "一级标题",
+    "heading2": "二级标题",
+    "heading3": "三级标题",
+    "highlight": "强调",
+    "color": "颜色",
+    "image": "图像",
+    "italic": "斜体",
+    "link": "链接",
+    "numberedList": "有序列表",
+    "quote": "引用",
+    "strikethrough": "删除线",
+    "text": "文本",
+    "underline": "下划线",
+    "fontColorDefault": "默认",
+    "fontColorGray": "灰色",
+    "fontColorBrown": "棕色",
+    "fontColorOrange": "橙色",
+    "fontColorYellow": "黄色",
+    "fontColorGreen": "绿色",
+    "fontColorBlue": "蓝色",
+    "fontColorPurple": "紫色",
+    "fontColorPink": "粉色",
+    "fontColorRed": "红色",
+    "backgroundColorDefault": "默认背景颜色",
+    "backgroundColorGray": "灰色背景",
+    "backgroundColorBrown": "棕色背景",
+    "backgroundColorOrange": "橙色背景",
+    "backgroundColorYellow": "黄色背景",
+    "backgroundColorGreen": "绿色背景",
+    "backgroundColorBlue": "蓝色背景",
+    "backgroundColorPurple": "紫色背景",
+    "backgroundColorPink": "粉色背景",
+    "backgroundColorRed": "红色背景",
+    "done": "完成",
+    "cancel": "取消",
+    "tint1": "色彩 1",
+    "tint2": "色彩 2",
+    "tint3": "色彩 3",
+    "tint4": "色彩 4",
+    "tint5": "色彩 5",
+    "tint6": "色彩 6",
+    "tint7": "色彩 7",
+    "tint8": "色彩 8",
+    "tint9": "色彩 9",
+    "lightLightTint1": "紫色",
+    "lightLightTint2": "粉色",
+    "lightLightTint3": "亮粉色",
+    "lightLightTint4": "橙色",
+    "lightLightTint5": "黄色",
+    "lightLightTint6": "鲜绿色",
+    "lightLightTint7": "绿色",
+    "lightLightTint8": "淡绿色",
+    "lightLightTint9": "蓝色",
+    "urlHint": "网址",
+    "mobileHeading1": "标题 1",
+    "mobileHeading2": "标题 2",
+    "mobileHeading3": "标题 3",
+    "textColor": "文本颜色",
+    "backgroundColor": "背景颜色",
+    "addYourLink": "添加您的链接",
+    "openLink": "打开链接",
+    "copyLink": "复制链接",
+    "removeLink": "移除链接",
+    "editLink": "编辑链接",
+    "linkText": "文本",
+    "linkTextHint": "请输入文本",
+    "linkAddressHint": "请输入网址",
+    "highlightColor": "高亮颜色",
+    "clearHighlightColor": "清除高亮颜色",
+    "customColor": "自定义颜色",
+    "hexValue": "十六进制值",
+    "opacity": "不透明度",
+    "resetToDefaultColor": "重置为默认颜色",
+    "ltr": "从左到右",
+    "rtl": "从右到左",
+    "auto": "自适应",
+    "cut": "剪切",
+    "copy": "复制",
+    "paste": "粘贴",
+    "find": "查找",
+    "previousMatch": "上一个匹配",
+    "nextMatch": "下一个匹配",
+    "closeFind": "关闭",
+    "replace": "替换",
+    "replaceAll": "替换全部",
+    "regex": "正则表达式",
+    "caseSensitive": "区分大小写",
+    "uploadImage": "上传图片",
+    "urlImage": "网址图片",
+    "incorrectLink": "错误链接",
+    "upload": "上传",
+    "chooseImage": "选择图片",
+    "loading": "加载中",
+    "imageLoadFailed": "无法加载图片",
+    "divider": "分割线",
+    "table": "表格",
+    "colAddBefore": "在前面添加",
+    "rowAddBefore": "在前面添加",
+    "colAddAfter": "在后面添加",
+    "rowAddAfter": "在后面添加",
+    "colRemove": "删除",
+    "rowRemove": "删除",
+    "colDuplicate": "复制",
+    "rowDuplicate": "复制",
+    "colClear": "清空内容",
+    "rowClear": "清空内容",
+    "slashPlaceHolder": "输入 '/' 以插入块，或开始输入"
+  },
+  "favorite": {
+    "noFavorite": "没有收藏页面",
+    "noFavoriteHintText": "向左滑动页面即可将其添加到您的收藏夹"
+  },
+  "cardDetails": {
+    "notesPlaceholder": "输入 / 以插入块，或开始输入"
+  },
+  "blockPlaceholders": {
+    "todoList": "待办",
+    "bulletList": "列表",
+    "numberList": "列表",
+    "quote": "引用",
+    "heading": "标题 {}"
+  },
+  "titleBar": {
+    "pageIcon": "页面图标",
+    "language": "语言",
+    "font": "字体",
+    "actions": "操作",
+    "date": "日期",
+    "addField": "添加字段",
+    "userIcon": "用户图标"
   }
 }