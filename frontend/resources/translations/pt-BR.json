{
  "appName": "AppFlowy",
  "defaultUsername": "Eu",
  "welcomeText": "Bem-vindo ao @:appName",
  "welcomeTo": "Bem-vindo ao",
  "githubStarText": "Dar uma estrela no Github",
  "subscribeNewsletterText": "Inscreva-se para receber novidades",
  "letsGoButtonText": "Vamos lá",
  "title": "Título",
  "youCanAlso": "Você também pode",
  "and": "e",
  "blockActions": {
    "addBelowTooltip": "Clique para adicionar abaixo",
    "addAboveCmd": "Alt+clique",
    "addAboveMacCmd": "Opção+clique",
    "addAboveTooltip": "para adicionar acima",
    "dragTooltip": "Arraste para mover",
    "openMenuTooltip": "Clique para abrir o menu"
  },
  "signUp": {
    "buttonText": "Inscreva-se",
    "title": "Inscreva-se no @:appName",
    "getStartedText": "Começar",
    "emptyPasswordError": "Senha não pode estar em branco.",
    "repeatPasswordEmptyError": "Senha não estar em branco.",
    "unmatchedPasswordError": "As senhas não conferem.",
    "alreadyHaveAnAccount": "Já possui uma conta?",
    "emailHint": "E-mail",
    "passwordHint": "Dica de senha",
    "repeatPasswordHint": "Confirme a senha",
    "signUpWith": "Inscreva-se com:"
  },
  "signIn": {
    "loginTitle": "Conectar-se ao @:appName",
    "loginButtonText": "Conectar-se",
    "loginStartWithAnonymous": "Iniciar com uma sessão anônima",
    "continueAnonymousUser": "Continuar em uma sessão anônima",
    "buttonText": "Entre",
    "signingInText": "Entrando...",
    "forgotPassword": "Esqueceu sua senha?",
    "emailHint": "E-mail",
    "passwordHint": "Senha",
    "dontHaveAnAccount": "Não possui uma conta?",
    "repeatPasswordEmptyError": "Senha não pode estar em branco.",
    "unmatchedPasswordError": "As senhas não conferem.",
    "syncPromptMessage": "A sincronização dos dados pode demorar um pouco. Por favor não feche esta página",
    "or": "OU",
    "LogInWithGoogle": "Entrar com o Google",
    "LogInWithGithub": "Entrar com o Github",
    "LogInWithDiscord": "Entrar com o Discord",
    "signInWith": "Entrar com:",
    "loginAsGuestButtonText": "Iniciar"
  },
  "workspace": {
<<<<<<< HEAD
    "chooseWorkspace": "Escolha sua área de trabalho",
=======
    "chooseWorkspace": "Escolha seu espaço de trabalho",
>>>>>>> 3e0a0038
    "create": "Crie um espaço de trabalho",
    "reset": "Redefinir espaço de trabalho",
    "resetWorkspacePrompt": "A redefinição do espaço de trabalho excluirá todas as páginas e dados contidos nele. Tem certeza de que deseja redefinir o espaço de trabalho? Alternativamente, você pode entrar em contato com a equipe de suporte para restaurar o espaço de trabalho",
    "hint": "Espaço de trabalho",
    "notFoundError": "Espaço de trabalho não encontrado",
<<<<<<< HEAD
    "failedToLoad": "Algo deu errado! Falha ao carregar área de trabalho. Feche o AppFlowy e tente novamente.",
=======
    "failedToLoad": "Algo deu errado! Falha ao carregar o espaço de trabalho. Tente fechar qualquer instância aberta do AppFlowy e tente novamente.",
>>>>>>> 3e0a0038
    "errorActions": {
      "reportIssue": "Reporte um problema",
      "reachOut": "Entre em contato no Discord"
    }
  },
  "shareAction": {
    "buttonText": "Compartilhar",
    "workInProgress": "Em breve",
    "markdown": "Marcador",
    "csv": "CSV",
    "copyLink": "Copiar link"
  },
  "moreAction": {
    "small": "pequeno",
    "medium": "médio",
    "large": "grande",
    "fontSize": "Tamanho da fonte",
    "import": "Importar",
    "moreOptions": "Mais opções"
  },
  "importPanel": {
    "textAndMarkdown": "Texto e Remarcação",
    "documentFromV010": "Documento de v0.1.0",
    "databaseFromV010": "Banco de dados de v0.1.0",
    "csv": "CSV",
    "database": "Base de dados"
  },
  "disclosureAction": {
    "rename": "Renomear",
    "delete": "Apagar",
    "duplicate": "Duplicar",
    "unfavorite": "Remover dos favoritos",
    "favorite": "Adicionar aos favoritos",
    "openNewTab": "Abrir em uma nova guia",
    "moveTo": "Mover para",
    "addToFavorites": "Adicionar aos favoritos",
    "copyLink": "Copiar link"
  },
  "blankPageTitle": "Página em branco",
  "newPageText": "Nova página",
  "newDocumentText": "Novo Documento",
  "newGridText": "Nova grelha",
  "newCalendarText": "Novo calendário",
  "newBoardText": "Novo quadro",
  "trash": {
    "text": "Lixeira",
    "restoreAll": "Restaurar tudo",
    "deleteAll": "Apagar tudo",
    "pageHeader": {
      "fileName": "Nome do arquivo",
      "lastModified": "Última modificação",
      "created": "Criado"
    },
    "confirmDeleteAll": {
      "title": "Tem certeza de que deseja excluir todas as páginas da Lixeira?",
      "caption": "Essa ação não pode ser desfeita."
    },
    "confirmRestoreAll": {
      "title": "Tem certeza de que deseja restaurar todas as páginas da Lixeira?",
      "caption": "Essa ação não pode ser desfeita."
    },
    "mobile": {
<<<<<<< HEAD
      "actions": "Ações da Lixeira",
      "empty": "Lixeira está vazia",
      "emptyDescription": "Você não tem nenhum arquivo removido",
      "isDeleted": "removido",
      "isRestored": "restaurado"
=======
      "actions": "Ações de lixo",
      "empty": "A lixeira está vazia",
      "emptyDescription": "Você não tem nenhum arquivo excluído",
      "isDeleted": "foi deletado",
      "isRestored": "foi restaurado"
>>>>>>> 3e0a0038
    }
  },
  "deletePagePrompt": {
    "text": "Está página está na lixeira",
    "restore": "Restaurar a página",
    "deletePermanent": "Apagar permanentemente"
  },
  "dialogCreatePageNameHint": "Nome da página",
  "questionBubble": {
    "shortcuts": "Atalhos",
    "whatsNew": "O que há de novo?",
    "help": "Ajuda e Suporte",
    "markdown": "Remarcação",
    "debug": {
      "name": "Informação de depuração",
      "success": "Informação de depuração copiada para a área de transferência!",
      "fail": "Falha ao copiar a informação de depuração para a área de transferência"
    },
    "feedback": "Opinião"
  },
  "menuAppHeader": {
    "moreButtonToolTip": "Remover, renomear e muito mais...",
    "addPageTooltip": "Adicionar uma nova página.",
    "defaultNewPageName": "Sem título",
    "renameDialog": "Renomear"
  },
<<<<<<< HEAD
  "noPagesInside": "Sem páginas internas",
=======
  "noPagesInside": "Nenhuma página dentro",
>>>>>>> 3e0a0038
  "toolbar": {
    "undo": "Desfazer",
    "redo": "Refazer",
    "bold": "Negrito",
    "italic": "Itálico",
    "underline": "Sublinhado",
    "strike": "Tachado",
    "numList": "Lista numerada",
    "bulletList": "Lista com marcadores",
    "checkList": "Check list",
    "inlineCode": "Embutir código",
    "quote": "Citação em bloco",
    "header": "Cabeçalho",
    "highlight": "Destacar",
    "color": "Cor",
    "addLink": "Adicionar link",
    "link": "Link"
  },
  "tooltip": {
    "lightMode": "Mudar para o modo claro",
    "darkMode": "Mudar para o modo escuro",
    "openAsPage": "Abrir como uma página",
    "addNewRow": "Adicionar uma nova linha",
    "openMenu": "Clique para abrir o menu",
    "dragRow": "Pressione e segure para reordenar a linha",
    "viewDataBase": "Visualizar banco de dados",
    "referencePage": "Esta {name} é uma referência",
    "addBlockBelow": "Adicione um bloco abaixo",
    "urlLaunchAccessory": "Abrir com o navegador",
    "urlCopyAccessory": "Copiar URL"
  },
  "sideBar": {
    "closeSidebar": "Fechar barra lateral",
    "openSidebar": "Abrir barra lateral",
    "personal": "Pessoal",
    "favorites": "Favoritos",
    "clickToHidePersonal": "Clique para ocultar a seção pessoal",
    "clickToHideFavorites": "Clique para ocultar a seção favorita",
    "addAPage": "Adicionar uma página",
<<<<<<< HEAD
    "recent": "Recentes"
=======
    "recent": "Recente"
>>>>>>> 3e0a0038
  },
  "notifications": {
    "export": {
      "markdown": "Nota exportada como um marcador",
      "path": "Documentos/flowy"
    }
  },
  "contactsPage": {
    "title": "Contatos",
    "whatsHappening": "O que está acontecendo essa semana?",
    "addContact": "Adicionar um contato",
    "editContact": "Editar um contato"
  },
  "button": {
    "ok": "OK",
    "done": "Feito",
    "cancel": "Cancelar",
    "signIn": "Conectar",
    "signOut": "Desconectar",
    "complete": "Completar",
    "save": "Salvar",
    "generate": "Gerar",
    "esc": "Sair",
    "keep": "Manter",
    "tryAgain": "Tente novamente",
    "discard": "Descartar",
    "replace": "substituir",
    "insertBelow": "Inserir Abaixo",
<<<<<<< HEAD
    "insertAbove": "Insira acima",
=======
    "insertAbove": "Inserir acima",
>>>>>>> 3e0a0038
    "upload": "Carregar",
    "edit": "Editar",
    "delete": "Excluir",
    "duplicate": "Duplicado",
    "putback": "Por de volta",
    "update": "Atualizar",
    "share": "Compartilhar",
    "removeFromFavorites": "Remover dos favoritos",
    "addToFavorites": "Adicionar aos favoritos",
    "rename": "Renomear",
    "helpCenter": "Central de Ajuda",
    "add": "Adicionar",
    "yes": "Sim",
    "Done": "Feito",
    "Cancel": "Cancelar",
    "OK": "Ok",
    "tryAGain": "Tentar novamente"
  },
  "label": {
    "welcome": "Bem-vindo!",
    "firstName": "Nome",
    "middleName": "Sobrenome",
    "lastName": "Último nome",
    "stepX": "Passo {X}"
  },
  "oAuth": {
    "err": {
      "failedTitle": "Erro ao conectar a sua conta.",
      "failedMsg": "Verifique se você concluiu o processo de conexão em seu navegador."
    },
    "google": {
      "title": "Conexão com o GOOGLE",
      "instruction1": "Para importar seus Contatos do Google, você precisará autorizar este aplicativo usando seu navegador.",
      "instruction2": "Copie este código para sua área de transferência clicando no ícone ou selecionando o texto:",
      "instruction3": "Navegue até o link a seguir em seu navegador e digite o código acima:",
      "instruction4": "Pressione o botão abaixo ao concluir a inscrição:"
    }
  },
  "settings": {
    "title": "Configurações",
    "menu": {
      "appearance": "Aparência",
      "language": "Idioma",
      "user": "Usuário",
      "files": "Arquivos",
      "notifications": "Notificações",
      "open": "Abrir Configurações",
      "logout": "Sair",
      "logoutPrompt": "Tem certeza de que deseja sair?",
      "selfEncryptionLogoutPrompt": "Tem certeza que deseja sair? Certifique-se de ter copiado o segredo de criptografia",
      "syncSetting": "Configuração de sincronização",
<<<<<<< HEAD
      "cloudSettings": "Configurações da Nuvem",
      "enableSync": "Ativar sincronização",
      "enableEncrypt": "Criptografar dados",
      "cloudURL": "URL padrão",
      "cloudServerType": "Servidor de Nuvem",
      "cloudLocal": "Local",
      "cloudSupabase": "Supabase",
      "cloudAppFlowy": "Nuvem do AppFlowy",
      "clickToCopy": "Clique para copiar",
      "selfHostContent": "documento",
      "cloudURLHint": "Insira a URL padrão do seu servidor",
=======
      "cloudSettings": "Configurações de nuvem",
      "enableSync": "Ativar sincronização",
      "enableEncrypt": "Criptografar dados",
      "cloudURL": "URL base",
      "invalidCloudURLScheme": "Esquema inválido",
      "cloudServerType": "Servidor em nuvem",
      "cloudServerTypeTip": "Observe que ele pode desconectar sua conta atual após mudar o servidor em nuvem",
      "cloudLocal": "Local",
      "cloudSupabase": "Supabase",
      "cloudSupabaseUrl": "URL da Supabase",
      "cloudSupabaseAnonKey": "Chave anônima Supabase",
      "cloudSupabaseAnonKeyCanNotBeEmpty": "A chave anon não pode estar vazia se o URL da supabase não estiver vazio",
      "cloudAppFlowy": "AppFlowy Cloud",
      "clickToCopy": "Clique para copiar",
      "selfHostStart": "Se você não possui um servidor, consulte o",
      "selfHostContent": "documento",
      "selfHostEnd": "para obter orientação sobre como hospedar seu próprio servidor",
      "cloudURLHint": "Insira o URL base do seu servidor",
      "cloudWSURL": "URL do WebSocket",
      "cloudWSURLHint": "Insira o endereço do websocket do seu servidor",
>>>>>>> 3e0a0038
      "restartApp": "Reiniciar",
      "restartAppTip": "Reinicie o aplicativo para que as alterações tenham efeito. Observe que isso pode desconectar sua conta atual",
      "enableEncryptPrompt": "Ative a criptografia para proteger seus dados com este segredo. Armazene-o com segurança; uma vez ativado, não pode ser desativado. Se perdidos, seus dados se tornarão irrecuperáveis. Clique para copiar",
      "inputEncryptPrompt": "Por favor, insira seu segredo de criptografia para",
      "clickToCopySecret": "Clique para copiar o segredo",
<<<<<<< HEAD
      "configServerSetting": "Configure seu servidor",
=======
      "configServerSetting": "Defina as configurações do seu servidor",
      "configServerGuide": "Após selecionar `Quick Start`, navegue até `Settings` e depois \"Cloud Settings\" para configurar seu servidor auto-hospedado.",
>>>>>>> 3e0a0038
      "inputTextFieldHint": "Seu segredo",
      "historicalUserList": "Histórico de login do usuário",
      "historicalUserListTooltip": "Esta lista exibe suas contas anônimas. Você pode clicar em uma conta para ver seus detalhes. Contas anônimas são criadas clicando no botão ‘Começar’",
      "openHistoricalUser": "Clique para abrir a conta anônima",
<<<<<<< HEAD
      "importAppFlowyData": "Importar dados de uma Pasta Externa do AppFlowy",
      "importAppFlowyDataDescription": "Copie os dados de uma Pasta Externa do AppFlowy e importe na Pasta de dados atual",
      "importSuccess": "Pasta de Dados do AppFlowy importada com sucesso",
      "importFailed": "A importação da Pasta de Dados falhou",
      "importGuide": "Para mais detalhes, por favor verifique o documento indicado",
=======
      "customPathPrompt": "Armazenar a pasta de dados do AppFlowy em uma pasta sincronizada na nuvem, como o Google Drive, pode representar riscos. Se o banco de dados nesta pasta for acessado ou modificado de vários locais ao mesmo tempo, isso poderá resultar em conflitos de sincronização e possível corrupção de dados",
      "importAppFlowyData": "Importar dados da pasta AppFlowy externa",
      "importAppFlowyDataDescription": "Copie dados de uma pasta de dados externa do AppFlowy e importe-os para a pasta de dados atual do AppFlowy",
      "importSuccess": "Importou com sucesso a pasta de dados do AppFlowy",
      "importFailed": "Falha ao importar a pasta de dados do AppFlowy",
      "importGuide": "Para mais detalhes, consulte o documento referenciado",
>>>>>>> 3e0a0038
      "supabaseSetting": "Configuração de Supabase"
    },
    "notifications": {
      "enableNotifications": {
        "label": "Habilitar notificações",
<<<<<<< HEAD
        "hint": "Desligue para impedir notificações locais de aparecer"
=======
        "hint": "Desligue para impedir que notificações locais apareçam."
>>>>>>> 3e0a0038
      }
    },
    "appearance": {
      "resetSetting": "Redefinir esta configuração",
      "fontFamily": {
        "label": "Família de fontes",
        "search": "Procurar"
      },
      "themeMode": {
        "label": "Tema",
        "light": "Modo claro",
        "dark": "Modo escuro",
        "system": "Adaptar-se ao sistema"
      },
      "documentSettings": {
<<<<<<< HEAD
        "cursorColor": "Cor do cursor de documento",
        "selectionColor": "Cor de seleção do documento",
        "hexEmptyError": "Código HEX de cor não pode ser vazio",
        "hexLengthError": "Valor HEX deve ter 6 caracteres",
        "hexInvalidError": "Valor HEX inválido",
        "opacityEmptyError": "Opacidade não pode ser vazia",
        "opacityRangeError": "Opacidade deve estar entre 1 e 100",
        "app": "Aplicativo",
        "flowy": "Flowy",
        "apply": "Aplicar"
      },
      "textDirection": {
        "label": "Direção padrão do texto"
=======
        "cursorColor": "Cor do cursor do documento",
        "selectionColor": "Cor de seleção do documento",
        "hexEmptyError": "A cor hexadecimal não pode estar vazia",
        "hexLengthError": "O valor hexadecimal deve ter 6 dígitos",
        "hexInvalidError": "Valor hexadecimal inválido",
        "opacityEmptyError": "A opacidade não pode estar vazia",
        "opacityRangeError": "A opacidade deve estar entre 1 e 100",
        "app": "App",
        "flowy": "Flowy",
        "apply": "Aplicar"
      },
      "layoutDirection": {
        "label": "Direção do Layout",
        "hint": "Controle o fluxo do conteúdo na tela, da esquerda para a direita ou da direita para a esquerda.",
        "ltr": "LTR",
        "rtl": "RTL"
      },
      "textDirection": {
        "label": "Direção de texto padrão",
        "hint": "Especifique se o texto deve começar da esquerda ou da direita como padrão.",
        "ltr": "LTR",
        "rtl": "RTL",
        "auto": "AUTO",
        "fallback": "Igual à direção do layout"
>>>>>>> 3e0a0038
      },
      "themeUpload": {
        "button": "Carregar",
        "uploadTheme": "Carregar tema",
        "description": "Carregue seu próprio tema AppFlowy usando o botão abaixo.",
        "loading": "Aguarde enquanto validamos e carregamos seu tema...",
        "uploadSuccess": "Seu tema foi carregado com sucesso",
        "deletionFailure": "Falha ao excluir o tema. Tente excluí-lo manualmente.",
        "filePickerDialogTitle": "Escolha um arquivo .flowy_plugin",
        "urlUploadFailure": "Falha ao abrir url: {}",
        "failure": "O tema que foi carregado tinha um formato inválido."
      },
      "theme": "Tema",
      "builtInsLabel": "Temas embutidos",
      "pluginsLabel": "Plugins",
      "dateFormat": {
        "label": "Formato de data",
        "local": "Local",
        "us": "US",
        "iso": "ISO",
        "friendly": "Amigável",
        "dmy": "D/M/A"
      },
      "timeFormat": {
        "label": "Formato de hora",
        "twelveHour": "Doze horas",
        "twentyFourHour": "Vinte e quatro horas"
      },
      "showNamingDialogWhenCreatingPage": "Mostrar caixa de diálogo de nomenclatura ao criar uma página"
    },
    "files": {
      "copy": "cópia de",
      "defaultLocation": "Onde os seus dados ficam armazenados",
      "exportData": "Exporte seus dados",
      "doubleTapToCopy": "Clique duas vezes para copiar o caminho",
      "restoreLocation": "Restaurar para o caminho padrão do AppFlowy",
      "customizeLocation": "Abrir outra pasta",
      "restartApp": "Reinicie o aplicativo para que as alterações entrem em vigor.",
      "exportDatabase": "Exportar banco de dados",
      "selectFiles": "Escolha os arquivos que precisam ser exportados",
      "selectAll": "Selecionar tudo",
      "deselectAll": "Desmarcar todos",
      "createNewFolder": "Criar uma nova pasta",
      "createNewFolderDesc": "Diga-nos onde pretende armazenar os seus dados ...",
      "defineWhereYourDataIsStored": "Defina onde seus dados são armazenados",
      "open": "Abrir",
      "openFolder": "Abra uma pasta existente",
      "openFolderDesc": "Gravar na pasta AppFlowy existente ...",
      "folderHintText": "nome da pasta",
      "location": "Criando nova pasta",
      "locationDesc": "Escolha um nome para sua pasta de dados do AppFlowy",
      "browser": "Navegar",
      "create": "Criar",
      "set": "Definir",
      "folderPath": "Caminho para armazenar sua pasta",
      "locationCannotBeEmpty": "O caminho não pode estar vazio",
      "pathCopiedSnackbar": "Caminho de armazenamento de arquivo copiado para a área de transferência!",
      "changeLocationTooltips": "Alterar o diretório de dados",
      "change": "Mudar",
      "openLocationTooltips": "Abra outro diretório de dados",
      "openCurrentDataFolder": "Abra o diretório de dados atual",
      "recoverLocationTooltips": "Redefinir para o diretório de dados padrão do AppFlowy",
      "exportFileSuccess": "Exportar arquivo com sucesso!",
      "exportFileFail": "Falha na exportação do arquivo!",
      "export": "Exportar"
    },
    "user": {
      "name": "Nome",
      "email": "E-mail",
      "tooltipSelectIcon": "Selecionar ícone",
      "selectAnIcon": "Escolha um ícone",
      "pleaseInputYourOpenAIKey": "por favor insira sua chave OpenAI",
      "pleaseInputYourStabilityAIKey": "insira sua chave Stability AI",
      "clickToLogout": "Clique para sair do usuário atual"
    },
    "shortcuts": {
      "shortcutsLabel": "Atalhos",
      "command": "Comando",
      "keyBinding": "Atalhos de teclado",
      "addNewCommand": "Adicionar novo comando",
      "updateShortcutStep": "Pressione a combinação de teclas desejada e pressione ENTER",
      "shortcutIsAlreadyUsed": "Este atalho já é usado para: {conflict}",
      "resetToDefault": "Redefinir para atalhos de teclado padrão",
      "couldNotLoadErrorMsg": "Não foi possível carregar os atalhos. Tente novamente",
      "couldNotSaveErrorMsg": "Não foi possível salvar os atalhos. Tente novamente"
    },
    "mobile": {
<<<<<<< HEAD
      "support": "Suporte",
      "privacyPolicy": "Política de Privacidade"
=======
      "personalInfo": "Informações pessoais",
      "username": "Nome de usuário",
      "usernameEmptyError": "O nome de usuário não pode ficar vazio",
      "about": "Sobre",
      "pushNotifications": "Notificações via push",
      "support": "Apoiar",
      "joinDiscord": "Junte-se a nós no Discord",
      "privacyPolicy": "Política de Privacidade",
      "userAgreement": "Termo de Acordo do Usuário",
      "termsAndConditions": "Termos e Condições",
      "userprofileError": "Falha ao carregar o perfil do usuário",
      "userprofileErrorDescription": "Tente sair e fazer login novamente para verificar se o problema ainda persiste.",
      "selectLayout": "Selecione o layout",
      "selectStartingDay": "Selecione o dia de início",
      "version": "Versão"
>>>>>>> 3e0a0038
    }
  },
  "grid": {
    "deleteView": "Tem certeza de que deseja excluir esta visualização?",
    "createView": "Novo",
    "title": {
      "placeholder": "Sem título"
    },
    "settings": {
      "filter": "Filtro",
      "sort": "Organizar",
      "sortBy": "Organizar por",
      "properties": "Propriedades",
      "reorderPropertiesTooltip": "Arraste para reordenar as propriedades",
      "group": "Grupo",
      "addFilter": "Adicionar filtro",
      "deleteFilter": "Apagar filtro",
      "filterBy": "Filtrar por...",
      "typeAValue": "Digite um valor...",
      "layout": "Disposição",
      "databaseLayout": "Disposição",
      "editView": "Editar visualização",
      "boardSettings": "Configurações do quadro",
      "calendarSettings": "Configurações do calendário",
      "createView": "Nova visualização",
      "duplicateView": "Visualização duplicada",
      "deleteView": "Excluir visualização",
      "numberOfVisibleFields": "{} mostrando",
      "Properties": "Propriedades",
      "viewList": "Visualizações de banco de dados"
    },
    "textFilter": {
      "contains": "Contém",
      "doesNotContain": "Não contém",
      "endsWith": "Termina com",
      "startWith": "Inicia com",
      "is": "É",
      "isNot": "Não é",
      "isEmpty": "Está vazio",
      "isNotEmpty": "Não está vazio",
      "choicechipPrefix": {
        "isNot": "Não",
        "startWith": "Inicia com",
        "endWith": "Termina com",
        "isEmpty": "está vazio",
        "isNotEmpty": "não está vazio"
      }
    },
    "checkboxFilter": {
      "isChecked": "Marcado",
      "isUnchecked": "Desmarcado",
      "choicechipPrefix": {
        "is": "está"
      }
    },
    "checklistFilter": {
      "isComplete": "está completo",
      "isIncomplted": "está imcompleto"
    },
    "singleSelectOptionFilter": {
      "is": "Está",
      "isNot": "Não está",
      "isEmpty": "Está vazio",
      "isNotEmpty": "Não está vazio"
    },
    "multiSelectOptionFilter": {
      "contains": "Contém",
      "doesNotContain": "Não contém",
      "isEmpty": "Está vazio",
      "isNotEmpty": "Está vazio"
    },
    "dateFilter": {
      "is": "É",
      "before": "É antes",
      "after": "é depois",
      "between": "Está entre",
      "empty": "Está vazia",
      "notEmpty": "Não está vazio"
    },
    "field": {
      "hide": "Ocultar",
      "show": "Mostrar",
      "insertLeft": "Inserir a esquerda",
      "insertRight": "Inserir a direita",
      "duplicate": "Duplicar",
      "delete": "Apagar",
      "textFieldName": "Texto",
      "checkboxFieldName": "Caixa de seleção",
      "dateFieldName": "Data",
      "updatedAtFieldName": "Hora da última modificação",
      "createdAtFieldName": "hora criada",
      "numberFieldName": "Números",
      "singleSelectFieldName": "Selecionar",
      "multiSelectFieldName": "Multi seleção",
      "urlFieldName": "URL",
      "checklistFieldName": "Lista",
      "numberFormat": "Formato numérico",
      "dateFormat": "Formato de data",
      "includeTime": "Incluir hora",
      "isRange": "Data final",
      "dateFormatFriendly": "Mês Dia, Ano",
      "dateFormatISO": "Ano-Mês-Dia",
      "dateFormatLocal": "Mês/Dia/Ano",
      "dateFormatUS": "Ano/Mês/Dia",
      "dateFormatDayMonthYear": "Dia mês ano",
      "timeFormat": "Formato de hora",
      "invalidTimeFormat": "Formato inválido",
      "timeFormatTwelveHour": "12 horas",
      "timeFormatTwentyFourHour": "24 horas",
      "clearDate": "Limpar data",
      "dateTime": "Data hora",
      "startDateTime": "Data e hora de início",
      "endDateTime": "Data e hora de término",
      "failedToLoadDate": "Falha ao carregar o valor da data",
      "selectTime": "Selecione o horário",
      "selectDate": "Selecione a data",
      "visibility": "Visibilidade",
      "propertyType": "Tipo de Propriedade",
      "addSelectOption": "Adicionar uma opção",
      "typeANewOption": "Digite uma nova opção",
      "optionTitle": "Opções",
      "addOption": "Adicioar opção",
      "editProperty": "Editar propriedade",
      "newProperty": "Nova coluna",
      "deleteFieldPromptMessage": "Tem certeza? Esta propriedade será excluída",
      "newColumn": "Nova Coluna",
      "format": "Formato"
    },
    "rowPage": {
      "newField": "Adicione um novo campo",
      "fieldDragElementTooltip": "Clique para abrir o menu",
      "showHiddenFields": {
        "one": "Mostrar campo oculto {count}",
        "many": "Mostrar {count} campos ocultos",
        "other": "Mostrar {count} campos ocultos"
      },
      "hideHiddenFields": {
        "one": "Ocultar {count} campo oculto",
        "many": "Ocultar {count} campos ocultos",
        "other": "Ocultar {count} campos ocultos"
      }
    },
    "sort": {
      "ascending": "Crescente",
      "descending": "Decrescente",
      "deleteAllSorts": "Apagar todas as ordenações",
      "addSort": "Adicionar ordenação",
      "deleteSort": "Apagar ordenação"
    },
    "row": {
      "duplicate": "Duplicar",
      "delete": "Apagar",
      "titlePlaceholder": "Sem título",
      "textPlaceholder": "Vazio",
      "copyProperty": "Propriedade copiada para a área de transferência",
      "count": "Contagem",
      "newRow": "Nova linha",
      "action": "Ação",
      "add": "Clique em adicionar abaixo",
      "drag": "Arraste para mover",
      "dragAndClick": "Arraste para mover, clique para abrir o menu",
      "insertRecordAbove": "Insira o registro acima",
      "insertRecordBelow": "Insira o registro abaixo"
    },
    "selectOption": {
      "create": "Criar",
      "purpleColor": "Roxo",
      "pinkColor": "Rosa",
      "lightPinkColor": "Rosa claro",
      "orangeColor": "Laranja",
      "yellowColor": "Amarelo",
      "limeColor": "Verde limão",
      "greenColor": "Verde",
      "aquaColor": "Áqua",
      "blueColor": "Azul",
      "deleteTag": "Apagar etiqueta",
      "colorPanelTitle": "cores",
      "panelTitle": "Selecione uma opção ou crie uma",
      "searchOption": "Procurar uma opção",
      "searchOrCreateOption": "Pesquise ou crie uma opção...",
      "createNew": "Crie um novo",
      "orSelectOne": "Ou selecione uma opção",
      "typeANewOption": "Digite uma nova opção",
      "tagName": "Nome da etiqueta",
      "colorPannelTitle": "Cores",
      "pannelTitle": "Escolha uma opção ou crie uma"
    },
    "checklist": {
      "taskHint": "Descrição da tarefa",
      "addNew": "Adicionar um item",
      "submitNewTask": "Criar",
      "hideComplete": "Ocultar tarefas concluídas",
      "showComplete": "Mostrar todas as tarefas"
    },
    "menuName": "Grade",
    "referencedGridPrefix": "Vista de"
  },
  "document": {
    "menuName": "Documento",
    "date": {
      "timeHintTextInTwelveHour": "01:00 PM",
      "timeHintTextInTwentyFourHour": "13:00"
    },
    "slashMenu": {
      "board": {
        "selectABoardToLinkTo": "Selecione um quadro para vincular",
        "createANewBoard": "Criar um novo Conselho"
      },
      "grid": {
        "selectAGridToLinkTo": "Selecione um grade para vincular",
        "createANewGrid": "Criar uma nova grade"
      },
      "calendar": {
        "selectACalendarToLinkTo": "Selecione um calendário para vincular",
        "createANewCalendar": "Criar um novo calendário"
      },
      "document": {
        "selectADocumentToLinkTo": "Selecione um documento para vincular"
      }
    },
    "selectionMenu": {
      "outline": "Contorno",
      "codeBlock": "Bloco de código"
    },
    "plugins": {
      "referencedBoard": "Quadro vinculado",
      "referencedGrid": "Grade vinculado",
      "referencedCalendar": "calendário referenciado",
      "referencedDocument": "Referenciar um documento",
      "autoGeneratorMenuItemName": "Gerar nome automaticamente",
      "autoGeneratorTitleName": "Gerar por IA",
      "autoGeneratorLearnMore": "Saiba mais",
      "autoGeneratorGenerate": "Gerar",
      "autoGeneratorHintText": "Diga-nos o que você deseja gerar por IA ...",
      "autoGeneratorCantGetOpenAIKey": "Não foi possível obter a chave da OpenAI",
      "autoGeneratorRewrite": "Reescrever",
      "smartEdit": "Assistentes de IA",
      "openAI": "OpenAI",
      "smartEditFixSpelling": "Corrigir ortografia",
      "warning": "⚠️ As respostas da IA podem ser imprecisas ou enganosas.",
      "smartEditSummarize": "Resumir",
      "smartEditImproveWriting": "melhorar a escrita",
      "smartEditMakeLonger": "Faça mais",
      "smartEditCouldNotFetchResult": "Não foi possível obter o resultado do OpenAI",
      "smartEditCouldNotFetchKey": "Não foi possível obter a chave OpenAI",
      "smartEditDisabled": "Conecte OpenAI em Configurações",
      "discardResponse": "Deseja descartar as respostas de IA?",
      "createInlineMathEquation": "Criar equação",
      "fonts": "Fontes",
      "toggleList": "Alternar lista",
      "quoteList": "Lista de citações",
      "numberedList": "Lista numerada",
      "bulletedList": "Lista com marcadores",
      "todoList": "Lista de afazeres",
      "callout": "Destacar",
      "cover": {
        "changeCover": "Mudar capa",
        "colors": "cores",
        "images": "Imagens",
        "clearAll": "Limpar tudo",
        "abstract": "Abstrato",
        "addCover": "Adicionar Capa",
        "addLocalImage": "Adicionar imagem local",
        "invalidImageUrl": "URL de imagem inválido",
        "failedToAddImageToGallery": "Falha ao adicionar imagem à galeria",
        "enterImageUrl": "Insira o URL da imagem",
        "add": "Adicionar",
        "back": "Voltar",
        "saveToGallery": "Salvar na galeria",
        "removeIcon": "Remover ícone",
        "pasteImageUrl": "Colar URL da imagem",
        "or": "OU",
        "pickFromFiles": "Escolha entre os arquivos",
        "couldNotFetchImage": "Não foi possível obter a imagem",
        "imageSavingFailed": "Falha ao salvar a imagem",
        "addIcon": "Adicionar ícone",
        "changeIcon": "Alterar ícone",
        "coverRemoveAlert": "Ele será removido da capa após ser excluído.",
        "alertDialogConfirmation": "Você tem certeza que quer continuar?"
      },
      "mathEquation": {
        "name": "Equação Matemática",
        "addMathEquation": "Adicionar equação matemática",
        "editMathEquation": "Editar equação matemática"
      },
      "optionAction": {
        "click": "Clique",
        "toOpenMenu": " para abrir o menu",
        "delete": "Excluir",
        "duplicate": "Duplicado",
        "turnInto": "Transformar-se em",
        "moveUp": "Subir",
        "moveDown": "Mover para baixo",
        "color": "Cor",
        "align": "Alinhar",
        "left": "Esquerda",
        "center": "Centro",
        "right": "Certo",
        "defaultColor": "Padrão"
      },
      "image": {
        "copiedToPasteBoard": "O link da imagem foi copiado para a área de transferência",
        "addAnImage": "Adicione uma imagem"
      },
      "urlPreview": {
        "copiedToPasteBoard": "O link foi copiado para a área de transferência"
      },
      "outline": {
        "addHeadingToCreateOutline": "Adicione títulos para criar um sumário."
      },
      "table": {
        "addAfter": "Adicionar depois",
        "addBefore": "Adicionar antes",
        "delete": "Excluir",
        "clear": "Limpar conteúdo",
        "duplicate": "Duplicado",
        "bgColor": "Cor de fundo"
      },
      "contextMenu": {
        "copy": "Cópia",
        "cut": "Corte",
        "paste": "Colar"
      },
      "action": "Ações",
      "database": {
        "selectDataSource": "Selecione a fonte de dados",
        "noDataSource": "Nenhuma fonte de dados",
        "selectADataSource": "Selecione uma fonte de dados",
        "toContinue": "continuar",
        "newDatabase": "Novo banco de dados",
        "linkToDatabase": "Link para banco de dados"
      },
      "autoCompletionMenuItemName": "Preenchimento Automático"
    },
    "textBlock": {
      "placeholder": "Digite '/' para comandos"
    },
    "title": {
      "placeholder": "Sem título"
    },
    "imageBlock": {
      "placeholder": "Clique para adicionar imagem",
      "upload": {
        "label": "Carregar",
        "placeholder": "Clique para carregar a imagem"
      },
      "url": {
        "label": "imagem URL",
        "placeholder": "Insira o URL da imagem"
      },
      "ai": {
        "label": "Gerar imagem da OpenAI",
        "placeholder": "Insira o prompt para OpenAI gerar imagem"
      },
      "stability_ai": {
        "label": "Gerar imagem da Stability AI",
        "placeholder": "Insira o prompt para Stability AI gerar imagem"
      },
      "support": "O limite de tamanho da imagem é de 5 MB. Formatos suportados: JPEG, PNG, GIF, SVG",
      "error": {
        "invalidImage": "imagem inválida",
        "invalidImageSize": "O tamanho da imagem deve ser inferior a 5 MB",
        "invalidImageFormat": "O formato da imagem não é suportado. Formatos suportados: JPEG, PNG, GIF, SVG",
        "invalidImageUrl": "URL de imagem inválido"
      },
      "embedLink": {
        "label": "Incorporar link",
        "placeholder": "Cole ou digite um link de imagem"
      },
      "unsplash": {
        "label": "Remover respingo"
      },
      "searchForAnImage": "Procurar uma imagem",
      "pleaseInputYourOpenAIKey": "insira sua chave OpenAI na página configurações",
      "pleaseInputYourStabilityAIKey": "insira sua chave Stability AI na página Configurações",
      "saveImageToGallery": "Salvar imagem",
      "failedToAddImageToGallery": "Falha ao adicionar imagem à galeria",
      "successToAddImageToGallery": "Imagem adicionada à galeria com sucesso",
      "unableToLoadImage": "Não foi possível carregar a imagem"
    },
    "codeBlock": {
      "language": {
        "label": "Linguagem",
        "placeholder": "Selecione o idioma"
      }
    },
    "inlineLink": {
      "placeholder": "Cole ou digite um link",
      "openInNewTab": "Abrir em nova aba",
      "copyLink": "Cópia do link",
      "removeLink": "Remover link",
      "url": {
        "label": "URL do link",
        "placeholder": "Insira o URL do link"
      },
      "title": {
        "label": "Título do link",
        "placeholder": "Insira o título do link"
      }
    },
    "mention": {
      "placeholder": "Mencione uma pessoa, uma página ou uma data...",
      "page": {
        "label": "Link para a página",
        "tooltip": "Clique para abrir a página"
      }
    },
    "toolbar": {
      "resetToDefaultFont": "Restaurar ao padrão"
    },
    "errorBlock": {
      "theBlockIsNotSupported": "A versão atual não suporta este bloco.",
      "blockContentHasBeenCopied": "O conteúdo do bloco foi copiado."
    }
  },
  "board": {
    "column": {
      "createNewCard": "Novo",
      "renameGroupTooltip": "Pressione para renomear o grupo",
      "createNewColumn": "Adicionar um novo grupo",
      "addToColumnTopTooltip": "Adicione um novo cartão na parte superior",
      "addToColumnBottomTooltip": "Adicione um novo cartão na parte inferior",
      "renameColumn": "Renomear",
      "hideColumn": "Esconder",
      "newGroup": "Novo grupo",
      "deleteColumn": "Excluir",
      "deleteColumnConfirmation": "Isso excluirá este grupo e todos os cartões nele contidos. Você tem certeza que quer continuar?"
    },
    "hiddenGroupSection": {
      "sectionTitle": "Grupos ocultos",
      "collapseTooltip": "Ocultar os grupos ocultos",
      "expandTooltip": "Ver os grupos ocultos"
    },
    "cardDetail": "Detalhe do cartão",
    "cardActions": "Ações de cartão",
    "cardDuplicated": "O cartão foi duplicado",
    "cardDeleted": "O cartão foi excluído",
    "showOnCard": "Mostrar detalhes no cartão",
    "setting": "Configurações",
    "propertyName": "Nome da propriedade",
    "menuName": "Quadro",
    "showUngrouped": "Mostrar itens desagrupados",
    "ungroupedButtonText": "Desagrupado",
    "ungroupedButtonTooltip": "Contém cartões que não pertencem a nenhum grupo",
    "ungroupedItemsTitle": "Clique para adicionar ao quadro",
    "groupBy": "Agrupar por",
    "referencedBoardPrefix": "Vista de",
    "notesTooltip": "Notas dentro",
    "mobile": {
      "editURL": "Editar URL",
      "unhideGroup": "Mostrar grupo",
      "unhideGroupContent": "Tem certeza de que deseja mostrar este grupo no quadro?",
      "faildToLoad": "Falha ao carregar a visualização do quadro"
    }
  },
  "calendar": {
    "menuName": "Calendário",
    "defaultNewCalendarTitle": "Sem título",
    "newEventButtonTooltip": "Adicionar um novo evento",
    "navigation": {
      "today": "Hoje",
      "jumpToday": "Pular para hoje",
      "previousMonth": "Mês anterior",
      "nextMonth": "Próximo mês"
    },
    "settings": {
      "showWeekNumbers": "Mostrar números da semana",
      "showWeekends": "Mostrar fins de semana",
      "firstDayOfWeek": "Comece a semana em",
      "layoutDateField": "Calendário de layout por",
      "changeLayoutDateField": "Alterar campo de layout",
      "noDateTitle": "sem data",
      "unscheduledEventsTitle": "Eventos não agendados",
      "clickToAdd": "Clique para adicionar ao calendário",
      "name": "Layout do calendário",
      "noDateHint": "Eventos não agendados aparecerão aqui"
    },
    "referencedCalendarPrefix": "Vista de",
    "quickJumpYear": "Ir para"
  },
  "errorDialog": {
    "title": "Erro do AppFlowy",
    "howToFixFallback": "Lamentamos o inconveniente! Envie um problema em nossa página do GitHub que descreva seu erro.",
    "github": "Ver no GitHub"
  },
  "search": {
    "label": "Procurar",
    "placeholder": {
      "actions": "Pesquisar ações..."
    }
  },
  "message": {
    "copy": {
      "success": "Copiado!",
      "fail": "Não é possível copiar"
    }
  },
  "unSupportBlock": "A versão atual não suporta este bloco.",
  "views": {
    "deleteContentTitle": "Tem certeza de que deseja excluir {pageType}?",
    "deleteContentCaption": "se você excluir este {pageType}, poderá restaurá-lo da lixeira."
  },
  "colors": {
    "custom": "Personalizado",
    "default": "Padrão",
    "red": "Vermelho",
    "orange": "Laranja",
    "yellow": "Amarelo",
    "green": "Verde",
    "blue": "Azul",
    "purple": "Roxo",
    "pink": "Rosa",
    "brown": "Marrom",
    "gray": "Cinza"
  },
  "emoji": {
    "emojiTab": "Emoji",
    "search": "Buscar emoji",
    "noRecent": "Nenhum emoji recente",
    "noEmojiFound": "Nenhum emoji encontrado",
    "filter": "Filtro",
    "random": "Aleatório",
    "selectSkinTone": "Selecione o tom do tema",
    "remove": "Remover emoji",
    "categories": {
      "smileys": "Smileys e Emoções",
      "people": "Pessoas e Corpo",
      "animals": "Animais e Natureza",
      "food": "Comida e bebida",
      "activities": "Atividades",
      "places": "Viagens e lugares",
      "objects": "Objetos",
      "symbols": "Símbolos",
      "flags": "Bandeiras",
      "nature": "Natureza",
      "frequentlyUsed": "Usado frequentemente"
    },
    "skinTone": {
      "default": "Padrão",
      "light": "Luz",
      "mediumLight": "Médio-leve",
      "medium": "Médio",
      "mediumDark": "Médio-escuro",
      "dark": "Escuro"
    }
  },
  "inlineActions": {
    "noResults": "Nenhum resultado",
    "pageReference": "Referenciar pagina ",
    "docReference": "Referenciar documento",
    "boardReference": "Referenciar quadro",
    "calReference": "Referenciar calendário ",
    "gridReference": "Referenciar grade",
    "date": "Data",
    "reminder": {
      "groupTitle": "Lembrete",
      "shortKeyword": "lembrar"
    }
  },
  "datePicker": {
    "dateTimeFormatTooltip": "Altere o formato de data e hora nas configurações",
    "dateFormat": "Formato de data",
    "includeTime": "Incluir tempo",
    "isRange": "Data final",
    "timeFormat": "Formato de hora",
    "clearDate": "Limpar data"
  },
  "relativeDates": {
    "yesterday": "Ontem",
    "today": "Hoje",
    "tomorrow": "Amanhã",
    "oneWeek": "1 semana"
  },
  "notificationHub": {
    "title": "Notificações",
    "mobile": {
      "title": "Atualizações"
    },
    "emptyTitle": "A par de tudo!",
    "emptyBody": "Nenhuma notificação ou ação pendente. Aproveite a calmaria.",
    "tabs": {
      "inbox": "Caixa de entrada",
      "upcoming": "Por vir"
    },
    "actions": {
      "markAllRead": "Marcar tudo como lido",
      "showAll": "Todos",
      "showUnreads": "Não lida"
    },
    "filters": {
      "ascending": "Ascendente",
      "descending": "Descendente",
      "groupByDate": "Agrupar por data",
      "showUnreadsOnly": "Mostrar apenas os não lidos",
      "resetToDefault": "Restaurar ao padrão"
    }
  },
  "reminderNotification": {
    "title": "Lembrete",
    "message": "Lembre-se de marcar isso antes que você esqueça!",
    "tooltipDelete": "Excluir",
    "tooltipMarkRead": "Marcar como lido",
    "tooltipMarkUnread": "Marcar como não lido"
  },
  "findAndReplace": {
    "find": "Localizar",
    "previousMatch": "Localizar anterior",
    "nextMatch": "Localizar proxímo",
    "close": "Fechar",
    "replace": "Substituir",
    "replaceAll": "Substituir tudo",
    "noResult": "Nenhum resultado",
    "caseSensitive": "Sensível a maiúsculas e minúsculas"
  },
  "error": {
    "weAreSorry": "Nós lamentamos",
    "loadingViewError": "Estamos tendo problemas para carregar esta visualização. Verifique sua conexão com a Internet, atualize o aplicativo e não hesite em entrar em contato com a equipe se o problema persistir."
  },
  "editor": {
    "bold": "Negrito",
    "bulletedList": "Lista com marcadores",
    "checkbox": "Caixa de seleção",
    "embedCode": "Incorporar Código",
    "heading1": "H1",
    "heading2": "H2",
    "heading3": "H3",
    "highlight": "Destacar",
    "color": "Cor",
    "image": "Imagem",
    "italic": "Itálico",
    "link": "Link",
    "numberedList": "Lista Numerada",
    "quote": "Citar",
    "strikethrough": "Tachado",
    "text": "Texto",
    "underline": "Sublinhado",
    "fontColorDefault": "Padrão",
    "fontColorGray": "Cinza",
    "fontColorBrown": "Marrom",
    "fontColorOrange": "Laranja",
    "fontColorYellow": "Amarelo",
    "fontColorGreen": "Verde",
    "fontColorBlue": "Azul",
    "fontColorPurple": "Roxo",
    "fontColorPink": "Rosa",
    "fontColorRed": "Vermelho",
    "backgroundColorDefault": "Plano de fundo padrão",
    "backgroundColorGray": "Fundo cinza",
    "backgroundColorBrown": "Fundo marrom",
    "backgroundColorOrange": "Fundo laranja",
    "backgroundColorYellow": "Fundo amarelo",
    "backgroundColorGreen": "Fundo verde",
    "backgroundColorBlue": "Fundo azul",
    "backgroundColorPurple": "Fundo roxo",
    "backgroundColorPink": "Fundo rosa",
    "backgroundColorRed": "Fundo vermelho",
    "done": "Feito",
    "cancel": "Cancelar",
    "tint1": "Matiz 1",
    "tint2": "Matiz 2",
    "tint3": "Matiz 3",
    "tint4": "Matiz 4",
    "tint5": "Matiz 5",
    "tint6": "Matiz 6",
    "tint7": "Matiz 7",
    "tint8": "Matiz 8",
    "tint9": "Matiz 9",
    "lightLightTint1": "Roxo",
    "lightLightTint2": "Rosa",
    "lightLightTint3": "Rosa Claro",
    "lightLightTint4": "Laranja",
    "lightLightTint5": "Amarelo",
    "lightLightTint6": "Lima",
    "lightLightTint7": "Verde",
    "lightLightTint8": "Aqua",
    "lightLightTint9": "Azul",
    "urlHint": "URL",
    "mobileHeading1": "Cabeçallho 1",
    "mobileHeading2": "Título 2",
    "mobileHeading3": "Título 3",
    "textColor": "Cor do texto",
    "backgroundColor": "Cor de fundo",
    "addYourLink": "Adicionar seu link",
    "openLink": "Abrir link",
    "copyLink": "Copiar link",
    "removeLink": "Remover link",
    "editLink": "Editar link",
    "linkText": "Texto",
    "linkTextHint": "Por favor insira o texto",
    "linkAddressHint": "Por favor insira o URL",
    "highlightColor": "Cor de destaque",
    "clearHighlightColor": "Cor de destaque clara",
    "customColor": "Cor customizada",
    "hexValue": "Valor hexadecimal",
    "opacity": "Opacidade",
    "resetToDefaultColor": "Redefinir para a cor padrão",
    "ltr": "LTR",
    "rtl": "RTL",
    "auto": "Auto",
    "cut": "Cortar",
    "copy": "Copiar",
    "paste": "Colar",
    "find": "Encontrar",
    "previousMatch": "Localizar anterior",
    "nextMatch": "Localizar próxima",
    "closeFind": "Fechar",
    "replace": "Substituir",
    "replaceAll": "Substituir tudo",
    "regex": "Regex",
    "caseSensitive": "Maiúsculas e minúsculas",
    "uploadImage": "Enviar Imagem",
    "urlImage": "URL da imagem",
    "incorrectLink": "Link incorreto",
    "upload": "Carregar",
    "chooseImage": "Escolha uma imagem",
    "loading": "Carregando",
    "imageLoadFailed": "Não foi possível carregar a imagem",
    "divider": "Divisor",
    "table": "Tabela",
    "colAddBefore": "Acrescentar antes",
    "rowAddBefore": "Acrescentar antes",
    "colAddAfter": "Adicionar após",
    "rowAddAfter": "Adicionar após",
    "colRemove": "Remover",
    "rowRemove": "Remover",
    "colDuplicate": "Duplicado",
    "rowDuplicate": "Duplicado",
    "colClear": "Limpar conteúdo",
    "rowClear": "Limpar conteúdo",
    "slashPlaceHolder": "Digite '/' para inserir um bloco ou comece a digitar",
    "typeSomething": "Digite algo..."
  },
  "favorite": {
    "noFavorite": "Nenhuma página favorita",
    "noFavoriteHintText": "Deslize a página para a esquerda para adicioná-la aos seus favoritos"
  },
  "cardDetails": {
    "notesPlaceholder": "Digite um / para inserir um bloco ou comece a digitar"
  },
  "blockPlaceholders": {
    "todoList": "A fazer",
    "bulletList": "Lista",
    "numberList": "Lista",
    "quote": "Citar",
    "heading": "Cabeçalho {}"
  },
  "titleBar": {
    "pageIcon": "Ícone de página",
    "language": "Idioma",
    "font": "Fonte",
    "actions": "Ações",
    "date": "Data",
    "addField": "Adicionar campo",
    "userIcon": "Ícone do usuário"
  }
}<|MERGE_RESOLUTION|>--- conflicted
+++ resolved
@@ -52,21 +52,13 @@
     "loginAsGuestButtonText": "Iniciar"
   },
   "workspace": {
-<<<<<<< HEAD
-    "chooseWorkspace": "Escolha sua área de trabalho",
-=======
     "chooseWorkspace": "Escolha seu espaço de trabalho",
->>>>>>> 3e0a0038
     "create": "Crie um espaço de trabalho",
     "reset": "Redefinir espaço de trabalho",
     "resetWorkspacePrompt": "A redefinição do espaço de trabalho excluirá todas as páginas e dados contidos nele. Tem certeza de que deseja redefinir o espaço de trabalho? Alternativamente, você pode entrar em contato com a equipe de suporte para restaurar o espaço de trabalho",
     "hint": "Espaço de trabalho",
     "notFoundError": "Espaço de trabalho não encontrado",
-<<<<<<< HEAD
-    "failedToLoad": "Algo deu errado! Falha ao carregar área de trabalho. Feche o AppFlowy e tente novamente.",
-=======
     "failedToLoad": "Algo deu errado! Falha ao carregar o espaço de trabalho. Tente fechar qualquer instância aberta do AppFlowy e tente novamente.",
->>>>>>> 3e0a0038
     "errorActions": {
       "reportIssue": "Reporte um problema",
       "reachOut": "Entre em contato no Discord"
@@ -129,19 +121,11 @@
       "caption": "Essa ação não pode ser desfeita."
     },
     "mobile": {
-<<<<<<< HEAD
-      "actions": "Ações da Lixeira",
-      "empty": "Lixeira está vazia",
-      "emptyDescription": "Você não tem nenhum arquivo removido",
-      "isDeleted": "removido",
-      "isRestored": "restaurado"
-=======
       "actions": "Ações de lixo",
       "empty": "A lixeira está vazia",
       "emptyDescription": "Você não tem nenhum arquivo excluído",
       "isDeleted": "foi deletado",
       "isRestored": "foi restaurado"
->>>>>>> 3e0a0038
     }
   },
   "deletePagePrompt": {
@@ -168,11 +152,7 @@
     "defaultNewPageName": "Sem título",
     "renameDialog": "Renomear"
   },
-<<<<<<< HEAD
   "noPagesInside": "Sem páginas internas",
-=======
-  "noPagesInside": "Nenhuma página dentro",
->>>>>>> 3e0a0038
   "toolbar": {
     "undo": "Desfazer",
     "redo": "Refazer",
@@ -212,11 +192,7 @@
     "clickToHidePersonal": "Clique para ocultar a seção pessoal",
     "clickToHideFavorites": "Clique para ocultar a seção favorita",
     "addAPage": "Adicionar uma página",
-<<<<<<< HEAD
     "recent": "Recentes"
-=======
-    "recent": "Recente"
->>>>>>> 3e0a0038
   },
   "notifications": {
     "export": {
@@ -245,11 +221,7 @@
     "discard": "Descartar",
     "replace": "substituir",
     "insertBelow": "Inserir Abaixo",
-<<<<<<< HEAD
     "insertAbove": "Insira acima",
-=======
-    "insertAbove": "Inserir acima",
->>>>>>> 3e0a0038
     "upload": "Carregar",
     "edit": "Editar",
     "delete": "Excluir",
@@ -301,19 +273,6 @@
       "logoutPrompt": "Tem certeza de que deseja sair?",
       "selfEncryptionLogoutPrompt": "Tem certeza que deseja sair? Certifique-se de ter copiado o segredo de criptografia",
       "syncSetting": "Configuração de sincronização",
-<<<<<<< HEAD
-      "cloudSettings": "Configurações da Nuvem",
-      "enableSync": "Ativar sincronização",
-      "enableEncrypt": "Criptografar dados",
-      "cloudURL": "URL padrão",
-      "cloudServerType": "Servidor de Nuvem",
-      "cloudLocal": "Local",
-      "cloudSupabase": "Supabase",
-      "cloudAppFlowy": "Nuvem do AppFlowy",
-      "clickToCopy": "Clique para copiar",
-      "selfHostContent": "documento",
-      "cloudURLHint": "Insira a URL padrão do seu servidor",
-=======
       "cloudSettings": "Configurações de nuvem",
       "enableSync": "Ativar sincronização",
       "enableEncrypt": "Criptografar dados",
@@ -334,46 +293,29 @@
       "cloudURLHint": "Insira o URL base do seu servidor",
       "cloudWSURL": "URL do WebSocket",
       "cloudWSURLHint": "Insira o endereço do websocket do seu servidor",
->>>>>>> 3e0a0038
       "restartApp": "Reiniciar",
       "restartAppTip": "Reinicie o aplicativo para que as alterações tenham efeito. Observe que isso pode desconectar sua conta atual",
       "enableEncryptPrompt": "Ative a criptografia para proteger seus dados com este segredo. Armazene-o com segurança; uma vez ativado, não pode ser desativado. Se perdidos, seus dados se tornarão irrecuperáveis. Clique para copiar",
       "inputEncryptPrompt": "Por favor, insira seu segredo de criptografia para",
       "clickToCopySecret": "Clique para copiar o segredo",
-<<<<<<< HEAD
       "configServerSetting": "Configure seu servidor",
-=======
-      "configServerSetting": "Defina as configurações do seu servidor",
       "configServerGuide": "Após selecionar `Quick Start`, navegue até `Settings` e depois \"Cloud Settings\" para configurar seu servidor auto-hospedado.",
->>>>>>> 3e0a0038
       "inputTextFieldHint": "Seu segredo",
       "historicalUserList": "Histórico de login do usuário",
       "historicalUserListTooltip": "Esta lista exibe suas contas anônimas. Você pode clicar em uma conta para ver seus detalhes. Contas anônimas são criadas clicando no botão ‘Começar’",
       "openHistoricalUser": "Clique para abrir a conta anônima",
-<<<<<<< HEAD
-      "importAppFlowyData": "Importar dados de uma Pasta Externa do AppFlowy",
-      "importAppFlowyDataDescription": "Copie os dados de uma Pasta Externa do AppFlowy e importe na Pasta de dados atual",
-      "importSuccess": "Pasta de Dados do AppFlowy importada com sucesso",
-      "importFailed": "A importação da Pasta de Dados falhou",
-      "importGuide": "Para mais detalhes, por favor verifique o documento indicado",
-=======
       "customPathPrompt": "Armazenar a pasta de dados do AppFlowy em uma pasta sincronizada na nuvem, como o Google Drive, pode representar riscos. Se o banco de dados nesta pasta for acessado ou modificado de vários locais ao mesmo tempo, isso poderá resultar em conflitos de sincronização e possível corrupção de dados",
       "importAppFlowyData": "Importar dados da pasta AppFlowy externa",
       "importAppFlowyDataDescription": "Copie dados de uma pasta de dados externa do AppFlowy e importe-os para a pasta de dados atual do AppFlowy",
       "importSuccess": "Importou com sucesso a pasta de dados do AppFlowy",
       "importFailed": "Falha ao importar a pasta de dados do AppFlowy",
       "importGuide": "Para mais detalhes, consulte o documento referenciado",
->>>>>>> 3e0a0038
       "supabaseSetting": "Configuração de Supabase"
     },
     "notifications": {
       "enableNotifications": {
         "label": "Habilitar notificações",
-<<<<<<< HEAD
         "hint": "Desligue para impedir notificações locais de aparecer"
-=======
-        "hint": "Desligue para impedir que notificações locais apareçam."
->>>>>>> 3e0a0038
       }
     },
     "appearance": {
@@ -389,21 +331,6 @@
         "system": "Adaptar-se ao sistema"
       },
       "documentSettings": {
-<<<<<<< HEAD
-        "cursorColor": "Cor do cursor de documento",
-        "selectionColor": "Cor de seleção do documento",
-        "hexEmptyError": "Código HEX de cor não pode ser vazio",
-        "hexLengthError": "Valor HEX deve ter 6 caracteres",
-        "hexInvalidError": "Valor HEX inválido",
-        "opacityEmptyError": "Opacidade não pode ser vazia",
-        "opacityRangeError": "Opacidade deve estar entre 1 e 100",
-        "app": "Aplicativo",
-        "flowy": "Flowy",
-        "apply": "Aplicar"
-      },
-      "textDirection": {
-        "label": "Direção padrão do texto"
-=======
         "cursorColor": "Cor do cursor do documento",
         "selectionColor": "Cor de seleção do documento",
         "hexEmptyError": "A cor hexadecimal não pode estar vazia",
@@ -428,7 +355,6 @@
         "rtl": "RTL",
         "auto": "AUTO",
         "fallback": "Igual à direção do layout"
->>>>>>> 3e0a0038
       },
       "themeUpload": {
         "button": "Carregar",
@@ -516,10 +442,6 @@
       "couldNotSaveErrorMsg": "Não foi possível salvar os atalhos. Tente novamente"
     },
     "mobile": {
-<<<<<<< HEAD
-      "support": "Suporte",
-      "privacyPolicy": "Política de Privacidade"
-=======
       "personalInfo": "Informações pessoais",
       "username": "Nome de usuário",
       "usernameEmptyError": "O nome de usuário não pode ficar vazio",
@@ -535,7 +457,6 @@
       "selectLayout": "Selecione o layout",
       "selectStartingDay": "Selecione o dia de início",
       "version": "Versão"
->>>>>>> 3e0a0038
     }
   },
   "grid": {
