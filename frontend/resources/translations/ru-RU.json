--- conflicted
+++ resolved
@@ -44,11 +44,7 @@
     "syncPromptMessage": "Синхронизация данных может занять некоторое время. Пожалуйста, не закрывайте эту страницу",
     "or": "или",
     "LogInWithGoogle": "Войти через Google",
-<<<<<<< HEAD
-    "LogInWithGithub": "Войти через Github",
-=======
     "LogInWithGithub": "Войти через GitHub",
->>>>>>> 264848ec
     "LogInWithDiscord": "Войти через Discord",
     "signInWith": "Войти с помощью:",
     "loginAsGuestButtonText": "Начать"
@@ -125,13 +121,8 @@
     "mobile": {
       "actions": "Действия с корзиной",
       "empty": "Корзина пуста",
-<<<<<<< HEAD
-      "emptyDescription": "У вас нет удаленных файлов",
-      "isDeleted": "удал",
-=======
       "emptyDescription": "У вас нет удалённых файлов",
       "isDeleted": "удалён",
->>>>>>> 264848ec
       "isRestored": "восстановлен"
     }
   },
@@ -155,11 +146,7 @@
   },
   "menuAppHeader": {
     "moreButtonToolTip": "Удалить, переименовать и многое другое...",
-<<<<<<< HEAD
-    "addPageTooltip": "Быстро добавить новую страницу",
-=======
     "addPageTooltip": "Быстрое добавление новой страницы",
->>>>>>> 264848ec
     "defaultNewPageName": "Без заголовка",
     "renameDialog": "Переименовать"
   },
@@ -185,14 +172,10 @@
   "tooltip": {
     "lightMode": "Переключить на светлую тему",
     "darkMode": "Переключить на тёмную тему",
-    "openAsPage": "Открыть как Страницу",
+    "openAsPage": "Открыть как страницу",
     "addNewRow": "Добавить новую строку",
     "openMenu": "Нажмите, чтобы открыть меню",
-<<<<<<< HEAD
-    "dragRow": "Долгое нажатие для изменения порядка строк",
-=======
     "dragRow": "Перетащите для изменения порядка строк",
->>>>>>> 264848ec
     "viewDataBase": "Открыть базу данных",
     "referencePage": "Ссылки на {name}",
     "addBlockBelow": "Добавьте блок ниже"
@@ -205,11 +188,7 @@
     "clickToHidePersonal": "Нажмите, чтобы скрыть личный раздел",
     "clickToHideFavorites": "Нажмите, чтобы скрыть раздел избранного",
     "addAPage": "Добавить страницу",
-<<<<<<< HEAD
-    "recent": "Недавний"
-=======
     "recent": "Недавние"
->>>>>>> 264848ec
   },
   "notifications": {
     "export": {
@@ -238,11 +217,7 @@
     "discard": "Отменить",
     "replace": "Заменить",
     "insertBelow": "Вставить ниже",
-<<<<<<< HEAD
-    "insertAbove": "Вставьте выше",
-=======
     "insertAbove": "Вставить выше",
->>>>>>> 264848ec
     "upload": "Загрузить",
     "edit": "Редактировать",
     "delete": "Удалить",
@@ -254,13 +229,8 @@
     "addToFavorites": "Добавить в избранное",
     "rename": "Переименовать",
     "helpCenter": "Центр помощи",
-<<<<<<< HEAD
-    "OK": "Ок",
-    "Cancel": "Отмн",
-=======
     "OK": "ОК",
     "Cancel": "Отменить",
->>>>>>> 264848ec
     "tryAGain": "Повторить"
   },
   "label": {
@@ -279,11 +249,7 @@
       "title": "Вход через Google",
       "instruction1": "Чтобы импортировать ваши Google Контакты, вам нужно будет авторизоваться через браузер.",
       "instruction2": "Скопируйте этот код в буфер обмена (нажав на иконку или выделив текст):",
-<<<<<<< HEAD
-      "instruction3": "Перейдите по ссылке и введите приведенный выше код:",
-=======
       "instruction3": "Перейдите по ссылке и введите приведённый выше код:",
->>>>>>> 264848ec
       "instruction4": "Нажмите кнопку ниже после завершения регистрации:"
     }
   },
@@ -331,11 +297,7 @@
       },
       "layoutDirection": {
         "label": "Направление макета",
-<<<<<<< HEAD
-        "hint": "Управляйте потоком контента на экране слева направо или справа налево.",
-=======
         "hint": "Управляйте направлением контента слева направо или справа налево.",
->>>>>>> 264848ec
         "ltr": "Слева направо",
         "rtl": "Справа налево"
       },
@@ -415,30 +377,18 @@
     "user": {
       "name": "Имя",
       "email": "Email",
-<<<<<<< HEAD
-      "tooltipSelectIcon": "Выберите значок",
-      "selectAnIcon": "Выбрать иконку",
-      "pleaseInputYourOpenAIKey": "Введите токен OpenAI",
-      "pleaseInputYourStabilityAIKey": "Пожалуйста, введите свой токен Stability AI",
-      "clickToLogout": "Нажмите, чтобы выйти из текущего пользователя"
-=======
       "tooltipSelectIcon": "Выбрать иконку",
       "selectAnIcon": "Выберите иконку",
       "pleaseInputYourOpenAIKey": "Пожалуйста, введите токен OpenAI",
       "pleaseInputYourStabilityAIKey": "Пожалуйста, введите свой токен Stability AI",
       "clickToLogout": "Нажмите, чтобы выйти из текущего аккаунта"
->>>>>>> 264848ec
     },
     "shortcuts": {
       "shortcutsLabel": "Ярлыки",
       "command": "Команда",
       "keyBinding": "Привязка клавиш",
       "addNewCommand": "Добавить новую команду",
-<<<<<<< HEAD
-      "updateShortcutStep": "Нажмите нужную комбинацию клавиш и нажмите ENTER.",
-=======
       "updateShortcutStep": "Нажмите нужную комбинацию клавиш и нажмите Enter.",
->>>>>>> 264848ec
       "shortcutIsAlreadyUsed": "Этот ярлык уже используется для: {conflict}",
       "resetToDefault": "Сбросить сочетания клавиш по умолчанию",
       "couldNotLoadErrorMsg": "Не удалось загрузить ярлыки. Попробуйте ещё раз",
@@ -449,30 +399,18 @@
       "username": "Имя пользователя",
       "usernameEmptyError": "Имя пользователя не может быть пустым",
       "about": "О нас",
-<<<<<<< HEAD
-      "pushNotifications": "Всплывающее уведомление",
-=======
       "pushNotifications": "Всплывающие уведомления",
->>>>>>> 264848ec
       "support": "Поддержка",
       "joinDiscord": "Присоединяйтесь к нам в Discord",
       "privacyPolicy": "Политика Конфиденциальности",
       "userAgreement": "Пользовательское Соглашение",
       "userprofileError": "Не удалось загрузить профиль пользователя",
-<<<<<<< HEAD
-      "userprofileErrorDescription": "Пожалуйста, попробуйте разлоги и войти снова, чтобы проверить, сохраняется ли проблема."
-=======
       "userprofileErrorDescription": "Пожалуйста, попробуйте разлогиниться и войти снова, чтобы проверить, сохранится ли проблема."
->>>>>>> 264848ec
     }
   },
   "grid": {
     "deleteView": "Вы уверены, что хотите удалить это представление?",
-<<<<<<< HEAD
-    "createView": "Новый",
-=======
     "createView": "Новое представление",
->>>>>>> 264848ec
     "title": {
       "placeholder": "Без названия"
     },
@@ -567,11 +505,7 @@
       "addOption": "Добавить",
       "editProperty": "Редактировать свойство",
       "newProperty": "Новое свойство",
-<<<<<<< HEAD
-      "deleteFieldPromptMessage": "Вы уверены? Свойство будет удалено",
-=======
       "deleteFieldPromptMessage": "Вы уверены, что хотите удалить?",
->>>>>>> 264848ec
       "newColumn": "Новый столбец"
     },
     "rowPage": {
@@ -606,15 +540,9 @@
       "action": "Действия",
       "add": "Нажмите, чтобы добавить ниже",
       "drag": "Перетащите для перемещения",
-<<<<<<< HEAD
-      "dragAndClick": "Перетащите, чтобы переместить, нажмите, чтобы открыть меню",
-      "insertRecordAbove": "Вставить запись выше",
-      "insertRecordBelow": "Встав запись ниже"
-=======
       "dragAndClick": "Перетащите, чтобы переместить; нажмите, чтобы открыть меню",
       "insertRecordAbove": "Вставить запись выше",
       "insertRecordBelow": "Вставить запись ниже"
->>>>>>> 264848ec
     },
     "selectOption": {
       "create": "Создать",
@@ -629,16 +557,6 @@
       "blueColor": "Синий",
       "deleteTag": "Удалить тег",
       "colorPanelTitle": "Цвета",
-<<<<<<< HEAD
-      "panelTitle": "Выберите или создайте вариант",
-      "searchOption": "Поиск",
-      "searchOrCreateOption": "Найдите или создайте вариант...",
-      "createNew": "Создать новую",
-      "orSelectOne": "Или выберите вариант"
-    },
-    "checklist": {
-      "taskHint": "Описание задачи",
-=======
       "panelTitle": "Выберите или создайте новый",
       "searchOption": "Поиск",
       "searchOrCreateOption": "Найдите или создайте новый...",
@@ -647,7 +565,6 @@
     },
     "checklist": {
       "taskHint": "Описание листа",
->>>>>>> 264848ec
       "addNew": "Добавить элемент",
       "submitNewTask": "Создать",
       "hideComplete": "Скрыть выполненные задачи",
@@ -676,11 +593,7 @@
         "createANewCalendar": "Создать календарь"
       },
       "document": {
-<<<<<<< HEAD
-        "selectADocumentToLinkTo": "Выберите документ для ссылки на него"
-=======
         "selectADocumentToLinkTo": "Выбрать документ для ссылки на него"
->>>>>>> 264848ec
       }
     },
     "selectionMenu": {
@@ -691,15 +604,9 @@
       "referencedBoard": "Связанные доски",
       "referencedGrid": "Связанные сетки",
       "referencedCalendar": "Связанные календари",
-<<<<<<< HEAD
-      "referencedDocument": "Ссылочный документ",
-      "autoGeneratorMenuItemName": "OpenAI Генератор",
-      "autoGeneratorTitleName": "OpenAI: попросить ИИ написать что угодно...",
-=======
       "referencedDocument": "Связанные документы",
       "autoGeneratorMenuItemName": "OpenAI Генератор",
       "autoGeneratorTitleName": "OpenAI: попросить AI написать что угодно...",
->>>>>>> 264848ec
       "autoGeneratorLearnMore": "Узнать больше",
       "autoGeneratorGenerate": "Генерировать",
       "autoGeneratorHintText": "Спросить OpenAI ...",
@@ -708,22 +615,14 @@
       "smartEdit": "AI-ассистенты",
       "openAI": "OpenAI",
       "smartEditFixSpelling": "Исправить правописание",
-<<<<<<< HEAD
-      "warning": "⚠️ Ответы ИИ могут быть неправильными или неточными.",
-=======
       "warning": "⚠️ Ответы AI могут быть неправильными или неточными.",
->>>>>>> 264848ec
       "smartEditSummarize": "Обобщить",
       "smartEditImproveWriting": "Исправить написание",
       "smartEditMakeLonger": "Продолжить",
       "smartEditCouldNotFetchResult": "Не могу получить ответ от OpenAI",
       "smartEditCouldNotFetchKey": "Не могу получить токен OpenAI",
       "smartEditDisabled": "OpenAI",
-<<<<<<< HEAD
-      "discardResponse": "Хотите убрать ответы ИИ?",
-=======
       "discardResponse": "Хотите убрать ответы AI?",
->>>>>>> 264848ec
       "createInlineMathEquation": "Создать уравнение",
       "fonts": "Шрифты",
       "toggleList": "Выпадающий список",
@@ -796,11 +695,7 @@
         "cut": "Вырезать",
         "paste": "Вставить"
       },
-<<<<<<< HEAD
-      "action": "Действия"
-=======
       "action": "Действие"
->>>>>>> 264848ec
     },
     "textBlock": {
       "placeholder": "Введите '/' для команд"
@@ -839,15 +734,7 @@
       },
       "searchForAnImage": "Поиск изображения",
       "pleaseInputYourOpenAIKey": "пожалуйста, введите свой токен OpenAI на странице настроек",
-<<<<<<< HEAD
-      "pleaseInputYourStabilityAIKey": "пожалуйста, введите свой токен Stability AI на странице настроек",
-      "saveImageToGallery": "Сохранить изображение",
-      "failedToAddImageToGallery": "Не удалось добавить изображение в галерею.",
-      "successToAddImageToGallery": "Изображение успешно добавлено в галерею",
-      "unableToLoadImage": "Невозможно загрузить изображение"
-=======
       "pleaseInputYourStabilityAIKey": "пожалуйста, введите свой токен Stability AI на странице настроек"
->>>>>>> 264848ec
     },
     "codeBlock": {
       "language": {
@@ -888,28 +775,16 @@
     "column": {
       "createNewCard": "Новая",
       "renameGroupTooltip": "Нажмите, чтобы переименовать группу",
-<<<<<<< HEAD
-      "createNewColumn": "Добавить новую группу",
-      "addToColumnTopTooltip": "Добавить новую карту верху",
-      "renameColumn": "Переименовать",
-      "hideColumn": "Скрывать",
-      "create_new_card": "Создать"
-=======
       "createNewColumn": "Создать новую группу",
       "addToColumnTopTooltip": "Добавить новую карту сверху",
       "renameColumn": "Переименовать",
       "hideColumn": "Скрыть",
       "create_new_card": "Создать новую карту"
->>>>>>> 264848ec
     },
     "hiddenGroupSection": {
       "sectionTitle": "Скрытые группы",
       "collapseTooltip": "Скрыть скрытые группы",
-<<<<<<< HEAD
-      "expandTooltip": "Скрыть скрытые группы"
-=======
       "expandTooltip": "Показать скрытые группы"
->>>>>>> 264848ec
     },
     "menuName": "Доска",
     "showUngrouped": "Показать несгруппированные элементы",
@@ -935,11 +810,6 @@
       "firstDayOfWeek": "Первый день недели",
       "layoutDateField": "Вид календаря",
       "noDateTitle": "Без даты",
-<<<<<<< HEAD
-      "clickToAdd": "Нажмите, чтобы добавить в календарь",
-      "name": "Макет календаря",
-      "noDateHint": "нет даты"
-=======
       "noDateHint": {
         "zero": "Здесь будут отображаться незапланированные мероприятия.",
         "one": "{} незапланированное событие",
@@ -947,7 +817,6 @@
       },
       "clickToAdd": "Нажмите, чтобы добавить в календарь",
       "name": "Макет календаря"
->>>>>>> 264848ec
     },
     "referencedCalendarPrefix": "Вид"
   },
@@ -971,11 +840,7 @@
   "unSupportBlock": "Текущая версия не поддерживает этот блок.",
   "views": {
     "deleteContentTitle": "Вы уверены, что хотите удалить {pageType}?",
-<<<<<<< HEAD
-    "deleteContentCaption": "если вы удалите этот {pageType}, вы сможете восстановить его из корзины."
-=======
     "deleteContentCaption": "Если вы удалите этот {pageType}, вы сможете восстановить его из корзины."
->>>>>>> 264848ec
   },
   "colors": {
     "custom": "Пользовательский",
@@ -996,11 +861,7 @@
     "noRecent": "Нет недавних эмодзи",
     "noEmojiFound": "Эмодзи не найдено",
     "filter": "Фильтр",
-<<<<<<< HEAD
-    "random": "Случайно",
-=======
     "random": "Случайный",
->>>>>>> 264848ec
     "selectSkinTone": "Выберите оттенок кожи",
     "remove": "Удалить эмодзи",
     "categories": {
@@ -1018,19 +879,11 @@
     },
     "skinTone": {
       "default": "По умолчанию",
-<<<<<<< HEAD
-      "light": "Све",
-      "mediumLight": "среднийСветлый",
-      "medium": "средний",
-      "mediumDark": "Средне-тёмный",
-      "dark": "N"
-=======
       "light": "Светлый",
       "mediumLight": "Средне-светлый",
       "medium": "Средний",
       "mediumDark": "Средне-тёмный",
       "dark": "Тёмный"
->>>>>>> 264848ec
     }
   },
   "inlineActions": {
@@ -1049,11 +902,7 @@
     "yesterday": "Вчера",
     "today": "Сегодня",
     "tomorrow": "Завтра",
-<<<<<<< HEAD
-    "oneWeek": "1 неделя"
-=======
     "oneWeek": "Неделя"
->>>>>>> 264848ec
   },
   "notificationHub": {
     "title": "Уведомления",
@@ -1064,11 +913,7 @@
       "upcoming": "Предстоящие"
     },
     "actions": {
-<<<<<<< HEAD
-      "markAllRead": "Отметить все как прочитанное",
-=======
       "markAllRead": "Отметить всё как прочитанное",
->>>>>>> 264848ec
       "showAll": "Показать всё",
       "showUnreads": "Не прочитано"
     },
@@ -1079,11 +924,7 @@
       "showUnreadsOnly": "Показать только непрочитанные",
       "resetToDefault": "Восстановить по умолчанию"
     },
-<<<<<<< HEAD
-    "empty": "Пус"
-=======
     "empty": "Пусто"
->>>>>>> 264848ec
   },
   "reminderNotification": {
     "title": "Напоминание",
@@ -1100,11 +941,7 @@
     "replace": "Заменить",
     "replaceAll": "Заменить всё",
     "noResult": "Нет результатов",
-<<<<<<< HEAD
-    "caseSensitive": "С учетом регистра"
-=======
     "caseSensitive": "С учётом регистра"
->>>>>>> 264848ec
   },
   "error": {
     "weAreSorry": "Мы сожалеем",
@@ -1114,11 +951,7 @@
     "bold": "Жирный",
     "bulletedList": "Маркированный список",
     "checkbox": "Чекбокс",
-<<<<<<< HEAD
-    "embedCode": "Встроить код",
-=======
     "embedCode": "Встроенный код",
->>>>>>> 264848ec
     "heading1": "H1",
     "heading2": "H2",
     "heading3": "Н3",
@@ -1182,11 +1015,7 @@
     "openLink": "Открыть ссылку",
     "copyLink": "Скопировать ссылку",
     "removeLink": "Удалить ссылку",
-<<<<<<< HEAD
-    "editLink": "Изменить ссылку",
-=======
     "editLink": "Редактировать ссылку",
->>>>>>> 264848ec
     "linkText": "Текст",
     "linkTextHint": "Пожалуйста, введите текст",
     "linkAddressHint": "Пожалуйста, введите URL",
@@ -1229,16 +1058,6 @@
     "rowDuplicate": "Дублировать",
     "colClear": "Очистить контент",
     "rowClear": "Очистить содержимое строки",
-<<<<<<< HEAD
-    "slashPlaceHolder": "Введите /, чтобы вставить блок, или начните вводить текст."
-  },
-  "favorite": {
-    "noFavorite": "Нет избраной страницы",
-    "noFavoriteHintText": "Проведите по странице влево, чтобы добавить ее в избранное."
-  },
-  "cardDetails": {
-    "notesPlaceholder": "Введите  / , чтобы вставить блок. Или начните писать"
-=======
     "slashPlaceHolder": "Введите '/' чтобы вставить блок, или начните писать."
   },
   "favorite": {
@@ -1247,6 +1066,5 @@
   },
   "cardDetails": {
     "notesPlaceholder": "Введите '/', чтобы вставить блок, или начните писать"
->>>>>>> 264848ec
   }
 }