--- conflicted
+++ resolved
@@ -778,12 +778,7 @@
       "createNewColumn": "Создать новую группу",
       "addToColumnTopTooltip": "Добавить новую карту сверху",
       "renameColumn": "Переименовать",
-<<<<<<< HEAD
-      "hideColumn": "Скрыть",
-      "create_new_card": "Создать новую карту"
-=======
       "hideColumn": "Скрыть"
->>>>>>> 8b81889b
     },
     "hiddenGroupSection": {
       "sectionTitle": "Скрытые группы",
