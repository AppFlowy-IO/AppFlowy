--- conflicted
+++ resolved
@@ -687,17 +687,15 @@
       "hideComplete": "Скрыть выполненные задачи",
       "showComplete": "Показать все задачи"
     },
-<<<<<<< HEAD
     "url": {
       "launch": "Открыть в браузере",
       "copy": "Скопировать URL"
-=======
+    },
     "relation": {
       "relatedDatabasePlaceLabel": "Связанная база данных",
       "relatedDatabasePlaceholder": "Пусто",
       "inRelatedDatabase": "В",
       "emptySearchResult": "записей не найдено"
->>>>>>> bb865c8f
     },
     "menuName": "Сетка",
     "referencedGridPrefix": "Просмотр",
