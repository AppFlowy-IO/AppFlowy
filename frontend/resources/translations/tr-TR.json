{
  "appName": "AppFlowy",
  "defaultUsername": "Ben",
  "welcomeText": "@:appName'a Hoş Geldiniz",
  "welcomeTo": "Hoş Geldiniz",
  "githubStarText": "GitHub'da Yıldız Ver",
  "subscribeNewsletterText": "Bültene Abone Ol",
  "letsGoButtonText": "Hızlı Başlangıç",
  "title": "Başlık",
  "youCanAlso": "Ayrıca yapabilirsiniz",
  "and": "ve",
  "failedToOpenUrl": "URL açılamadı: {}",
  "blockActions": {
    "addBelowTooltip": "Alta eklemek için tıklayın",
    "addAboveCmd": "Alt+tıkla",
    "addAboveMacCmd": "Option+tıkla",
    "addAboveTooltip": "üste eklemek için",
    "dragTooltip": "Taşımak için sürükleyin",
    "openMenuTooltip": "Menüyü açmak için tıklayın"
  },
  "signUp": {
    "buttonText": "Kayıt Ol",
    "title": "@:appName'a Kayıt Ol",
    "getStartedText": "Başlayın",
    "emptyPasswordError": "Parola boş bırakılamaz",
    "repeatPasswordEmptyError": "Parola tekrarı boş bırakılamaz",
    "unmatchedPasswordError": "Parola tekrarı girmiş olduğunuz parola ile aynı değil",
    "alreadyHaveAnAccount": "Zaten bir hesabınız var mı?",
    "emailHint": "E-posta",
    "passwordHint": "Parola",
    "repeatPasswordHint": "Parolayı tekrar girin",
    "signUpWith": "Şununla kayıt olun:"
  },
  "signIn": {
    "loginTitle": "@:appName'a Giriş Yap",
    "loginButtonText": "Giriş Yap",
    "loginStartWithAnonymous": "Anonim oturumla başla",
    "continueAnonymousUser": "Anonim oturumla devam et",
    "buttonText": "Giriş Yap",
    "signingInText": "Giriş yapılıyor...",
    "forgotPassword": "Parolanızı mı unuttunuz?",
    "emailHint": "E-posta",
    "passwordHint": "Parola",
    "dontHaveAnAccount": "Hesabınız yok mu?",
    "repeatPasswordEmptyError": "Parola tekrarı boş bırakılamaz",
    "unmatchedPasswordError": "Parola tekrarı girmiş olduğunuz parola ile aynı değil",
    "syncPromptMessage": "Veriler senkronize ediliyor, lütfen bu sayfayı kapatmayın",
    "or": "VEYA",
    "LogInWithGoogle": "Google ile Giriş Yap",
    "LogInWithGithub": "Github ile Giriş Yap",
    "LogInWithDiscord": "Discord ile Giriş Yap",
    "signInWith": "Şununla giriş yapın:",
    "signInWithEmail": "E-posta ile giriş yap"
<<<<<<< HEAD
    "logInWithMagicLink": "Sihirli Bağlantı ile Giriş Yap",
    "pleaseInputYourEmail": "Lütfen e-posta adresinizi girin",
    "magicLinkSent": "Sihirli bağlantı e-postanıza gönderildi, lütfen gelen kutunuzu kontrol edin",
    "invalidEmail": "Lütfen geçerli bir e-posta adresi girin"
=======
>>>>>>> 9b4fd3bf
  },
  "workspace": {
    "chooseWorkspace": "Çalışma Alanınızı Seçin",
    "create": "Çalışma Alanı Oluştur",
    "reset": "Çalışma Alanını Sıfırla",
    "resetWorkspacePrompt": "Çalışma alanını sıfırlamak, içindeki tüm sayfaları ve verileri silecektir. Çalışma alanını sıfırlamak istediğinizden emin misiniz? Alternatif olarak, çalışma alanını geri yüklemek için destek ekibiyle iletişime geçebilirsiniz",
    "hint": "çalışma alanı",
    "notFoundError": "Çalışma alanı bulunamadı",
    "failedToLoad": "Bir şeyler yanlış gitti! Çalışma alanı yüklenemedi. Açık olan tüm AppFlowy örneklerini kapatıp tekrar deneyin.",
    "errorActions": {
      "reportIssue": "Sorun bildir",
      "reportIssueOnGithub": "GitHub'da sorun bildir",
      "exportLogFiles": "Günlük dosyalarını dışa aktar",
      "reachOut": "Discord'da ulaşın"
    },
    "menuTitle": "Çalışma Alanları",
    "deleteWorkspaceHintText": "Çalışma alanını silmek istediğinizden emin misiniz? Bu işlem geri alınamaz.",
    "createSuccess": "Çalışma alanı başarıyla oluşturuldu",
    "createFailed": "Çalışma alanı oluşturulamadı",
    "createLimitExceeded": "Hesabınız için izin verilen maksimum çalışma alanı sınırına ulaştınız. Çalışmanıza devam etmek için ek çalışma alanlarına ihtiyacınız varsa, lütfen GitHub'da talepte bulunun",
    "deleteSuccess": "Çalışma alanı başarıyla silindi",
    "deleteFailed": "Çalışma alanı silinemedi",
    "openSuccess": "Çalışma alanı başarıyla açıldı",
    "openFailed": "Çalışma alanı açılamadı",
    "renameSuccess": "Çalışma alanı başarıyla yeniden adlandırıldı",
    "renameFailed": "Çalışma alanı yeniden adlandırılamadı",
    "updateIconSuccess": "Çalışma alanı simgesi başarıyla güncellendi",
    "updateIconFailed": "Çalışma alanı simgesi güncellenemedi",
    "cannotDeleteTheOnlyWorkspace": "Tek çalışma alanı silinemez",
    "fetchWorkspacesFailed": "Çalışma alanları getirilemedi",
    "leaveCurrentWorkspace": "Çalışma alanından çık",
    "leaveCurrentWorkspacePrompt": "Geçerli çalışma alanından çıkmak istediğinizden emin misiniz?"
  },
  "shareAction": {
    "buttonText": "Paylaş",
    "workInProgress": "Yakında geliyor",
    "markdown": "Markdown",
    "html": "HTML",
    "clipboard": "Panoya kopyala",
    "csv": "CSV",
    "copyLink": "Bağlantıyı Kopyala"
  },
  "moreAction": {
    "small": "küçük",
    "medium": "orta",
    "large": "büyük",
    "fontSize": "Yazı boyutu",
    "import": "İçe Aktar",
    "moreOptions": "Daha fazla seçenek",
    "wordCount": "Kelime sayısı: {}",
    "charCount": "Karakter sayısı: {}",
    "createdAt": "Oluşturulma tarihi: {}",
    "deleteView": "Sil",
    "duplicateView": "Kopyala"
  },
  "importPanel": {
    "textAndMarkdown": "Metin & Markdown",
    "documentFromV010": "v0.1.0 Belgesi",
    "databaseFromV010": "v0.1.0 Veritabanı",
    "csv": "CSV",
    "database": "Veritabanı"
  },
  "disclosureAction": {
    "rename": "Yeniden Adlandır",
    "delete": "Sil",
    "duplicate": "Kopyala",
    "unfavorite": "Favorilerden çıkar",
    "favorite": "Favorilere ekle",
    "openNewTab": "Yeni sekmede aç",
    "moveTo": "Taşı",
    "addToFavorites": "Favorilere Ekle",
    "copyLink": "Bağlantıyı Kopyala"
  },
  "blankPageTitle": "Boş sayfa",
  "newPageText": "Yeni sayfa",
  "newDocumentText": "Yeni belge",
  "newGridText": "Yeni tablo",
  "newCalendarText": "Yeni takvim",
  "newBoardText": "Yeni pano",
  "trash": {
    "text": "Çöp Kutusu",
    "restoreAll": "Tümünü Geri Yükle",
    "deleteAll": "Tümünü Sil",
    "pageHeader": {
      "fileName": "Dosya adı",
      "lastModified": "Son Değiştirilme Tarihi",
      "created": "Oluşturulma Tarihi"
    },
    "confirmDeleteAll": {
      "title": "Çöp Kutusu'ndaki tüm sayfaları silmek istediğinizden emin misiniz?",
      "caption": "Bu işlem geri alınamaz."
    },
    "confirmRestoreAll": {
      "title": "Çöp Kutusu'ndaki tüm sayfaları geri yüklemek istediğinizden emin misiniz?",
      "caption": "Bu işlem geri alınamaz."
    },
    "mobile": {
      "actions": "Çöp Kutusu İşlemleri",
      "empty": "Çöp Kutusu Boş",
      "emptyDescription": "Silinmiş dosyanız yok",
      "isDeleted": "silindi",
      "isRestored": "geri yüklendi"
    },
    "confirmDeleteTitle": "Bu sayfayı kalıcı olarak silmek istediğinizden emin misiniz?"
  },
  "deletePagePrompt": {
    "text": "Bu sayfa Çöp Kutusu'nda",
    "restore": "Sayfayı geri yükle",
    "deletePermanent": "Kalıcı olarak sil"
  },
  "dialogCreatePageNameHint": "Sayfa adı",
  "questionBubble": {
    "shortcuts": "Kısayollar",
    "whatsNew": "Yenilikler?",
    "help": "Yardım & Destek",
    "markdown": "Markdown",
    "debug": {
      "name": "Hata Ayıklama Bilgisi",
      "success": "Hata ayıklama bilgisi panoya kopyalandı!",
      "fail": "Hata ayıklama bilgisi panoya kopyalanamadı"
    },
    "feedback": "Geri Bildirim"
  },
  "menuAppHeader": {
    "moreButtonToolTip": "Kaldır, yeniden adlandır ve daha fazlası...",
    "addPageTooltip": "İçeriye hızlıca bir sayfa ekle",
    "defaultNewPageName": "İsimsiz",
    "renameDialog": "Yeniden Adlandır"
  },
  "noPagesInside": "İçinde sayfa yok",
  "toolbar": {
    "undo": "Geri Al",
    "redo": "Yinele",
    "bold": "Kalın",
    "italic": "İtalik",
    "underline": "Altı Çizili",
    "strike": "Üstü Çizili",
    "numList": "Numaralı Liste",
    "bulletList": "Madde İşaretli Liste",
    "checkList": "Kontrol Listesi",
    "inlineCode": "Satır İçi Kod",
    "quote": "Alıntı Bloğu",
    "header": "Başlık",
    "highlight": "Vurgula",
    "color": "Renk",
    "addLink": "Bağlantı Ekle",
    "link": "Bağlantı"
  },
  "tooltip": {
    "lightMode": "Açık moda geç",
    "darkMode": "Koyu moda geç",
    "openAsPage": "Sayfa olarak aç",
    "addNewRow": "Yeni bir satır ekle",
    "openMenu": "Menüyü açmak için tıklayın",
    "dragRow": "Satırı yeniden sıralamak için uzun basın",
    "viewDataBase": "Veritabanını görüntüle",
    "referencePage": "Bu {name} referans gösteriliyor",
    "addBlockBelow": "Alta bir blok ekle"
  },
  "sideBar": {
    "closeSidebar": "Kenar çubuğunu kapat",
    "openSidebar": "Kenar çubuğunu aç",
    "personal": "Kişisel",
    "private": "Özel",
    "workspace": "Çalışma Alanı",
    "favorites": "Favoriler",
    "clickToHidePrivate": "Özel alanı gizlemek için tıklayın\nBurada oluşturduğunuz sayfalar yalnızca size görünür",
    "clickToHideWorkspace": "Çalışma alanını gizlemek için tıklayın\nBurada oluşturduğunuz sayfalar tüm üyelere görünür",
    "clickToHidePersonal": "Kişisel alanı gizlemek için tıklayın",
    "clickToHideFavorites": "Favori alanı gizlemek için tıklayın",
    "addAPage": "Sayfa ekle",
    "addAPageToPrivate": "Özel alana sayfa ekle",
    "addAPageToWorkspace": "Çalışma alanına sayfa ekle",
    "recent": "Son"
  },
  "notifications": {
    "export": {
      "markdown": "Not Markdown Olarak Dışa Aktarıldı",
      "path": "Belgeler/flowy"
    }
  },
  "contactsPage": {
    "title": "Kişiler",
    "whatsHappening": "Bu hafta neler oluyor?",
    "addContact": "Kişi Ekle",
    "editContact": "Kişiyi Düzenle"
  },
  "button": {
    "ok": "Tamam",
    "done": "Bitti",
    "cancel": "İptal",
    "signIn": "Giriş Yap",
    "signOut": "Çıkış Yap",
    "complete": "Tamamla",
    "save": "Kaydet",
    "generate": "Oluştur",
    "esc": "ESC",
    "keep": "Tut",
    "tryAgain": "Tekrar dene",
    "discard": "Vazgeç",
    "replace": "Değiştir",
    "insertBelow": "Alta ekle",
    "insertAbove": "Üste ekle",
    "upload": "Yükle",
    "edit": "Düzenle",
    "delete": "Sil",
    "duplicate": "Kopyala",
    "putback": "Geri Koy",
    "update": "Güncelle",
    "share": "Paylaş",
    "removeFromFavorites": "Favorilerden çıkar",
    "addToFavorites": "Favorilere ekle",
    "rename": "Yeniden Adlandır",
    "helpCenter": "Yardım Merkezi",
    "add": "Ekle",
    "yes": "Evet",
    "clear": "Temizle",
    "remove": "Kaldır",
    "dontRemove": "Kaldırma",
    "copyLink": "Bağlantıyı Kopyala",
    "align": "Hizala",
    "login": "Giriş yap",
    "logout": "Çıkış yap",
    "deleteAccount": "Hesabı sil",
    "back": "Geri",
    "signInGoogle": "Google ile giriş yap",
    "signInGithub": "Github ile giriş yap",
    "signInDiscord": "Discord ile giriş yap"
  },
  "label": {
    "welcome": "Hoş Geldiniz!",
    "firstName": "Ad",
    "middleName": "İkinci Ad",
    "lastName": "Soyad",
    "stepX": "{X}. Adım"
  },
  "oAuth": {
    "err": {
      "failedTitle": "Hesabınıza bağlanılamıyor.",
      "failedMsg": "Lütfen tarayıcınızda giriş işlemini tamamladığınızdan emin olun."
    },
    "google": {
      "title": "GOOGLE GİRİŞİ",
      "instruction1": "Google Kişilerinizi içe aktarmak için, bu uygulamayı web tarayıcınızdan yetkilendirmeniz gerekecek.",
      "instruction2": "Simgeye tıklayarak veya metni seçerek bu kodu panonuza kopyalayın:",
      "instruction3": "Web tarayıcınızda aşağıdaki bağlantıya gidin ve yukarıdaki kodu girin:",
      "instruction4": "Kayıt işlemini tamamladığınızda aşağıdaki butona basın:"
    }
  },
  "settings": {
    "title": "Ayarlar",
    "menu": {
      "appearance": "Görünüm",
      "language": "Dil",
      "user": "Kullanıcı",
      "files": "Dosyalar",
      "notifications": "Bildirimler",
      "open": "Ayarları Aç",
      "logout": "Çıkış Yap",
      "logoutPrompt": "Çıkış yapmak istediğinizden emin misiniz?",
      "selfEncryptionLogoutPrompt": "Çıkış yapmak istediğinizden emin misiniz? Lütfen şifreleme anahtarını kopyaladığınızdan emin olun",
      "syncSetting": "Senkronizasyon Ayarı",
      "cloudSettings": "Bulut Ayarları",
      "enableSync": "Senkronizasyonu etkinleştir",
      "enableEncrypt": "Verileri şifrele",
      "cloudURL": "Temel URL",
      "invalidCloudURLScheme": "Geçersiz Şema",
      "cloudServerType": "Bulut sunucusu",
      "cloudServerTypeTip": "Bulut sunucusunu değiştirdikten sonra geçerli hesabınızdan çıkış yapabileceğini lütfen unutmayın",
      "cloudLocal": "Yerel",
      "cloudSupabase": "Supabase",
      "cloudSupabaseUrl": "Supabase URL'si",
      "cloudSupabaseUrlCanNotBeEmpty": "Supabase url'si boş olamaz",
      "cloudSupabaseAnonKey": "Supabase anonim anahtarı",
      "cloudSupabaseAnonKeyCanNotBeEmpty": "Anonim anahtar boş olamaz",
      "cloudAppFlowy": "AppFlowy Bulutu Beta",
      "cloudAppFlowySelfHost": "AppFlowy Bulutu Kendi Sunucunuzda",
      "appFlowyCloudUrlCanNotBeEmpty": "Bulut url'si boş olamaz",
      "clickToCopy": "Kopyalamak için tıklayın",
      "selfHostStart": "Bir sunucunuz yoksa, lütfen",
      "selfHostContent": "belgeye",
      "selfHostEnd": "bakın. Kendi sunucunuzu nasıl kuracağınız konusunda rehberlik için",
      "cloudURLHint": "Sunucunuzun temel URL'sini girin",
      "cloudWSURL": "Websocket URL'si",
      "cloudWSURLHint": "Sunucunuzun websocket adresini girin",
      "restartApp": "Yeniden Başlat",
      "restartAppTip": "Değişikliklerin etkili olması için uygulamayı yeniden başlatın. Lütfen bunun geçerli hesabınızdan çıkış yapabileceğini unutmayın",
      "changeServerTip": "Sunucuyu değiştirdikten sonra, değişikliklerin etkili olması için yeniden başlat düğmesine tıklamanız gerekir",
      "enableEncryptPrompt": "Verilerinizi bu anahtarla güvence altına almak için şifrelemeyi etkinleştirin. Güvenli bir şekilde saklayın; etkinleştirildikten sonra kapatılamaz. Kaybedilirse, verilerinize ulaşılamaz. Kopyalamak için tıklayın",
      "inputEncryptPrompt": "Lütfen şifreleme anahtarınızı girin",
      "clickToCopySecret": "Anahtarı kopyalamak için tıklayın",
      "configServerSetting": "Sunucu ayarlarınızı yapılandırın",
      "configServerGuide": "`Hızlı Başlangıç`ı seçtikten sonra, kendi sunucunuzu yapılandırmak için `Ayarlar` ve ardından \"Bulut Ayarları\"na gidin.",
      "inputTextFieldHint": "Anahtarınız",
      "historicalUserList": "Kullanıcı giriş geçmişi",
      "historicalUserListTooltip": "Bu liste anonim hesaplarınızı görüntüler. Ayrıntılarını görüntülemek için bir hesaba tıklayabilirsiniz. Anonim hesaplar 'Başlayın' düğmesine tıklanarak oluşturulur",
      "openHistoricalUser": "Anonim hesabı açmak için tıklayın",
      "customPathPrompt": "AppFlowy veri klasörünü Google Drive gibi bulutla senkronize edilmiş bir klasörde saklamak risk oluşturabilir. Bu klasördeki veritabanına aynı anda birden fazla konumdan erişilir veya değiştirilirse, senkronizasyon çakışmaları ve olası veri bozulmasıyla sonuçlanabilir",
      "importAppFlowyData": "Harici AppFlowy Klasöründen Veri Al",
      "importingAppFlowyDataTip": "Veri aktarımı devam ediyor. Lütfen uygulamayı kapatmayın",
      "importAppFlowyDataDescription": "Harici bir AppFlowy veri klasöründen veri kopyalayın ve geçerli AppFlowy veri klasörüne aktarın",
      "importSuccess": "AppFlowy veri klasörü başarıyla alındı",
      "importFailed": "AppFlowy veri klasörü alınamadı",
      "importGuide": "Daha fazla bilgi için lütfen referans belgeyi kontrol edin"
    },
    "notifications": {
      "enableNotifications": {
        "label": "Bildirimleri etkinleştir",
        "hint": "Yerel bildirimlerin görünmesini durdurmak için kapatın."
      }
    },
    "appearance": {
      "resetSetting": "Sıfırla",
      "fontFamily": {
        "label": "Yazı Tipi Ailesi",
        "search": "Ara"
      },
      "themeMode": {
        "label": "Tema Modu",
        "light": "Açık Mod",
        "dark": "Koyu Mod",
        "system": "Sisteme Uyarla"
      },
      "fontScaleFactor": "Yazı Tipi Ölçeklendirme Faktörü",
      "documentSettings": {
        "cursorColor": "Belge imleç rengi",
        "selectionColor": "Belge seçimi rengi",
        "hexEmptyError": "Hex rengi boş olamaz",
        "hexLengthError": "Hex değeri 6 haneli olmalıdır",
        "hexInvalidError": "Geçersiz hex değeri",
        "opacityEmptyError": "Opaklık boş olamaz",
        "opacityRangeError": "Opaklık 1 ile 100 arasında olmalıdır",
        "app": "Uygulama",
        "flowy": "Flowy",
        "apply": "Uygula"
      },
      "layoutDirection": {
        "label": "Düzen Yönü",
        "hint": "Ekranınızdaki içeriğin akışını soldan sağa veya sağdan sola doğru kontrol edin.",
        "ltr": "LTR",
        "rtl": "RTL"
      },
      "textDirection": {
        "label": "Varsayılan Metin Yönü",
        "hint": "Metnin varsayılan olarak soldan mı yoksa sağdan mı başlaması gerektiğini belirtin.",
        "ltr": "LTR",
        "rtl": "RTL",
        "auto": "OTOMATİK",
        "fallback": "Düzen yönüyle aynı"
      },
      "themeUpload": {
        "button": "Yükle",
        "uploadTheme": "Temayı yükle",
        "description": "Aşağıdaki düğmeyi kullanarak kendi AppFlowy temanızı yükleyin.",
        "loading": "Lütfen temanızı doğrularken ve yüklerken bekleyin...",
        "uploadSuccess": "Temanız başarıyla yüklendi",
        "deletionFailure": "Temayı silinemedi. Manuel olarak silmeyi deneyin.",
        "filePickerDialogTitle": ".flowy_plugin dosyası seçin",
        "urlUploadFailure": "URL açılamadı: {}"
      },
      "theme": "Tema",
      "builtInsLabel": "Yerleşik Temalar",
      "pluginsLabel": "Eklentiler",
      "dateFormat": {
        "label": "Tarih formatı",
        "local": "Yerel",
        "us": "ABD",
        "iso": "ISO",
        "friendly": "Dostça",
        "dmy": "G/A/Y"
      },
      "timeFormat": {
        "label": "Saat formatı",
        "twelveHour": "12 saatlik",
        "twentyFourHour": "24 saatlik"
      },
      "showNamingDialogWhenCreatingPage": "Sayfa oluştururken adlandırma iletişim kutusunu göster",
      "enableRTLToolbarItems": "RTL araç çubuğu öğelerini etkinleştir",
      "members": {
        "title": "Üye Ayarları",
        "inviteMembers": "Üye Davet Et",
        "sendInvite": "Davetiye Gönder",
        "copyInviteLink": "Davetiye Bağlantısını Kopyala",
        "label": "Üyeler",
        "user": "Kullanıcı",
        "role": "Rol",
        "removeFromWorkspace": "Çalışma Alanından Kaldır",
        "owner": "Sahip",
        "guest": "Misafir",
        "member": "Üye",
        "memberHintText": "Bir üye sayfaları okuyabilir, yorum yapabilir ve düzenleyebilir. Üye ve misafir davet edin.",
        "guestHintText": "Bir Misafir okuyabilir, tepki verebilir, yorum yapabilir ve izin verilen belirli sayfaları düzenleyebilir.",
        "emailInvalidError": "Geçersiz e-posta, lütfen kontrol edin ve tekrar deneyin",
        "emailSent": "E-posta gönderildi, lütfen gelen kutunuzu kontrol edin",
        "members": "üyeler",
        "membersCount": {
          "zero": "{} üye",
          "one": "{} üye",
          "other": "{} üye"
        },
        "memberLimitExceeded": "Hesabınız için izin verilen maksimum üye sınırına ulaştınız. Çalışmanıza devam etmek için ek üye eklemek istiyorsanız, lütfen GitHub'da talepte bulunun",
        "failedToAddMember": "Üye eklenemedi",
        "addMemberSuccess": "Üye başarıyla eklendi",
        "removeMember": "Üyeyi Kaldır",
        "areYouSureToRemoveMember": "Bu üyeyi kaldırmak istediğinizden emin misiniz?"
      }
    },
    "files": {
      "copy": "Kopyala",
      "defaultLocation": "Dosyaları ve verileri okuma konumu",
      "exportData": "Verilerinizi dışa aktarın",
      "doubleTapToCopy": "Yolu kopyalamak için iki kez dokunun",
      "restoreLocation": "AppFlowy varsayılan yoluna geri yükle",
      "customizeLocation": "Başka bir klasör aç",
      "restartApp": "Değişikliklerin etkili olması için lütfen uygulamayı yeniden başlatın.",
      "exportDatabase": "Veritabanını dışa aktar",
      "selectFiles": "Dışa aktarılması gereken dosyaları seçin",
      "selectAll": "Tümünü seç",
      "deselectAll": "Tüm seçimleri kaldır",
      "createNewFolder": "Yeni bir klasör oluştur",
      "createNewFolderDesc": "Verilerinizi nerede saklamak istediğinizi bize bildirin",
      "defineWhereYourDataIsStored": "Verilerinizin nerede saklandığını tanımlayın",
      "open": "Aç",
      "openFolder": "Mevcut bir klasörü aç",
      "openFolderDesc": "Mevcut AppFlowy klasörünüze okuyun ve yazın",
      "folderHintText": "klasör adı",
      "location": "Yeni bir klasör oluşturuluyor",
      "locationDesc": "AppFlowy veri klasörünüz için bir ad seçin",
      "browser": "Gözat",
      "create": "Oluştur",
      "set": "Ayarla",
      "folderPath": "Klasörünüzü saklamak için yol",
      "locationCannotBeEmpty": "Yol boş olamaz",
      "pathCopiedSnackbar": "Dosya depolama yolu panoya kopyalandı!",
      "changeLocationTooltips": "Veri dizinini değiştir",
      "change": "Değiştir",
      "openLocationTooltips": "Başka bir veri dizini aç",
      "openCurrentDataFolder": "Geçerli veri dizinini aç",
      "recoverLocationTooltips": "AppFlowy'nin varsayılan veri dizinine sıfırla",
      "exportFileSuccess": "Dosya başarıyla dışa aktarıldı!",
      "exportFileFail": "Dosya dışa aktarılamadı!",
      "export": "Dışa Aktar",
      "clearCache": "Önbelleği temizle",
      "clearCacheDesc": "Görüntülerin yüklenmemesinde veya yazı tiplerinin düzgün görüntülenmemesi gibi sorunlarla karşılaşırsanız, önbelleğinizi temizlemeyi deneyin. Bu işlem kullanıcı verilerinizi kaldırmaz.",
      "areYouSureToClearCache": "Önbelleği temizlemek istediğinizden emin misiniz?",
      "clearCacheSuccess": "Önbellek başarıyla temizlendi!"
    },
    "user": {
      "name": "Ad",
      "email": "E-posta",
      "tooltipSelectIcon": "Simge seç",
      "selectAnIcon": "Bir simge seçin",
      "pleaseInputYourOpenAIKey": "Lütfen OpenAI anahtarınızı girin",
      "pleaseInputYourStabilityAIKey": "Lütfen Stability AI anahtarınızı girin",
      "clickToLogout": "Geçerli kullanıcıdan çıkış yapmak için tıklayın"
    },
    "shortcuts": {
      "shortcutsLabel": "Kısayollar",
      "command": "Komut",
      "keyBinding": "Tuş Bağlantısı",
      "addNewCommand": "Yeni Komut Ekle",
      "updateShortcutStep": "İstediğiniz tuş kombinasyonuna basın ve ENTER tuşuna basın",
      "shortcutIsAlreadyUsed": "Bu kısayol zaten şunun için kullanılıyor: {conflict}",
      "resetToDefault": "Varsayılan tuş bağlantılarını sıfırla",
      "couldNotLoadErrorMsg": "Kısayollar yüklenemedi, tekrar deneyin",
      "couldNotSaveErrorMsg": "Kısayollar kaydedilemedi, tekrar deneyin",
      "commands": {
        "codeBlockNewParagraph": "Kod bloğunun yanına yeni bir paragraf ekle",
<<<<<<< HEAD
        "codeBlockIndentLines": "Tablonuzdaki kod bloğunda satır başında iki boşluk ekleyin",
        "codeBlockOutdentLines": "Kod bloğundaki satır başındaki iki boşluğu silin",
        "codeBlockAddTwoSpaces": "Kod bloğunda satır başına iki boşluk ekle",
=======
        "codeBlockAddTwoSpaces": "Kod bloğunda satır başına iki boşluk ekle",
        "codeBlockDeleteTwoSpaces": "Kod bloğunda satır başındaki iki boşluğu sil",
>>>>>>> 9b4fd3bf
        "codeBlockSelectAll": "Kod bloğunun içindeki tüm içeriği seç",
        "codeBlockPasteText": "Kod bloğuna metin yapıştır",
        "textAlignLeft": "Metni sola hizala",
        "textAlignCenter": "Metni ortaya hizala",
        "textAlignRight": "Metni sağa hizala"
      }
    },
    "mobile": {
      "personalInfo": "Kişisel Bilgiler",
      "username": "Kullanıcı Adı",
      "usernameEmptyError": "Kullanıcı adı boş olamaz",
      "about": "Hakkında",
      "pushNotifications": "Anında Bildirimler",
      "support": "Destek",
      "joinDiscord": "Discord'da bize katılın",
      "privacyPolicy": "Gizlilik Politikası",
      "userAgreement": "Kullanıcı Sözleşmesi",
      "termsAndConditions": "Şartlar ve Koşullar",
      "userprofileError": "Kullanıcı profili yüklenemedi",
      "userprofileErrorDescription": "Lütfen sorunun devam edip etmediğini kontrol etmek için çıkış yapıp tekrar giriş yapmayı deneyin.",
      "selectLayout": "Düzen seçin",
      "selectStartingDay": "Başlangıç gününü seçin",
      "version": "Sürüm"
    }
  },
  "grid": {
    "deleteView": "Bu görünümü silmek istediğinizden emin misiniz?",
    "createView": "Yeni",
    "title": {
      "placeholder": "İsimsiz"
    },
    "settings": {
      "filter": "Filtre",
      "sort": "Sırala",
      "sortBy": "Şuna göre sırala",
      "properties": "Özellikler",
      "reorderPropertiesTooltip": "Özellikleri yeniden sıralamak için sürükleyin",
      "group": "Grupla",
      "addFilter": "Filtre Ekle",
      "deleteFilter": "Filtreyi sil",
      "filterBy": "Şuna göre filtrele...",
      "typeAValue": "Bir değer yazın...",
      "layout": "Düzen",
      "databaseLayout": "Düzen",
      "viewList": {
        "zero": "0 görünüm",
        "one": "{count} görünüm",
        "other": "{count} görünüm"
      },
      "editView": "Görünümü Düzenle",
      "boardSettings": "Pano ayarları",
      "calendarSettings": "Takvim ayarları",
      "createView": "Yeni görünüm",
      "duplicateView": "Görünümü kopyala",
      "deleteView": "Görünümü sil",
      "numberOfVisibleFields": "{} gösteriliyor"
    },
    "textFilter": {
      "contains": "İçerir",
      "doesNotContain": "İçermez",
      "endsWith": "Şununla biter",
      "startWith": "Şununla başlar",
      "is": "Şudur",
      "isNot": "Şu değildir",
      "isEmpty": "Boş",
      "isNotEmpty": "Boş değil",
      "choicechipPrefix": {
        "isNot": "Değil",
        "startWith": "Şununla başlar",
        "endWith": "Şununla biter",
        "isEmpty": "boş",
        "isNotEmpty": "boş değil"
      }
    },
    "checkboxFilter": {
      "isChecked": "İşaretli",
      "isUnchecked": "İşaretsiz"
<<<<<<< HEAD
      "choicechipPrefix": {
      	"is": "durum"
      }
=======
>>>>>>> 9b4fd3bf
    },
    "checklistFilter": {
      "isComplete": "tamamlandı",
      "isIncomplted": "tamamlanmadı"
    },
    "selectOptionFilter": {
      "is": "Şudur",
      "isNot": "Şu değildir",
      "contains": "İçerir",
      "doesNotContain": "İçermez",
      "isEmpty": "Boş",
      "isNotEmpty": "Boş değil"
    },
    "dateFilter": {
      "is": "Şudur",
      "before": "Şundan önce",
      "after": "Şundan sonra",
      "onOrBefore": "Şunda veya önce",
      "onOrAfter": "Şunda veya sonra",
      "between": "Şunlar arasında",
      "empty": "Boş",
      "notEmpty": "Boş değil",
      "choicechipPrefix": {
        "before": "Önce",
        "after": "Sonra",
        "onOrBefore": "Şunda veya önce",
        "onOrAfter": "Şunda veya sonra",
        "isEmpty": "Boş",
        "isNotEmpty": "Boş değil"
      }
    },
    "numberFilter": {
      "equal": "Eşittir",
      "notEqual": "Eşit değildir",
      "lessThan": "Şundan küçüktür",
      "greaterThan": "Şundan büyüktür",
      "lessThanOrEqualTo": "Şundan küçük veya eşittir",
      "greaterThanOrEqualTo": "Şundan büyük veya eşittir",
      "isEmpty": "Boş",
      "isNotEmpty": "Boş değil"
    },
    "field": {
      "hide": "Gizle",
      "show": "Göster",
      "insertLeft": "Sola Ekle",
      "insertRight": "Sağa Ekle",
      "duplicate": "Kopyala",
      "delete": "Sil",
<<<<<<< HEAD
      "wrap": "Sar",
=======
>>>>>>> 9b4fd3bf
      "clear": "Hücreleri temizle",
      "textFieldName": "Metin",
      "checkboxFieldName": "Onay Kutusu",
      "dateFieldName": "Tarih",
      "updatedAtFieldName": "Son değiştirilme",
      "createdAtFieldName": "Oluşturulma tarihi",
      "numberFieldName": "Sayılar",
      "singleSelectFieldName": "Seçenek",
      "multiSelectFieldName": "Çoklu Seçenek",
      "urlFieldName": "URL",
      "checklistFieldName": "Kontrol Listesi",
      "relationFieldName": "İlişki",
      "numberFormat": "Sayı formatı",
      "dateFormat": "Tarih formatı",
      "includeTime": "Saati dahil et",
      "isRange": "Bitiş tarihi",
      "dateFormatFriendly": "Ay Gün, Yıl",
      "dateFormatISO": "Yıl-Ay-Gün",
      "dateFormatLocal": "Ay/Gün/Yıl",
      "dateFormatUS": "Yıl/Ay/Gün",
      "dateFormatDayMonthYear": "Gün/Ay/Yıl",
      "timeFormat": "Saat formatı",
      "invalidTimeFormat": "Geçersiz format",
      "timeFormatTwelveHour": "12 saat",
      "timeFormatTwentyFourHour": "24 saat",
      "clearDate": "Tarihi temizle",
      "dateTime": "Tarih saat",
      "startDateTime": "Başlangıç tarih saati",
      "endDateTime": "Bitiş tarih saati",
      "failedToLoadDate": "Tarih değeri yüklenemedi",
      "selectTime": "Saat seç",
      "selectDate": "Tarih seç",
      "visibility": "Görünürlük",
      "propertyType": "Özellik türü",
      "addSelectOption": "Bir seçenek ekle",
      "typeANewOption": "Yeni bir seçenek yazın",
      "optionTitle": "Seçenekler",
      "addOption": "Seçenek ekle",
      "editProperty": "Özelliği düzenle",
      "newProperty": "Yeni özellik",
      "deleteFieldPromptMessage": "Emin misiniz? Bu özellik silinecek",
      "clearFieldPromptMessage": "Emin misiniz? Bu sütundaki tüm hücreler boşaltılacak",
      "newColumn": "Yeni Sütun",
      "format": "Format",
      "reminderOnDateTooltip": "Bu hücrenin planlanmış bir hatırlatıcısı var",
      "optionAlreadyExist": "Seçenek zaten mevcut"
    },
    "rowPage": {
      "newField": "Yeni bir alan ekle",
      "fieldDragElementTooltip": "Menüyü açmak için tıklayın",
      "showHiddenFields": {
        "one": "{count} gizli alanı göster",
        "many": "{count} gizli alanı göster",
        "other": "{count} gizli alanı göster"
      },
      "hideHiddenFields": {
        "one": "{count} gizli alanı gizle",
        "many": "{count} gizli alanı gizle",
        "other": "{count} gizli alanı gizle"
      }
    },
    "sort": {
      "ascending": "Artan",
      "descending": "Azalan",
      "by": "Şuna göre",
      "empty": "Aktif sıralama yok",
      "cannotFindCreatableField": "Sıralama yapmak için uygun bir alan bulunamadı",
      "deleteAllSorts": "Tüm sıralamaları sil",
      "addSort": "Yeni sıralama ekle",
      "removeSorting": "Sıralamayı kaldırmak ister misiniz?",
      "fieldInUse": "Zaten bu alana göre sıralama yapıyorsunuz"
    },
    "row": {
      "duplicate": "Kopyala",
      "delete": "Sil",
      "titlePlaceholder": "İsimsiz",
      "textPlaceholder": "Boş",
      "copyProperty": "Özellik panoya kopyalandı",
      "count": "Sayı",
      "newRow": "Yeni satır",
      "action": "Eylem",
      "add": "Alta eklemek için tıklayın",
      "drag": "Taşımak için sürükleyin",
      "dragAndClick": "Taşımak için sürükleyin, menüyü açmak için tıklayın",
      "insertRecordAbove": "Üste kayıt ekle",
      "insertRecordBelow": "Alta kayıt ekle"
    },
    "selectOption": {
      "create": "Oluştur",
      "purpleColor": "Mor",
      "pinkColor": "Pembe",
      "lightPinkColor": "Açık Pembe",
      "orangeColor": "Turuncu",
      "yellowColor": "Sarı",
<<<<<<< HEAD
      "limeColor": "Limoni",
=======
      "limeColor": "Yeşil",
>>>>>>> 9b4fd3bf
      "greenColor": "Yeşil",
      "aquaColor": "Su yeşili",
      "blueColor": "Mavi",
      "deleteTag": "Etiketi sil",
      "colorPanelTitle": "Renk",
      "panelTitle": "Bir seçenek seçin veya yeni bir tane oluşturun",
      "searchOption": "Bir seçenek arayın",
      "searchOrCreateOption": "Bir seçenek arayın veya yeni bir tane oluşturun",
      "createNew": "Yeni oluştur",
      "orSelectOne": "Veya bir seçenek seçin",
      "typeANewOption": "Yeni bir seçenek yazın",
      "tagName": "Etiket adı"
    },
    "checklist": {
      "taskHint": "Görev açıklaması",
      "addNew": "Yeni bir görev ekle",
      "submitNewTask": "Oluştur",
      "hideComplete": "Tamamlanan görevleri gizle",
      "showComplete": "Tüm görevleri göster"
    },
    "url": {
      "launch": "Bağlantıyı tarayıcıda aç",
      "copy": "Bağlantıyı panoya kopyala",
      "textFieldHint": "Bir URL girin",
      "copiedNotification": "Panoya kopyalandı!"
    },
    "relation": {
      "relatedDatabasePlaceLabel": "İlgili Veritabanı",
      "relatedDatabasePlaceholder": "Yok",
      "inRelatedDatabase": "İçinde",
      "rowSearchTextFieldPlaceholder": "Ara",
      "noDatabaseSelected": "Veritabanı seçilmedi, lütfen önce aşağıdaki listeden bir tane seçin:",
      "emptySearchResult": "Kayıt bulunamadı"
<<<<<<< HEAD
      "linkedRowListLabel": "{count} bağlı satır",
      "unlinkedRowListLabel": "Başka bir satırı bağla"
=======
>>>>>>> 9b4fd3bf
    },
    "menuName": "Tablo",
    "referencedGridPrefix": "Görünümü",
    "calculate": "Hesapla",
    "calculationTypeLabel": {
      "none": "Yok",
      "average": "Ortalama",
      "max": "Maksimum",
      "median": "Medyan",
      "min": "Minimum",
      "sum": "Toplam",
      "count": "Sayı",
      "countEmpty": "Boş sayısı",
      "countEmptyShort": "BOŞ",
      "countNonEmpty": "Dolu sayısı",
      "countNonEmptyShort": "DOLU"
    }
  },
  "document": {
    "menuName": "Belge",
    "date": {
      "timeHintTextInTwelveHour": "01:00 PM",
      "timeHintTextInTwentyFourHour": "13:00"
    },
    "slashMenu": {
      "board": {
        "selectABoardToLinkTo": "Bağlantı kurulacak bir Pano seçin",
        "createANewBoard": "Yeni bir Pano oluşturun"
      },
      "grid": {
        "selectAGridToLinkTo": "Bağlantı kurulacak bir Tablo seçin",
        "createANewGrid": "Yeni bir Tablo oluşturun"
      },
      "calendar": {
        "selectACalendarToLinkTo": "Bağlantı kurulacak bir Takvim seçin",
        "createANewCalendar": "Yeni bir Takvim oluşturun"
      },
      "document": {
        "selectADocumentToLinkTo": "Bağlantı kurulacak bir Belge seçin"
      }
    },
    "selectionMenu": {
      "outline": "Ana Hat",
      "codeBlock": "Kod Bloğu"
    },
    "plugins": {
      "referencedBoard": "Referans Gösterilen Pano",
      "referencedGrid": "Referans Gösterilen Tablo",
      "referencedCalendar": "Referans Gösterilen Takvim",
      "referencedDocument": "Referans Gösterilen Belge",
      "autoGeneratorMenuItemName": "OpenAI Yazar",
      "autoGeneratorTitleName": "OpenAI: AI'dan istediğinizi yazmasını isteyin...",
      "autoGeneratorLearnMore": "Daha fazla bilgi edinin",
      "autoGeneratorGenerate": "Oluştur",
      "autoGeneratorHintText": "OpenAI'ya sorun ...",
      "autoGeneratorCantGetOpenAIKey": "OpenAI anahtarı alınamıyor",
      "autoGeneratorRewrite": "Yeniden yaz",
      "smartEdit": "AI Asistanları",
      "openAI": "OpenAI",
      "smartEditFixSpelling": "Yazımı düzelt",
      "warning": "⚠️ AI yanıtları yanlış veya yanıltıcı olabilir.",
      "smartEditSummarize": "Özetle",
      "smartEditImproveWriting": "Yazımı geliştir",
      "smartEditMakeLonger": "Daha uzun yap",
      "smartEditCouldNotFetchResult": "OpenAI'dan sonuç alınamadı",
      "smartEditCouldNotFetchKey": "OpenAI anahtarı alınamadı",
      "smartEditDisabled": "Ayarlar'da OpenAI'yı bağlayın",
      "discardResponse": "AI yanıtlarını silmek ister misiniz?",
      "createInlineMathEquation": "Denklem oluştur",
      "fonts": "Yazı Tipleri",
      "insertDate": "Tarih ekle",
      "emoji": "Emoji",
      "toggleList": "Listeyi değiştir",
      "quoteList": "Alıntı listesi",
      "numberedList": "Numaralı liste",
      "bulletedList": "Madde işaretli liste",
      "todoList": "Yapılacaklar Listesi",
      "callout": "Bilgi Kutusu",
      "cover": {
        "changeCover": "Kapak Resmi Değiştir",
        "colors": "Renkler",
        "images": "Resimler",
        "clearAll": "Tümünü Temizle",
        "abstract": "Soyut",
        "addCover": "Kapak Resmi Ekle",
        "addLocalImage": "Yerel resim ekle",
        "invalidImageUrl": "Geçersiz resim URL'si",
        "failedToAddImageToGallery": "Resim galeriye eklenemedi",
        "enterImageUrl": "Resim URL'sini girin",
        "add": "Ekle",
        "back": "Geri",
        "saveToGallery": "Galeriye kaydet",
        "removeIcon": "Simgeyi kaldır",
        "pasteImageUrl": "Resim URL'sini yapıştır",
        "or": "VEYA",
        "pickFromFiles": "Dosyalardan seç",
        "couldNotFetchImage": "Resim alınamadı",
        "imageSavingFailed": "Resim Kaydedilemedi",
        "addIcon": "Simge ekle",
        "changeIcon": "Simgeyi değiştir",
        "coverRemoveAlert": "Silindikten sonra kapak resminden kaldırılacaktır.",
        "alertDialogConfirmation": "Devam etmek istediğinizden emin misiniz?"
      },
      "mathEquation": {
        "name": "Matematik Denklemi",
        "addMathEquation": "Bir TeX denklemi ekle",
        "editMathEquation": "Matematik Denklemini Düzenle"
      },
      "optionAction": {
        "click": "Tıkla",
        "toOpenMenu": " menüyü açmak için",
        "delete": "Sil",
        "duplicate": "Kopyala",
        "turnInto": "Şuna dönüştür",
        "moveUp": "Yukarı taşı",
        "moveDown": "Aşağı taşı",
        "color": "Renk",
        "align": "Hizala",
        "left": "Sol",
        "center": "Orta",
        "right": "Sağ",
        "defaultColor": "Varsayılan",
        "depth": "Derinlik"
      },
      "image": {
        "copiedToPasteBoard": "Resim bağlantısı panoya kopyalandı",
        "addAnImage": "Bir resim ekle",
        "imageUploadFailed": "Resim yükleme başarısız"
      },
      "urlPreview": {
        "copiedToPasteBoard": "Bağlantı panoya kopyalandı",
        "convertToLink": "Gömülü bağlantıya dönüştür"
      },
      "outline": {
        "addHeadingToCreateOutline": "İçindekiler tablosu oluşturmak için başlıklar ekleyin.",
        "noMatchHeadings": "Eşleşen başlık bulunamadı."
      },
      "table": {
        "addAfter": "Sonra ekle",
        "addBefore": "Önce ekle",
        "delete": "Sil",
        "clear": "İçeriği temizle",
        "duplicate": "Kopyala",
        "bgColor": "Arka plan rengi"
      },
      "contextMenu": {
        "copy": "Kopyala",
        "cut": "Kes",
        "paste": "Yapıştır"
      },
      "action": "Eylemler",
      "database": {
        "selectDataSource": "Veri kaynağını seçin",
        "noDataSource": "Veri kaynağı yok",
        "selectADataSource": "Bir veri kaynağı seçin",
        "toContinue": "devam etmek için",
        "newDatabase": "Yeni Veritabanı",
        "linkToDatabase": "Veritabanına Bağla"
      },
      "date": "Tarih"
    },
    "outlineBlock": {
      "placeholder": "İçindekiler"
    },
    "textBlock": {
      "placeholder": "Komutlar için '/' yazın"
    },
    "title": {
      "placeholder": "İsimsiz"
    },
    "imageBlock": {
      "placeholder": "Resim eklemek için tıklayın",
      "upload": {
        "label": "Yükle",
        "placeholder": "Resim yüklemek için tıklayın"
      },
      "url": {
        "label": "Resim URL'si",
        "placeholder": "Resim URL'sini girin"
      },
      "ai": {
        "label": "OpenAI ile resim oluştur",
        "placeholder": "Lütfen OpenAI'nin resim oluşturması için komutu girin"
      },
      "stability_ai": {
        "label": "Stability AI ile resim oluştur",
        "placeholder": "Lütfen Stability AI'nin resim oluşturması için komutu girin"
      },
      "support": "Resim boyutu sınırı 5MB'dir. Desteklenen formatlar: JPEG, PNG, GIF, SVG",
      "error": {
        "invalidImage": "Geçersiz resim",
        "invalidImageSize": "Resim boyutu 5MB'den küçük olmalıdır",
        "invalidImageFormat": "Resim formatı desteklenmiyor. Desteklenen formatlar: JPEG, PNG, JPG, GIF, SVG, WEBP",
        "invalidImageUrl": "Geçersiz resim URL'si",
        "noImage": "Böyle bir dosya veya dizin yok"
      },
      "embedLink": {
        "label": "Bağlantıyı göm",
        "placeholder": "Bir resim bağlantısını yapıştırın veya yazın"
<<<<<<< HEAD
      },
      "unsplash": {
        "label": "Unsplash"
      },
=======
      },
      "unsplash": {
        "label": "Unsplash"
      },
>>>>>>> 9b4fd3bf
      "searchForAnImage": "Bir resim arayın",
      "pleaseInputYourOpenAIKey": "Lütfen Ayarlar sayfasında OpenAI anahtarınızı girin",
      "pleaseInputYourStabilityAIKey": "Lütfen Ayarlar sayfasında Stability AI anahtarınızı girin",
      "saveImageToGallery": "Resmi kaydet",
      "failedToAddImageToGallery": "Resim galeriye eklenemedi",
      "successToAddImageToGallery": "Resim başarıyla galeriye eklendi",
      "unableToLoadImage": "Resim yüklenemedi",
      "maximumImageSize": "Desteklenen maksimum yükleme resim boyutu 10MB'dir",
      "uploadImageErrorImageSizeTooBig": "Resim boyutu 10MB'den küçük olmalıdır",
      "imageIsUploading": "Resim yükleniyor"
    },
    "codeBlock": {
      "language": {
        "label": "Dil",
        "placeholder": "Dil seçin"
        "auto": "Otomatik"
      },
      "copyTooltip": "Kod bloğunun içeriğini kopyala",
      "searchLanguageHint": "Bir dil arayın",
      "codeCopiedSnackbar": "Kod panoya kopyalandı!"
    },
    "inlineLink": {
      "placeholder": "Bir bağlantıyı yapıştırın veya yazın",
      "openInNewTab": "Yeni sekmede aç",
      "copyLink": "Bağlantıyı kopyala",
      "removeLink": "Bağlantıyı kaldır",
      "url": {
        "label": "Bağlantı URL'si",
        "placeholder": "Bağlantı URL'sini girin"
      },
      "title": {
        "label": "Bağlantı Başlığı",
        "placeholder": "Bağlantı başlığını girin"
      }
    },
    "mention": {
      "placeholder": "Bir kişiye, sayfaya veya tarihe bahset...",
      "page": {
        "label": "Sayfaya bağlantı",
        "tooltip": "Sayfayı açmak için tıklayın"
      },
      "deleted": "Silindi",
      "deletedContent": "Bu içerik mevcut değil veya silinmiş"
    },
    "toolbar": {
      "resetToDefaultFont": "Varsayılana sıfırla"
    },
    "errorBlock": {
      "theBlockIsNotSupported": "Geçerli sürüm bu bloğu desteklemiyor.",
      "blockContentHasBeenCopied": "Blok içeriği kopyalandı."
    }
  },
  "board": {
    "column": {
      "createNewCard": "Yeni",
      "renameGroupTooltip": "Grubu yeniden adlandırmak için basın",
      "createNewColumn": "Yeni bir grup ekle",
      "addToColumnTopTooltip": "Üste yeni bir kart ekle",
      "addToColumnBottomTooltip": "Alta yeni bir kart ekle",
      "renameColumn": "Yeniden Adlandır",
      "hideColumn": "Gizle",
      "newGroup": "Yeni Grup",
      "deleteColumn": "Sil",
      "deleteColumnConfirmation": "Bu, bu grubu ve içindeki tüm kartları silecektir.\nDevam etmek istediğinizden emin misiniz?"
    },
    "hiddenGroupSection": {
      "sectionTitle": "Gizli Gruplar",
      "collapseTooltip": "Gizli grupları gizle",
      "expandTooltip": "Gizli grupları görüntüle"
    },
    "cardDetail": "Kart Detayı",
    "cardActions": "Kart Eylemleri",
    "cardDuplicated": "Kart kopyalandı",
    "cardDeleted": "Kart silindi",
    "showOnCard": "Kart detayında göster",
    "setting": "Ayar",
    "propertyName": "Özellik adı",
    "menuName": "Pano",
    "showUngrouped": "Grupsuz öğeleri göster",
    "ungroupedButtonText": "Grupsuz",
    "ungroupedButtonTooltip": "Herhangi bir gruba ait olmayan kartları içerir",
    "ungroupedItemsTitle": "Panoya eklemek için tıklayın",
    "groupBy": "Şuna göre grupla",
    "referencedBoardPrefix": "Görünümü",
    "notesTooltip": "İçindeki notlar",
    "mobile": {
      "editURL": "URL'yi Düzenle",
      "showGroup": "Grubu göster",
      "showGroupContent": "Bu grubu panoda göstermek istediğinizden emin misiniz?",
      "failedToLoad": "Pano görünümü yüklenemedi"
    }
  },
  "calendar": {
    "menuName": "Takvim",
    "defaultNewCalendarTitle": "İsimsiz",
    "newEventButtonTooltip": "Yeni bir etkinlik ekle",
    "navigation": {
      "today": "Bugün",
      "jumpToday": "Bugüne Git",
      "previousMonth": "Önceki Ay",
      "nextMonth": "Sonraki Ay"
    },
    "mobileEventScreen": {
      "emptyTitle": "Henüz etkinlik yok",
      "emptyBody": "Bu güne bir etkinlik oluşturmak için artı düğmesine basın."
    },
    "settings": {
      "showWeekNumbers": "Hafta numaralarını göster",
      "showWeekends": "Hafta sonlarını göster",
      "firstDayOfWeek": "Haftayı şunda başlat",
      "layoutDateField": "Takvimi şuna göre düzenle",
      "changeLayoutDateField": "Düzenleme alanını değiştir",
      "noDateTitle": "Tarih Yok",
      "noDateHint": {
        "zero": "Planlanmamış etkinlikler burada görünecek",
        "one": "{count} planlanmamış etkinlik",
        "other": "{count} planlanmamış etkinlik"
      },
      "unscheduledEventsTitle": "Planlanmamış etkinlikler",
      "clickToAdd": "Takvime eklemek için tıklayın",
      "name": "Takvim ayarları"
    },
    "referencedCalendarPrefix": "Görünümü",
    "quickJumpYear": "Şuraya git",
    "duplicateEvent": "Etkinliği kopyala"
  },
  "errorDialog": {
    "title": "AppFlowy Hatası",
    "howToFixFallback": "Verdiğimiz rahatsızlıktan dolayı özür dileriz! Lütfen GitHub sayfamızda hatanızı açıklayan bir sorun bildirin.",
    "github": "GitHub'da Görüntüle"
  },
  "search": {
    "label": "Ara",
    "placeholder": {
      "actions": "Eylemleri ara..."
    }
  },
  "message": {
    "copy": {
      "success": "Kopyalandı!",
      "fail": "Kopyalanamadı"
    }
  },
  "unSupportBlock": "Geçerli sürüm bu Bloğu desteklemiyor.",
  "views": {
    "deleteContentTitle": "{pageType} silmek istediğinizden emin misiniz?",
    "deleteContentCaption": "Bu {pageType} silerseniz, çöp kutusundan geri yükleyebilirsiniz."
  },
  "colors": {
    "custom": "Özel",
    "default": "Varsayılan",
    "red": "Kırmızı",
    "orange": "Turuncu",
    "yellow": "Sarı",
    "green": "Yeşil",
    "blue": "Mavi",
    "purple": "Mor",
    "pink": "Pembe",
    "brown": "Kahverengi",
    "gray": "Gri"
  },
  "emoji": {
    "emojiTab": "Emoji",
    "search": "Emoji ara",
    "noRecent": "Son kullanılan emoji yok",
    "noEmojiFound": "Emoji bulunamadı",
    "filter": "Filtre",
    "random": "Rastgele",
    "selectSkinTone": "Cilt tonunu seç",
    "remove": "Emojiyi kaldır",
    "categories": {
      "smileys": "Gülen Yüzler & Duygular",
      "people": "İnsanlar & Vücut",
      "animals": "Hayvanlar & Doğa",
      "food": "Yiyecek & İçecek",
      "activities": "Aktiviteler",
      "places": "Seyahat & Yerler",
      "objects": "Nesneler",
      "symbols": "Semboller",
      "flags": "Bayraklar",
      "nature": "Doğa",
      "frequentlyUsed": "Sık Kullanılanlar"
    },
    "skinTone": {
      "default": "Varsayılan",
      "light": "Açık",
      "mediumLight": "Orta-Açık",
      "medium": "Orta",
      "mediumDark": "Orta-Koyu",
      "dark": "Koyu"
    }
  },
  "inlineActions": {
    "noResults": "Sonuç yok",
    "pageReference": "Sayfa referansı",
    "docReference": "Belge referansı",
    "boardReference": "Pano referansı",
    "calReference": "Takvim referansı",
    "gridReference": "Tablo referansı",
    "date": "Tarih",
    "reminder": {
      "groupTitle": "Hatırlatıcı",
      "shortKeyword": "hatırlat"
    }
  },
  "datePicker": {
    "dateTimeFormatTooltip": "Ayarlardan tarih ve saat formatını değiştirin",
    "dateFormat": "Tarih formatı",
    "includeTime": "Saati dahil et",
    "isRange": "Bitiş tarihi",
    "timeFormat": "Saat formatı",
    "clearDate": "Tarihi temizle",
    "reminderLabel": "Hatırlatıcı",
    "selectReminder": "Hatırlatıcı seç",
    "reminderOptions": {
      "none": "Yok",
      "atTimeOfEvent": "Etkinlik zamanı",
      "fiveMinsBefore": "5 dakika önce",
      "tenMinsBefore": "10 dakika önce",
      "fifteenMinsBefore": "15 dakika önce",
      "thirtyMinsBefore": "30 dakika önce",
      "oneHourBefore": "1 saat önce",
      "twoHoursBefore": "2 saat önce",
      "onDayOfEvent": "Etkinlik günü",
      "oneDayBefore": "1 gün önce",
      "twoDaysBefore": "2 gün önce",
      "oneWeekBefore": "1 hafta önce",
      "custom": "Özel"
    }
  },
  "relativeDates": {
    "yesterday": "Dün",
    "today": "Bugün",
    "tomorrow": "Yarın",
    "oneWeek": "1 hafta"
  },
  "notificationHub": {
    "title": "Bildirimler",
    "mobile": {
      "title": "Güncellemeler"
    },
    "emptyTitle": "Her şey tamam!",
    "emptyBody": "Bekleyen bildirim veya eylem yok. Sakinliğin tadını çıkarın.",
    "tabs": {
      "inbox": "Gelen Kutusu",
      "upcoming": "Yaklaşan"
    },
    "actions": {
      "markAllRead": "Tümünü okundu olarak işaretle",
      "showAll": "Tümü",
      "showUnreads": "Okunmamış"
    },
    "filters": {
      "ascending": "Artan",
      "descending": "Azalan",
      "groupByDate": "Tarihe göre grupla",
      "showUnreadsOnly": "Yalnızca okunmamışları göster",
      "resetToDefault": "Varsayılana sıfırla"
    }
  },
  "reminderNotification": {
    "title": "Hatırlatıcı",
    "message": "Unutmadan önce bunu kontrol etmeyi unutma!",
    "tooltipDelete": "Sil",
    "tooltipMarkRead": "Okundu olarak işaretle",
    "tooltipMarkUnread": "Okunmamış olarak işaretle"
  },
  "findAndReplace": {
    "find": "Bul",
    "previousMatch": "Önceki eşleşme",
    "nextMatch": "Sonraki eşleşme",
    "close": "Kapat",
    "replace": "Değiştir",
    "replaceAll": "Tümünü değiştir",
    "noResult": "Sonuç yok",
    "caseSensitive": "Büyük/küçük harf duyarlı",
    "searchMore": "Daha fazla sonuç bulmak için ara"
  },
  "error": {
    "weAreSorry": "Üzgünüz",
    "loadingViewError": "Bu görünümü yüklemede sorun yaşıyoruz. Lütfen internet bağlantınızı kontrol edin, uygulamayı yenileyin ve sorun devam ederse ekibe ulaşmaktan çekinmeyin."
  },
  "editor": {
    "bold": "Kalın",
    "bulletedList": "Madde İşaretli Liste",
    "bulletedListShortForm": "Madde",
    "checkbox": "Onay Kutusu",
    "embedCode": "Kodu Göm",
    "heading1": "H1",
    "heading2": "H2",
    "heading3": "H3",
    "highlight": "Vurgula",
    "color": "Renk",
    "image": "Resim",
    "date": "Tarih",
    "italic": "İtalik",
    "link": "Bağlantı",
    "numberedList": "Numaralı Liste",
    "numberedListShortForm": "Numaralı",
    "quote": "Alıntı",
    "strikethrough": "Üstü Çizili",
    "text": "Metin",
    "underline": "Altı Çizili",
    "fontColorDefault": "Varsayılan",
    "fontColorGray": "Gri",
    "fontColorBrown": "Kahverengi",
    "fontColorOrange": "Turuncu",
    "fontColorYellow": "Sarı",
    "fontColorGreen": "Yeşil",
    "fontColorBlue": "Mavi",
    "fontColorPurple": "Mor",
    "fontColorPink": "Pembe",
    "fontColorRed": "Kırmızı",
    "backgroundColorDefault": "Varsayılan arka plan",
    "backgroundColorGray": "Gri arka plan",
    "backgroundColorBrown": "Kahverengi arka plan",
    "backgroundColorOrange": "Turuncu arka plan",
    "backgroundColorYellow": "Sarı arka plan",
    "backgroundColorGreen": "Yeşil arka plan",
    "backgroundColorBlue": "Mavi arka plan",
    "backgroundColorPurple": "Mor arka plan",
    "backgroundColorPink": "Pembe arka plan",
    "backgroundColorRed": "Kırmızı arka plan",
    "backgroundColorLime": "Yeşil arka plan",
    "backgroundColorAqua": "Su yeşili arka plan",
    "done": "Bitti",
    "cancel": "İptal",
    "tint1": "Ton 1",
    "tint2": "Ton 2",
    "tint3": "Ton 3",
    "tint4": "Ton 4",
    "tint5": "Ton 5",
    "tint6": "Ton 6",
    "tint7": "Ton 7",
    "tint8": "Ton 8",
    "tint9": "Ton 9",
    "lightLightTint1": "Mor",
    "lightLightTint2": "Pembe",
    "lightLightTint3": "Açık Pembe",
    "lightLightTint4": "Turuncu",
    "lightLightTint5": "Sarı",
<<<<<<< HEAD
    "lightLightTint6": "Limoni",
=======
    "lightLightTint6": "Yeşil",
>>>>>>> 9b4fd3bf
    "lightLightTint7": "Yeşil",
    "lightLightTint8": "Su yeşili",
    "lightLightTint9": "Mavi",
    "urlHint": "URL",
    "mobileHeading1": "Başlık 1",
    "mobileHeading2": "Başlık 2",
    "mobileHeading3": "Başlık 3",
    "textColor": "Metin Rengi",
    "backgroundColor": "Arka Plan Rengi",
    "addYourLink": "Bağlantınızı ekleyin",
    "openLink": "Bağlantıyı aç",
    "copyLink": "Bağlantıyı kopyala",
    "removeLink": "Bağlantıyı kaldır",
    "editLink": "Bağlantıyı düzenle",
    "linkText": "Metin",
    "linkTextHint": "Lütfen metin girin",
    "linkAddressHint": "Lütfen URL girin",
    "highlightColor": "Vurgu rengi",
    "clearHighlightColor": "Vurgu rengini temizle",
    "customColor": "Özel renk",
    "hexValue": "Hex değeri",
    "opacity": "Opaklık",
    "resetToDefaultColor": "Varsayılan renge sıfırla",
    "ltr": "LTR",
    "rtl": "RTL",
    "auto": "Otomatik",
    "cut": "Kes",
    "copy": "Kopyala",
    "paste": "Yapıştır",
    "find": "Bul",
    "select": "Seç",
    "selectAll": "Tümünü seç",
    "previousMatch": "Önceki eşleşme",
    "nextMatch": "Sonraki eşleşme",
    "closeFind": "Kapat",
    "replace": "Değiştir",
    "replaceAll": "Tümünü değiştir",
    "regex": "Regex",
    "caseSensitive": "Büyük/küçük harf duyarlı",
    "uploadImage": "Resim Yükle",
    "urlImage": "URL Resmi",
    "incorrectLink": "Hatalı Bağlantı",
    "upload": "Yükle",
    "chooseImage": "Bir resim seçin",
    "loading": "Yükleniyor",
    "imageLoadFailed": "Resim yüklenemedi",
    "divider": "Ayırıcı",
    "table": "Tablo",
    "colAddBefore": "Önce ekle",
    "rowAddBefore": "Önce ekle",
    "colAddAfter": "Sonra ekle",
    "rowAddAfter": "Sonra ekle",
    "colRemove": "Kaldır",
    "rowRemove": "Kaldır",
    "colDuplicate": "Kopyala",
    "rowDuplicate": "Kopyala",
    "colClear": "İçeriği Temizle",
    "rowClear": "İçeriği Temizle",
    "slashPlaceHolder": "Bir blok eklemek için '/' yazın veya yazmaya başlayın",
    "typeSomething": "Bir şeyler yazın...",
    "toggleListShortForm": "Değiştir",
    "quoteListShortForm": "Alıntı",
    "mathEquationShortForm": "Formül",
    "codeBlockShortForm": "Kod"
  },
  "favorite": {
    "noFavorite": "Favori sayfa yok",
    "noFavoriteHintText": "Sayfayı favorilerinize eklemek için sola kaydırın"
  },
  "cardDetails": {
    "notesPlaceholder": "Bir blok eklemek için '/' yazın veya yazmaya başlayın"
  },
  "blockPlaceholders": {
    "todoList": "Yapılacaklar",
    "bulletList": "Liste",
    "numberList": "Liste",
    "quote": "Alıntı",
    "heading": "Başlık {}"
  },
  "titleBar": {
    "pageIcon": "Sayfa simgesi",
    "language": "Dil",
    "font": "Yazı Tipi",
    "actions": "Eylemler",
    "date": "Tarih",
    "addField": "Alan ekle",
    "userIcon": "Kullanıcı simgesi"
  },
  "noLogFiles": "Günlük dosyası yok",
  "newSettings": {
    "myAccount": {
      "title": "Hesabım",
      "subtitle": "Profilinizi özelleştirin, hesap güvenliğini yönetin, Open AI anahtarlarını yönetin veya hesabınıza giriş yapın.",
      "profileLabel": "Hesap adı & Profil resmi",
      "profileNamePlaceholder": "Adınızı girin",
      "accountSecurity": "Hesap güvenliği",
      "2FA": "2 Adımlı Doğrulama",
      "aiKeys": "AI anahtarları",
      "accountLogin": "Hesap Girişi",
      "updateNameError": "Ad güncellenemedi",
      "updateIconError": "Simge güncellenemedi",
      "deleteAccount": {
        "title": "Hesabı Sil",
        "subtitle": "Hesabınızı ve tüm verilerinizi kalıcı olarak silin.",
        "deleteMyAccount": "Hesabımı sil",
        "dialogTitle": "Hesabı sil",
        "dialogContent1": "Hesabınızı kalıcı olarak silmek istediğinizden emin misiniz?",
        "dialogContent2": "Bu işlem geri alınamaz ve tüm ekip alanlarına erişiminizi kaldıracak, hesabınızı (özel çalışma alanları dahil) tamamen silecek ve sizi tüm paylaşılan çalışma alanlarından çıkaracaktır."
      }
    },
    "workplace": {
      "name": "Çalışma Alanı",
      "title": "Çalışma Alanı Ayarları",
      "subtitle": "Çalışma alanınızın görünümünü, temasını, yazı tipini, metin düzenini, tarihini, saatini ve dilini özelleştirin.",
      "workplaceName": "Çalışma alanı adı",
      "workplaceNamePlaceholder": "Çalışma alanı adını girin",
      "workplaceIcon": "Çalışma alanı simgesi",
      "workplaceIconSubtitle": "Çalışma alanınız için bir resim yükleyin veya bir emoji kullanın. Simge kenar çubuğunuzda ve bildirimlerinizde görünecektir",
      "renameError": "Çalışma alanı yeniden adlandırılamadı",
      "updateIconError": "Simge güncellenemedi",
      "appearance": {
        "name": "Görünüm",
        "themeMode": {
          "auto": "Otomatik",
          "light": "Açık",
          "dark": "Koyu"
        },
        "language": "Dil"
      }
    },
    "syncState": {
      "syncing": "Senkronize ediliyor",
      "synced": "Senkronize edildi",
      "noNetworkConnected": "Ağ bağlantısı yok"
    }
<<<<<<< HEAD
  },
  "commandPalette": {
    "placeholder": "Görünümleri aramak için yazın...",
    "bestMatches": "En iyi eşleşmeler",
    "recentHistory": "Son geçmiş",
    "navigateHint": "gezinmek için",
    "loadingTooltip": "Sonuçlar aranıyor...",
    "betaLabel": "BETA",
    "betaTooltip": "Şu anda yalnızca sayfaları aramayı destekliyoruz",
    "fromTrashHint": "Çöp kutusundan"
=======
>>>>>>> 9b4fd3bf
  }
}<|MERGE_RESOLUTION|>--- conflicted
+++ resolved
@@ -51,13 +51,10 @@
     "LogInWithDiscord": "Discord ile Giriş Yap",
     "signInWith": "Şununla giriş yapın:",
     "signInWithEmail": "E-posta ile giriş yap"
-<<<<<<< HEAD
     "logInWithMagicLink": "Sihirli Bağlantı ile Giriş Yap",
     "pleaseInputYourEmail": "Lütfen e-posta adresinizi girin",
     "magicLinkSent": "Sihirli bağlantı e-postanıza gönderildi, lütfen gelen kutunuzu kontrol edin",
     "invalidEmail": "Lütfen geçerli bir e-posta adresi girin"
-=======
->>>>>>> 9b4fd3bf
   },
   "workspace": {
     "chooseWorkspace": "Çalışma Alanınızı Seçin",
@@ -526,14 +523,9 @@
       "couldNotSaveErrorMsg": "Kısayollar kaydedilemedi, tekrar deneyin",
       "commands": {
         "codeBlockNewParagraph": "Kod bloğunun yanına yeni bir paragraf ekle",
-<<<<<<< HEAD
         "codeBlockIndentLines": "Tablonuzdaki kod bloğunda satır başında iki boşluk ekleyin",
         "codeBlockOutdentLines": "Kod bloğundaki satır başındaki iki boşluğu silin",
         "codeBlockAddTwoSpaces": "Kod bloğunda satır başına iki boşluk ekle",
-=======
-        "codeBlockAddTwoSpaces": "Kod bloğunda satır başına iki boşluk ekle",
-        "codeBlockDeleteTwoSpaces": "Kod bloğunda satır başındaki iki boşluğu sil",
->>>>>>> 9b4fd3bf
         "codeBlockSelectAll": "Kod bloğunun içindeki tüm içeriği seç",
         "codeBlockPasteText": "Kod bloğuna metin yapıştır",
         "textAlignLeft": "Metni sola hizala",
@@ -611,12 +603,9 @@
     "checkboxFilter": {
       "isChecked": "İşaretli",
       "isUnchecked": "İşaretsiz"
-<<<<<<< HEAD
       "choicechipPrefix": {
       	"is": "durum"
       }
-=======
->>>>>>> 9b4fd3bf
     },
     "checklistFilter": {
       "isComplete": "tamamlandı",
@@ -665,10 +654,7 @@
       "insertRight": "Sağa Ekle",
       "duplicate": "Kopyala",
       "delete": "Sil",
-<<<<<<< HEAD
       "wrap": "Sar",
-=======
->>>>>>> 9b4fd3bf
       "clear": "Hücreleri temizle",
       "textFieldName": "Metin",
       "checkboxFieldName": "Onay Kutusu",
@@ -763,11 +749,7 @@
       "lightPinkColor": "Açık Pembe",
       "orangeColor": "Turuncu",
       "yellowColor": "Sarı",
-<<<<<<< HEAD
       "limeColor": "Limoni",
-=======
-      "limeColor": "Yeşil",
->>>>>>> 9b4fd3bf
       "greenColor": "Yeşil",
       "aquaColor": "Su yeşili",
       "blueColor": "Mavi",
@@ -801,11 +783,8 @@
       "rowSearchTextFieldPlaceholder": "Ara",
       "noDatabaseSelected": "Veritabanı seçilmedi, lütfen önce aşağıdaki listeden bir tane seçin:",
       "emptySearchResult": "Kayıt bulunamadı"
-<<<<<<< HEAD
       "linkedRowListLabel": "{count} bağlı satır",
       "unlinkedRowListLabel": "Başka bir satırı bağla"
-=======
->>>>>>> 9b4fd3bf
     },
     "menuName": "Tablo",
     "referencedGridPrefix": "Görünümü",
@@ -1005,17 +984,10 @@
       "embedLink": {
         "label": "Bağlantıyı göm",
         "placeholder": "Bir resim bağlantısını yapıştırın veya yazın"
-<<<<<<< HEAD
       },
       "unsplash": {
         "label": "Unsplash"
       },
-=======
-      },
-      "unsplash": {
-        "label": "Unsplash"
-      },
->>>>>>> 9b4fd3bf
       "searchForAnImage": "Bir resim arayın",
       "pleaseInputYourOpenAIKey": "Lütfen Ayarlar sayfasında OpenAI anahtarınızı girin",
       "pleaseInputYourStabilityAIKey": "Lütfen Ayarlar sayfasında Stability AI anahtarınızı girin",
@@ -1357,11 +1329,7 @@
     "lightLightTint3": "Açık Pembe",
     "lightLightTint4": "Turuncu",
     "lightLightTint5": "Sarı",
-<<<<<<< HEAD
     "lightLightTint6": "Limoni",
-=======
-    "lightLightTint6": "Yeşil",
->>>>>>> 9b4fd3bf
     "lightLightTint7": "Yeşil",
     "lightLightTint8": "Su yeşili",
     "lightLightTint9": "Mavi",
@@ -1497,7 +1465,6 @@
       "synced": "Senkronize edildi",
       "noNetworkConnected": "Ağ bağlantısı yok"
     }
-<<<<<<< HEAD
   },
   "commandPalette": {
     "placeholder": "Görünümleri aramak için yazın...",
@@ -1508,7 +1475,5 @@
     "betaLabel": "BETA",
     "betaTooltip": "Şu anda yalnızca sayfaları aramayı destekliyoruz",
     "fromTrashHint": "Çöp kutusundan"
-=======
->>>>>>> 9b4fd3bf
   }
 }