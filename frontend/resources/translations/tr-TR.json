{
  "appName": "AppFlowy",
  "defaultUsername": "Ben",
  "welcomeText": "@:appName uygulamasına hoş geldiniz",
  "githubStarText": "GitHub yıldızı",
  "subscribeNewsletterText": "Bültene abone ol",
  "letsGoButtonText": "Başlayalım",
  "title": "Başlık",
  "youCanAlso": "Şunları da yapabilirsiniz",
  "and": "ve",
  "blockActions": {
    "addBelowTooltip": "Aşağıya eklemek için tıklayın",
    "addAboveCmd": "Alt+tıklama",
    "addAboveMacCmd": "Option+tıklama",
    "addAboveTooltip": "yukarıya eklemek için",
    "dragTooltip": "Taşımak için sürükleyin",
    "openMenuTooltip": "Menüyü açmak için tıklayın"
  },
  "signUp": {
    "buttonText": "Hesap aç",
    "title": "@:appName hesabı açın",
    "getStartedText": "Başlayalım",
    "emptyPasswordError": "Parola boş olamaz",
    "repeatPasswordEmptyError": "Parola onayı boş olamaz",
    "unmatchedPasswordError": "Parola ile onayı aynı değil",
    "alreadyHaveAnAccount": "Zaten bir hesabınız var mı?",
    "emailHint": "E-posta",
    "passwordHint": "Parola",
    "repeatPasswordHint": "Parola onayı",
    "signUpWith": "Şununla oturum aç:"
  },
  "signIn": {
    "loginTitle": "@:appName oturumu aç",
    "loginButtonText": "Oturum aç",
    "loginStartWithAnonymous": "Anonim bir oturum başlat",
    "continueAnonymousUser": "Anonim bir oturumu sürdür",
    "buttonText": "Oturum aç",
    "forgotPassword": "Parolamı unuttum",
    "emailHint": "E-posta",
    "passwordHint": "Parola",
    "dontHaveAnAccount": "Hesabınız yok mu?",
    "repeatPasswordEmptyError": "Parola onayı boş olamaz",
    "unmatchedPasswordError": "Parola ile onayı aynı değil",
    "syncPromptMessage": "Verilerin eşitlenmesi biraz zaman alabilir. Lütfen bu sayfayı kapatmayın",
    "or": "YA DA",
    "LogInWithGoogle": "Google ile oturum aç",
    "LogInWithGithub": "GitHub ile oturum aç",
    "LogInWithDiscord": "Discord ile oturum aç",
    "signInWith": "Şununla oturum aç:"
  },
  "workspace": {
    "chooseWorkspace": "Çalışma alanınızı seçin",
    "create": "Çalışma alanı oluştur",
    "reset": "Çalışma alanını sıfırla",
    "resetWorkspacePrompt": "Çalışma alanı sıfırlandığında tüm sayfaları ve verileri silinir. Çalışma alanını sıfırlamak istediğinize emin misiniz? Alternatif olarak, çalışma alanını geri yüklemesi için destek ekibi ile görülebilirsiniz",
    "hint": "Çalışma alanı",
    "notFoundError": "Çalışma alanı bulunamadı",
    "failedToLoad": "Bir sorun çıktı. Çalışma alanı yüklenemedi. Açık olabilecek tüm AppFlowy kopyalarını kapatıp yeniden deneyin.",
    "errorActions": {
      "reportIssue": "Sorun bildirin",
      "reachOut": "Discord üzerinden yazın"
    }
  },
  "shareAction": {
    "buttonText": "Paylaş",
    "workInProgress": "Yakında",
    "markdown": "Markdown",
    "csv": "CSV",
    "copyLink": "Bağlantıyı kopyala"
  },
  "moreAction": {
    "small": "Küçük",
    "medium": "Orta",
    "large": "Büyük",
    "fontSize": "Yazı boyutu",
    "import": "İçe aktar",
    "moreOptions": "Diğer seçenekler"
  },
  "importPanel": {
    "textAndMarkdown": "Metin ve Markdown",
    "documentFromV010": "v0.1.0 belgesi",
    "databaseFromV010": "v0.1.0 veri tabanı",
    "csv": "CSV",
    "database": "Veri tabanı"
  },
  "disclosureAction": {
    "rename": "Yeniden adlandır",
    "delete": "Sil",
    "duplicate": "Çoğalt",
    "unfavorite": "Sık kullanılanlardan kaldır",
    "favorite": "Sık kullanılanlara ekle",
    "openNewTab": "Yeni bir sekmede aç",
    "moveTo": "Şuraya taşı",
    "addToFavorites": "Sık kullanılanlara ekle",
    "copyLink": "Bağlantıyı kopyala"
  },
  "blankPageTitle": "Boş sayfa",
  "newPageText": "Yeni sayfa",
  "newDocumentText": "Yeni belge",
  "newGridText": "Yeni tablo",
  "newCalendarText": "Yeni takvim",
  "newBoardText": "Yeni pano",
  "trash": {
    "text": "Çöp",
    "restoreAll": "Tümünü geri yükle",
    "deleteAll": "Tümünü sil",
    "pageHeader": {
      "fileName": "Dosya adı",
      "lastModified": "Son değiştirilme",
      "created": "Oluşturulma"
    },
    "confirmDeleteAll": {
      "title": "Çöpteki tüm sayfaları silmek istediğinizden emin misiniz?",
      "caption": "Bu işlem geri alınamaz."
    },
    "confirmRestoreAll": {
      "title": "Çöpteki tüm sayfaları geri yüklemek istediğinize emin misiniz?",
      "caption": "Bu işlem geri alınamaz."
    },
    "mobile": {
      "actions": "Çöp işlemleri",
      "empty": "Çöp kutusu boş",
      "emptyDescription": "Silinmiş bir dosyanız yok",
      "isDeleted": "silindi",
      "isRestored": "geri yüklendi"
    }
  },
  "deletePagePrompt": {
    "text": "Bu sayfa çöpe atılmış",
    "restore": "Sayfayı geri yükle",
    "deletePermanent": "Kalıcı olarak sil"
  },
  "dialogCreatePageNameHint": "Sayfa adı",
  "questionBubble": {
    "shortcuts": "Kısayollar",
    "whatsNew": "Yenilikler",
    "help": "Yardım ve destek",
    "markdown": "Markdown",
    "debug": {
      "name": "Hata ayıklama bilgileri",
      "success": "Hata ayıklama bilgileri panoya kopyalandı",
      "fail": "Hata ayıklama bilgileri panoya kopyalanamadı"
    },
    "feedback": "Geri bildirim"
  },
  "menuAppHeader": {
    "moreButtonToolTip": "Silme, yeniden adlandırma ve diğerleri...",
    "addPageTooltip": "İçine yeni bir sayfa ekle",
    "defaultNewPageName": "Adlandırılmamış",
    "renameDialog": "Yeniden adlandır"
  },
  "noPagesInside": "İçinde bir sayfa yok",
  "toolbar": {
    "undo": "Geri",
    "redo": "İleri",
    "bold": "Koyu",
    "italic": "Yatık",
    "underline": "Altı çizili",
    "strike": "Üstü çizili",
    "numList": "Numaralı liste",
    "bulletList": "Madde imli liste",
    "checkList": "Yapılacaklar listesi",
    "inlineCode": "Kod",
    "quote": "Alıntı",
    "header": "Başlık",
    "highlight": "Vurgu",
    "color": "Renk",
    "addLink": "Bağlantı ekle",
    "link": "Bağlantı"
  },
  "tooltip": {
    "lightMode": "Açık kipe geç",
    "darkMode": "Karanlık kipe geç",
    "openAsPage": "Sayfa olarak aç",
    "addNewRow": "Yeni bir satır ekle",
    "openMenu": "Menüyü açmak için tıklayın",
    "dragRow": "Satırı sıralamak için uzun basın",
    "viewDataBase": "Veri tabanını görüntüle",
    "referencePage": "Bu {name} başvuru yapılmış",
    "addBlockBelow": "Aşağıya bir blok ekle"
  },
  "sideBar": {
    "closeSidebar": "Yan çubuğu kapat",
    "openSidebar": "Yan çubuğu aç",
    "personal": "Kişisel",
    "favorites": "Sık kullanılanlar",
    "clickToHidePersonal": "Kişisel bölümünü kapatmak için tıklayın",
    "clickToHideFavorites": "Sık kullanılanlar bölümünü kapatmak için tıklayın",
    "addAPage": "Bir sayfa ekle",
    "recent": "Son kullanılanlar"
  },
  "notifications": {
    "export": {
      "markdown": "Not Markdown olarak dışa aktarıldı",
      "path": "Belgeler/flowy"
    }
  },
  "contactsPage": {
    "title": "İletişim",
    "whatsHappening": "Bu hafta neler oldu?",
    "addContact": "Kişi ekle",
    "editContact": "Kişiyi düzenle"
  },
  "button": {
    "ok": "Tamam",
    "done": "Bitti",
    "cancel": "İptal",
    "signIn": "Oturum aç",
    "signOut": "Oturumu kapat",
    "complete": "Tamamlandı",
    "save": "Kaydet",
    "generate": "Oluştur",
    "esc": "ESC",
    "keep": "Tut",
    "tryAgain": "Yeniden dene",
    "discard": "Yok say",
    "replace": "Değiştir",
    "insertBelow": "Aşağı ekle",
    "insertAbove": "Yukarı ekle",
    "upload": "Yükle",
    "edit": "Düzenle",
    "delete": "Sil",
    "duplicate": "Kopyala",
    "putback": "Geri koy",
    "update": "Güncelle",
    "share": "Paylaş",
    "removeFromFavorites": "Sık kullanılanlardan kaldır",
    "addToFavorites": "Sık kullanılanlara ekle",
    "rename": "Yeniden adlandır",
    "helpCenter": "Yardım merkezi"
  },
  "label": {
    "welcome": "Hoş geldiniz",
    "firstName": "Ad",
    "middleName": "İkinci Ad",
    "lastName": "Soyad",
    "stepX": "{X}. adım"
  },
  "oAuth": {
    "err": {
      "failedTitle": "Hesabınızla bağlantı kurulamadı.",
      "failedMsg": "Lütfen, tarayıcınızda oturum açma işlemini tamamladığınızdan emin olun."
    },
    "google": {
      "title": "GOOGLE İLE OTURUM AÇMA",
      "instruction1": "Google kişilerinizi içe aktarmak için tarayıcınızı kullanarak bu uygulamaya izin vermeniz gerekir.",
      "instruction2": "Simgeyi tıklayarak ya da metni seçerek bu kodu panonuza kopyalayın:",
      "instruction3": "Tarayıcınızda şu bağlantıyı açın ve yukarıdaki kodu yazın:",
      "instruction4": "Kayıt işlemini tamamladığınızda aşağıdaki düğmeye basın:"
    }
  },
  "settings": {
    "title": "Ayarlar",
    "menu": {
      "appearance": "Görünüm",
      "language": "Dil",
      "user": "Kullanıcı",
      "files": "Dosyalar",
      "notifications": "Bildirimler",
      "open": "Ayarları aç",
      "logout": "Oturumu kapat",
      "logoutPrompt": "Oturumu kapatmak istediğinize emin misiniz?",
      "selfEncryptionLogoutPrompt": "Oturumu kapatmak istediğinize emin misiniz? Şifreleme parolasını kopyaladığınızdan emin olun",
      "syncSetting": "Eşitleme ayarı",
      "cloudSetting": "Bulut ayarı",
      "cloudURL": "Sunucu adresi",
      "enableSync": "Eşitlemeyi aç",
      "enableEncrypt": "Verileri şifrele",
      "enableEncryptPrompt": "Bu parola ile verilerinizi korumak için şifrelemeyi açın. Güvenli bir yerde saklayın. Bir kez açıldığında kapatılamaz. Parolayı kaybederseniz verileriniz geri getirilemez. Kopyalamak için tıklayın",
      "inputEncryptPrompt": "Lütfen şifreleme parolanızı yazın",
      "clickToCopySecret": "Parolayı kopyalamak için tıklayın",
      "inputTextFieldHint": "Parolanız",
      "historicalUserList": "Kullanıcı oturum açma geçmişi",
      "historicalUserListTooltip": "Bu liste anonim hesaplarınızı görüntüler. Ayrıntılarını görüntülemek istediğiniz bir hesaba tıklayabilirsiniz. Anonim hesaplar 'Başla' düğmesine tıklanarak oluşturulur",
      "openHistoricalUser": "Anonim hesap açmak için tıklayın",
      "customPathPrompt": "AppFlowy veri klasörünü Google Drive gibi bulut hizmetiyle eşitlenen bir klasörde saklamak risk oluşturabilir. Bu klasördeki veri tabanı aynı anda birden fazla konumdan erişilmesi veya değiştirilmesi durumunda eşitleme çakışması ve olası veri bozulması sorunları ile karşılaşabilir."
    },
    "notifications": {
      "enableNotifications": {
        "label": "Bildirimleri aç",
        "hint": "Yerel bildirimlerin görüntülenmesini durdurmak için kapatın."
      }
    },
    "appearance": {
      "resetSetting": "Bu seçeneği sıfırla",
      "fontFamily": {
        "label": "Yazı tipi ailesi",
        "search": "Arama"
      },
      "themeMode": {
        "label": "Tema kipi",
        "light": "Açık kip",
        "dark": "Koyu kip",
        "system": "Sistem ile aynı"
      },
      "layoutDirection": {
        "label": "Düzen doğrultusu",
        "hint": "Ekrandaki içerik akışını soldan sağa ya da sağdan sola olarak seçin.",
        "ltr": "Soldan sağa",
        "rtl": "Sağdan sola"
      },
      "textDirection": {
        "label": "Varsayılan metin doğrultusu",
        "hint": "Varsayılan olarak metnin soldan sağa mı, sağdan sola mı yazılacağını belirtin.",
        "ltr": "Soldan sağa",
        "rtl": "Sağdan sola",
        "auto": "Otomatik",
        "fallback": "Düzen doğrultusu ile aynı"
      },
      "themeUpload": {
        "button": "Yükle",
        "uploadTheme": "Tema yükle",
        "description": "Aşağıdaki düğmeyi kullanarak kendi AppFlowy temanızı yükleyin.",
        "failure": "Yüklenen temanın biçimi geçersiz.",
        "loading": "Temanız doğrulanıp yüklenirken lütfen bekleyin...",
        "uploadSuccess": "Temanız yüklendi",
        "deletionFailure": "Tema silinemedi. El ile silmeyi deneyin.",
        "filePickerDialogTitle": "Bir .flowy_plugin dosyası seçin",
        "urlUploadFailure": "Adres açılamadı: {}"
      },
      "theme": "Tema",
      "builtInsLabel": "Hazır temalar",
      "pluginsLabel": "Eklentiler",
      "dateFormat": {
        "label": "Tarih biçimi",
        "local": "Yerel",
        "us": "ABD",
        "iso": "ISO",
        "friendly": "Alışıldık",
        "dmy": "G/A/Y"
      },
      "timeFormat": {
        "label": "Saat biçimi",
        "twelveHour": "12 saat",
        "twentyFourHour": "24 saat"
      },
      "showNamingDialogWhenCreatingPage": "Bir sayfa oluşturulurken adlandırma penceresi görüntülensin"
    },
    "files": {
      "copy": "Kopyala",
      "defaultLocation": "Dosyaları ve veri depolama konumunu oku",
      "exportData": "Verilerinizi dışa aktarın",
      "doubleTapToCopy": "Yolu kopyalamak için iki kez dokunun",
      "restoreLocation": "Varsayılan AppFlowy yoluna geri yükle",
      "customizeLocation": "Başka bir klasör aç",
      "restartApp": "Değişikliklerin geçerli olması için lütfen uygulamayı yeniden başlatın.",
      "exportDatabase": "Veri tabanını dışa aktar",
      "selectFiles": "Dışa aktarılacak dosyaları seçin",
      "selectAll": "Tümünü seç",
      "deselectAll": "Tümünü bırak",
      "createNewFolder": "Yeni bir klasör oluştur",
      "createNewFolderDesc": "Verilerinizi kaydetmek istediğiniz konumu belirtin",
      "defineWhereYourDataIsStored": "Verilerinizin nerede tutulacağını belirtin",
      "open": "Açık",
      "openFolder": "Var olan bir klasörü aç",
      "openFolderDesc": "Var olan AppFlowy klasörünüzü okuyun ve yazın",
      "folderHintText": "Klasör adı",
      "location": "Yeni bir klasör oluşturmak",
      "locationDesc": "AppFlowy veri klasörünüze bir ad verin",
      "browser": "Göz at",
      "create": "Oluştur",
      "set": "Ayarla",
      "folderPath": "Depolama klasörünüzün yolu",
      "locationCannotBeEmpty": "Yol boş olamaz",
      "pathCopiedSnackbar": "Dosya depolama yolu panoya kopyalandı",
      "changeLocationTooltips": "Veri klasörünü değiştir",
      "change": "Değiştir",
      "openLocationTooltips": "Başka bir veri klasörü aç",
      "openCurrentDataFolder": "Geçerli veri klasörünü aç",
      "recoverLocationTooltips": "Varsayılan AppFlowy veri klasörüne döndür",
      "exportFileSuccess": "Dosya dışa aktarıldı",
      "exportFileFail": "Dosya dışa aktarılamadı",
      "export": "Dışa aktar"
    },
    "user": {
      "name": "Ad",
      "email": "E-posta",
      "tooltipSelectIcon": "Simge seçin",
      "selectAnIcon": "Bir simge seçin",
      "pleaseInputYourOpenAIKey": "lütfen OpenAI anahtarınızı yazın",
      "pleaseInputYourStabilityAIKey": "Lütfen Stability AI anahtarınızı yazın",
      "clickToLogout": "Geçerli kullanıcı oturumunu kapatmak için tıklayın"
    },
    "shortcuts": {
      "shortcutsLabel": "Kısayollar",
      "command": "Komut",
      "keyBinding": "Tuş ataması",
      "addNewCommand": "Yeni komut ekle",
      "updateShortcutStep": "Kullanmak istediğiniz tuşlara bastıktan sonra ENTER tuşuna basın",
      "shortcutIsAlreadyUsed": "Bu kısayol zaten şunun için kullanılıyor: {conflict}",
      "resetToDefault": "Varsayılan tuş atamalarına döndür",
      "couldNotLoadErrorMsg": "Kısayollar yüklenemedi. Yeniden deneyin",
      "couldNotSaveErrorMsg": "Kısayollar kaydedilemedi. Yeniden deneyin"
    },
    "mobile": {
      "personalInfo": "Kişisel bilgiler",
      "username": "Kullanıcı adı",
      "usernameEmptyError": "Kullanıcı adı boş olamaz",
      "about": "Hakkında",
      "pushNotifications": "Anlık bildirimler",
      "support": "Destek",
      "joinDiscord": "Discord üzerinden ulaşın",
      "privacyPolicy": "Gizlilik ilkesi",
      "userAgreement": "Kullanıcı sözleşmesi",
      "userprofileError": "Kullanıcı profili yüklenemedi",
      "userprofileErrorDescription": "Lütfen oturumu kapatıp yeniden açarak sorunun çözülüp çözülmediğine bakın."
    }
  },
  "grid": {
    "deleteView": "Bu görünümü silmek istediğinize emin misiniz?",
    "createView": "Yeni",
    "title": {
      "placeholder": "Adlandırılmamış"
    },
    "settings": {
      "filter": "Süz",
      "sort": "Sırala",
      "sortBy": "Sıralama",
      "properties": "Özellikler",
      "reorderPropertiesTooltip": "Özellikleri sıralamak için sürükleyin",
      "group": "Grupla",
      "addFilter": "Süzgeç ekle",
      "deleteFilter": "Süzgeci sil",
      "filterBy": "Şuna göre süz...",
      "typeAValue": "Bir değer yazın...",
      "layout": "Düzen",
      "databaseLayout": "Düzen"
    },
    "textFilter": {
      "contains": "Şunu içeren",
      "doesNotContain": "Şunu içermeyen",
      "endsWith": "Şununla biten",
      "startWith": "Şununla başlayan",
      "is": "Şu olan",
      "isNot": "Şu olmayan",
      "isEmpty": "Boş olan",
      "isNotEmpty": "Boş olmayan",
      "choicechipPrefix": {
        "isNot": "Değil",
        "startWith": "Şununla başlayan",
        "endWith": "Şununla biten",
        "isEmpty": "Boş olan",
        "isNotEmpty": "Boş olmayan"
      }
    },
    "checkboxFilter": {
      "isChecked": "İşaretlenmiş",
      "isUnchecked": "İşaretlenmemiş",
      "choicechipPrefix": {
        "is": "Şu olan"
      }
    },
    "checklistFilter": {
      "isComplete": "Tamamlanmış",
      "isIncomplted": "Tamamlanmamış"
    },
    "singleSelectOptionFilter": {
      "is": "Şu olan",
      "isNot": "Şu olmayan",
      "isEmpty": "Boş olan",
      "isNotEmpty": "Boş olmayan"
    },
    "multiSelectOptionFilter": {
      "contains": "Şunu içeren",
      "doesNotContain": "Şunu içermeyen",
      "isEmpty": "Boş olan",
      "isNotEmpty": "Boş olmayan"
    },
    "field": {
      "hide": "Gizle",
      "show": "Görüntüle",
      "insertLeft": "Sola ekle",
      "insertRight": "Sağa ekle",
      "duplicate": "Kopyala",
      "delete": "Sil",
      "textFieldName": "Metin",
      "checkboxFieldName": "İşaret kutusu",
      "dateFieldName": "Tarih",
      "updatedAtFieldName": "Son değiştirilme zamanı",
      "createdAtFieldName": "Oluşturulma zamanı",
      "numberFieldName": "Sayılar",
      "singleSelectFieldName": "Seçim",
      "multiSelectFieldName": "Çoklu seçim",
      "urlFieldName": "Adres",
      "checklistFieldName": "Kontrol listesi",
      "numberFormat": "Sayı biçimi",
      "dateFormat": "Tarih biçimi",
      "includeTime": "Saat katılsın",
      "isRange": "Bitiş tarihi",
      "dateFormatFriendly": "Ay Gün, Yıl",
      "dateFormatISO": "Yıl-Ay-Gün",
      "dateFormatLocal": "Ay/Gün/Yıl",
      "dateFormatUS": "Yıl/Ay/Gün",
      "dateFormatDayMonthYear": "Gün/Ay/Yıl",
      "timeFormat": "Saat biçimi",
      "invalidTimeFormat": "Biçim geçersiz",
      "timeFormatTwelveHour": "12 saat",
      "timeFormatTwentyFourHour": "24 saat",
      "clearDate": "Tarihi temizle",
      "dateTime": "Tarih saat",
      "startDateTime": "Başlangıç tarihi ve saati",
      "endDateTime": "Bitiş tarihi ve saati",
      "failedToLoadDate": "Tarih değeri yüklenemedi",
      "selectTime": "Saati seçin",
      "selectDate": "Tarihi seçin",
      "visibility": "Görünürlük",
      "propertyType": "Özellik türü",
      "addSelectOption": "Bir seçenek ekle",
      "optionTitle": "Seçenekler",
      "addOption": "Seçenek ekle",
      "editProperty": "Özelliği düzenle",
      "newProperty": "Yeni özellik",
      "deleteFieldPromptMessage": "Bu özelliği silmek istediğinize emin misiniz",
      "newColumn": "Yeni sütun"
    },
    "rowPage": {
      "newField": "Yeni bir alan ekle",
      "fieldDragElementTooltip": "Menüyü açmak için tıklayın",
      "showHiddenFields": {
        "one": "{} gizli alanı görüntüle",
        "many": "{} gizli alanı görüntüle",
        "other": "{} gizli alanı görüntüle"
      },
      "hideHiddenFields": {
        "one": "{} gizli alanı gizle",
        "many": "{} gizli alanı gizle",
        "other": "{} gizli alanı gizle"
      }
    },
    "sort": {
      "ascending": "Artan",
      "descending": "Azalan",
      "deleteAllSorts": "Tüm sıralamaları sil",
      "addSort": "Sıralama ekle"
    },
    "row": {
      "duplicate": "Kopyala",
      "delete": "Sil",
      "titlePlaceholder": "Adlandırılmamış",
      "textPlaceholder": "Boş",
      "copyProperty": "Özellik panoya kopyalandı",
      "count": "Say",
      "newRow": "Yeni satır",
      "action": "İşlem",
      "add": "Aşağı eklemek için tıklayın",
      "drag": "Taşımak için sürükleyin",
      "dragAndClick": "Taşımak için sürükleyin, menüyü açmak için tıklayın",
      "insertRecordAbove": "Yukarı kayıt ekle",
      "insertRecordBelow": "Aşağı kayıt ekle"
    },
    "selectOption": {
      "create": "Oluştur",
      "purpleColor": "Mor",
      "pinkColor": "Pembe",
      "lightPinkColor": "Açık pembe",
      "orangeColor": "Turuncu",
      "yellowColor": "Sarı",
      "limeColor": "Sarı yeşil",
      "greenColor": "Yeşil",
      "aquaColor": "Su mavisi",
      "blueColor": "Mavi",
      "deleteTag": "Etiketi sil",
      "colorPanelTitle": "Renkler",
      "panelTitle": "Bir seçim yapın ya da yeni bir seçenek ekleyin",
      "searchOption": "Seçenek ara",
      "searchOrCreateOption": "Bir seçim yapın ya da yeni bir seçenek ekleyin...",
      "createNew": "Yeni bir tane ekleyin",
      "orSelectOne": "Ya da bir seçim yapın"
    },
    "checklist": {
      "taskHint": "Görev açıklaması",
      "addNew": "Yeni bir görev ekle",
      "submitNewTask": "Oluştur",
      "hideComplete": "Tamamlanmış görevleri gizle",
      "showComplete": "Tüm görevleri görüntüle"
    },
    "menuName": "Tablo",
    "referencedGridPrefix": "Şu görünüm"
  },
  "document": {
    "menuName": "Belge",
    "date": {
      "timeHintTextInTwelveHour": "01:00 ÖS",
      "timeHintTextInTwentyFourHour": "13:00"
    },
    "slashMenu": {
      "board": {
        "selectABoardToLinkTo": "Bağlantı kurulacak bir pano seçin",
        "createANewBoard": "Yeni bir pano oluştur"
      },
      "grid": {
        "selectAGridToLinkTo": "Bağlantı kurulacak bir tablo seçin",
        "createANewGrid": "Yeni bir tablo oluştur"
      },
      "calendar": {
        "selectACalendarToLinkTo": "Bağlantı kurulacak bir takvim seçin",
        "createANewCalendar": "Yeni bir takvim oluştur"
      },
      "document": {
        "selectADocumentToLinkTo": "Bağlantı kurulacak bir belge seçin"
      }
    },
    "selectionMenu": {
      "outline": "Taslak",
      "codeBlock": "Kod bloğu"
    },
    "plugins": {
      "referencedBoard": "Başvurulan pano",
      "referencedGrid": "Başvurulan tablo",
      "referencedCalendar": "Başvurulan takvim",
      "referencedDocument": "Başvurulan belge",
      "autoGeneratorMenuItemName": "OpenAI yazarı",
      "autoGeneratorTitleName": "OpenAI: Yapay zekadan herhangi bir şey yazmasını isteyin...",
      "autoGeneratorLearnMore": "Ayrıntılı bilgi alın",
      "autoGeneratorGenerate": "Oluştur",
      "autoGeneratorHintText": "OpenAI yapay zekasına soru sorun...",
      "autoGeneratorCantGetOpenAIKey": "OpenAI anahtarı alınamadı",
      "autoGeneratorRewrite": "Yeniden yaz",
      "smartEdit": "Yapay zeka yardımcıları",
      "openAI": "OpenAI",
      "smartEditFixSpelling": "Yazımı düzelt",
      "warning": "⚠️ Yapay zeka yanıtları yanlış veya yanıltıcı olabilir.",
      "smartEditSummarize": "Özetle",
      "smartEditImproveWriting": "Yazmayı geliştir",
      "smartEditMakeLonger": "Daha uzun yap",
      "smartEditCouldNotFetchResult": "OpenAI sonucu alınamadı",
      "smartEditCouldNotFetchKey": "OpenAI anahtarı alınamadı",
      "smartEditDisabled": "Ayarlardan OpenAI bağlantısı kurun",
      "discardResponse": "Yapay zeka yanıtlarını silmek istiyor musunuz?",
      "createInlineMathEquation": "Denklem oluştur",
      "fonts": "Yazı tipleri",
      "toggleList": "Listeyi değiştir",
      "quoteList": "Alıntı listesi",
      "numberedList": "Numaralı liste",
      "bulletedList": "Madde imli liste",
      "todoList": "Yapılacak işler listesi",
      "callout": "Not",
      "cover": {
        "changeCover": "Kapağı değiştir",
        "colors": "Renkler",
        "images": "Görseller",
        "clearAll": "Tümünü temizle",
        "abstract": "Soyut",
        "addCover": "Kapak ekle",
        "addLocalImage": "Yerel görsel ekle",
        "invalidImageUrl": "Görsel adresi geçersiz",
        "failedToAddImageToGallery": "Görsel galeriye eklenemedi",
        "enterImageUrl": "Görsel adresini yazın",
        "add": "Ekle",
        "back": "Geri",
        "saveToGallery": "Galeriye kaydet",
        "removeIcon": "Simgeyi kaldır",
        "pasteImageUrl": "Görsel adresini yapıştır",
        "or": "VEYA",
        "pickFromFiles": "Dosyalardan seç",
        "couldNotFetchImage": "Görsel alınamadı",
        "imageSavingFailed": "Görsel kaydedilemedi",
        "addIcon": "Simge ekle",
        "changeIcon": "Simgeyi değiştir",
        "coverRemoveAlert": "Silindikten sonra kapaktan kaldırılacaktır.",
        "alertDialogConfirmation": "İlerlemek istediğinize emin misiniz?"
      },
      "mathEquation": {
        "name": "Matematik denklemi",
        "addMathEquation": "TeX denklemi ekle",
        "editMathEquation": "Matematik denklemini düzenle"
      },
      "optionAction": {
        "click": "Tıkla",
        "toOpenMenu": " ve menüyü aç",
        "delete": "Sil",
        "duplicate": "Kopyala",
        "turnInto": "Dönüştür",
        "moveUp": "Yukarı taşı",
        "moveDown": "Aşağı taşı",
        "color": "Renk",
        "align": "Hizala",
        "left": "Solda",
        "center": "Ortada",
        "right": "Sağda",
        "defaultColor": "Varsayılan"
      },
      "image": {
        "copiedToPasteBoard": "Görsel bağlantısı panoya kopyalandı",
        "addAnImage": "Bir görsel ekle"
      },
      "outline": {
        "addHeadingToCreateOutline": "İçindekiler tablosu oluşturmak için başlıklar ekleyin."
      },
      "table": {
        "addAfter": "Şundan sonra ekle",
        "addBefore": "Şundan önce ekle",
        "delete": "Sil",
        "clear": "İçeriği temizle",
        "duplicate": "Kopyala",
        "bgColor": "Arka plan rengi"
      },
      "contextMenu": {
        "copy": "Kopyala",
        "cut": "Kes",
        "paste": "Yapıştır"
      },
      "action": "İşlemler"
    },
    "textBlock": {
      "placeholder": "Komutlar için '/' yazın"
    },
    "title": {
      "placeholder": "Adlandırılmamış"
    },
    "imageBlock": {
      "placeholder": "Görsel eklemek için tıklayın",
      "upload": {
        "label": "Yükle",
        "placeholder": "Görsel yüklemek için tıklayın"
      },
      "url": {
        "label": "Görsel adresi",
        "placeholder": "Görsel adresini yazın"
      },
      "ai": {
        "label": "OpenAI ile görsel oluştur",
        "placeholder": "Lütfen OpenAI görsel oluşturma metnini yazın"
      },
      "stability_ai": {
        "label": "Stability AI ile görsel oluştur",
        "placeholder": "Lütfen Stability AI görsel oluşturma metnini yazın"
      },
      "support": "Görsel boyutu en fazla 5 MB olabilir. Desteklenen biçimler: JPEG, PNG, GIF, SVG",
      "error": {
        "invalidImage": "Görsel geçersiz",
        "invalidImageSize": "Görsel 5 MB boyutundan küçük olmalıdır",
        "invalidImageFormat": "Görsel biçimi desteklenmiyor. Desteklenen biçimler: JPEG, PNG, GIF, SVG",
        "invalidImageUrl": "Görsel adresi geçersiz"
      },
      "embedLink": {
        "label": "Bağlantıyı göm",
        "placeholder": "Bir görsel bağlantısı yazın ya da yapıştırın"
      },
      "searchForAnImage": "Görsel ara",
      "pleaseInputYourOpenAIKey": "Ayarlar bölümünden OpenAI anahtarınızı yazın",
      "pleaseInputYourStabilityAIKey": "Ayarlar bölümünden Stability AI anahtarınızı yazın",
      "saveImageToGallery": "Görseli kaydet",
      "failedToAddImageToGallery": "Görsel galeriye eklenemedi",
      "successToAddImageToGallery": "Görsel galeriye eklenemedi",
      "unableToLoadImage": "Görsel yüklenemedi"
    },
    "codeBlock": {
      "language": {
        "label": "Dil",
        "placeholder": "Dil seçin"
      }
    },
    "inlineLink": {
      "placeholder": "Bir bağlantı yapıştırın ya da yazın",
      "openInNewTab": "Yeni sekmede aç",
      "copyLink": "Bağlantıyı kopyala",
      "removeLink": "Bağlantıyı kaldır",
      "url": {
        "label": "Bağlantı adresi",
        "placeholder": "Bağlantı adresini yazın"
      },
      "title": {
        "label": "Bağlantı başlığı",
        "placeholder": "Bağlantı başlığını yazın"
      }
    },
    "mention": {
      "placeholder": "Bir kişiyi, sayfayı ya da tarihi anın...",
      "page": {
        "label": "Sayfa bağlantısı kur",
        "tooltip": "Sayfayı açmak için tıklayın"
      }
    },
    "toolbar": {
      "resetToDefaultFont": "Varsayılana döndür"
    },
    "errorBlock": {
      "theBlockIsNotSupported": "Geçerli sürüm bu bloğu desteklemiyor.",
      "blockContentHasBeenCopied": "Blok içeriği kopyalandı."
    }
  },
  "board": {
    "column": {
<<<<<<< HEAD
      "createNewCard": "Yeni"
    },
    "menuName": "Pano",
    "referencedBoardPrefix": "görünümü"
=======
      "createNewCard": "Yeni",
      "renameGroupTooltip": "Grubu yeniden adlandırmak için basın",
      "createNewColumn": "Yeni grup ekle",
      "addToColumnTopTooltip": "Üste yeni bir kart ekle",
      "renameColumn": "Yeniden adlandır",
      "hideColumn": "Gizle"
    },
    "hiddenGroupSection": {
      "sectionTitle": "Gizli gruplar",
      "collapseTooltip": "Gizli grupları gizle",
      "expandTooltip": "Gizli grupları görüntüle"
    },
    "cardDetail": "Kart bilgileri",
    "cardActions": "Kart işlemleri",
    "cardDuplicated": "Kart kopyalandı",
    "cardDeleted": "Kart silindi",
    "menuName": "Pano",
    "showUngrouped": "Gruplanmamış ögeleri görüntüle",
    "ungroupedButtonText": "Gruplanmamış",
    "ungroupedButtonTooltip": "Herhangi bir grupta olmayan kartları içerir",
    "ungroupedItemsTitle": "Panoya eklemek için tıklayın",
    "groupBy": "Şuna göre grupla",
    "referencedBoardPrefix": "Şunun görünümü",
    "mobile": {
      "editURL": "Adresi düzenle"
    }
>>>>>>> ff3ff9f8
  },
  "calendar": {
    "menuName": "Takvim",
    "defaultNewCalendarTitle": "Adlandırılmamış",
    "newEventButtonTooltip": "Yeni etkinlik ekle",
    "navigation": {
      "today": "Bugün",
      "jumpToday": "Bugüne git",
      "previousMonth": "Önceki ay",
      "nextMonth": "Sonraki ay"
    },
    "settings": {
      "showWeekNumbers": "Hafta numaralarını görüntüle",
      "showWeekends": "Hafta sonlarını görüntüle",
      "firstDayOfWeek": "Hafta başlangıcı",
      "layoutDateField": "Takvim düzeni",
      "noDateTitle": "Tarih yok",
      "noDateHint": {
        "zero": "Zamanlanmamış etkinlikler burada görüntülenir",
        "one": "{} zamanlanmamış etkinlik",
        "other": "{} zamanlanmamış etkinlik"
      },
      "clickToAdd": "Takvime eklemek için tıklayın",
      "name": "Takvim düzeni"
    },
    "referencedCalendarPrefix": "Şunun görünümü"
  },
  "errorDialog": {
    "title": "AppFlowy hatası",
    "howToFixFallback": "Sorun için özür dileriz. GitHub sayfamızda sorunu açıklayan bir konu açın.",
    "github": "GitHub üzerinde görüntüle"
  },
  "search": {
    "label": "Ara",
    "placeholder": {
      "actions": "Arama işlemleri..."
    }
  },
  "message": {
    "copy": {
      "success": "Kopyalandı",
      "fail": "Kopyalanamadı"
    }
  },
  "unSupportBlock": "Geçerli sürümde bu blok desteklenmiyor.",
  "views": {
    "deleteContentTitle": "{pageType} ögesini silmek istediğinize emin misiniz?",
    "deleteContentCaption": "Bu {pageType} ögesini silerseniz çöp kutusundan geri yükleyebilirsiniz."
  },
  "colors": {
    "custom": "Özel",
    "default": "Varsayılan",
    "red": "Kırmızı",
    "orange": "Turuncu",
    "yellow": "Sarı",
    "green": "Yeşil",
    "blue": "Mavi",
    "purple": "Mor",
    "pink": "Pembe",
    "brown": "Kahverengi",
    "gray": "Gri"
  },
  "emoji": {
    "emojiTab": "Emoji",
    "search": "Emoji ara",
    "noRecent": "Son kullanılan bir emoji yok",
    "noEmojiFound": "Herhangi bir emoji bulunamadı",
    "filter": "Süz",
    "random": "Rasgele",
    "selectSkinTone": "Deri rengini seçin",
    "remove": "Emojiyi kaldır",
    "categories": {
      "smileys": "Suratlar ve duygular",
      "people": "Kişiler ve bedenler",
      "animals": "Hayvanlar ve doğa",
      "food": "Yiyecek ve içecek",
      "activities": "Eylemler",
      "places": "Gezi ve yerler",
      "objects": "Nesneler",
      "symbols": "Simgeler",
      "flags": "Bayraklar",
      "nature": "Doğa",
      "frequentlyUsed": "Sık kullanılanlar"
    },
    "skinTone": {
      "default": "Varsayılan",
      "light": "Açık",
      "mediumLight": "Orta açık",
      "medium": "Orta",
      "mediumDark": "Orta koyu",
      "dark": "Koyu"
    }
  },
  "inlineActions": {
    "noResults": "Herhangi bir sonuç yok",
    "pageReference": "Sayfa başvurusu",
    "date": "Tarih",
    "reminder": {
      "groupTitle": "Anımsatıcı",
      "shortKeyword": "anımsat"
    }
  },
  "datePicker": {
    "dateTimeFormatTooltip": "Ayarlardan tarih ve saat biçimini değiştirin"
  },
  "relativeDates": {
    "yesterday": "Dün",
    "today": "Bugün",
    "tomorrow": "Yarın",
    "oneWeek": "1 hafta"
  },
  "notificationHub": {
    "title": "Bildirimler",
    "emptyTitle": "Tümü görüldü",
    "emptyBody": "Bekleyen bir bildirim ya da işlem yok. Sakinliğin tadını çıkarın.",
    "tabs": {
      "inbox": "Gelen kutusu",
      "upcoming": "Yaklaşan"
    },
    "actions": {
      "markAllRead": "Tümünü okunmuş işaretle",
      "showAll": "Tümü",
      "showUnreads": "Okunmamış"
    },
    "filters": {
      "ascending": "Artan",
      "descending": "Azalan",
      "groupByDate": "Tarihe göre grupla",
      "showUnreadsOnly": "Yalnızca okunmamışlar",
      "resetToDefault": "Varsayılana döndür"
    }
  },
  "reminderNotification": {
    "title": "Anımsatıcı",
    "message": "Unutmadan önce bunu tamamlamayı anımsayın",
    "tooltipDelete": "Sil",
    "tooltipMarkRead": "Okunmuş olarak işaretle",
    "tooltipMarkUnread": "Okunmamış olarak işaretle"
  },
  "findAndReplace": {
    "find": "Find",
    "previousMatch": "Önceki eşleşme",
    "nextMatch": "Sonraki eşleşme",
    "close": "Kapat",
    "replace": "Değiştir",
    "replaceAll": "Tümünü değiştir",
    "noResult": "Herhangi bir sonuç yok",
    "caseSensitive": "Büyük/küçük harfe duyarlı"
  },
  "error": {
    "weAreSorry": "Sorun çıktı",
    "loadingViewError": "Bu görünümü yüklerken bir sorun çıktı. Lütfen İnternet bağlantınızı denetleyin, uygulamayı yenileyin ve sorun sürerse bizimle görüşmeye çekinmeyin."
  },
  "editor": {
    "bold": "Koyu",
    "bulletedList": "Madde imli liste",
    "checkbox": "İşaret kutusu",
    "embedCode": "Kod göm",
    "heading1": "1. başlık",
    "heading2": "2. başlık",
    "heading3": "3. başlık",
    "highlight": "Vurgula",
    "color": "Renk",
    "image": "Görsel",
    "italic": "Yatık",
    "link": "Bağlantı",
    "numberedList": "Numaralı liste",
    "quote": "Alıntı",
    "strikethrough": "Üzeri çizili",
    "text": "Metin",
    "underline": "Altı çizili",
    "fontColorDefault": "Varsayılan",
    "fontColorGray": "Gri",
    "fontColorBrown": "Kahverengi",
    "fontColorOrange": "Turuncu",
    "fontColorYellow": "Sarı",
    "fontColorGreen": "Yeşil",
    "fontColorBlue": "Mavi",
    "fontColorPurple": "Mor",
    "fontColorPink": "Pembe",
    "fontColorRed": "Kırmızı",
    "backgroundColorDefault": "Varsayılan arka plan",
    "backgroundColorGray": "Gri arka plan",
    "backgroundColorBrown": "Kahverengi arka plan",
    "backgroundColorOrange": "Turuncu arka plan",
    "backgroundColorYellow": "Sarı arka plan",
    "backgroundColorGreen": "Yeşil arka plan",
    "backgroundColorBlue": "Mavi arka plan",
    "backgroundColorPurple": "Mor arka plan",
    "backgroundColorPink": "Pembe arka plan",
    "backgroundColorRed": "Kırmızı arka plan",
    "done": "Bitti",
    "cancel": "İptal",
    "tint1": "1. ton",
    "tint2": "2. ton",
    "tint3": "3. ton",
    "tint4": "4. ton",
    "tint5": "5. ton",
    "tint6": "6. ton",
    "tint7": "7. ton",
    "tint8": "8. ton",
    "tint9": "9. ton",
    "lightLightTint1": "Mor",
    "lightLightTint2": "Pembe",
    "lightLightTint3": "Açık pembe",
    "lightLightTint4": "Turuncu",
    "lightLightTint5": "Sarı",
    "lightLightTint6": "Sarı yeşil",
    "lightLightTint7": "Yeşil",
    "lightLightTint8": "Su mavisi",
    "lightLightTint9": "Mavi",
    "urlHint": "URL",
    "mobileHeading1": "1. başlık",
    "mobileHeading2": "2. başlık",
    "mobileHeading3": "3. başlık",
    "textColor": "Metin rengi",
    "backgroundColor": "Arka plan rengi",
    "addYourLink": "Bağlantınızı ekleyin",
    "openLink": "Bağlantıyı aç",
    "copyLink": "Bağlantıyı kopyala",
    "removeLink": "Bağlantıyı kaldır",
    "editLink": "Bağlantıyı düzenle",
    "linkText": "Metin",
    "linkTextHint": "Lütfen metni yazın",
    "linkAddressHint": "Lütfen adresi yazın",
    "highlightColor": "Vurgulama rengi",
    "clearHighlightColor": "Vurgulama rengini temizle",
    "customColor": "Özel renk",
    "hexValue": "Onaltılık değer",
    "opacity": "Matlık",
    "resetToDefaultColor": "Varsayılan renge döndür",
    "ltr": "Soldan sağa",
    "rtl": "Sağdan sola",
    "auto": "Otomatik",
    "cut": "Kes",
    "copy": "Kopyala",
    "paste": "Yapıştır",
    "find": "Bul",
    "previousMatch": "Önceki eşleşme",
    "nextMatch": "Sonraki eşleşme",
    "closeFind": "Kapat",
    "replace": "Değiştir",
    "replaceAll": "Tümünü değiştir",
    "regex": "Kurallı ifade",
    "caseSensitive": "Büyük/küçük harfe duyarlı",
    "uploadImage": "Görsel yükle",
    "urlImage": "Görsel adresi",
    "incorrectLink": "Bağlantı geçersiz",
    "upload": "Yükle",
    "chooseImage": "Bir görsel seçin",
    "loading": "Yükleniyor",
    "imageLoadFailed": "Görsel yüklenemedi",
    "divider": "Ayraç",
    "table": "Tablo",
    "colAddBefore": "Şundan önce ekle",
    "rowAddBefore": "Şundan önce ekle",
    "colAddAfter": "Şundan sonra ekle",
    "rowAddAfter": "Şından sonra ekle",
    "colRemove": "Kaldır",
    "rowRemove": "Kaldır",
    "colDuplicate": "Kopyala",
    "rowDuplicate": "Kopyala",
    "colClear": "İçeriği temizle",
    "rowClear": "İçeriği temizle",
    "slashPlaceHolder": "Bir blok eklemek için / yazın ya da yazmaya başlayın"
  },
  "favorite": {
    "noFavorite": "Sık kullanılan bir sayfa yok",
    "noFavoriteHintText": "Sayfayı sık kullanılanlara eklemek için sola kaydırın"
  },
  "cardDetails": {
    "notesPlaceholder": "Bir blok eklemek için / yazın ya da yazmaya başlayın"
  },
  "blockPlaceholders": {
    "todoList": "Yapılacak iş",
    "bulletList": "Liste",
    "numberList": "Liste",
    "quote": "Alıntı",
    "heading": "{}. başlık"
  },
  "titleBar": {
    "pageIcon": "Sayfa simgesi",
    "language": "Dil",
    "font": "Yazı tipi"
  }
}<|MERGE_RESOLUTION|>--- conflicted
+++ resolved
@@ -782,12 +782,6 @@
   },
   "board": {
     "column": {
-<<<<<<< HEAD
-      "createNewCard": "Yeni"
-    },
-    "menuName": "Pano",
-    "referencedBoardPrefix": "görünümü"
-=======
       "createNewCard": "Yeni",
       "renameGroupTooltip": "Grubu yeniden adlandırmak için basın",
       "createNewColumn": "Yeni grup ekle",
@@ -814,7 +808,6 @@
     "mobile": {
       "editURL": "Adresi düzenle"
     }
->>>>>>> ff3ff9f8
   },
   "calendar": {
     "menuName": "Takvim",
