--- conflicted
+++ resolved
@@ -817,12 +817,8 @@
         "itemThree": "5 GB",
         "itemFour": "evet",
         "itemFive": "evet",
-<<<<<<< HEAD
-        "itemSix": "100 ömür boyu"
-=======
         "itemSix": "100 ömür boyu",
         "itemSeven": " "
->>>>>>> d23977eb
       },
       "proLabels": {
         "itemOne": "çalışma alanı başına ücretlendirilir",
@@ -830,12 +826,9 @@
         "itemThree": "sınırsız",
         "itemFour": "evet",
         "itemFive": "evet",
-<<<<<<< HEAD
-        "itemSix": "sınırsız"
-=======
         "itemSix": "sınırsız",
         "itemSeven": " "
->>>>>>> d23977eb
+
       },
       "paymentSuccess": {
         "title": "Artık {} planındasınız!",
