--- conflicted
+++ resolved
@@ -180,11 +180,7 @@
     "referencePage": "这个 {name} 正在被引用",
     "addBlockBelow": "在下面添加一个块",
     "urlLaunchAccessory": "在浏览器中打开",
-<<<<<<< HEAD
-    "urlCopyAccessory": "复制URL"
-=======
     "urlCopyAccessory": "复制链接"
->>>>>>> 44e48712
   },
   "sideBar": {
     "closeSidebar": "关闭侧边栏",
@@ -217,11 +213,7 @@
     "complete": "完成",
     "save": "保存",
     "generate": "生成",
-<<<<<<< HEAD
-    "esc": "ESC",
-=======
     "esc": "退出",
->>>>>>> 44e48712
     "keep": "保留",
     "tryAgain": "重试",
     "discard": "放弃",
@@ -239,10 +231,7 @@
     "addToFavorites": "添加到收藏夹",
     "rename": "重命名",
     "helpCenter": "帮助中心",
-<<<<<<< HEAD
     "add": "添加",
-=======
->>>>>>> 44e48712
     "yes": "是",
     "Done": "完成",
     "Cancel": "取消",
@@ -285,7 +274,6 @@
       "enableSync": "启用同步",
       "enableEncrypt": "加密数据",
       "cloudURL": "服务器 URL",
-<<<<<<< HEAD
       "invalidCloudURLScheme": "无效主题",
       "cloudServerType": "云服务器",
       "cloudServerTypeTip": "请注意，切换云服务器后可能会登出您当前的账户",
@@ -315,30 +303,6 @@
       "openHistoricalUser": "点击开设匿名账户",
       "customPathPrompt": "将 AppFlowy 数据文件夹存储在云同步文件夹（例如 Google Drive）中可能会带来风险。如果同时从多个位置访问或修改此文件夹中的数据库，可能会导致同步冲突和潜在的数据损坏",
       "supabaseSetting": "Supabase 设置",
-=======
-      "invalidCloudURLScheme": "无效格式",
-      "cloudServerType": "云服务器",
-      "cloudServerTypeTip": "请注意，更换云服务器可能会导致当前账户退出登录",
-      "cloudLocal": "本地",
-      "cloudAppFlowy": "AppFlowy云",
-      "clickToCopy": "点击此处复制",
-      "selfHostStart": "如果你还没有服务器，请参考",
-      "selfHostContent": "文档",
-      "selfHostEnd": "以获取建立个人服务器的指导",
-      "restartApp": "重启",
-      "restartAppTip": "重启软件以使更改生效。请注意，此操作可能会使你的当前账户退出登录",
-      "enableEncryptPrompt": "启用加密以使用此密钥保护您的数据。安全存放；一旦启用，就无法关闭。如果丢失，您的数据将无法恢复。点击复制",
-      "inputEncryptPrompt": "请输入您的加密密钥",
-      "clickToCopySecret": "点击复制密钥",
-      "configServerSetting": "调整你的服务器设置",
-      "configServerGuide": "选中“快速开始”后，找到“设置”并进入“云设置”以调整你的个人服务器设置",
-      "inputTextFieldHint": "你的密钥",
-      "historicalUserList": "用户登录历史记录",
-      "historicalUserListTooltip": "此列表显示您的匿名帐户。您可以单击某个帐户来查看其详细信息。单击“开始”按钮即可创建匿名帐户",
-      "openHistoricalUser": "点击开设匿名账户",
-      "customPathPrompt": "将AppFlowy的数据存放在云同步文件夹（如Google Drive）中可能存在风险。当存放在此文件夹下的数据库被多个客户端同时访问或修改时，可能会发生同步冲突或者数据污染",
-      "supabaseSetting": "超基设置",
->>>>>>> 44e48712
       "cloudSetting": "云设置"
     },
     "notifications": {
@@ -576,7 +540,6 @@
       "timeFormatTwelveHour": "十二小时制",
       "timeFormatTwentyFourHour": "24小时制",
       "clearDate": "清除日期",
-<<<<<<< HEAD
       "dateTime": "日期时间",
       "startDateTime": "开始日期和时间",
       "endDateTime": "结束日期和时间",
@@ -587,14 +550,6 @@
       "propertyType": "属性类型",
       "addSelectOption": "添加一个标签",
       "typeANewOption": "输入新选项",
-=======
-      "failedToLoadDate": "加载日期失败",
-      "selectTime": "选择时间",
-      "selectDate": "选择日期",
-      "visibility": "可见性",
-      "addSelectOption": "添加一个标签",
-      "typeANewOption": "输入一个新的选项",
->>>>>>> 44e48712
       "optionTitle": "标签",
       "addOption": "添加标签",
       "editProperty": "编辑列属性",
@@ -612,15 +567,9 @@
         "other": "显示 {count} 个隐藏字段"
       },
       "hideHiddenFields": {
-<<<<<<< HEAD
-        "one": "显示 {} 隐藏字段",
-        "many": "隐藏 {count} 个隐藏字段",
-        "other": "隐藏 {} 个隐藏字段"
-=======
         "one": "隐藏 {count} 个隐藏字段",
         "many": "隐藏 {count} 个隐藏字段",
         "other": "隐藏 {count} 个隐藏字段"
->>>>>>> 44e48712
       }
     },
     "sort": {
@@ -663,11 +612,7 @@
       "searchOrCreateOption": "搜索或创建选项...",
       "createNew": "创建一个新的",
       "orSelectOne": "或者选择一个选项",
-<<<<<<< HEAD
-      "typeANewOption": "输入新选项",
-=======
       "typeANewOption": "输入一个新的选项",
->>>>>>> 44e48712
       "tagName": "标签名"
     },
     "checklist": {
@@ -788,11 +733,7 @@
         "addAnImage": "添加图像"
       },
       "urlPreview": {
-<<<<<<< HEAD
         "copiedToPasteBoard": "链接已复制到剪贴板"
-=======
-        "copiedToPasteBoard": "此链接已被复制到剪切板"
->>>>>>> 44e48712
       },
       "outline": {
         "addHeadingToCreateOutline": "添加标题以创建目录。"
@@ -899,7 +840,6 @@
       "renameGroupTooltip": "按下以重命名群组",
       "createNewColumn": "添加新组",
       "addToColumnTopTooltip": "在顶部添加一张新卡片",
-<<<<<<< HEAD
       "addToColumnBottomTooltip": "在底部添加一张新卡片",
       "renameColumn": "改名",
       "hideColumn": "隐藏",
@@ -907,22 +847,12 @@
       "newGroup": "新建组",
       "deleteColumn": "删除",
       "deleteColumnConfirmation": "这将删除该组及其中的所有卡片。你确定你要继续吗？"
-=======
-      "addToColumnBottomTooltip": "在下方添加一个新的卡片",
-      "renameColumn": "改名",
-      "hideColumn": "隐藏",
-      "groupActions": "组操作",
-      "newGroup": "新的组",
-      "deleteColumn": "删除",
-      "deleteColumnConfirmation": "此操作会删除这个组以及其中的所有卡片。你确定要继续吗？"
->>>>>>> 44e48712
     },
     "hiddenGroupSection": {
       "sectionTitle": "隐藏组",
       "collapseTooltip": "隐藏隐藏组",
       "expandTooltip": "查看隐藏的组"
     },
-<<<<<<< HEAD
     "cardDetail": "卡片详情",
     "cardActions": "卡片操作",
     "cardDuplicated": "卡片已被复制",
@@ -930,13 +860,6 @@
     "showOnCard": "显示卡片详细信息",
     "setting": "设置",
     "propertyName": "属性名称",
-=======
-    "cardDetail": "卡片细节",
-    "cardActions": "卡片操作",
-    "cardDeleted": "卡片已删除",
-    "showOnCard": "在卡片细节中展示",
-    "setting": "设置",
->>>>>>> 44e48712
     "menuName": "看板",
     "showUngrouped": "显示未分组的项目",
     "ungroupedButtonText": "未分组的",
@@ -944,19 +867,12 @@
     "ungroupedItemsTitle": "点击添加到看板",
     "groupBy": "通过...分组",
     "referencedBoardPrefix": "视图",
-<<<<<<< HEAD
     "notesTooltip": "内含笔记",
     "mobile": {
       "editURL": "编辑 URL",
-      "unhideGroup": "取消隐藏组",
+      "unhideGroup": "显示隐藏的组",
       "unhideGroupContent": "您确定要在看板上显示该组吗？",
       "faildToLoad": "无法加载看板视图"
-=======
-    "mobile": {
-      "editURL": "编辑链接",
-      "unhideGroup": "显示隐藏的组",
-      "unhideGroupContent": "你确定要在看板上展示这一组吗？"
->>>>>>> 44e48712
     }
   },
   "calendar": {
@@ -1019,17 +935,10 @@
     "gray": "灰色"
   },
   "emoji": {
-<<<<<<< HEAD
     "emojiTab": "Emoji 表情",
     "search": "查找 Emoji",
     "noRecent": "没有最近的 Emoji",
     "noEmojiFound": "没有找到 Emoji",
-=======
-    "emojiTab": "表情符号",
-    "search": "查找表情符号",
-    "noRecent": "没有最近的表情符号",
-    "noEmojiFound": "没有找到表情符号",
->>>>>>> 44e48712
     "filter": "筛选",
     "random": "随机的",
     "selectSkinTone": "选择肤色",
@@ -1218,32 +1127,19 @@
     "chooseImage": "选择图像",
     "loading": "加载中",
     "imageLoadFailed": "无法加载图像",
-<<<<<<< HEAD
-    "divider": "分割线",
-=======
     "divider": "分隔线",
->>>>>>> 44e48712
     "table": "表格",
     "colAddBefore": "在前面添加",
     "rowAddBefore": "在前面添加",
     "colAddAfter": "在后面添加",
     "rowAddAfter": "在后面添加",
     "colRemove": "移除列",
-<<<<<<< HEAD
     "rowRemove": "移除行",
     "colDuplicate": "复制列",
     "rowDuplicate": "复制行",
     "colClear": "清空本列内容",
     "rowClear": "清空本行内容",
     "slashPlaceHolder": "输入 '/' 以插入块，或开始键入"
-=======
-    "rowRemove": "移除",
-    "colDuplicate": "创建列副本",
-    "rowDuplicate": "创建行副本",
-    "colClear": "清空列内容",
-    "rowClear": "清空行内容",
-    "slashPlaceHolder": "输入 “/” 以插入块，或开始键入"
->>>>>>> 44e48712
   },
   "favorite": {
     "noFavorite": "没有收藏页面",
@@ -1253,11 +1149,7 @@
     "notesPlaceholder": "输入 “/” 以插入块，或开始键入"
   },
   "blockPlaceholders": {
-<<<<<<< HEAD
-    "todoList": "待办事项",
-=======
     "todoList": "待办",
->>>>>>> 44e48712
     "bulletList": "列表",
     "numberList": "列表",
     "quote": "引用",
@@ -1267,13 +1159,9 @@
     "pageIcon": "页面图标",
     "language": "语言",
     "font": "字体",
-<<<<<<< HEAD
     "actions": "操作",
     "date": "日期",
     "addField": "添加字段",
     "userIcon": "用户图标"
-=======
-    "actions": "操作"
->>>>>>> 44e48712
   }
 }