{
<<<<<<< HEAD
    "appName": "AppFlowy",
    "defaultUsername": "我",
    "welcomeText": "欢迎使用 @:appName",
    "githubStarText": "在 GitHub 上 Star",
    "subscribeNewsletterText": "消息订阅",
    "letsGoButtonText": "开始",
    "title": "标题",
    "youCanAlso": "您还可以",
    "and": "以及",
    "blockActions": {
        "addBelowTooltip": "点击下方添加",
        "addAboveCmd": "Alt+单击",
        "addAboveMacCmd": "+单击",
        "addAboveTooltip": "添加上面",
        "dragTooltip": "拖拽以移动",
        "openMenuTooltip": "点击打开菜单"
=======
  "appName": "AppFlowy",
  "defaultUsername": "我",
  "welcomeText": "欢迎使用 @:appName",
  "welcomeTo": "欢迎来到",
  "githubStarText": "在 GitHub 上 Star",
  "subscribeNewsletterText": "消息订阅",
  "letsGoButtonText": "快速开始",
  "title": "标题",
  "youCanAlso": "您还可以",
  "and": "和",
  "blockActions": {
    "addBelowTooltip": "点击下方添加",
    "addAboveCmd": "Alt+单击",
    "addAboveMacCmd": "Option+单击",
    "addAboveTooltip": "添加上面",
    "dragTooltip": "拖拽",
    "openMenuTooltip": "点击打开菜单"
  },
  "signUp": {
    "buttonText": "注册",
    "title": "注册 @:appName 账户",
    "getStartedText": "开始",
    "emptyPasswordError": "密码不能为空",
    "repeatPasswordEmptyError": "确认密码不能为空",
    "unmatchedPasswordError": "两次密码输入不一致",
    "alreadyHaveAnAccount": "已有账户?",
    "emailHint": "邮箱",
    "passwordHint": "密码",
    "repeatPasswordHint": "确认密码",
    "signUpWith": "注册方式："
  },
  "signIn": {
    "loginTitle": "登录 @:appName",
    "loginButtonText": "登录",
    "loginStartWithAnonymous": "用离线模式开始",
    "continueAnonymousUser": "继续离线模式",
    "buttonText": "登录",
    "signingInText": "登录中...",
    "forgotPassword": "忘记密码?",
    "emailHint": "邮箱",
    "passwordHint": "密码",
    "dontHaveAnAccount": "没有已注册的账户?",
    "repeatPasswordEmptyError": "确认密码不能为空",
    "unmatchedPasswordError": "两次密码输入不一致",
    "syncPromptMessage": "同步数据可能需要一段时间。请不要关闭此页面",
    "or": "或",
    "LogInWithGoogle": "使用 Google 登录",
    "LogInWithGithub": "使用 Github 登录",
    "LogInWithDiscord": "使用 Discord 登录",
    "signInWith": "用其他方式登入：",
    "loginAsGuestButtonText": "开始使用"
  },
  "workspace": {
    "chooseWorkspace": "选择您的工作区",
    "create": "新建工作区",
    "reset": "重置工作区",
    "resetWorkspacePrompt": "重置工作区将删除其中的所有页面和数据。您确定要重置工作区吗？或者，您可以联系支持团队来恢复工作区",
    "hint": "工作区",
    "notFoundError": "找不到工作区",
    "failedToLoad": "出了些问题！无法加载工作区。请尝试重启 AppFlowy。",
    "errorActions": {
      "reportIssue": "上报问题",
      "reportIssueOnGithub": "在 Github 上提出 issue",
      "exportLogFiles": "导出日志文件",
      "reachOut": "Discord 联系我们"
    }
  },
  "shareAction": {
    "buttonText": "分享",
    "workInProgress": "敬请期待",
    "markdown": "Markdown",
    "csv": "CSV",
    "copyLink": "复制链接"
  },
  "moreAction": {
    "small": "小",
    "medium": "中",
    "large": "大",
    "fontSize": "字体大小",
    "import": "导入",
    "moreOptions": "更多选项",
    "wordCount": "字数： {}",
    "charCount": "字符数：{}",
    "createdAt": "创建于：{}",
    "deleteView": "删除",
    "duplicateView": "复制"
  },
  "importPanel": {
    "textAndMarkdown": "文本和Markdown",
    "documentFromV010": "来自 v0.1.0 的文档",
    "databaseFromV010": "来自 v0.1.0 的数据库",
    "csv": "CSV",
    "database": "数据库"
  },
  "disclosureAction": {
    "rename": "重命名",
    "delete": "删除",
    "duplicate": "复制",
    "unfavorite": "从收藏夹中删除",
    "favorite": "添加到收藏夹",
    "openNewTab": "在新选项卡中打开",
    "moveTo": "移动到",
    "addToFavorites": "添加到收藏夹",
    "copyLink": "复制链接"
  },
  "blankPageTitle": "空白页",
  "newPageText": "新建页面",
  "newDocumentText": "新建文档",
  "newGridText": "新建网格",
  "newCalendarText": "新建日历",
  "newBoardText": "新建看板",
  "trash": {
    "text": "回收站",
    "restoreAll": "全部恢复",
    "deleteAll": "全部删除",
    "pageHeader": {
      "fileName": "文件名",
      "lastModified": "最近修改",
      "created": "创建时间"
>>>>>>> b7b4ea2d
    },
    "signUp": {
        "buttonText": "注册",
        "title": "注册 @:appName 账户",
        "getStartedText": "开始",
        "emptyPasswordError": "密码不能为空",
        "repeatPasswordEmptyError": "确认密码不能为空",
        "unmatchedPasswordError": "两次密码输入不一致",
        "alreadyHaveAnAccount": "已有账户?",
        "emailHint": "邮箱",
        "passwordHint": "密码",
        "repeatPasswordHint": "确认密码",
        "signUpWith": "注册方式："
    },
    "signIn": {
        "loginTitle": "登录 @:appName",
        "loginButtonText": "登录",
        "loginStartWithAnonymous": "从匿名会话开始",
        "continueAnonymousUser": "继续匿名会话",
        "buttonText": "登录",
        "forgotPassword": "忘记密码?",
        "emailHint": "邮箱",
        "passwordHint": "密码",
        "dontHaveAnAccount": "没有账户?",
        "repeatPasswordEmptyError": "确认密码不能为空",
        "unmatchedPasswordError": "两次密码输入不一致",
        "syncPromptMessage": "同步数据可能需要一段时间，请不要关闭此页面",
        "or": "或",
        "LogInWithGoogle": "使用 Google 登录",
        "LogInWithGithub": "使用 Github 登录",
        "LogInWithDiscord": "使用 Discord 登录",
        "signInWith": "用其他方式登入：",
        "loginAsGuestButtonText": "开始使用"
    },
<<<<<<< HEAD
    "workspace": {
        "chooseWorkspace": "选择您的工作区",
        "create": "新建工作区",
        "reset": "重置工作区",
        "resetWorkspacePrompt": "重置工作区将删除其中的所有页面和数据。您确定要重置工作区吗？您也可以联系技术支持团队来恢复工作区",
        "hint": "工作区",
        "notFoundError": "找不到工作区",
        "failedToLoad": "出了些问题！我们无法加载工作区。请尝试关闭所有打开的 AppFlowy 实例，然后重试。",
        "errorActions": {
            "reportIssue": "上报问题",
            "reachOut": "在 Discord 联系我们"
        }
    },
    "shareAction": {
        "buttonText": "分享",
        "workInProgress": "敬请期待",
        "markdown": "Markdown",
        "csv": "CSV",
        "copyLink": "复制链接"
    },
    "moreAction": {
        "small": "小",
        "medium": "中",
        "large": "大",
        "fontSize": "字号",
        "import": "导入",
        "moreOptions": "更多选项"
    },
    "importPanel": {
        "textAndMarkdown": "文本 和 Markdown",
        "documentFromV010": "来自 v0.1.0 的文档",
        "databaseFromV010": "来自 v0.1.0 的数据库",
        "csv": "CSV",
        "database": "数据库"
    },
    "disclosureAction": {
        "rename": "重命名",
        "delete": "删除",
        "duplicate": "复制",
        "unfavorite": "从收藏夹中删除",
        "favorite": "添加到收藏夹",
        "openNewTab": "在新选项卡中打开",
        "moveTo": "移动",
        "addToFavorites": "添加到收藏夹",
        "copyLink": "复制链接"
    },
    "blankPageTitle": "空白页",
    "newPageText": "新页面",
    "newDocumentText": "新文件",
    "newGridText": "新建网格",
    "newCalendarText": "新日历",
    "newBoardText": "新建看板",
    "trash": {
        "text": "回收站",
        "restoreAll": "全部恢复",
        "deleteAll": "全部删除",
        "pageHeader": {
            "fileName": "文件名",
            "lastModified": "最近修改",
            "created": "创建时间"
        },
        "confirmDeleteAll": {
            "title": "您确定要删除回收站中的所有页面吗？",
            "caption": "此操作无法撤消。"
        },
        "confirmRestoreAll": {
            "title": "您确定要恢复回收站中的所有页面吗？",
            "caption": "此操作无法撤消。"
        },
        "mobile": {
            "actions": "垃圾桶操作",
            "empty": "垃圾桶是空的",
            "emptyDescription": "您没有任何已删除的文件",
            "isDeleted": "已删除",
            "isRestored": "已恢复"
        }
    },
    "deletePagePrompt": {
        "text": "此页面已被移动至垃圾桶",
        "restore": "恢复页面",
        "deletePermanent": "彻底删除"
    },
    "dialogCreatePageNameHint": "页面名称",
    "questionBubble": {
        "shortcuts": "快捷键",
        "whatsNew": "新功能",
        "help": "帮助和支持",
        "markdown": "Markdown",
        "debug": {
            "name": "调试信息",
            "success": "将调试信息复制到剪贴板！",
            "fail": "无法将调试信息复制到剪贴板"
        },
        "feedback": "反馈"
    },
    "menuAppHeader": {
        "moreButtonToolTip": "删除、重命名等等...",
        "addPageTooltip": "在其中快速添加页面",
        "defaultNewPageName": "未命名页面",
        "renameDialog": "重命名"
    },
    "noPagesInside": "里面没有页面",
    "toolbar": {
        "undo": "撤销",
        "redo": "恢复",
        "bold": "加粗",
        "italic": "斜体",
        "underline": "下划线",
        "strike": "删除线",
        "numList": "有序列表",
        "bulletList": "无序列表",
        "checkList": "任务列表",
        "inlineCode": "内联代码",
        "quote": "块引用",
        "header": "标题",
        "highlight": "高亮",
        "color": "颜色",
        "addLink": "添加链接",
        "link": "关联"
    },
    "tooltip": {
        "lightMode": "切换到亮色模式",
        "darkMode": "切换到暗色模式",
        "openAsPage": "作为页面打开",
        "addNewRow": "添加一行",
        "openMenu": "点击打开菜单",
        "dragRow": "拖动来调整行",
        "viewDataBase": "查看数据库",
        "referencePage": "这个 {name} 正在被引用",
        "addBlockBelow": "在下面添加一个块",
        "urlLaunchAccessory": "在浏览器中打开",
        "urlCopyAccessory": "复制链接"
=======
    "mobile": {
      "actions": "回收站操作",
      "empty": "回收站是空的",
      "emptyDescription": "您没有已删除的文件",
      "isDeleted": "已删除",
      "isRestored": "已恢复"
    }
  },
  "deletePagePrompt": {
    "text": "此页面已被移动至回收站",
    "restore": "恢复页面",
    "deletePermanent": "永久删除"
  },
  "dialogCreatePageNameHint": "页面名称",
  "questionBubble": {
    "shortcuts": "快捷键",
    "whatsNew": "新功能?",
    "help": "帮助和支持",
    "markdown": "Markdown",
    "debug": {
      "name": "调试信息",
      "success": "已将调试信息复制到剪贴板！",
      "fail": "无法将调试信息复制到剪贴板"
    },
    "feedback": "反馈"
  },
  "menuAppHeader": {
    "moreButtonToolTip": "删除、重命名等等...",
    "addPageTooltip": "添加子页面",
    "defaultNewPageName": "未命名",
    "renameDialog": "重命名"
  },
  "noPagesInside": "无子页面",
  "toolbar": {
    "undo": "撤销",
    "redo": "恢复",
    "bold": "加粗",
    "italic": "斜体",
    "underline": "下划线",
    "strike": "删除线",
    "numList": "有序列表",
    "bulletList": "无序列表",
    "checkList": "任务列表",
    "inlineCode": "内联代码",
    "quote": "块引用",
    "header": "标题",
    "highlight": "高亮",
    "color": "颜色",
    "addLink": "添加链接",
    "link": "关联"
  },
  "tooltip": {
    "lightMode": "切换到浅色",
    "darkMode": "切换到深色",
    "openAsPage": "作为页面打开",
    "addNewRow": "添加一行",
    "openMenu": "点击打开菜单",
    "dragRow": "长按重新排序该行",
    "viewDataBase": "查看数据库",
    "referencePage": "这个 {name} 已被引用",
    "addBlockBelow": "在下面添加一个块"
  },
  "sideBar": {
    "closeSidebar": "关闭侧边栏",
    "openSidebar": "打开侧边栏",
    "personal": "个人",
    "favorites": "收藏夹",
    "clickToHidePersonal": "点击隐藏个人",
    "clickToHideFavorites": "点击隐藏收藏夹",
    "addAPage": "添加页面",
    "recent": "最近的"
  },
  "notifications": {
    "export": {
      "markdown": "导出Markdown文档",
      "path": "文档/flowy"
    }
  },
  "contactsPage": {
    "title": "联系人",
    "whatsHappening": "这周发生了哪些事?",
    "addContact": "添加联系人",
    "editContact": "编辑联系人"
  },
  "button": {
    "ok": "确定",
    "done": "完成",
    "cancel": "取消",
    "signIn": "登录",
    "signOut": "登出",
    "complete": "完成",
    "save": "保存",
    "generate": "生成",
    "esc": "退出",
    "keep": "保留",
    "tryAgain": "重新尝试",
    "discard": "放弃",
    "replace": "替换",
    "insertBelow": "在下方插入",
    "insertAbove": "在上方插入",
    "upload": "上传",
    "edit": "编辑",
    "delete": "删除",
    "duplicate": "复制",
    "putback": "放回去",
    "update": "更新",
    "share": "分享",
    "removeFromFavorites": "从收藏夹中删除",
    "addToFavorites": "添加到收藏夹",
    "rename": "重命名",
    "helpCenter": "帮助中心",
    "add": "添加",
    "yes": "是",
    "clear": "清空",
    "remove": "删除",
    "dontRemove": "请勿删除",
    "copyLink": "复制链接",
    "align": "对齐"
  },
  "label": {
    "welcome": "欢迎！",
    "firstName": "名",
    "middleName": "中间名",
    "lastName": "姓",
    "stepX": "第{X}步"
  },
  "oAuth": {
    "err": {
      "failedTitle": "无法连接到您的账户。",
      "failedMsg": "请确认您已在浏览器中完成登录。"
    },
    "google": {
      "title": "Google 账号登录",
      "instruction1": "为了导入您的 Google 联系人，您需要在浏览器中给予本程序授权。",
      "instruction2": "单击图标或选择文本将代码复制到剪贴板：",
      "instruction3": "跳转下方链接，然后输入上述代码：",
      "instruction4": "完成注册后，请点击下方按钮："
    }
  },
  "settings": {
    "title": "设置",
    "menu": {
      "appearance": "外观",
      "language": "语言",
      "user": "用户",
      "files": "文件",
      "notifications": "通知",
      "open": "打开设置",
      "logout": "登出",
      "logoutPrompt": "您确定要登出吗？",
      "selfEncryptionLogoutPrompt": "您确定要登出吗？请确保您已复制加密密钥",
      "syncSetting": "同步设置",
      "cloudSettings": "云设置",
      "enableSync": "启用同步",
      "enableEncrypt": "加密数据",
      "cloudURL": "根网址",
      "invalidCloudURLScheme": "无效的云服务器地址",
      "cloudServerType": "云服务器",
      "cloudServerTypeTip": "请注意，切换云服务器后可能会登出您当前的账户",
      "cloudLocal": "本地",
      "cloudSupabase": "Supabase",
      "cloudSupabaseUrl": "Supabase URL",
      "cloudSupabaseUrlCanNotBeEmpty": "SUPABASE 地址不能为空",
      "cloudSupabaseAnonKey": "Supabase anon key",
      "cloudSupabaseAnonKeyCanNotBeEmpty": "如果 Supabase url 不为空，则 Anon key 不能为空",
      "cloudAppFlowy": "AppFlowy云",
      "cloudAppFlowySelfHost": "AppFlowy 云自行托管",
      "appFlowyCloudUrlCanNotBeEmpty": "云地址不能为空",
      "clickToCopy": "点击复制",
      "selfHostStart": "如果您没有服务器，请参阅",
      "selfHostContent": "文档",
      "selfHostEnd": "有关如何自行托管自己的服务器的指南",
      "cloudURLHint": "输入您的服务器的 URL",
      "cloudWSURL": "Websocket URL",
      "cloudWSURLHint": "输入您的服务器的 Websocket 地址",
      "restartApp": "重启",
      "restartAppTip": "重新启动应用程序以使更改生效。请注意，这可能会注销您当前的帐户",
      "changeServerTip": "更改同步服务器后，你必须单击“重启”按钮才能使更改生效",
      "enableEncryptPrompt": "启用加密以使用此密钥保护您的数据。安全存放；一旦启用，就无法关闭。如果丢失，您的数据将无法恢复。点击复制",
      "inputEncryptPrompt": "请输入您的加密密钥",
      "clickToCopySecret": "点击复制密钥",
      "configServerSetting": "配置您的服务器设置",
      "configServerGuide": "选择“快速启动”后，导航至“设置”，然后选择“云设置”以配置您的自托管服务器。",
      "inputTextFieldHint": "你的秘密",
      "historicalUserList": "用户登录历史记录",
      "historicalUserListTooltip": "此列表显示您的离线模式帐户。您可以单击某个帐户来查看其详细信息。单击“开始”按钮即可创建离线模式帐户",
      "openHistoricalUser": "暂不登录",
      "customPathPrompt": "将 AppFlowy 数据文件夹存储在云同步文件夹（例如 Google Drive）中可能会带来风险。如果同时从多个位置访问或修改此文件夹中的数据库，可能会导致同步冲突和潜在的数据损坏",
      "importAppFlowyData": "由外部 AppFlowy 文件夹导入数据",
      "importingAppFlowyDataTip": "数据导入正在进行中。请不要关闭此程序",
      "importAppFlowyDataDescription": "从外部 AppFlowy 数据文件夹复制数据并将其导入到当前 AppFlowy 数据文件夹中",
      "importSuccess": "成功导入 AppFlowy 数据文件夹",
      "importFailed": "导入 AppFlowy",
      "importGuide": "欲了解更多详情，请查看参考文档",
      "supabaseSetting": "Supabase 设置",
      "cloudSetting": "云设置"
    },
    "notifications": {
      "enableNotifications": {
        "label": "启用通知",
        "hint": "关闭本地通知"
      }
    },
    "appearance": {
      "resetSetting": "重置此设置",
      "fontFamily": {
        "label": "字体",
        "search": "搜索"
      },
      "themeMode": {
        "label": "色彩模式",
        "light": "浅色",
        "dark": "深色",
        "system": "跟随系统"
      },
      "fontScaleFactor": "字体缩放比例",
      "documentSettings": {
        "cursorColor": "光标颜色",
        "selectionColor": "文本选择颜色",
        "hexEmptyError": "十六进制颜色不能为空",
        "hexLengthError": "十六进制值的长度必须为 6 位",
        "hexInvalidError": "无效的十六进制值",
        "opacityEmptyError": "不透明度不能为空",
        "opacityRangeError": "不透明度必须介于 1 到 100 之间",
        "app": "应用程序",
        "flowy": "Flowy",
        "apply": "提交"
      },
      "layoutDirection": {
        "label": "布局方向",
        "hint": "控制屏幕上内容的方向，从左到右或从右到左。",
        "ltr": "从左到右",
        "rtl": "从右到左"
      },
      "textDirection": {
        "label": "文本方向",
        "hint": "指定文本默认从左开始还是从右开始。",
        "ltr": "从左到右",
        "rtl": "从右到左",
        "auto": "自适应",
        "fallback": "与布局方向相同"
      },
      "themeUpload": {
        "button": "上传",
        "uploadTheme": "上传主题",
        "description": "使用下方的按钮上传您自己的 AppFlowy 主题。",
        "loading": "我们正在验证并上传您的主题，请稍候...",
        "uploadSuccess": "您的主题已成功上传",
        "deletionFailure": "删除主题失败。尝试手动删除它。",
        "filePickerDialogTitle": "选择 .flowy_plugin 文件",
        "urlUploadFailure": "无法打开网址：{}",
        "failure": "上传的主题格式无效。"
      },
      "theme": "主题",
      "builtInsLabel": "内置主题",
      "pluginsLabel": "插件",
      "dateFormat": {
        "label": "日期格式",
        "local": "本地日期格式",
        "us": "美国日期格式",
        "iso": "国际标准格式",
        "friendly": "友好日期格式",
        "dmy": "日/月/年"
      },
      "timeFormat": {
        "label": "时间格式",
        "twelveHour": "12 小时制",
        "twentyFourHour": "24 小时制"
      },
      "showNamingDialogWhenCreatingPage": "创建页面时显示命名对话框",
      "lightLabel": "浅色标签",
      "darkLabel": "深色标签"
    },
    "files": {
      "copy": "复制",
      "defaultLocation": "文件和数据存储位置",
      "exportData": "导出您的数据",
      "doubleTapToCopy": "双击复制路径",
      "restoreLocation": "恢复为 AppFlowy 默认路径",
      "customizeLocation": "打开另一个文件夹",
      "restartApp": "请重启应用使设置生效",
      "exportDatabase": "导出数据库",
      "selectFiles": "选择需要导出的文件",
      "selectAll": "全选",
      "deselectAll": "取消全选",
      "createNewFolder": "新建文件夹",
      "createNewFolderDesc": "告诉我们您要将数据存储在何处",
      "defineWhereYourDataIsStored": "定义数据存储位置",
      "open": "打开",
      "openFolder": "打开现有文件夹",
      "openFolderDesc": "读取并将其写入您现有的 AppFlowy 文件夹",
      "folderHintText": "文件夹名",
      "location": "正在新建文件夹",
      "locationDesc": "为您的 AppFlowy 数据文件夹选择一个名称",
      "browser": "浏览",
      "create": "新建",
      "set": "设置",
      "folderPath": "保存文件夹的路径",
      "locationCannotBeEmpty": "路径不能为空",
      "pathCopiedSnackbar": "文件存储路径已被复制到剪贴板!",
      "changeLocationTooltips": "更改数据目录",
      "change": "更改",
      "openLocationTooltips": "打开另一个数据目录",
      "openCurrentDataFolder": "打开当前数据目录",
      "recoverLocationTooltips": "恢复为 AppFlowy 默认数据目录",
      "exportFileSuccess": "导出文件成功!",
      "exportFileFail": "导出文件失败!",
      "export": "导出"
    },
    "user": {
      "name": "名称",
      "email": "电子邮件",
      "tooltipSelectIcon": "选择图标",
      "selectAnIcon": "选择图标",
      "pleaseInputYourOpenAIKey": "请输入您的 OpenAI 密钥",
      "pleaseInputYourStabilityAIKey": "请输入您的 Stability AI 密钥",
      "clickToLogout": "点击退出当前用户"
    },
    "shortcuts": {
      "shortcutsLabel": "快捷方式",
      "command": "指令",
      "keyBinding": "按键绑定",
      "addNewCommand": "添加新指令",
      "updateShortcutStep": "按所需的组合键并按 ENTER 键",
      "shortcutIsAlreadyUsed": "此快捷方式已用于：{conflict}",
      "resetToDefault": "重置为默认按键绑定",
      "couldNotLoadErrorMsg": "无法加载快捷方式，请重试",
      "couldNotSaveErrorMsg": "无法保存快捷方式，请重试"
    },
    "mobile": {
      "personalInfo": "个人信息",
      "username": "用户名",
      "usernameEmptyError": "用户名不能为空",
      "about": "关于",
      "pushNotifications": "推送通知",
      "support": "支持",
      "joinDiscord": "在 Discord 中加入我们",
      "privacyPolicy": "隐私政策",
      "userAgreement": "用户协议",
      "termsAndConditions": "条款与细则",
      "userprofileError": "无法加载用户配置文件",
      "userprofileErrorDescription": "请尝试注销并重新登录以检查问题是否仍然存在。",
      "selectLayout": "选择布局",
      "selectStartingDay": "选择开始日期",
      "version": "版本"
    }
  },
  "grid": {
    "deleteView": "您确定要删除这个视图吗?",
    "createView": "新建",
    "title": {
      "placeholder": "未命名"
    },
    "settings": {
      "filter": "筛选",
      "sort": "排序",
      "sortBy": "排序方式",
      "properties": "特性",
      "reorderPropertiesTooltip": "拖动以重新排序属性",
      "group": "组",
      "addFilter": "添加筛选",
      "deleteFilter": "删除筛选",
      "filterBy": "筛选方式",
      "typeAValue": "输入一个值...",
      "layout": "布局",
      "databaseLayout": "布局",
      "editView": "编辑视图",
      "boardSettings": "看板设置",
      "calendarSettings": "日历设置",
      "createView": "新建视图",
      "duplicateView": "复制视图",
      "deleteView": "删除视图",
      "numberOfVisibleFields": "显示 {}",
      "Properties": "属性",
      "viewList": "数据库视图"
    },
    "textFilter": {
      "contains": "包含",
      "doesNotContain": "不包含",
      "endsWith": "结尾为",
      "startWith": "开头为",
      "is": "是",
      "isNot": "不是",
      "isEmpty": "为空",
      "isNotEmpty": "不为空",
      "choicechipPrefix": {
        "isNot": "不是",
        "startWith": "开头为",
        "endWith": "结尾为",
        "isEmpty": "为空",
        "isNotEmpty": "不为空"
      }
>>>>>>> b7b4ea2d
    },
    "sideBar": {
        "closeSidebar": "关闭侧边栏",
        "openSidebar": "打开侧边栏",
        "personal": "个人的",
        "favorites": "收藏夹",
        "clickToHidePersonal": "点击隐藏个人部分",
        "clickToHideFavorites": "单击隐藏收藏夹栏目",
        "addAPage": "添加页面",
        "recent": "最近的"
    },
    "notifications": {
        "export": {
            "markdown": "导出笔记为Markdown文档",
            "path": "文档/flowy"
        }
    },
<<<<<<< HEAD
    "contactsPage": {
        "title": "联系人",
        "whatsHappening": "这周发生了哪些事",
        "addContact": "添加联系人",
        "editContact": "编辑联系人"
    },
    "button": {
        "ok": "OK",
        "done": "完成",
        "cancel": "取消",
        "signIn": "登录",
        "signOut": "登出",
        "complete": "完成",
        "save": "保存",
        "generate": "生成",
        "esc": "退出",
        "keep": "保留",
        "tryAgain": "重试",
        "discard": "放弃",
        "replace": "替换",
        "insertBelow": "在下方插入",
        "insertAbove": "在上方插入",
        "upload": "上传",
        "edit": "编辑",
        "delete": "删除",
        "duplicate": "复制",
        "putback": "放回去",
        "update": "更新",
        "share": "分享",
        "removeFromFavorites": "从收藏夹中",
        "addToFavorites": "添加到收藏夹",
        "rename": "重命名",
        "helpCenter": "帮助中心",
        "add": "添加",
        "yes": "是",
        "Done": "完成",
        "Cancel": "取消",
        "OK": "确认"
    },
    "label": {
        "welcome": "欢迎!",
        "firstName": "名",
        "middleName": "中间名",
        "lastName": "姓",
        "stepX": "第{X}步"
    },
    "oAuth": {
        "err": {
            "failedTitle": "无法连接到您的账户。",
            "failedMsg": "请确认您已在浏览器中完成登录。"
        },
        "google": {
            "title": "Google 账号登录",
            "instruction1": "为了导入您的 Google 联系人，您需要在浏览器中给予本程序授权。",
            "instruction2": "单击图标或选择文本复制到剪贴板：",
            "instruction3": "进入下面的链接，然后输入上面的代码：",
            "instruction4": "完成注册后，点击下面的按钮："
        }
    },
    "settings": {
        "title": "设置",
        "menu": {
            "appearance": "外观",
            "language": "语言",
            "user": "用户",
            "files": "文件",
            "notifications": "通知",
            "open": "打开设置",
            "logout": "登出",
            "logoutPrompt": "您确定要登出吗？",
            "selfEncryptionLogoutPrompt": "您确定要登出吗？请确保您已复制加密密钥",
            "syncSetting": "同步设置",
            "cloudSettings": "云设置",
            "enableSync": "启用同步",
            "enableEncrypt": "加密数据",
            "cloudURL": "服务器 URL",
            "invalidCloudURLScheme": "无效主题",
            "cloudServerType": "云服务器",
            "cloudServerTypeTip": "请注意，切换云服务器后可能会登出您当前的账户",
            "cloudLocal": "本地",
            "cloudSupabase": "Supabase",
            "cloudSupabaseUrl": "Supabase URL",
            "cloudSupabaseAnonKey": "Supabase Anon key",
            "cloudSupabaseAnonKeyCanNotBeEmpty": "如果 Supabase url 不为空，则 Anon key 不能为空",
            "cloudAppFlowy": "AppFlowy Cloud",
            "clickToCopy": "点击复制",
            "selfHostStart": "如果您没有服务器，请参阅",
            "selfHostContent": "文档",
            "selfHostEnd": "有关如何自行托管自己的服务器的指南",
            "cloudURLHint": "输入您的服务器的 URL",
            "cloudWSURL": "WebSocket URL",
            "cloudWSURLHint": "输入您的服务器的 WebSocket 地址",
            "restartApp": "重启",
            "restartAppTip": "重新启动应用程序以使更改生效。请注意，这可能会注销您当前的帐户",
            "enableEncryptPrompt": "启用加密以使用此密钥保护您的数据。安全存放；一旦启用，就无法关闭。如果丢失，您的数据将无法恢复。点击复制",
            "inputEncryptPrompt": "请输入您的加密密钥",
            "clickToCopySecret": "点击复制密钥",
            "configServerSetting": "配置您的服务器设置",
            "configServerGuide": "选择“快速启动”后，导航至“设置”，然后选择“云设置”以配置您的自托管服务器。",
            "inputTextFieldHint": "你的秘密",
            "historicalUserList": "用户登录历史记录",
            "historicalUserListTooltip": "此列表显示您的匿名帐户。您可以单击某个帐户来查看其详细信息。单击“开始”按钮即可创建匿名帐户",
            "openHistoricalUser": "点击开设匿名账户",
            "customPathPrompt": "将 AppFlowy 数据文件夹存储在云同步文件夹（例如 Google Drive）中可能会带来风险。如果同时从多个位置访问或修改此文件夹中的数据库，可能会导致同步冲突和潜在的数据损坏",
            "supabaseSetting": "Supabase 设置",
            "cloudSetting": "云设置"
        },
        "notifications": {
            "enableNotifications": {
                "label": "启用通知",
                "hint": "关闭以阻止本地通知出现。"
            }
        },
        "appearance": {
            "resetSetting": "重置此设置",
            "fontFamily": {
                "label": "字体系列",
                "search": "搜索"
            },
            "themeMode": {
                "label": "主题模式",
                "light": "日间模式",
                "dark": "夜间模式",
                "system": "系统自适应"
            },
            "layoutDirection": {
                "label": "布局方向",
                "hint": "控制屏幕上内容的流动，从左到右或从右到左。",
                "ltr": "从左到右",
                "rtl": "从右到左"
            },
            "textDirection": {
                "label": "默认文本方向",
                "hint": "指定文本默认从左开始还是从右开始。",
                "ltr": "从左到右",
                "rtl": "从右到左",
                "auto": "汽车",
                "fallback": "与布局方向相同"
            },
            "themeUpload": {
                "button": "上传",
                "uploadTheme": "上传主题",
                "description": "使用下面的按钮上传您自己的 AppFlowy 主题。",
                "failure": "上传的主题格式无效。",
                "loading": "我们正在验证并上传您的主题，请稍候...",
                "uploadSuccess": "您的主题已上传成功",
                "deletionFailure": "删除主题失败，请尝试手动删除。",
                "filePickerDialogTitle": "选择 .flowy_plugin 文件",
                "urlUploadFailure": "无法打开网址：{}"
            },
            "theme": "主题",
            "builtInsLabel": "内置主题",
            "pluginsLabel": "插件",
            "dateFormat": {
                "label": "日期格式",
                "local": "本地",
                "us": "美国",
                "iso": "ISO",
                "friendly": "易读",
                "dmy": "日/月/年"
            },
            "timeFormat": {
                "label": "时间格式",
                "twelveHour": "十二小时制",
                "twentyFourHour": "二十四小时制"
            },
            "showNamingDialogWhenCreatingPage": "创建页面时显示命名对话框"
        },
        "files": {
            "copy": "复制",
            "defaultLocation": "读取文件和数据存储位置",
            "exportData": "导出您的数据",
            "doubleTapToCopy": "双击复制路径",
            "restoreLocation": "恢复为 AppFlowy 默认路径",
            "customizeLocation": "打开另一个文件夹",
            "restartApp": "请重启 App 使设置生效",
            "exportDatabase": "导出数据库",
            "selectFiles": "选择需要导出的文件",
            "selectAll": "全选",
            "deselectAll": "取消全选",
            "createNewFolder": "新建文件夹",
            "createNewFolderDesc": "告诉我们您要将数据存储在何处",
            "defineWhereYourDataIsStored": "定义数据存储位置",
            "open": "打开",
            "openFolder": "打开现有文件夹",
            "openFolderDesc": "读取并将其写入您现有的 AppFlowy 文件夹",
            "folderHintText": "文件夹名",
            "location": "正在新建文件夹",
            "locationDesc": "为您的 AppFlowy 数据文件夹选择一个名称",
            "browser": "浏览",
            "create": "新建",
            "set": "设置",
            "folderPath": "保存文件夹的路径",
            "locationCannotBeEmpty": "路径不能为空",
            "pathCopiedSnackbar": "文件存储路径已被复制到剪贴板!",
            "changeLocationTooltips": "更改数据目录",
            "change": "更改",
            "openLocationTooltips": "打开另一个数据目录",
            "openCurrentDataFolder": "打开当前数据目录",
            "recoverLocationTooltips": "恢复为 AppFlowy 默认数据目录",
            "exportFileSuccess": "导出成功!",
            "exportFileFail": "导出失败!",
            "export": "导出"
        },
        "user": {
            "name": "名字",
            "email": "电子邮件",
            "tooltipSelectIcon": "选择图标",
            "selectAnIcon": "选择一个图标",
            "pleaseInputYourOpenAIKey": "请输入您的 OpenAI 密钥",
            "pleaseInputYourStabilityAIKey": "请输入您的 Stability AI 密钥",
            "clickToLogout": "点击退出当前用户"
        },
        "shortcuts": {
            "shortcutsLabel": "快捷方式",
            "command": "指令",
            "keyBinding": "按键绑定",
            "addNewCommand": "添加新指令",
            "updateShortcutStep": "按所需的组合键并按 ENTER",
            "shortcutIsAlreadyUsed": "此快捷方式已用于：{conflict}",
            "resetToDefault": "重置为默认组合键",
            "couldNotLoadErrorMsg": "无法加载快捷方式，请重试",
            "couldNotSaveErrorMsg": "无法保存快捷方式，请重试"
        },
        "mobile": {
            "personalInfo": "个人信息",
            "username": "用户名",
            "usernameEmptyError": "用户名不能为空",
            "about": "关于",
            "pushNotifications": "推送通知",
            "support": "支持",
            "joinDiscord": "在 Discord 中加入我们",
            "privacyPolicy": "隐私政策",
            "userAgreement": "用户协议",
            "userprofileError": "无法加载用户配置文件",
            "userprofileErrorDescription": "请尝试注销并重新登录以检查问题是否仍然存在。",
            "selectLayout": "选择布局",
            "selectStartingDay": "选择开始日期"
        }
    },
    "grid": {
        "deleteView": "您确定要删除这个表格吗?",
        "createView": "新建",
        "title": {
            "placeholder": "无标题"
        },
        "settings": {
            "filter": "筛选",
            "sort": "以……排序",
            "sortBy": "排序",
            "properties": "特性",
            "reorderPropertiesTooltip": "拖动以重新排序属性",
            "group": "组",
            "addFilter": "添加筛选",
            "deleteFilter": "删除筛选",
            "filterBy": "以……筛选",
            "typeAValue": "请输入一个值",
            "layout": "布局",
            "databaseLayout": "布局",
            "Properties": "属性"
        },
        "textFilter": {
            "contains": "包含",
            "doesNotContain": "不包含",
            "endsWith": "以……结束",
            "startWith": "以……开始",
            "is": "等于",
            "isNot": "不等于",
            "isEmpty": "为空",
            "isNotEmpty": "不为空",
            "choicechipPrefix": {
                "isNot": "不等于",
                "startWith": "以……开始",
                "endWith": "以……结束",
                "isEmpty": "为空",
                "isNotEmpty": "不为空"
            }
        },
        "checkboxFilter": {
            "isChecked": "已勾选",
            "isUnchecked": "未勾选",
            "choicechipPrefix": {
                "is": "是"
            }
        },
        "checklistFilter": {
            "isComplete": "已完成",
            "isIncomplted": "未完成"
        },
        "singleSelectOptionFilter": {
            "is": "等于",
            "isNot": "不等于",
            "isEmpty": "为空",
            "isNotEmpty": "不为空"
        },
        "multiSelectOptionFilter": {
            "contains": "包含",
            "doesNotContain": "不包含",
            "isEmpty": "为空",
            "isNotEmpty": "不为空"
        },
        "dateFilter": {
            "is": "是",
            "before": "之前",
            "after": "之后",
            "onOrBefore": "在或之前",
            "onOrAfter": "在或之后",
            "between": "之间",
            "empty": "为空",
            "notEmpty": "不为空"
        },
        "field": {
            "hide": "隐藏",
            "show": "展示",
            "insertLeft": "左侧插入",
            "insertRight": "右侧插入",
            "duplicate": "复制",
            "delete": "删除",
            "textFieldName": "文本",
            "checkboxFieldName": "勾选框",
            "dateFieldName": "日期",
            "updatedAtFieldName": "修改时间",
            "createdAtFieldName": "创建时间",
            "numberFieldName": "数字",
            "singleSelectFieldName": "单项选择器",
            "multiSelectFieldName": "多项选择器",
            "urlFieldName": "链接",
            "checklistFieldName": "清单",
            "numberFormat": "数字格式",
            "dateFormat": "日期格式",
            "includeTime": "包含时间",
            "isRange": "结束日期",
            "dateFormatFriendly": "月 日, 年",
            "dateFormatISO": "年-月-日",
            "dateFormatLocal": "月/日/年",
            "dateFormatUS": "年/月/日",
            "dateFormatDayMonthYear": "日/月/年",
            "timeFormat": "时间格式",
            "invalidTimeFormat": "时间格式错误",
            "timeFormatTwelveHour": "十二小时制",
            "timeFormatTwentyFourHour": "24小时制",
            "clearDate": "清除日期",
            "dateTime": "日期时间",
            "startDateTime": "开始日期和时间",
            "endDateTime": "结束日期和时间",
            "failedToLoadDate": "无法加载日期值",
            "selectTime": "选择时间",
            "selectDate": "选择日期",
            "visibility": "可见性",
            "propertyType": "属性类型",
            "addSelectOption": "添加一个标签",
            "typeANewOption": "输入新选项",
            "optionTitle": "标签",
            "addOption": "添加标签",
            "editProperty": "编辑列属性",
            "newProperty": "添加一列",
            "deleteFieldPromptMessage": "确定要删除这个属性吗? ",
            "newColumn": "新建列",
            "format": "格式"
        },
        "rowPage": {
            "newField": "添加新字段",
            "fieldDragElementTooltip": "点击打开菜单",
            "showHiddenFields": {
                "one": "显示 {count} 个隐藏字段",
                "many": "显示 {count} 个隐藏字段",
                "other": "显示 {count} 个隐藏字段"
            },
            "hideHiddenFields": {
                "one": "隐藏 {count} 个隐藏字段",
                "many": "隐藏 {count} 个隐藏字段",
                "other": "隐藏 {count} 个隐藏字段"
            }
        },
        "sort": {
            "ascending": "升序",
            "descending": "降序",
            "deleteAllSorts": "删除所有排序",
            "addSort": "添加排序",
            "deleteSort": "删除排序"
        },
        "row": {
            "duplicate": "复制",
            "delete": "删除",
            "titlePlaceholder": "无标题",
            "textPlaceholder": "空",
            "copyProperty": "复制列",
            "count": "数量",
            "newRow": "添加一行",
            "action": "执行",
            "add": "点击添加到下方",
            "drag": "拖动以移动",
            "dragAndClick": "拖拽移动，点击打开菜单",
            "insertRecordAbove": "在上方插入记录",
            "insertRecordBelow": "点击添加到下方"
        },
        "selectOption": {
            "create": "新建",
            "purpleColor": "紫色",
            "pinkColor": "粉色",
            "lightPinkColor": "浅粉色",
            "orangeColor": "橙色",
            "yellowColor": "黄色",
            "limeColor": "鲜绿色",
            "greenColor": "绿色",
            "aquaColor": "水蓝色",
            "blueColor": "蓝色",
            "deleteTag": "删除标签",
            "colorPanelTitle": "颜色",
            "panelTitle": "选择或新建一个标签",
            "searchOption": "搜索标签",
            "searchOrCreateOption": "搜索或创建选项...",
            "createNew": "创建一个新的",
            "orSelectOne": "或者选择一个选项",
            "typeANewOption": "输入一个新的选项",
            "tagName": "标签名"
        },
        "checklist": {
            "taskHint": "任务描述",
            "addNew": "添加项",
            "submitNewTask": "创建",
            "hideComplete": "隐藏已完成的任务",
            "showComplete": "显示所有任务"
        },
        "menuName": "网格",
        "referencedGridPrefix": "视图"
    },
    "document": {
        "menuName": "文档",
        "date": {
            "timeHintTextInTwelveHour": "下午 01:00",
            "timeHintTextInTwentyFourHour": "13:00"
        },
        "slashMenu": {
            "board": {
                "selectABoardToLinkTo": "选择要链接到的看板",
                "createANewBoard": "新建看板"
            },
            "grid": {
                "selectAGridToLinkTo": "选择要链接到的网格",
                "createANewGrid": "新建网格"
            },
            "calendar": {
                "selectACalendarToLinkTo": "选择要链接到的日历",
                "createANewCalendar": "新建日历"
            },
            "document": {
                "selectADocumentToLinkTo": "选择要链接到的文档"
            }
        },
        "selectionMenu": {
            "outline": "大纲",
            "codeBlock": "代码块"
        },
        "plugins": {
            "referencedBoard": "引用的看板",
            "referencedGrid": "引用的网格",
            "referencedCalendar": "引用的日历",
            "referencedDocument": "参考文档",
            "autoGeneratorMenuItemName": "OpenAI 创作",
            "autoGeneratorTitleName": "OpenAI: 让 AI 写些什么...",
            "autoGeneratorLearnMore": "学习更多",
            "autoGeneratorGenerate": "生成",
            "autoGeneratorHintText": "让 OpenAI ...",
            "autoGeneratorCantGetOpenAIKey": "无法获得 OpenAI 密钥",
            "autoGeneratorRewrite": "重写",
            "smartEdit": "AI 助手",
            "openAI": "OpenAI",
            "smartEditFixSpelling": "修正拼写",
            "warning": "⚠️ AI 可能不准确或具有误导性.",
            "smartEditSummarize": "总结",
            "smartEditImproveWriting": "提高写作水平",
            "smartEditMakeLonger": "丰富内容",
            "smartEditCouldNotFetchResult": "无法从 OpenAI 获取到结果",
            "smartEditCouldNotFetchKey": "无法获取到 OpenAI 密钥",
            "smartEditDisabled": "在设置中连接 OpenAI",
            "discardResponse": "您是否要放弃 AI 继续写作?",
            "createInlineMathEquation": "创建方程",
            "fonts": "字体",
            "toggleList": "切换列表",
            "quoteList": "引用列表",
            "numberedList": "编号列表",
            "bulletedList": "项目符号列表",
            "todoList": "待办事项列表",
            "callout": "标注",
            "cover": {
                "changeCover": "修改封面",
                "colors": "颜色",
                "images": "图像",
                "clearAll": "清除所有",
                "abstract": "摘要",
                "addCover": "添加封面",
                "addLocalImage": "添加本地图像",
                "invalidImageUrl": "无效的图像网址",
                "failedToAddImageToGallery": "无法将图片添加到库",
                "enterImageUrl": "输入图像网址",
                "add": "添加",
                "back": "返回",
                "saveToGallery": "保存至库",
                "removeIcon": "移除图标",
                "pasteImageUrl": "粘贴图片网址",
                "or": "或",
                "pickFromFiles": "从文件中选取",
                "couldNotFetchImage": "无法获取到图像",
                "imageSavingFailed": "图像保存失败",
                "addIcon": "添加图标",
                "changeIcon": "更改图标",
                "coverRemoveAlert": "删除后将从封面中移除。",
                "alertDialogConfirmation": "您确定您要继续吗?"
            },
            "mathEquation": {
                "name": "数学方程",
                "addMathEquation": "添加数学公式",
                "editMathEquation": "编辑数学公式"
            },
            "optionAction": {
                "click": "点击",
                "toOpenMenu": " 来打开菜单",
                "delete": "删除",
                "duplicate": "复制",
                "turnInto": "变成",
                "moveUp": "上移",
                "moveDown": "下移",
                "color": "颜色",
                "align": "对齐",
                "left": "左",
                "center": "中心",
                "right": "又",
                "defaultColor": "默认"
            },
            "image": {
                "copiedToPasteBoard": "图片链接已复制到剪贴板",
                "addAnImage": "添加图像"
            },
            "urlPreview": {
                "copiedToPasteBoard": "链接已复制到剪贴板"
            },
            "outline": {
                "addHeadingToCreateOutline": "添加标题以创建目录。"
            },
            "table": {
                "addAfter": "在前面添加",
                "addBefore": "在后面添加",
                "delete": "删除",
                "clear": "清空内容",
                "duplicate": "创建副本",
                "bgColor": "背景颜色"
            },
            "contextMenu": {
                "copy": "复制",
                "cut": "剪切",
                "paste": "粘贴"
            },
            "action": "操作"
        },
        "textBlock": {
            "placeholder": "输入 “/” 作为命令"
        },
        "title": {
            "placeholder": "无标题"
        },
        "imageBlock": {
            "placeholder": "点击添加图片",
            "upload": {
                "label": "上传",
                "placeholder": "点击上传图片"
            },
            "url": {
                "label": "图片网址",
                "placeholder": "输入图片网址"
            },
            "ai": {
                "label": "从 OpenAI 生成图像",
                "placeholder": "请输入 OpenAI 生成图像的提示"
            },
            "stability_ai": {
                "label": "从 Stability AI 生成图像",
                "placeholder": "请输入 Stability AI 生成图像的提示"
            },
            "support": "图片大小限制为 5MB。支持的格式：JPEG、PNG、GIF、SVG",
            "error": {
                "invalidImage": "图片无效",
                "invalidImageSize": "图片大小必须小于 5MB",
                "invalidImageFormat": "不支持图像格式。支持的格式：JPEG、PNG、GIF、SVG",
                "invalidImageUrl": "图片网址无效"
            },
            "embedLink": {
                "label": "内嵌链接",
                "placeholder": "粘贴或输入图像链接"
            },
            "unsplash": {
                "label": "Unsplash"
            },
            "searchForAnImage": "搜索图像",
            "pleaseInputYourOpenAIKey": "请在设置页面输入您的 OpenAI 密钥",
            "pleaseInputYourStabilityAIKey": "请在设置页面输入您的 Stability AI 密钥",
            "saveImageToGallery": "保存图片",
            "failedToAddImageToGallery": "无法将图像添加到图库",
            "successToAddImageToGallery": "图片已成功添加到图库",
            "unableToLoadImage": "无法加载图像"
        },
        "codeBlock": {
            "language": {
                "label": "语言",
                "placeholder": "选择语言"
            }
        },
        "inlineLink": {
            "placeholder": "粘贴或输入链接",
            "openInNewTab": "在新选项卡中打开",
            "copyLink": "复制链接",
            "removeLink": "删除链接",
            "url": {
                "label": "链接网址",
                "placeholder": "输入链接网址"
            },
            "title": {
                "label": "链接标题",
                "placeholder": "输入链接标题"
            }
        },
        "mention": {
            "placeholder": "提及一个人、或日期...",
            "page": {
                "label": "链接到页面",
                "tooltip": "点击打开页面"
            }
        },
        "toolbar": {
            "resetToDefaultFont": "重置为默认"
        },
        "errorBlock": {
            "theBlockIsNotSupported": "当前版本不支持该块。",
            "blockContentHasBeenCopied": "块内容已被复制。"
        }
    },
    "board": {
        "column": {
            "createNewCard": "新建",
            "renameGroupTooltip": "按下以重命名群组",
            "createNewColumn": "添加新组",
            "addToColumnTopTooltip": "在顶部添加一张新卡片",
            "addToColumnBottomTooltip": "在底部添加一张新卡片",
            "renameColumn": "改名",
            "hideColumn": "隐藏",
            "groupActions": "组操作",
            "newGroup": "新建组",
            "deleteColumn": "删除",
            "deleteColumnConfirmation": "这将删除该组及其中的所有卡片。你确定你要继续吗？"
        },
        "hiddenGroupSection": {
            "sectionTitle": "隐藏组",
            "collapseTooltip": "隐藏隐藏组",
            "expandTooltip": "查看隐藏的组"
        },
        "cardDetail": "卡片详情",
        "cardActions": "卡片操作",
        "cardDuplicated": "卡片已被复制",
        "cardDeleted": "卡片已被删除",
        "showOnCard": "显示卡片详细信息",
        "setting": "设置",
        "propertyName": "属性名称",
        "menuName": "看板",
        "showUngrouped": "显示未分组的项目",
        "ungroupedButtonText": "未分组的",
        "ungroupedButtonTooltip": "包含不属于任何组的卡片",
        "ungroupedItemsTitle": "点击添加到看板",
        "groupBy": "通过...分组",
        "referencedBoardPrefix": "视图",
        "notesTooltip": "内含笔记",
        "mobile": {
            "editURL": "编辑 URL",
            "unhideGroup": "显示隐藏的组",
            "unhideGroupContent": "您确定要在看板上显示该组吗？",
            "faildToLoad": "无法加载看板视图"
        }
    },
    "calendar": {
        "menuName": "日历",
        "defaultNewCalendarTitle": "未命名",
        "newEventButtonTooltip": "添加新事件",
        "navigation": {
            "today": "今天",
            "jumpToday": "跳转到今天",
            "previousMonth": "上一月",
            "nextMonth": "下一月"
        },
        "settings": {
            "showWeekNumbers": "显示周数",
            "showWeekends": "显示周末",
            "firstDayOfWeek": "一周开始于",
            "layoutDateField": "以……为日历布局",
            "noDateTitle": "没有日期",
            "noDateHint": "计划外事件将显示在此处",
            "unscheduledEventsTitle": "未安排的事件",
            "clickToAdd": "单击以添加到日历",
            "name": "日历布局"
        },
        "referencedCalendarPrefix": "视图",
        "quickJumpYear": "跳转到"
    },
    "errorDialog": {
        "title": "AppFlowy 错误",
        "howToFixFallback": "对于给您带来的不便, 我们深表歉意! 请在我们的 GitHub 页面上提交 issue 并描述您遇到的错误。",
        "github": "在 GitHub 查看"
=======
    "selectOptionFilter": {
      "is": "是",
      "isNot": "不是",
      "contains": "包含",
      "doesNotContain": "不包含",
      "isEmpty": "为空",
      "isNotEmpty": "不为空"
    },
    "dateFilter": {
      "is": "是",
      "before": "之前",
      "after": "之后",
      "onOrBefore": "在或之前",
      "onOrAfter": "在或之后",
      "between": "之间",
      "empty": "为空",
      "notEmpty": "不为空",
      "choicechipPrefix": {
        "before": "之前",
        "after": "之后",
        "onOrBefore": "当天或之前",
        "onOrAfter": "当天或之后",
        "isEmpty": "为空",
        "isNotEmpty": "不为空"
      }
    },
    "numberFilter": {
      "equal": "等于",
      "notEqual": "不等于",
      "lessThan": "小于",
      "greaterThan": "大于",
      "lessThanOrEqualTo": "小于等于",
      "greaterThanOrEqualTo": "大于等于",
      "isEmpty": "为空",
      "isNotEmpty": "不为空"
    },
    "field": {
      "hide": "隐藏",
      "show": "展示",
      "insertLeft": "左侧插入",
      "insertRight": "右侧插入",
      "duplicate": "复制",
      "delete": "删除",
      "textFieldName": "文本",
      "checkboxFieldName": "勾选框",
      "dateFieldName": "日期",
      "updatedAtFieldName": "最后修改时间",
      "createdAtFieldName": "创建时间",
      "numberFieldName": "数字",
      "singleSelectFieldName": "单选",
      "multiSelectFieldName": "多选",
      "urlFieldName": "网址",
      "checklistFieldName": "清单",
      "relationFieldName": "关系",
      "numberFormat": "数字格式",
      "dateFormat": "日期格式",
      "includeTime": "包含时/分",
      "isRange": "结束日期",
      "dateFormatFriendly": "月 日, 年",
      "dateFormatISO": "年-月-日",
      "dateFormatLocal": "月/日/年",
      "dateFormatUS": "年/月/日",
      "dateFormatDayMonthYear": "日/月/年",
      "timeFormat": "时间格式",
      "invalidTimeFormat": "格式错误",
      "timeFormatTwelveHour": "12 小时制",
      "timeFormatTwentyFourHour": "24 小时制",
      "clearDate": "清除日期",
      "dateTime": "日期时间",
      "startDateTime": "开始日期和时间",
      "endDateTime": "结束日期和时间",
      "failedToLoadDate": "无法加载日期值",
      "selectTime": "选择时间",
      "selectDate": "选择日期",
      "visibility": "可见性",
      "propertyType": "属性类型",
      "addSelectOption": "添加一个标签",
      "typeANewOption": "输入新选项",
      "optionTitle": "标签",
      "addOption": "添加标签",
      "editProperty": "编辑列属性",
      "newProperty": "添加一列",
      "deleteFieldPromptMessage": "确定要删除这个属性吗? ",
      "newColumn": "新建列",
      "format": "格式",
      "reminderOnDateTooltip": "这个单元格设置了一个预定的提醒",
      "optionAlreadyExist": "选项已存在"
    },
    "rowPage": {
      "newField": "添加新字段",
      "fieldDragElementTooltip": "点击打开菜单",
      "showHiddenFields": {
        "one": "显示 {count} 个私密字段",
        "many": "显示 {count} 个私密字段",
        "other": "显示 {count} 个私密字段"
      },
      "hideHiddenFields": {
        "one": "隐藏 {count} 个私密字段",
        "many": "隐藏 {count} 个私密字段",
        "other": "隐藏 {count} 个私密字段"
      }
    },
    "sort": {
      "ascending": "升序",
      "descending": "降序",
      "deleteAllSorts": "删除所有排序",
      "addSort": "添加排序",
      "removeSorting": "你确定要移除排序吗？",
      "deleteSort": "取消排序"
    },
    "row": {
      "duplicate": "复制",
      "delete": "删除",
      "titlePlaceholder": "未命名",
      "textPlaceholder": "空",
      "copyProperty": "已复制属性到剪贴板",
      "count": "数量",
      "newRow": "新增行",
      "action": "执行",
      "add": "点击添加到下方",
      "drag": "拖动",
      "dragAndClick": "拖拽并点击打开菜单",
      "insertRecordAbove": "在上方插入记录",
      "insertRecordBelow": "在下方插入记录"
    },
    "selectOption": {
      "create": "新建",
      "purpleColor": "紫色",
      "pinkColor": "粉色",
      "lightPinkColor": "浅粉色",
      "orangeColor": "橙色",
      "yellowColor": "黄色",
      "limeColor": "鲜绿色",
      "greenColor": "绿色",
      "aquaColor": "水蓝色",
      "blueColor": "蓝色",
      "deleteTag": "删除标签",
      "colorPanelTitle": "颜色",
      "panelTitle": "选择或新建选项",
      "searchOption": "搜索选项",
      "searchOrCreateOption": "搜索或创建选项...",
      "createNew": "新建",
      "orSelectOne": "或者选择一个选项",
      "typeANewOption": "输入一个新选项",
      "tagName": "标签名",
      "pannelTitle": "面板标题"
    },
    "checklist": {
      "taskHint": "任务描述",
      "addNew": "添加新任务",
      "submitNewTask": "新建",
      "hideComplete": "隐藏已完成的任务",
      "showComplete": "显示所有任务"
    },
    "url": {
      "launch": "在浏览器中打开",
      "copy": "复制链接"
    },
    "relation": {
      "emptySearchResult": "无结果"
    },
    "menuName": "网格",
    "referencedGridPrefix": "视图",
    "calculate": "计算",
    "calculationTypeLabel": {
      "none": "无",
      "average": "均值",
      "max": "最大值",
      "median": "中位数",
      "min": "最小值",
      "sum": "求和"
    }
  },
  "document": {
    "menuName": "文档",
    "date": {
      "timeHintTextInTwelveHour": "下午 01:00",
      "timeHintTextInTwentyFourHour": "13:00"
>>>>>>> b7b4ea2d
    },
    "search": {
        "label": "搜索",
        "placeholder": {
            "actions": "搜索操作..."
        }
    },
    "message": {
        "copy": {
            "success": "复制了！",
            "fail": "无法复制"
        }
    },
<<<<<<< HEAD
    "unSupportBlock": "当前版本不支持该块。",
    "views": {
        "deleteContentTitle": "您确定要删除 {pageType} 吗？",
        "deleteContentCaption": "如果您删除此{pageType}，您可以从回收站中将其恢复。"
    },
    "colors": {
        "custom": "自定义的",
        "default": "默认的",
        "red": "红色",
        "orange": "橙色",
        "yellow": "黄色",
        "green": "绿色",
        "blue": "蓝色",
        "purple": "紫色",
        "pink": "粉色",
        "brown": "棕色",
        "gray": "灰色"
    },
    "emoji": {
        "emojiTab": "Emoji 表情",
        "search": "查找 Emoji",
        "noRecent": "没有最近的 Emoji",
        "noEmojiFound": "没有找到 Emoji",
        "filter": "筛选",
        "random": "随机的",
        "selectSkinTone": "选择肤色",
        "remove": "移除",
        "categories": {
            "smileys": "表情与情感",
            "people": "人与身体",
            "animals": "动物与自然",
            "food": "食物和饮料",
            "activities": "活动",
            "places": "旅行与地点",
            "objects": "物体",
            "symbols": "符号",
            "flags": "旗帜",
            "nature": "自然",
            "frequentlyUsed": "经常使用"
        },
        "skinTone": {
            "default": "默认",
            "light": "亮",
            "mediumLight": "中等偏亮",
            "medium": "中等的",
            "mediumDark": "中等偏暗",
            "dark": "暗"
        }
    },
    "inlineActions": {
        "noResults": "没有结果",
        "pageReference": "页面参考",
        "date": "日期",
        "reminder": {
            "groupTitle": "提醒",
            "shortKeyword": "提醒"
        }
=======
    "plugins": {
      "referencedBoard": "引用的看板",
      "referencedGrid": "引用的网格",
      "referencedCalendar": "引用的日历",
      "referencedDocument": "参考文档",
      "autoGeneratorMenuItemName": "OpenAI 创作",
      "autoGeneratorTitleName": "OpenAI: 让 AI 写些什么...",
      "autoGeneratorLearnMore": "了解更多",
      "autoGeneratorGenerate": "生成",
      "autoGeneratorHintText": "问 OpenAI ...",
      "autoGeneratorCantGetOpenAIKey": "无法获取 OpenAI 密钥",
      "autoGeneratorRewrite": "重写",
      "smartEdit": "AI 助手",
      "openAI": "OpenAI",
      "smartEditFixSpelling": "修正拼写",
      "warning": "⚠️ AI 的回复可能不准确或具有误导性。",
      "smartEditSummarize": "总结",
      "smartEditImproveWriting": "提高写作水平",
      "smartEditMakeLonger": "丰富内容",
      "smartEditCouldNotFetchResult": "无法从 OpenAI 获取到结果",
      "smartEditCouldNotFetchKey": "无法获取到 OpenAI 密钥",
      "smartEditDisabled": "在设置中连接 OpenAI",
      "discardResponse": "您是否要舍弃 AI 的回复?",
      "createInlineMathEquation": "创建公式",
      "fonts": "字体",
      "toggleList": "切换列表",
      "quoteList": "引用列表",
      "numberedList": "编号列表",
      "bulletedList": "项目符号列表",
      "todoList": "待办事项列表",
      "callout": "标注",
      "cover": {
        "changeCover": "修改封面",
        "colors": "颜色",
        "images": "图片",
        "clearAll": "清除所有",
        "abstract": "摘要",
        "addCover": "添加封面",
        "addLocalImage": "添加本地图片",
        "invalidImageUrl": "无效的图片网址",
        "failedToAddImageToGallery": "无法将图片添加到图库",
        "enterImageUrl": "输入图片网址",
        "add": "添加",
        "back": "返回",
        "saveToGallery": "保存至图库",
        "removeIcon": "移除图标",
        "pasteImageUrl": "粘贴图片网址",
        "or": "或",
        "pickFromFiles": "从文件中选取",
        "couldNotFetchImage": "无法获取到图片",
        "imageSavingFailed": "图片保存失败",
        "addIcon": "添加图标",
        "changeIcon": "更改图标",
        "coverRemoveAlert": "删除后将从封面中移除。",
        "alertDialogConfirmation": "您确定您要继续吗?"
      },
      "mathEquation": {
        "name": "数学公式",
        "addMathEquation": "添加 Tex 公式",
        "editMathEquation": "编辑数学公式"
      },
      "optionAction": {
        "click": "点击",
        "toOpenMenu": " 来打开菜单",
        "delete": "删除",
        "duplicate": "复制",
        "turnInto": "变成",
        "moveUp": "上移",
        "moveDown": "下移",
        "color": "颜色",
        "align": "对齐",
        "left": "左",
        "center": "中间",
        "right": "右",
        "defaultColor": "默认"
      },
      "image": {
        "copiedToPasteBoard": "图片链接已复制到剪贴板",
        "addAnImage": "添加图片"
      },
      "urlPreview": {
        "copiedToPasteBoard": "链接已复制到剪贴板"
      },
      "outline": {
        "addHeadingToCreateOutline": "添加标题以创建目录。"
      },
      "table": {
        "addAfter": "在前面添加",
        "addBefore": "在后面添加",
        "delete": "删除",
        "clear": "清空内容",
        "duplicate": "复制",
        "bgColor": "背景颜色"
      },
      "contextMenu": {
        "copy": "复制",
        "cut": "剪切",
        "paste": "粘贴"
      },
      "action": "操作",
      "database": {
        "selectDataSource": "选择数据源",
        "noDataSource": "无数据源",
        "selectADataSource": "选择数据源",
        "toContinue": "以继续",
        "newDatabase": "新数据库",
        "linkToDatabase": "链接到数据库"
      }
    },
    "textBlock": {
      "placeholder": "输入 “/” 查看指令"
    },
    "title": {
      "placeholder": "未命名"
    },
    "imageBlock": {
      "placeholder": "点击添加图片",
      "upload": {
        "label": "上传",
        "placeholder": "点击上传图片"
      },
      "url": {
        "label": "图片网址",
        "placeholder": "输入图片网址"
      },
      "ai": {
        "label": "从 OpenAI 生成图片",
        "placeholder": "请输入 OpenAI 生成图片的提示词"
      },
      "stability_ai": {
        "label": "从 Stability AI 生成图片",
        "placeholder": "请输入 Stability AI 生成图片的提示词"
      },
      "support": "图片大小限制为 5MB。支持的格式：JPEG、PNG、GIF、SVG",
      "error": {
        "invalidImage": "图片无效",
        "invalidImageSize": "图片大小必须小于 5MB",
        "invalidImageFormat": "不支持图片格式。支持的格式：JPEG、PNG、GIF、SVG",
        "invalidImageUrl": "图片网址无效"
      },
      "embedLink": {
        "label": "内嵌链接",
        "placeholder": "粘贴或输入图片链接"
      },
      "unsplash": {
        "label": "Unspalsh"
      },
      "searchForAnImage": "搜索图像",
      "pleaseInputYourOpenAIKey": "请在设置页面输入您的 OpenAI 密钥",
      "pleaseInputYourStabilityAIKey": "请在设置页面输入您的 Stability AI 密钥",
      "saveImageToGallery": "保存图片",
      "failedToAddImageToGallery": "无法将片像添加到图库",
      "successToAddImageToGallery": "图片已成功添加到图库",
      "unableToLoadImage": "无法加载图片",
      "maximumImageSize": "支持上传的最大图片大小为 10MB",
      "uploadImageErrorImageSizeTooBig": "图片大小必须小于 10MB"
>>>>>>> b7b4ea2d
    },
    "datePicker": {
        "dateTimeFormatTooltip": "在设置中更改日期和时间格式"
    },
    "relativeDates": {
        "yesterday": "昨天",
        "today": "今天",
        "tomorrow": "明天",
        "oneWeek": "一周"
    },
<<<<<<< HEAD
    "notificationHub": {
        "title": "通知",
        "mobile": {
            "title": "更新"
        },
        "emptyTitle": "都处理了！",
        "emptyBody": "没有待处理的通知或操作。享受平静。",
        "tabs": {
            "inbox": "收件箱",
            "upcoming": "即将推出"
        },
        "actions": {
            "markAllRead": "标记为已读",
            "showAll": "全部",
            "showUnreads": "未读"
        },
        "filters": {
            "ascending": "升序",
            "descending": "降序",
            "groupByDate": "按日期分组",
            "showUnreadsOnly": "仅显示未读",
            "resetToDefault": "重置为默认"
        }
=======
    "mention": {
      "placeholder": "提及一个人、一个页面或日期...",
      "page": {
        "label": "链接到页面",
        "tooltip": "点击打开页面"
      }
>>>>>>> b7b4ea2d
    },
    "reminderNotification": {
        "title": "提醒",
        "message": "记得在你忘记之前检查一下！",
        "tooltipDelete": "删除",
        "tooltipMarkRead": "标记为已读",
        "tooltipMarkUnread": "标记为未读"
    },
<<<<<<< HEAD
    "findAndReplace": {
        "find": "寻找",
        "previousMatch": "上一个匹配",
        "nextMatch": "下一个匹配",
        "close": "关闭",
        "replace": "替换",
        "replaceAll": "全部替换",
        "noResult": "没有结果",
        "caseSensitive": "区分大小写"
    },
    "error": {
        "weAreSorry": "我们很抱歉",
        "loadingViewError": "我们在加载此视图时遇到问题。请检查您的互联网连接，刷新应用程序，如果问题仍然存在，请随时联系开发团队。"
    },
    "editor": {
        "bold": "加粗",
        "bulletedList": "符号列表",
        "checkbox": "复选框",
        "embedCode": "嵌入代码",
        "heading1": "一级标题",
        "heading2": "二级标题",
        "heading3": "三级标题",
        "highlight": "强调",
        "color": "颜色",
        "image": "图像",
        "italic": "斜体",
        "link": "链接",
        "numberedList": "编号列表",
        "quote": "引用",
        "strikethrough": "删除线",
        "text": "文本",
        "underline": "下划线",
        "fontColorDefault": "默认",
        "fontColorGray": "灰色",
        "fontColorBrown": "棕色",
        "fontColorOrange": "橙色",
        "fontColorYellow": "黄色",
        "fontColorGreen": "绿色",
        "fontColorBlue": "蓝色",
        "fontColorPurple": "紫色",
        "fontColorPink": "粉色",
        "fontColorRed": "红色",
        "backgroundColorDefault": "默认背景颜色",
        "backgroundColorGray": "灰色背景",
        "backgroundColorBrown": "棕色背景",
        "backgroundColorOrange": "橙色背景",
        "backgroundColorYellow": "黄色背景",
        "backgroundColorGreen": "绿色背景",
        "backgroundColorBlue": "蓝色背景",
        "backgroundColorPurple": "紫色背景",
        "backgroundColorPink": "粉色背景",
        "backgroundColorRed": "红色背景",
        "done": "完成",
        "cancel": "取消",
        "tint1": "色彩 1",
        "tint2": "色彩 2",
        "tint3": "色彩 3",
        "tint4": "色彩 4",
        "tint5": "色彩 5",
        "tint6": "色彩 6",
        "tint7": "色彩 7",
        "tint8": "色彩 8",
        "tint9": "色彩 9",
        "lightLightTint1": "紫色",
        "lightLightTint2": "粉色",
        "lightLightTint3": "浅粉色",
        "lightLightTint4": "橙色",
        "lightLightTint5": "黄色",
        "lightLightTint6": "鲜绿色",
        "lightLightTint7": "绿色",
        "lightLightTint8": "淡绿色",
        "lightLightTint9": "蓝色",
        "urlHint": "URL",
        "mobileHeading1": "标题 1",
        "mobileHeading2": "标题 2",
        "mobileHeading3": "标题 3",
        "textColor": "文字颜色",
        "backgroundColor": "背景颜色",
        "addYourLink": "添加您的链接",
        "openLink": "打开链接",
        "copyLink": "复制链接",
        "removeLink": "移除链接",
        "editLink": "编辑链接",
        "linkText": "文本",
        "linkTextHint": "请输入文本",
        "linkAddressHint": "请输入 URL",
        "highlightColor": "高亮颜色",
        "clearHighlightColor": "清除高亮颜色",
        "customColor": "定制颜色",
        "hexValue": "十六进制值",
        "opacity": "不透明度",
        "resetToDefaultColor": "重置为默认颜色",
        "ltr": "从左到右",
        "rtl": "从右到左",
        "auto": "自动",
        "cut": "剪切",
        "copy": "复制",
        "paste": "粘贴",
        "find": "查找",
        "previousMatch": "上一个匹配",
        "nextMatch": "下一个匹配",
        "closeFind": "关闭",
        "replace": "替换",
        "replaceAll": "替换全部",
        "regex": "正则表达式",
        "caseSensitive": "区分大小写",
        "uploadImage": "上传图片",
        "urlImage": "URL 图片",
        "incorrectLink": "错误链接",
        "upload": "上传",
        "chooseImage": "选择图像",
        "loading": "加载中",
        "imageLoadFailed": "无法加载图像",
        "divider": "分隔线",
        "table": "表格",
        "colAddBefore": "在前面添加",
        "rowAddBefore": "在前面添加",
        "colAddAfter": "在后面添加",
        "rowAddAfter": "在后面添加",
        "colRemove": "移除列",
        "rowRemove": "移除行",
        "colDuplicate": "复制列",
        "rowDuplicate": "复制行",
        "colClear": "清空本列内容",
        "rowClear": "清空本行内容",
        "slashPlaceHolder": "输入 '/' 以插入块，或开始键入"
    },
    "favorite": {
        "noFavorite": "没有收藏页面",
        "noFavoriteHintText": "向左滑动页面即可将其添加到您的收藏夹"
    },
    "cardDetails": {
        "notesPlaceholder": "输入 “/” 以插入块，或开始键入"
=======
    "errorBlock": {
      "theBlockIsNotSupported": "当前版本不支持该内容。",
      "blockContentHasBeenCopied": "内容已被复制。"
    }
  },
  "board": {
    "column": {
      "createNewCard": "新建",
      "renameGroupTooltip": "按下以重命名群组",
      "createNewColumn": "添加新组",
      "addToColumnTopTooltip": "在顶部添加一张新卡片",
      "addToColumnBottomTooltip": "在底部添加一张新卡片",
      "renameColumn": "改名",
      "hideColumn": "隐藏",
      "newGroup": "新建组",
      "deleteColumn": "删除",
      "deleteColumnConfirmation": "这将删除该组及其中的所有卡片。你确定你要继续吗？",
      "groupActions": "组操作"
    },
    "hiddenGroupSection": {
      "sectionTitle": "私密组",
      "collapseTooltip": "隐藏私密组",
      "expandTooltip": "查看私密组"
    },
    "cardDetail": "卡片详情",
    "cardActions": "卡片操作",
    "cardDuplicated": "卡片已被复制",
    "cardDeleted": "卡片已被删除",
    "showOnCard": "显示卡片详细信息",
    "setting": "设置",
    "propertyName": "属性名称",
    "menuName": "看板",
    "showUngrouped": "显示未分组的项目",
    "ungroupedButtonText": "未分组",
    "ungroupedButtonTooltip": "包含不属于任何组的卡片",
    "ungroupedItemsTitle": "点击添加到看板",
    "groupBy": "分组方式",
    "referencedBoardPrefix": "视图",
    "notesTooltip": "内含笔记",
    "mobile": {
      "editURL": "编辑 URL",
      "showGroup": "显示隐藏的组",
      "showGroupContent": "您确定要在看板上显示该组吗？",
      "failedToLoad": "无法加载看板视图"
    }
  },
  "calendar": {
    "menuName": "日历",
    "defaultNewCalendarTitle": "未命名",
    "newEventButtonTooltip": "添加新事件",
    "navigation": {
      "today": "今天",
      "jumpToday": "跳转到今天",
      "previousMonth": "上一月",
      "nextMonth": "下一月"
    },
    "mobileEventScreen": {
      "emptyTitle": "暂无标题",
      "emptyBody": "点击加号，以在今天创建一个事件。"
    },
    "settings": {
      "showWeekNumbers": "显示周数",
      "showWeekends": "显示周末",
      "firstDayOfWeek": "一周开始于",
      "layoutDateField": "以……为日历布局",
      "changeLayoutDateField": "更改布局字段",
      "noDateTitle": "没有日期",
      "noDateHint": {
        "zero": "未计划的事件将显示在这里",
        "one": "{count} 条未计划的事件",
        "other": "{count} 条未计划的事件"
      },
      "unscheduledEventsTitle": "未安排的事件",
      "clickToAdd": "单击以添加到日历",
      "name": "日历布局"
    },
    "referencedCalendarPrefix": "视图",
    "quickJumpYear": "跳转到"
  },
  "errorDialog": {
    "title": "AppFlowy 错误",
    "howToFixFallback": "对于给您带来的不便，我们深表歉意！请在我们的 GitHub 页面上提交 issue 并描述您遇到的错误。",
    "github": "在 GitHub 上查看"
  },
  "search": {
    "label": "搜索",
    "placeholder": {
      "actions": "搜索操作..."
    }
  },
  "message": {
    "copy": {
      "success": "复制了！",
      "fail": "无法复制"
    }
  },
  "unSupportBlock": "当前版本不支持该块。",
  "views": {
    "deleteContentTitle": "您确定要删除 {pageType} 吗？",
    "deleteContentCaption": "如果您删除此{pageType}，您可以从回收站中将其恢复。"
  },
  "colors": {
    "custom": "自定义",
    "default": "默认",
    "red": "红色",
    "orange": "橙色",
    "yellow": "黄色",
    "green": "绿色",
    "blue": "蓝色",
    "purple": "紫色",
    "pink": "粉色",
    "brown": "棕色",
    "gray": "灰色"
  },
  "emoji": {
    "emojiTab": "表情",
    "search": "查找表情",
    "noRecent": "没有最近的表情",
    "noEmojiFound": "没有找到表情",
    "filter": "筛选",
    "random": "随机",
    "selectSkinTone": "选择肤色",
    "remove": "移除表情符号",
    "categories": {
      "smileys": "表情 & 情感",
      "people": "人 & 身体",
      "animals": "动物 & 自然",
      "food": "食物 & 饮料",
      "activities": "活动",
      "places": "旅行 & 地点",
      "objects": "物体",
      "symbols": "符号",
      "flags": "旗帜",
      "nature": "自然",
      "frequentlyUsed": "最近使用"
    },
    "skinTone": {
      "default": "默认",
      "light": "白肤色",
      "mediumLight": "浅肤色",
      "medium": "黄肤色",
      "mediumDark": "黄黑肤色",
      "dark": "黑肤色"
    }
  },
  "inlineActions": {
    "noResults": "没有结果",
    "pageReference": "页面引用",
    "docReference": "文档引用",
    "boardReference": "看板参考",
    "calReference": "日历参考",
    "gridReference": "网格参考",
    "date": "日期",
    "reminder": {
      "groupTitle": "提醒",
      "shortKeyword": "提醒"
    }
  },
  "datePicker": {
    "dateTimeFormatTooltip": "在设置中更改日期和时间格式",
    "dateFormat": "日期格式",
    "includeTime": "精确到时/分",
    "isRange": "结束日期",
    "timeFormat": "时间格式",
    "clearDate": "清除日期",
    "reminderLabel": "提醒",
    "reminderOptions": {
      "none": "空",
      "atTimeOfEvent": "活动时间",
      "fiveMinsBefore": "5分钟前",
      "tenMinsBefore": "10分钟前",
      "fifteenMinsBefore": "15分钟前",
      "thirtyMinsBefore": "30分钟前",
      "oneHourBefore": "1小时前",
      "twoHoursBefore": "2小时前",
      "oneDayBefore": "1天前",
      "twoDaysBefore": "2天前",
      "oneWeekBefore": "1周以前",
      "custom": "自定义"
    }
  },
  "relativeDates": {
    "yesterday": "昨天",
    "today": "今天",
    "tomorrow": "明天",
    "oneWeek": "一周"
  },
  "notificationHub": {
    "title": "通知",
    "mobile": {
      "title": "更新"
    },
    "emptyTitle": "空空如也",
    "emptyBody": "都处理完成了，享受这份平静吧。",
    "tabs": {
      "inbox": "收件箱",
      "upcoming": "即将推出"
>>>>>>> b7b4ea2d
    },
    "blockPlaceholders": {
        "todoList": "待办",
        "bulletList": "列表",
        "numberList": "列表",
        "quote": "引用",
        "heading": "标题 {}"
    },
    "titleBar": {
        "pageIcon": "页面图标",
        "language": "语言",
        "font": "字体",
        "actions": "操作",
        "date": "日期",
        "addField": "添加字段",
        "userIcon": "用户图标"
    }
<<<<<<< HEAD
=======
  },
  "reminderNotification": {
    "title": "提醒",
    "message": "记得在你忘记之前检查一下！",
    "tooltipDelete": "删除",
    "tooltipMarkRead": "标记为已读",
    "tooltipMarkUnread": "标记为未读"
  },
  "findAndReplace": {
    "find": "查找",
    "previousMatch": "上一个匹配",
    "nextMatch": "下一个匹配",
    "close": "关闭",
    "replace": "替换",
    "replaceAll": "全部替换",
    "noResult": "没有结果",
    "caseSensitive": "区分大小写"
  },
  "error": {
    "weAreSorry": "我们很抱歉",
    "loadingViewError": "我们在加载此视图时遇到问题。请检查您的互联网连接，刷新应用程序，如果问题仍然存在，请随时联系开发团队。"
  },
  "editor": {
    "bold": "加粗",
    "bulletedList": "无序列表",
    "checkbox": "复选框",
    "embedCode": "嵌入代码",
    "heading1": "一级标题",
    "heading2": "二级标题",
    "heading3": "三级标题",
    "highlight": "强调",
    "color": "颜色",
    "image": "图像",
    "date": "日期",
    "italic": "斜体",
    "link": "链接",
    "numberedList": "有序列表",
    "quote": "引用",
    "strikethrough": "删除线",
    "text": "文本",
    "underline": "下划线",
    "fontColorDefault": "默认",
    "fontColorGray": "灰色",
    "fontColorBrown": "棕色",
    "fontColorOrange": "橙色",
    "fontColorYellow": "黄色",
    "fontColorGreen": "绿色",
    "fontColorBlue": "蓝色",
    "fontColorPurple": "紫色",
    "fontColorPink": "粉色",
    "fontColorRed": "红色",
    "backgroundColorDefault": "默认背景颜色",
    "backgroundColorGray": "灰色背景",
    "backgroundColorBrown": "棕色背景",
    "backgroundColorOrange": "橙色背景",
    "backgroundColorYellow": "黄色背景",
    "backgroundColorGreen": "绿色背景",
    "backgroundColorBlue": "蓝色背景",
    "backgroundColorPurple": "紫色背景",
    "backgroundColorPink": "粉色背景",
    "backgroundColorRed": "红色背景",
    "done": "完成",
    "cancel": "取消",
    "tint1": "颜色 1",
    "tint2": "颜色 2",
    "tint3": "颜色 3",
    "tint4": "颜色 4",
    "tint5": "颜色 5",
    "tint6": "颜色 6",
    "tint7": "颜色 7",
    "tint8": "颜色 8",
    "tint9": "颜色 9",
    "lightLightTint1": "紫色",
    "lightLightTint2": "粉色",
    "lightLightTint3": "淡粉色",
    "lightLightTint4": "橙色",
    "lightLightTint5": "黄色",
    "lightLightTint6": "鲜绿色",
    "lightLightTint7": "绿色",
    "lightLightTint8": "淡绿色",
    "lightLightTint9": "蓝色",
    "urlHint": "URL",
    "mobileHeading1": "标题 1",
    "mobileHeading2": "标题 2",
    "mobileHeading3": "标题 3",
    "textColor": "文本颜色",
    "backgroundColor": "背景颜色",
    "addYourLink": "添加您的链接",
    "openLink": "打开链接",
    "copyLink": "复制链接",
    "removeLink": "移除链接",
    "editLink": "编辑链接",
    "linkText": "文本",
    "linkTextHint": "请输入文本",
    "linkAddressHint": "请输入 URL",
    "highlightColor": "高亮颜色",
    "clearHighlightColor": "清除高亮颜色",
    "customColor": "自定义颜色",
    "hexValue": "十六进制值",
    "opacity": "不透明度",
    "resetToDefaultColor": "重置为默认颜色",
    "ltr": "从左到右",
    "rtl": "从右到左",
    "auto": "自动",
    "cut": "剪切",
    "copy": "复制",
    "paste": "粘贴",
    "find": "查找",
    "previousMatch": "上一个匹配",
    "nextMatch": "下一个匹配",
    "closeFind": "关闭",
    "replace": "替换",
    "replaceAll": "替换全部",
    "regex": "正则表达式",
    "caseSensitive": "区分大小写",
    "uploadImage": "上传图片",
    "urlImage": "URL 图片",
    "incorrectLink": "错误链接",
    "upload": "上传",
    "chooseImage": "选择图片",
    "loading": "加载中",
    "imageLoadFailed": "无法加载图片",
    "divider": "分割线",
    "table": "表格",
    "colAddBefore": "在前面添加",
    "rowAddBefore": "在前面添加",
    "colAddAfter": "在后面添加",
    "rowAddAfter": "在后面添加",
    "colRemove": "移除列",
    "rowRemove": "移除行",
    "colDuplicate": "复制列",
    "rowDuplicate": "复制行",
    "colClear": "清空本列内容",
    "rowClear": "清空本行内容",
    "slashPlaceHolder": "输入 '/' 以插入块，或开始输入",
    "typeSomething": "输入点东西..."
  },
  "favorite": {
    "noFavorite": "没有收藏页面",
    "noFavoriteHintText": "向左滑动页面即可将其添加到您的收藏夹"
  },
  "cardDetails": {
    "notesPlaceholder": "输入 / 以插入块，或开始输入"
  },
  "blockPlaceholders": {
    "todoList": "待办",
    "bulletList": "列表",
    "numberList": "列表",
    "quote": "引用",
    "heading": "标题 {}"
  },
  "titleBar": {
    "pageIcon": "页面图标",
    "language": "语言",
    "font": "字体",
    "actions": "操作",
    "date": "日期",
    "addField": "添加字段",
    "userIcon": "用户图标"
  },
  "noLogFiles": "没有日志文件"
>>>>>>> b7b4ea2d
}<|MERGE_RESOLUTION|>--- conflicted
+++ resolved
@@ -1,38 +1,20 @@
 {
-<<<<<<< HEAD
-    "appName": "AppFlowy",
-    "defaultUsername": "我",
-    "welcomeText": "欢迎使用 @:appName",
-    "githubStarText": "在 GitHub 上 Star",
-    "subscribeNewsletterText": "消息订阅",
-    "letsGoButtonText": "开始",
-    "title": "标题",
-    "youCanAlso": "您还可以",
-    "and": "以及",
-    "blockActions": {
-        "addBelowTooltip": "点击下方添加",
-        "addAboveCmd": "Alt+单击",
-        "addAboveMacCmd": "+单击",
-        "addAboveTooltip": "添加上面",
-        "dragTooltip": "拖拽以移动",
-        "openMenuTooltip": "点击打开菜单"
-=======
   "appName": "AppFlowy",
   "defaultUsername": "我",
   "welcomeText": "欢迎使用 @:appName",
   "welcomeTo": "欢迎来到",
   "githubStarText": "在 GitHub 上 Star",
   "subscribeNewsletterText": "消息订阅",
-  "letsGoButtonText": "快速开始",
+  "letsGoButtonText": "开始",
   "title": "标题",
   "youCanAlso": "您还可以",
-  "and": "和",
+  "and": "以及",
   "blockActions": {
     "addBelowTooltip": "点击下方添加",
     "addAboveCmd": "Alt+单击",
-    "addAboveMacCmd": "Option+单击",
+    "addAboveMacCmd": "+单击",
     "addAboveTooltip": "添加上面",
-    "dragTooltip": "拖拽",
+    "dragTooltip": "拖拽以移动",
     "openMenuTooltip": "点击打开菜单"
   },
   "signUp": {
@@ -51,17 +33,17 @@
   "signIn": {
     "loginTitle": "登录 @:appName",
     "loginButtonText": "登录",
-    "loginStartWithAnonymous": "用离线模式开始",
-    "continueAnonymousUser": "继续离线模式",
+    "loginStartWithAnonymous": "从匿名会话开始",
+    "continueAnonymousUser": "继续匿名会话",
     "buttonText": "登录",
     "signingInText": "登录中...",
     "forgotPassword": "忘记密码?",
     "emailHint": "邮箱",
     "passwordHint": "密码",
-    "dontHaveAnAccount": "没有已注册的账户?",
+    "dontHaveAnAccount": "没有账户?",
     "repeatPasswordEmptyError": "确认密码不能为空",
     "unmatchedPasswordError": "两次密码输入不一致",
-    "syncPromptMessage": "同步数据可能需要一段时间。请不要关闭此页面",
+    "syncPromptMessage": "同步数据可能需要一段时间，请不要关闭此页面",
     "or": "或",
     "LogInWithGoogle": "使用 Google 登录",
     "LogInWithGithub": "使用 Github 登录",
@@ -73,15 +55,15 @@
     "chooseWorkspace": "选择您的工作区",
     "create": "新建工作区",
     "reset": "重置工作区",
-    "resetWorkspacePrompt": "重置工作区将删除其中的所有页面和数据。您确定要重置工作区吗？或者，您可以联系支持团队来恢复工作区",
+    "resetWorkspacePrompt": "重置工作区将删除其中的所有页面和数据。您确定要重置工作区吗？您也可以联系技术支持团队来恢复工作区",
     "hint": "工作区",
     "notFoundError": "找不到工作区",
-    "failedToLoad": "出了些问题！无法加载工作区。请尝试重启 AppFlowy。",
+    "failedToLoad": "出了些问题！我们无法加载工作区。请尝试关闭所有打开的 AppFlowy 实例，然后重试。",
     "errorActions": {
       "reportIssue": "上报问题",
-      "reportIssueOnGithub": "在 Github 上提出 issue",
+      "reportIssueOnGithub": "在 Github 上报告问题",
       "exportLogFiles": "导出日志文件",
-      "reachOut": "Discord 联系我们"
+      "reachOut": "在 Discord 联系我们"
     }
   },
   "shareAction": {
@@ -95,17 +77,12 @@
     "small": "小",
     "medium": "中",
     "large": "大",
-    "fontSize": "字体大小",
+    "fontSize": "字号",
     "import": "导入",
-    "moreOptions": "更多选项",
-    "wordCount": "字数： {}",
-    "charCount": "字符数：{}",
-    "createdAt": "创建于：{}",
-    "deleteView": "删除",
-    "duplicateView": "复制"
+    "moreOptions": "更多选项"
   },
   "importPanel": {
-    "textAndMarkdown": "文本和Markdown",
+    "textAndMarkdown": "文本 和 Markdown",
     "documentFromV010": "来自 v0.1.0 的文档",
     "databaseFromV010": "来自 v0.1.0 的数据库",
     "csv": "CSV",
@@ -118,15 +95,15 @@
     "unfavorite": "从收藏夹中删除",
     "favorite": "添加到收藏夹",
     "openNewTab": "在新选项卡中打开",
-    "moveTo": "移动到",
+    "moveTo": "移动",
     "addToFavorites": "添加到收藏夹",
     "copyLink": "复制链接"
   },
   "blankPageTitle": "空白页",
-  "newPageText": "新建页面",
-  "newDocumentText": "新建文档",
+  "newPageText": "新页面",
+  "newDocumentText": "新文件",
   "newGridText": "新建网格",
-  "newCalendarText": "新建日历",
+  "newCalendarText": "新日历",
   "newBoardText": "新建看板",
   "trash": {
     "text": "回收站",
@@ -136,208 +113,48 @@
       "fileName": "文件名",
       "lastModified": "最近修改",
       "created": "创建时间"
->>>>>>> b7b4ea2d
-    },
-    "signUp": {
-        "buttonText": "注册",
-        "title": "注册 @:appName 账户",
-        "getStartedText": "开始",
-        "emptyPasswordError": "密码不能为空",
-        "repeatPasswordEmptyError": "确认密码不能为空",
-        "unmatchedPasswordError": "两次密码输入不一致",
-        "alreadyHaveAnAccount": "已有账户?",
-        "emailHint": "邮箱",
-        "passwordHint": "密码",
-        "repeatPasswordHint": "确认密码",
-        "signUpWith": "注册方式："
-    },
-    "signIn": {
-        "loginTitle": "登录 @:appName",
-        "loginButtonText": "登录",
-        "loginStartWithAnonymous": "从匿名会话开始",
-        "continueAnonymousUser": "继续匿名会话",
-        "buttonText": "登录",
-        "forgotPassword": "忘记密码?",
-        "emailHint": "邮箱",
-        "passwordHint": "密码",
-        "dontHaveAnAccount": "没有账户?",
-        "repeatPasswordEmptyError": "确认密码不能为空",
-        "unmatchedPasswordError": "两次密码输入不一致",
-        "syncPromptMessage": "同步数据可能需要一段时间，请不要关闭此页面",
-        "or": "或",
-        "LogInWithGoogle": "使用 Google 登录",
-        "LogInWithGithub": "使用 Github 登录",
-        "LogInWithDiscord": "使用 Discord 登录",
-        "signInWith": "用其他方式登入：",
-        "loginAsGuestButtonText": "开始使用"
-    },
-<<<<<<< HEAD
-    "workspace": {
-        "chooseWorkspace": "选择您的工作区",
-        "create": "新建工作区",
-        "reset": "重置工作区",
-        "resetWorkspacePrompt": "重置工作区将删除其中的所有页面和数据。您确定要重置工作区吗？您也可以联系技术支持团队来恢复工作区",
-        "hint": "工作区",
-        "notFoundError": "找不到工作区",
-        "failedToLoad": "出了些问题！我们无法加载工作区。请尝试关闭所有打开的 AppFlowy 实例，然后重试。",
-        "errorActions": {
-            "reportIssue": "上报问题",
-            "reachOut": "在 Discord 联系我们"
-        }
-    },
-    "shareAction": {
-        "buttonText": "分享",
-        "workInProgress": "敬请期待",
-        "markdown": "Markdown",
-        "csv": "CSV",
-        "copyLink": "复制链接"
-    },
-    "moreAction": {
-        "small": "小",
-        "medium": "中",
-        "large": "大",
-        "fontSize": "字号",
-        "import": "导入",
-        "moreOptions": "更多选项"
-    },
-    "importPanel": {
-        "textAndMarkdown": "文本 和 Markdown",
-        "documentFromV010": "来自 v0.1.0 的文档",
-        "databaseFromV010": "来自 v0.1.0 的数据库",
-        "csv": "CSV",
-        "database": "数据库"
-    },
-    "disclosureAction": {
-        "rename": "重命名",
-        "delete": "删除",
-        "duplicate": "复制",
-        "unfavorite": "从收藏夹中删除",
-        "favorite": "添加到收藏夹",
-        "openNewTab": "在新选项卡中打开",
-        "moveTo": "移动",
-        "addToFavorites": "添加到收藏夹",
-        "copyLink": "复制链接"
-    },
-    "blankPageTitle": "空白页",
-    "newPageText": "新页面",
-    "newDocumentText": "新文件",
-    "newGridText": "新建网格",
-    "newCalendarText": "新日历",
-    "newBoardText": "新建看板",
-    "trash": {
-        "text": "回收站",
-        "restoreAll": "全部恢复",
-        "deleteAll": "全部删除",
-        "pageHeader": {
-            "fileName": "文件名",
-            "lastModified": "最近修改",
-            "created": "创建时间"
-        },
-        "confirmDeleteAll": {
-            "title": "您确定要删除回收站中的所有页面吗？",
-            "caption": "此操作无法撤消。"
-        },
-        "confirmRestoreAll": {
-            "title": "您确定要恢复回收站中的所有页面吗？",
-            "caption": "此操作无法撤消。"
-        },
-        "mobile": {
-            "actions": "垃圾桶操作",
-            "empty": "垃圾桶是空的",
-            "emptyDescription": "您没有任何已删除的文件",
-            "isDeleted": "已删除",
-            "isRestored": "已恢复"
-        }
-    },
-    "deletePagePrompt": {
-        "text": "此页面已被移动至垃圾桶",
-        "restore": "恢复页面",
-        "deletePermanent": "彻底删除"
-    },
-    "dialogCreatePageNameHint": "页面名称",
-    "questionBubble": {
-        "shortcuts": "快捷键",
-        "whatsNew": "新功能",
-        "help": "帮助和支持",
-        "markdown": "Markdown",
-        "debug": {
-            "name": "调试信息",
-            "success": "将调试信息复制到剪贴板！",
-            "fail": "无法将调试信息复制到剪贴板"
-        },
-        "feedback": "反馈"
-    },
-    "menuAppHeader": {
-        "moreButtonToolTip": "删除、重命名等等...",
-        "addPageTooltip": "在其中快速添加页面",
-        "defaultNewPageName": "未命名页面",
-        "renameDialog": "重命名"
-    },
-    "noPagesInside": "里面没有页面",
-    "toolbar": {
-        "undo": "撤销",
-        "redo": "恢复",
-        "bold": "加粗",
-        "italic": "斜体",
-        "underline": "下划线",
-        "strike": "删除线",
-        "numList": "有序列表",
-        "bulletList": "无序列表",
-        "checkList": "任务列表",
-        "inlineCode": "内联代码",
-        "quote": "块引用",
-        "header": "标题",
-        "highlight": "高亮",
-        "color": "颜色",
-        "addLink": "添加链接",
-        "link": "关联"
-    },
-    "tooltip": {
-        "lightMode": "切换到亮色模式",
-        "darkMode": "切换到暗色模式",
-        "openAsPage": "作为页面打开",
-        "addNewRow": "添加一行",
-        "openMenu": "点击打开菜单",
-        "dragRow": "拖动来调整行",
-        "viewDataBase": "查看数据库",
-        "referencePage": "这个 {name} 正在被引用",
-        "addBlockBelow": "在下面添加一个块",
-        "urlLaunchAccessory": "在浏览器中打开",
-        "urlCopyAccessory": "复制链接"
-=======
+    },
+    "confirmDeleteAll": {
+      "title": "您确定要删除回收站中的所有页面吗？",
+      "caption": "此操作无法撤消。"
+    },
+    "confirmRestoreAll": {
+      "title": "您确定要恢复回收站中的所有页面吗？",
+      "caption": "此操作无法撤消。"
+    },
     "mobile": {
-      "actions": "回收站操作",
-      "empty": "回收站是空的",
-      "emptyDescription": "您没有已删除的文件",
+      "actions": "垃圾桶操作",
+      "empty": "垃圾桶是空的",
+      "emptyDescription": "您没有任何已删除的文件",
       "isDeleted": "已删除",
       "isRestored": "已恢复"
     }
   },
   "deletePagePrompt": {
-    "text": "此页面已被移动至回收站",
+    "text": "此页面已被移动至垃圾桶",
     "restore": "恢复页面",
-    "deletePermanent": "永久删除"
+    "deletePermanent": "彻底删除"
   },
   "dialogCreatePageNameHint": "页面名称",
   "questionBubble": {
     "shortcuts": "快捷键",
-    "whatsNew": "新功能?",
+    "whatsNew": "新功能",
     "help": "帮助和支持",
     "markdown": "Markdown",
     "debug": {
       "name": "调试信息",
-      "success": "已将调试信息复制到剪贴板！",
+      "success": "将调试信息复制到剪贴板！",
       "fail": "无法将调试信息复制到剪贴板"
     },
     "feedback": "反馈"
   },
   "menuAppHeader": {
     "moreButtonToolTip": "删除、重命名等等...",
-    "addPageTooltip": "添加子页面",
-    "defaultNewPageName": "未命名",
+    "addPageTooltip": "在其中快速添加页面",
+    "defaultNewPageName": "未命名页面",
     "renameDialog": "重命名"
   },
-  "noPagesInside": "无子页面",
+  "noPagesInside": "里面没有页面",
   "toolbar": {
     "undo": "撤销",
     "redo": "恢复",
@@ -357,40 +174,42 @@
     "link": "关联"
   },
   "tooltip": {
-    "lightMode": "切换到浅色",
-    "darkMode": "切换到深色",
+    "lightMode": "切换到亮色模式",
+    "darkMode": "切换到暗色模式",
     "openAsPage": "作为页面打开",
     "addNewRow": "添加一行",
     "openMenu": "点击打开菜单",
-    "dragRow": "长按重新排序该行",
+    "dragRow": "拖动来调整行",
     "viewDataBase": "查看数据库",
-    "referencePage": "这个 {name} 已被引用",
-    "addBlockBelow": "在下面添加一个块"
+    "referencePage": "这个 {name} 正在被引用",
+    "addBlockBelow": "在下面添加一个块",
+    "urlLaunchAccessory": "在浏览器中打开",
+    "urlCopyAccessory": "复制链接"
   },
   "sideBar": {
     "closeSidebar": "关闭侧边栏",
     "openSidebar": "打开侧边栏",
-    "personal": "个人",
+    "personal": "个人的",
     "favorites": "收藏夹",
-    "clickToHidePersonal": "点击隐藏个人",
-    "clickToHideFavorites": "点击隐藏收藏夹",
+    "clickToHidePersonal": "点击隐藏个人部分",
+    "clickToHideFavorites": "单击隐藏收藏夹栏目",
     "addAPage": "添加页面",
     "recent": "最近的"
   },
   "notifications": {
     "export": {
-      "markdown": "导出Markdown文档",
+      "markdown": "导出笔记为Markdown文档",
       "path": "文档/flowy"
     }
   },
   "contactsPage": {
     "title": "联系人",
-    "whatsHappening": "这周发生了哪些事?",
+    "whatsHappening": "这周发生了哪些事",
     "addContact": "添加联系人",
     "editContact": "编辑联系人"
   },
   "button": {
-    "ok": "确定",
+    "ok": "OK",
     "done": "完成",
     "cancel": "取消",
     "signIn": "登录",
@@ -400,7 +219,7 @@
     "generate": "生成",
     "esc": "退出",
     "keep": "保留",
-    "tryAgain": "重新尝试",
+    "tryAgain": "重试",
     "discard": "放弃",
     "replace": "替换",
     "insertBelow": "在下方插入",
@@ -412,20 +231,18 @@
     "putback": "放回去",
     "update": "更新",
     "share": "分享",
-    "removeFromFavorites": "从收藏夹中删除",
+    "removeFromFavorites": "从收藏夹中",
     "addToFavorites": "添加到收藏夹",
     "rename": "重命名",
     "helpCenter": "帮助中心",
     "add": "添加",
     "yes": "是",
-    "clear": "清空",
-    "remove": "删除",
-    "dontRemove": "请勿删除",
-    "copyLink": "复制链接",
-    "align": "对齐"
+    "Done": "完成",
+    "Cancel": "取消",
+    "OK": "确认"
   },
   "label": {
-    "welcome": "欢迎！",
+    "welcome": "欢迎!",
     "firstName": "名",
     "middleName": "中间名",
     "lastName": "姓",
@@ -439,9 +256,9 @@
     "google": {
       "title": "Google 账号登录",
       "instruction1": "为了导入您的 Google 联系人，您需要在浏览器中给予本程序授权。",
-      "instruction2": "单击图标或选择文本将代码复制到剪贴板：",
-      "instruction3": "跳转下方链接，然后输入上述代码：",
-      "instruction4": "完成注册后，请点击下方按钮："
+      "instruction2": "单击图标或选择文本复制到剪贴板：",
+      "instruction3": "进入下面的链接，然后输入上面的代码：",
+      "instruction4": "完成注册后，点击下面的按钮："
     }
   },
   "settings": {
@@ -460,29 +277,29 @@
       "cloudSettings": "云设置",
       "enableSync": "启用同步",
       "enableEncrypt": "加密数据",
-      "cloudURL": "根网址",
-      "invalidCloudURLScheme": "无效的云服务器地址",
+      "cloudURL": "服务器 URL",
+      "invalidCloudURLScheme": "无效主题",
       "cloudServerType": "云服务器",
       "cloudServerTypeTip": "请注意，切换云服务器后可能会登出您当前的账户",
       "cloudLocal": "本地",
       "cloudSupabase": "Supabase",
       "cloudSupabaseUrl": "Supabase URL",
-      "cloudSupabaseUrlCanNotBeEmpty": "SUPABASE 地址不能为空",
-      "cloudSupabaseAnonKey": "Supabase anon key",
+      "cloudSupabaseUrlCanNotBeEmpty": "supabase url 不能为空",
+      "cloudSupabaseAnonKey": "Supabase Anon key",
       "cloudSupabaseAnonKeyCanNotBeEmpty": "如果 Supabase url 不为空，则 Anon key 不能为空",
-      "cloudAppFlowy": "AppFlowy云",
-      "cloudAppFlowySelfHost": "AppFlowy 云自行托管",
+      "cloudAppFlowy": "AppFlowy Cloud",
+      "cloudAppFlowySelfHost": "AppFlowy Cloud 自托管",
       "appFlowyCloudUrlCanNotBeEmpty": "云地址不能为空",
       "clickToCopy": "点击复制",
       "selfHostStart": "如果您没有服务器，请参阅",
       "selfHostContent": "文档",
       "selfHostEnd": "有关如何自行托管自己的服务器的指南",
       "cloudURLHint": "输入您的服务器的 URL",
-      "cloudWSURL": "Websocket URL",
-      "cloudWSURLHint": "输入您的服务器的 Websocket 地址",
+      "cloudWSURL": "WebSocket URL",
+      "cloudWSURLHint": "输入您的服务器的 WebSocket 地址",
       "restartApp": "重启",
       "restartAppTip": "重新启动应用程序以使更改生效。请注意，这可能会注销您当前的帐户",
-      "changeServerTip": "更改同步服务器后，你必须单击“重启”按钮才能使更改生效",
+      "changeServerTip": "更改服务器后，必须单击重新启动按钮才能使更改生效",
       "enableEncryptPrompt": "启用加密以使用此密钥保护您的数据。安全存放；一旦启用，就无法关闭。如果丢失，您的数据将无法恢复。点击复制",
       "inputEncryptPrompt": "请输入您的加密密钥",
       "clickToCopySecret": "点击复制密钥",
@@ -490,70 +307,69 @@
       "configServerGuide": "选择“快速启动”后，导航至“设置”，然后选择“云设置”以配置您的自托管服务器。",
       "inputTextFieldHint": "你的秘密",
       "historicalUserList": "用户登录历史记录",
-      "historicalUserListTooltip": "此列表显示您的离线模式帐户。您可以单击某个帐户来查看其详细信息。单击“开始”按钮即可创建离线模式帐户",
-      "openHistoricalUser": "暂不登录",
+      "historicalUserListTooltip": "此列表显示您的匿名帐户。您可以单击某个帐户来查看其详细信息。单击“开始”按钮即可创建匿名帐户",
+      "openHistoricalUser": "点击开设匿名账户",
       "customPathPrompt": "将 AppFlowy 数据文件夹存储在云同步文件夹（例如 Google Drive）中可能会带来风险。如果同时从多个位置访问或修改此文件夹中的数据库，可能会导致同步冲突和潜在的数据损坏",
-      "importAppFlowyData": "由外部 AppFlowy 文件夹导入数据",
-      "importingAppFlowyDataTip": "数据导入正在进行中。请不要关闭此程序",
+      "importAppFlowyData": "从外部 AppFlowy 文件夹导入数据",
+      "importingAppFlowyDataTip": "数据导入正在进行中。请不要关闭应用程序",
       "importAppFlowyDataDescription": "从外部 AppFlowy 数据文件夹复制数据并将其导入到当前 AppFlowy 数据文件夹中",
-      "importSuccess": "成功导入 AppFlowy 数据文件夹",
-      "importFailed": "导入 AppFlowy",
-      "importGuide": "欲了解更多详情，请查看参考文档",
+      "importSuccess": "成功导入AppFlowy数据文件夹",
+      "importFailed": "导入 AppFlowy 数据文件夹失败",
+      "importGuide": "有关详细信息，请参阅参考文档",
       "supabaseSetting": "Supabase 设置",
       "cloudSetting": "云设置"
     },
     "notifications": {
       "enableNotifications": {
         "label": "启用通知",
-        "hint": "关闭本地通知"
+        "hint": "关闭以阻止本地通知出现。"
       }
     },
     "appearance": {
       "resetSetting": "重置此设置",
       "fontFamily": {
-        "label": "字体",
+        "label": "字体系列",
         "search": "搜索"
       },
       "themeMode": {
-        "label": "色彩模式",
-        "light": "浅色",
-        "dark": "深色",
-        "system": "跟随系统"
-      },
-      "fontScaleFactor": "字体缩放比例",
+        "label": "主题模式",
+        "light": "日间模式",
+        "dark": "夜间模式",
+        "system": "系统自适应"
+      },
       "documentSettings": {
-        "cursorColor": "光标颜色",
-        "selectionColor": "文本选择颜色",
+        "cursorColor": "文档光标颜色",
+        "selectionColor": "文档选择颜色",
         "hexEmptyError": "十六进制颜色不能为空",
-        "hexLengthError": "十六进制值的长度必须为 6 位",
-        "hexInvalidError": "无效的十六进制值",
+        "hexLengthError": "十六进制值必须为 6 位数字",
+        "hexInvalidError": "十六进制值无效",
         "opacityEmptyError": "不透明度不能为空",
         "opacityRangeError": "不透明度必须介于 1 到 100 之间",
         "app": "应用程序",
-        "flowy": "Flowy",
-        "apply": "提交"
+        "flowy": "弗洛菲",
+        "apply": "申请"
       },
       "layoutDirection": {
         "label": "布局方向",
-        "hint": "控制屏幕上内容的方向，从左到右或从右到左。",
+        "hint": "控制屏幕上内容的流动，从左到右或从右到左。",
         "ltr": "从左到右",
         "rtl": "从右到左"
       },
       "textDirection": {
-        "label": "文本方向",
+        "label": "默认文本方向",
         "hint": "指定文本默认从左开始还是从右开始。",
         "ltr": "从左到右",
         "rtl": "从右到左",
-        "auto": "自适应",
+        "auto": "汽车",
         "fallback": "与布局方向相同"
       },
       "themeUpload": {
         "button": "上传",
         "uploadTheme": "上传主题",
-        "description": "使用下方的按钮上传您自己的 AppFlowy 主题。",
+        "description": "使用下面的按钮上传您自己的 AppFlowy 主题。",
         "loading": "我们正在验证并上传您的主题，请稍候...",
-        "uploadSuccess": "您的主题已成功上传",
-        "deletionFailure": "删除主题失败。尝试手动删除它。",
+        "uploadSuccess": "您的主题已上传成功",
+        "deletionFailure": "删除主题失败，请尝试手动删除。",
         "filePickerDialogTitle": "选择 .flowy_plugin 文件",
         "urlUploadFailure": "无法打开网址：{}",
         "failure": "上传的主题格式无效。"
@@ -563,29 +379,27 @@
       "pluginsLabel": "插件",
       "dateFormat": {
         "label": "日期格式",
-        "local": "本地日期格式",
-        "us": "美国日期格式",
-        "iso": "国际标准格式",
-        "friendly": "友好日期格式",
+        "local": "本地",
+        "us": "美国",
+        "iso": "ISO",
+        "friendly": "易读",
         "dmy": "日/月/年"
       },
       "timeFormat": {
         "label": "时间格式",
-        "twelveHour": "12 小时制",
-        "twentyFourHour": "24 小时制"
-      },
-      "showNamingDialogWhenCreatingPage": "创建页面时显示命名对话框",
-      "lightLabel": "浅色标签",
-      "darkLabel": "深色标签"
+        "twelveHour": "十二小时制",
+        "twentyFourHour": "二十四小时制"
+      },
+      "showNamingDialogWhenCreatingPage": "创建页面时显示命名对话框"
     },
     "files": {
       "copy": "复制",
-      "defaultLocation": "文件和数据存储位置",
+      "defaultLocation": "读取文件和数据存储位置",
       "exportData": "导出您的数据",
       "doubleTapToCopy": "双击复制路径",
       "restoreLocation": "恢复为 AppFlowy 默认路径",
       "customizeLocation": "打开另一个文件夹",
-      "restartApp": "请重启应用使设置生效",
+      "restartApp": "请重启 App 使设置生效",
       "exportDatabase": "导出数据库",
       "selectFiles": "选择需要导出的文件",
       "selectAll": "全选",
@@ -610,15 +424,15 @@
       "openLocationTooltips": "打开另一个数据目录",
       "openCurrentDataFolder": "打开当前数据目录",
       "recoverLocationTooltips": "恢复为 AppFlowy 默认数据目录",
-      "exportFileSuccess": "导出文件成功!",
-      "exportFileFail": "导出文件失败!",
+      "exportFileSuccess": "导出成功!",
+      "exportFileFail": "导出失败!",
       "export": "导出"
     },
     "user": {
-      "name": "名称",
+      "name": "名字",
       "email": "电子邮件",
       "tooltipSelectIcon": "选择图标",
-      "selectAnIcon": "选择图标",
+      "selectAnIcon": "选择一个图标",
       "pleaseInputYourOpenAIKey": "请输入您的 OpenAI 密钥",
       "pleaseInputYourStabilityAIKey": "请输入您的 Stability AI 密钥",
       "clickToLogout": "点击退出当前用户"
@@ -628,9 +442,9 @@
       "command": "指令",
       "keyBinding": "按键绑定",
       "addNewCommand": "添加新指令",
-      "updateShortcutStep": "按所需的组合键并按 ENTER 键",
+      "updateShortcutStep": "按所需的组合键并按 ENTER",
       "shortcutIsAlreadyUsed": "此快捷方式已用于：{conflict}",
-      "resetToDefault": "重置为默认按键绑定",
+      "resetToDefault": "重置为默认组合键",
       "couldNotLoadErrorMsg": "无法加载快捷方式，请重试",
       "couldNotSaveErrorMsg": "无法保存快捷方式，请重试"
     },
@@ -644,7 +458,7 @@
       "joinDiscord": "在 Discord 中加入我们",
       "privacyPolicy": "隐私政策",
       "userAgreement": "用户协议",
-      "termsAndConditions": "条款与细则",
+      "termsAndConditions": "条款和条件",
       "userprofileError": "无法加载用户配置文件",
       "userprofileErrorDescription": "请尝试注销并重新登录以检查问题是否仍然存在。",
       "selectLayout": "选择布局",
@@ -653,782 +467,62 @@
     }
   },
   "grid": {
-    "deleteView": "您确定要删除这个视图吗?",
+    "deleteView": "您确定要删除这个表格吗?",
     "createView": "新建",
     "title": {
-      "placeholder": "未命名"
+      "placeholder": "无标题"
     },
     "settings": {
       "filter": "筛选",
-      "sort": "排序",
-      "sortBy": "排序方式",
+      "sort": "以……排序",
+      "sortBy": "排序",
       "properties": "特性",
       "reorderPropertiesTooltip": "拖动以重新排序属性",
       "group": "组",
       "addFilter": "添加筛选",
       "deleteFilter": "删除筛选",
-      "filterBy": "筛选方式",
-      "typeAValue": "输入一个值...",
+      "filterBy": "以……筛选",
+      "typeAValue": "请输入一个值",
       "layout": "布局",
       "databaseLayout": "布局",
+      "viewList": {
+        "zero": "0 次观看",
+        "one": "{count} 次查看",
+        "other": "{count} 次浏览"
+      },
       "editView": "编辑视图",
       "boardSettings": "看板设置",
       "calendarSettings": "日历设置",
-      "createView": "新建视图",
-      "duplicateView": "复制视图",
-      "deleteView": "删除视图",
       "numberOfVisibleFields": "显示 {}",
-      "Properties": "属性",
-      "viewList": "数据库视图"
+      "Properties": "属性"
     },
     "textFilter": {
       "contains": "包含",
       "doesNotContain": "不包含",
-      "endsWith": "结尾为",
-      "startWith": "开头为",
-      "is": "是",
-      "isNot": "不是",
+      "endsWith": "以……结束",
+      "startWith": "以……开始",
+      "is": "等于",
+      "isNot": "不等于",
       "isEmpty": "为空",
       "isNotEmpty": "不为空",
       "choicechipPrefix": {
-        "isNot": "不是",
-        "startWith": "开头为",
-        "endWith": "结尾为",
+        "isNot": "不等于",
+        "startWith": "以……开始",
+        "endWith": "以……结束",
         "isEmpty": "为空",
         "isNotEmpty": "不为空"
       }
->>>>>>> b7b4ea2d
-    },
-    "sideBar": {
-        "closeSidebar": "关闭侧边栏",
-        "openSidebar": "打开侧边栏",
-        "personal": "个人的",
-        "favorites": "收藏夹",
-        "clickToHidePersonal": "点击隐藏个人部分",
-        "clickToHideFavorites": "单击隐藏收藏夹栏目",
-        "addAPage": "添加页面",
-        "recent": "最近的"
-    },
-    "notifications": {
-        "export": {
-            "markdown": "导出笔记为Markdown文档",
-            "path": "文档/flowy"
-        }
-    },
-<<<<<<< HEAD
-    "contactsPage": {
-        "title": "联系人",
-        "whatsHappening": "这周发生了哪些事",
-        "addContact": "添加联系人",
-        "editContact": "编辑联系人"
-    },
-    "button": {
-        "ok": "OK",
-        "done": "完成",
-        "cancel": "取消",
-        "signIn": "登录",
-        "signOut": "登出",
-        "complete": "完成",
-        "save": "保存",
-        "generate": "生成",
-        "esc": "退出",
-        "keep": "保留",
-        "tryAgain": "重试",
-        "discard": "放弃",
-        "replace": "替换",
-        "insertBelow": "在下方插入",
-        "insertAbove": "在上方插入",
-        "upload": "上传",
-        "edit": "编辑",
-        "delete": "删除",
-        "duplicate": "复制",
-        "putback": "放回去",
-        "update": "更新",
-        "share": "分享",
-        "removeFromFavorites": "从收藏夹中",
-        "addToFavorites": "添加到收藏夹",
-        "rename": "重命名",
-        "helpCenter": "帮助中心",
-        "add": "添加",
-        "yes": "是",
-        "Done": "完成",
-        "Cancel": "取消",
-        "OK": "确认"
-    },
-    "label": {
-        "welcome": "欢迎!",
-        "firstName": "名",
-        "middleName": "中间名",
-        "lastName": "姓",
-        "stepX": "第{X}步"
-    },
-    "oAuth": {
-        "err": {
-            "failedTitle": "无法连接到您的账户。",
-            "failedMsg": "请确认您已在浏览器中完成登录。"
-        },
-        "google": {
-            "title": "Google 账号登录",
-            "instruction1": "为了导入您的 Google 联系人，您需要在浏览器中给予本程序授权。",
-            "instruction2": "单击图标或选择文本复制到剪贴板：",
-            "instruction3": "进入下面的链接，然后输入上面的代码：",
-            "instruction4": "完成注册后，点击下面的按钮："
-        }
-    },
-    "settings": {
-        "title": "设置",
-        "menu": {
-            "appearance": "外观",
-            "language": "语言",
-            "user": "用户",
-            "files": "文件",
-            "notifications": "通知",
-            "open": "打开设置",
-            "logout": "登出",
-            "logoutPrompt": "您确定要登出吗？",
-            "selfEncryptionLogoutPrompt": "您确定要登出吗？请确保您已复制加密密钥",
-            "syncSetting": "同步设置",
-            "cloudSettings": "云设置",
-            "enableSync": "启用同步",
-            "enableEncrypt": "加密数据",
-            "cloudURL": "服务器 URL",
-            "invalidCloudURLScheme": "无效主题",
-            "cloudServerType": "云服务器",
-            "cloudServerTypeTip": "请注意，切换云服务器后可能会登出您当前的账户",
-            "cloudLocal": "本地",
-            "cloudSupabase": "Supabase",
-            "cloudSupabaseUrl": "Supabase URL",
-            "cloudSupabaseAnonKey": "Supabase Anon key",
-            "cloudSupabaseAnonKeyCanNotBeEmpty": "如果 Supabase url 不为空，则 Anon key 不能为空",
-            "cloudAppFlowy": "AppFlowy Cloud",
-            "clickToCopy": "点击复制",
-            "selfHostStart": "如果您没有服务器，请参阅",
-            "selfHostContent": "文档",
-            "selfHostEnd": "有关如何自行托管自己的服务器的指南",
-            "cloudURLHint": "输入您的服务器的 URL",
-            "cloudWSURL": "WebSocket URL",
-            "cloudWSURLHint": "输入您的服务器的 WebSocket 地址",
-            "restartApp": "重启",
-            "restartAppTip": "重新启动应用程序以使更改生效。请注意，这可能会注销您当前的帐户",
-            "enableEncryptPrompt": "启用加密以使用此密钥保护您的数据。安全存放；一旦启用，就无法关闭。如果丢失，您的数据将无法恢复。点击复制",
-            "inputEncryptPrompt": "请输入您的加密密钥",
-            "clickToCopySecret": "点击复制密钥",
-            "configServerSetting": "配置您的服务器设置",
-            "configServerGuide": "选择“快速启动”后，导航至“设置”，然后选择“云设置”以配置您的自托管服务器。",
-            "inputTextFieldHint": "你的秘密",
-            "historicalUserList": "用户登录历史记录",
-            "historicalUserListTooltip": "此列表显示您的匿名帐户。您可以单击某个帐户来查看其详细信息。单击“开始”按钮即可创建匿名帐户",
-            "openHistoricalUser": "点击开设匿名账户",
-            "customPathPrompt": "将 AppFlowy 数据文件夹存储在云同步文件夹（例如 Google Drive）中可能会带来风险。如果同时从多个位置访问或修改此文件夹中的数据库，可能会导致同步冲突和潜在的数据损坏",
-            "supabaseSetting": "Supabase 设置",
-            "cloudSetting": "云设置"
-        },
-        "notifications": {
-            "enableNotifications": {
-                "label": "启用通知",
-                "hint": "关闭以阻止本地通知出现。"
-            }
-        },
-        "appearance": {
-            "resetSetting": "重置此设置",
-            "fontFamily": {
-                "label": "字体系列",
-                "search": "搜索"
-            },
-            "themeMode": {
-                "label": "主题模式",
-                "light": "日间模式",
-                "dark": "夜间模式",
-                "system": "系统自适应"
-            },
-            "layoutDirection": {
-                "label": "布局方向",
-                "hint": "控制屏幕上内容的流动，从左到右或从右到左。",
-                "ltr": "从左到右",
-                "rtl": "从右到左"
-            },
-            "textDirection": {
-                "label": "默认文本方向",
-                "hint": "指定文本默认从左开始还是从右开始。",
-                "ltr": "从左到右",
-                "rtl": "从右到左",
-                "auto": "汽车",
-                "fallback": "与布局方向相同"
-            },
-            "themeUpload": {
-                "button": "上传",
-                "uploadTheme": "上传主题",
-                "description": "使用下面的按钮上传您自己的 AppFlowy 主题。",
-                "failure": "上传的主题格式无效。",
-                "loading": "我们正在验证并上传您的主题，请稍候...",
-                "uploadSuccess": "您的主题已上传成功",
-                "deletionFailure": "删除主题失败，请尝试手动删除。",
-                "filePickerDialogTitle": "选择 .flowy_plugin 文件",
-                "urlUploadFailure": "无法打开网址：{}"
-            },
-            "theme": "主题",
-            "builtInsLabel": "内置主题",
-            "pluginsLabel": "插件",
-            "dateFormat": {
-                "label": "日期格式",
-                "local": "本地",
-                "us": "美国",
-                "iso": "ISO",
-                "friendly": "易读",
-                "dmy": "日/月/年"
-            },
-            "timeFormat": {
-                "label": "时间格式",
-                "twelveHour": "十二小时制",
-                "twentyFourHour": "二十四小时制"
-            },
-            "showNamingDialogWhenCreatingPage": "创建页面时显示命名对话框"
-        },
-        "files": {
-            "copy": "复制",
-            "defaultLocation": "读取文件和数据存储位置",
-            "exportData": "导出您的数据",
-            "doubleTapToCopy": "双击复制路径",
-            "restoreLocation": "恢复为 AppFlowy 默认路径",
-            "customizeLocation": "打开另一个文件夹",
-            "restartApp": "请重启 App 使设置生效",
-            "exportDatabase": "导出数据库",
-            "selectFiles": "选择需要导出的文件",
-            "selectAll": "全选",
-            "deselectAll": "取消全选",
-            "createNewFolder": "新建文件夹",
-            "createNewFolderDesc": "告诉我们您要将数据存储在何处",
-            "defineWhereYourDataIsStored": "定义数据存储位置",
-            "open": "打开",
-            "openFolder": "打开现有文件夹",
-            "openFolderDesc": "读取并将其写入您现有的 AppFlowy 文件夹",
-            "folderHintText": "文件夹名",
-            "location": "正在新建文件夹",
-            "locationDesc": "为您的 AppFlowy 数据文件夹选择一个名称",
-            "browser": "浏览",
-            "create": "新建",
-            "set": "设置",
-            "folderPath": "保存文件夹的路径",
-            "locationCannotBeEmpty": "路径不能为空",
-            "pathCopiedSnackbar": "文件存储路径已被复制到剪贴板!",
-            "changeLocationTooltips": "更改数据目录",
-            "change": "更改",
-            "openLocationTooltips": "打开另一个数据目录",
-            "openCurrentDataFolder": "打开当前数据目录",
-            "recoverLocationTooltips": "恢复为 AppFlowy 默认数据目录",
-            "exportFileSuccess": "导出成功!",
-            "exportFileFail": "导出失败!",
-            "export": "导出"
-        },
-        "user": {
-            "name": "名字",
-            "email": "电子邮件",
-            "tooltipSelectIcon": "选择图标",
-            "selectAnIcon": "选择一个图标",
-            "pleaseInputYourOpenAIKey": "请输入您的 OpenAI 密钥",
-            "pleaseInputYourStabilityAIKey": "请输入您的 Stability AI 密钥",
-            "clickToLogout": "点击退出当前用户"
-        },
-        "shortcuts": {
-            "shortcutsLabel": "快捷方式",
-            "command": "指令",
-            "keyBinding": "按键绑定",
-            "addNewCommand": "添加新指令",
-            "updateShortcutStep": "按所需的组合键并按 ENTER",
-            "shortcutIsAlreadyUsed": "此快捷方式已用于：{conflict}",
-            "resetToDefault": "重置为默认组合键",
-            "couldNotLoadErrorMsg": "无法加载快捷方式，请重试",
-            "couldNotSaveErrorMsg": "无法保存快捷方式，请重试"
-        },
-        "mobile": {
-            "personalInfo": "个人信息",
-            "username": "用户名",
-            "usernameEmptyError": "用户名不能为空",
-            "about": "关于",
-            "pushNotifications": "推送通知",
-            "support": "支持",
-            "joinDiscord": "在 Discord 中加入我们",
-            "privacyPolicy": "隐私政策",
-            "userAgreement": "用户协议",
-            "userprofileError": "无法加载用户配置文件",
-            "userprofileErrorDescription": "请尝试注销并重新登录以检查问题是否仍然存在。",
-            "selectLayout": "选择布局",
-            "selectStartingDay": "选择开始日期"
-        }
-    },
-    "grid": {
-        "deleteView": "您确定要删除这个表格吗?",
-        "createView": "新建",
-        "title": {
-            "placeholder": "无标题"
-        },
-        "settings": {
-            "filter": "筛选",
-            "sort": "以……排序",
-            "sortBy": "排序",
-            "properties": "特性",
-            "reorderPropertiesTooltip": "拖动以重新排序属性",
-            "group": "组",
-            "addFilter": "添加筛选",
-            "deleteFilter": "删除筛选",
-            "filterBy": "以……筛选",
-            "typeAValue": "请输入一个值",
-            "layout": "布局",
-            "databaseLayout": "布局",
-            "Properties": "属性"
-        },
-        "textFilter": {
-            "contains": "包含",
-            "doesNotContain": "不包含",
-            "endsWith": "以……结束",
-            "startWith": "以……开始",
-            "is": "等于",
-            "isNot": "不等于",
-            "isEmpty": "为空",
-            "isNotEmpty": "不为空",
-            "choicechipPrefix": {
-                "isNot": "不等于",
-                "startWith": "以……开始",
-                "endWith": "以……结束",
-                "isEmpty": "为空",
-                "isNotEmpty": "不为空"
-            }
-        },
-        "checkboxFilter": {
-            "isChecked": "已勾选",
-            "isUnchecked": "未勾选",
-            "choicechipPrefix": {
-                "is": "是"
-            }
-        },
-        "checklistFilter": {
-            "isComplete": "已完成",
-            "isIncomplted": "未完成"
-        },
-        "singleSelectOptionFilter": {
-            "is": "等于",
-            "isNot": "不等于",
-            "isEmpty": "为空",
-            "isNotEmpty": "不为空"
-        },
-        "multiSelectOptionFilter": {
-            "contains": "包含",
-            "doesNotContain": "不包含",
-            "isEmpty": "为空",
-            "isNotEmpty": "不为空"
-        },
-        "dateFilter": {
-            "is": "是",
-            "before": "之前",
-            "after": "之后",
-            "onOrBefore": "在或之前",
-            "onOrAfter": "在或之后",
-            "between": "之间",
-            "empty": "为空",
-            "notEmpty": "不为空"
-        },
-        "field": {
-            "hide": "隐藏",
-            "show": "展示",
-            "insertLeft": "左侧插入",
-            "insertRight": "右侧插入",
-            "duplicate": "复制",
-            "delete": "删除",
-            "textFieldName": "文本",
-            "checkboxFieldName": "勾选框",
-            "dateFieldName": "日期",
-            "updatedAtFieldName": "修改时间",
-            "createdAtFieldName": "创建时间",
-            "numberFieldName": "数字",
-            "singleSelectFieldName": "单项选择器",
-            "multiSelectFieldName": "多项选择器",
-            "urlFieldName": "链接",
-            "checklistFieldName": "清单",
-            "numberFormat": "数字格式",
-            "dateFormat": "日期格式",
-            "includeTime": "包含时间",
-            "isRange": "结束日期",
-            "dateFormatFriendly": "月 日, 年",
-            "dateFormatISO": "年-月-日",
-            "dateFormatLocal": "月/日/年",
-            "dateFormatUS": "年/月/日",
-            "dateFormatDayMonthYear": "日/月/年",
-            "timeFormat": "时间格式",
-            "invalidTimeFormat": "时间格式错误",
-            "timeFormatTwelveHour": "十二小时制",
-            "timeFormatTwentyFourHour": "24小时制",
-            "clearDate": "清除日期",
-            "dateTime": "日期时间",
-            "startDateTime": "开始日期和时间",
-            "endDateTime": "结束日期和时间",
-            "failedToLoadDate": "无法加载日期值",
-            "selectTime": "选择时间",
-            "selectDate": "选择日期",
-            "visibility": "可见性",
-            "propertyType": "属性类型",
-            "addSelectOption": "添加一个标签",
-            "typeANewOption": "输入新选项",
-            "optionTitle": "标签",
-            "addOption": "添加标签",
-            "editProperty": "编辑列属性",
-            "newProperty": "添加一列",
-            "deleteFieldPromptMessage": "确定要删除这个属性吗? ",
-            "newColumn": "新建列",
-            "format": "格式"
-        },
-        "rowPage": {
-            "newField": "添加新字段",
-            "fieldDragElementTooltip": "点击打开菜单",
-            "showHiddenFields": {
-                "one": "显示 {count} 个隐藏字段",
-                "many": "显示 {count} 个隐藏字段",
-                "other": "显示 {count} 个隐藏字段"
-            },
-            "hideHiddenFields": {
-                "one": "隐藏 {count} 个隐藏字段",
-                "many": "隐藏 {count} 个隐藏字段",
-                "other": "隐藏 {count} 个隐藏字段"
-            }
-        },
-        "sort": {
-            "ascending": "升序",
-            "descending": "降序",
-            "deleteAllSorts": "删除所有排序",
-            "addSort": "添加排序",
-            "deleteSort": "删除排序"
-        },
-        "row": {
-            "duplicate": "复制",
-            "delete": "删除",
-            "titlePlaceholder": "无标题",
-            "textPlaceholder": "空",
-            "copyProperty": "复制列",
-            "count": "数量",
-            "newRow": "添加一行",
-            "action": "执行",
-            "add": "点击添加到下方",
-            "drag": "拖动以移动",
-            "dragAndClick": "拖拽移动，点击打开菜单",
-            "insertRecordAbove": "在上方插入记录",
-            "insertRecordBelow": "点击添加到下方"
-        },
-        "selectOption": {
-            "create": "新建",
-            "purpleColor": "紫色",
-            "pinkColor": "粉色",
-            "lightPinkColor": "浅粉色",
-            "orangeColor": "橙色",
-            "yellowColor": "黄色",
-            "limeColor": "鲜绿色",
-            "greenColor": "绿色",
-            "aquaColor": "水蓝色",
-            "blueColor": "蓝色",
-            "deleteTag": "删除标签",
-            "colorPanelTitle": "颜色",
-            "panelTitle": "选择或新建一个标签",
-            "searchOption": "搜索标签",
-            "searchOrCreateOption": "搜索或创建选项...",
-            "createNew": "创建一个新的",
-            "orSelectOne": "或者选择一个选项",
-            "typeANewOption": "输入一个新的选项",
-            "tagName": "标签名"
-        },
-        "checklist": {
-            "taskHint": "任务描述",
-            "addNew": "添加项",
-            "submitNewTask": "创建",
-            "hideComplete": "隐藏已完成的任务",
-            "showComplete": "显示所有任务"
-        },
-        "menuName": "网格",
-        "referencedGridPrefix": "视图"
-    },
-    "document": {
-        "menuName": "文档",
-        "date": {
-            "timeHintTextInTwelveHour": "下午 01:00",
-            "timeHintTextInTwentyFourHour": "13:00"
-        },
-        "slashMenu": {
-            "board": {
-                "selectABoardToLinkTo": "选择要链接到的看板",
-                "createANewBoard": "新建看板"
-            },
-            "grid": {
-                "selectAGridToLinkTo": "选择要链接到的网格",
-                "createANewGrid": "新建网格"
-            },
-            "calendar": {
-                "selectACalendarToLinkTo": "选择要链接到的日历",
-                "createANewCalendar": "新建日历"
-            },
-            "document": {
-                "selectADocumentToLinkTo": "选择要链接到的文档"
-            }
-        },
-        "selectionMenu": {
-            "outline": "大纲",
-            "codeBlock": "代码块"
-        },
-        "plugins": {
-            "referencedBoard": "引用的看板",
-            "referencedGrid": "引用的网格",
-            "referencedCalendar": "引用的日历",
-            "referencedDocument": "参考文档",
-            "autoGeneratorMenuItemName": "OpenAI 创作",
-            "autoGeneratorTitleName": "OpenAI: 让 AI 写些什么...",
-            "autoGeneratorLearnMore": "学习更多",
-            "autoGeneratorGenerate": "生成",
-            "autoGeneratorHintText": "让 OpenAI ...",
-            "autoGeneratorCantGetOpenAIKey": "无法获得 OpenAI 密钥",
-            "autoGeneratorRewrite": "重写",
-            "smartEdit": "AI 助手",
-            "openAI": "OpenAI",
-            "smartEditFixSpelling": "修正拼写",
-            "warning": "⚠️ AI 可能不准确或具有误导性.",
-            "smartEditSummarize": "总结",
-            "smartEditImproveWriting": "提高写作水平",
-            "smartEditMakeLonger": "丰富内容",
-            "smartEditCouldNotFetchResult": "无法从 OpenAI 获取到结果",
-            "smartEditCouldNotFetchKey": "无法获取到 OpenAI 密钥",
-            "smartEditDisabled": "在设置中连接 OpenAI",
-            "discardResponse": "您是否要放弃 AI 继续写作?",
-            "createInlineMathEquation": "创建方程",
-            "fonts": "字体",
-            "toggleList": "切换列表",
-            "quoteList": "引用列表",
-            "numberedList": "编号列表",
-            "bulletedList": "项目符号列表",
-            "todoList": "待办事项列表",
-            "callout": "标注",
-            "cover": {
-                "changeCover": "修改封面",
-                "colors": "颜色",
-                "images": "图像",
-                "clearAll": "清除所有",
-                "abstract": "摘要",
-                "addCover": "添加封面",
-                "addLocalImage": "添加本地图像",
-                "invalidImageUrl": "无效的图像网址",
-                "failedToAddImageToGallery": "无法将图片添加到库",
-                "enterImageUrl": "输入图像网址",
-                "add": "添加",
-                "back": "返回",
-                "saveToGallery": "保存至库",
-                "removeIcon": "移除图标",
-                "pasteImageUrl": "粘贴图片网址",
-                "or": "或",
-                "pickFromFiles": "从文件中选取",
-                "couldNotFetchImage": "无法获取到图像",
-                "imageSavingFailed": "图像保存失败",
-                "addIcon": "添加图标",
-                "changeIcon": "更改图标",
-                "coverRemoveAlert": "删除后将从封面中移除。",
-                "alertDialogConfirmation": "您确定您要继续吗?"
-            },
-            "mathEquation": {
-                "name": "数学方程",
-                "addMathEquation": "添加数学公式",
-                "editMathEquation": "编辑数学公式"
-            },
-            "optionAction": {
-                "click": "点击",
-                "toOpenMenu": " 来打开菜单",
-                "delete": "删除",
-                "duplicate": "复制",
-                "turnInto": "变成",
-                "moveUp": "上移",
-                "moveDown": "下移",
-                "color": "颜色",
-                "align": "对齐",
-                "left": "左",
-                "center": "中心",
-                "right": "又",
-                "defaultColor": "默认"
-            },
-            "image": {
-                "copiedToPasteBoard": "图片链接已复制到剪贴板",
-                "addAnImage": "添加图像"
-            },
-            "urlPreview": {
-                "copiedToPasteBoard": "链接已复制到剪贴板"
-            },
-            "outline": {
-                "addHeadingToCreateOutline": "添加标题以创建目录。"
-            },
-            "table": {
-                "addAfter": "在前面添加",
-                "addBefore": "在后面添加",
-                "delete": "删除",
-                "clear": "清空内容",
-                "duplicate": "创建副本",
-                "bgColor": "背景颜色"
-            },
-            "contextMenu": {
-                "copy": "复制",
-                "cut": "剪切",
-                "paste": "粘贴"
-            },
-            "action": "操作"
-        },
-        "textBlock": {
-            "placeholder": "输入 “/” 作为命令"
-        },
-        "title": {
-            "placeholder": "无标题"
-        },
-        "imageBlock": {
-            "placeholder": "点击添加图片",
-            "upload": {
-                "label": "上传",
-                "placeholder": "点击上传图片"
-            },
-            "url": {
-                "label": "图片网址",
-                "placeholder": "输入图片网址"
-            },
-            "ai": {
-                "label": "从 OpenAI 生成图像",
-                "placeholder": "请输入 OpenAI 生成图像的提示"
-            },
-            "stability_ai": {
-                "label": "从 Stability AI 生成图像",
-                "placeholder": "请输入 Stability AI 生成图像的提示"
-            },
-            "support": "图片大小限制为 5MB。支持的格式：JPEG、PNG、GIF、SVG",
-            "error": {
-                "invalidImage": "图片无效",
-                "invalidImageSize": "图片大小必须小于 5MB",
-                "invalidImageFormat": "不支持图像格式。支持的格式：JPEG、PNG、GIF、SVG",
-                "invalidImageUrl": "图片网址无效"
-            },
-            "embedLink": {
-                "label": "内嵌链接",
-                "placeholder": "粘贴或输入图像链接"
-            },
-            "unsplash": {
-                "label": "Unsplash"
-            },
-            "searchForAnImage": "搜索图像",
-            "pleaseInputYourOpenAIKey": "请在设置页面输入您的 OpenAI 密钥",
-            "pleaseInputYourStabilityAIKey": "请在设置页面输入您的 Stability AI 密钥",
-            "saveImageToGallery": "保存图片",
-            "failedToAddImageToGallery": "无法将图像添加到图库",
-            "successToAddImageToGallery": "图片已成功添加到图库",
-            "unableToLoadImage": "无法加载图像"
-        },
-        "codeBlock": {
-            "language": {
-                "label": "语言",
-                "placeholder": "选择语言"
-            }
-        },
-        "inlineLink": {
-            "placeholder": "粘贴或输入链接",
-            "openInNewTab": "在新选项卡中打开",
-            "copyLink": "复制链接",
-            "removeLink": "删除链接",
-            "url": {
-                "label": "链接网址",
-                "placeholder": "输入链接网址"
-            },
-            "title": {
-                "label": "链接标题",
-                "placeholder": "输入链接标题"
-            }
-        },
-        "mention": {
-            "placeholder": "提及一个人、或日期...",
-            "page": {
-                "label": "链接到页面",
-                "tooltip": "点击打开页面"
-            }
-        },
-        "toolbar": {
-            "resetToDefaultFont": "重置为默认"
-        },
-        "errorBlock": {
-            "theBlockIsNotSupported": "当前版本不支持该块。",
-            "blockContentHasBeenCopied": "块内容已被复制。"
-        }
-    },
-    "board": {
-        "column": {
-            "createNewCard": "新建",
-            "renameGroupTooltip": "按下以重命名群组",
-            "createNewColumn": "添加新组",
-            "addToColumnTopTooltip": "在顶部添加一张新卡片",
-            "addToColumnBottomTooltip": "在底部添加一张新卡片",
-            "renameColumn": "改名",
-            "hideColumn": "隐藏",
-            "groupActions": "组操作",
-            "newGroup": "新建组",
-            "deleteColumn": "删除",
-            "deleteColumnConfirmation": "这将删除该组及其中的所有卡片。你确定你要继续吗？"
-        },
-        "hiddenGroupSection": {
-            "sectionTitle": "隐藏组",
-            "collapseTooltip": "隐藏隐藏组",
-            "expandTooltip": "查看隐藏的组"
-        },
-        "cardDetail": "卡片详情",
-        "cardActions": "卡片操作",
-        "cardDuplicated": "卡片已被复制",
-        "cardDeleted": "卡片已被删除",
-        "showOnCard": "显示卡片详细信息",
-        "setting": "设置",
-        "propertyName": "属性名称",
-        "menuName": "看板",
-        "showUngrouped": "显示未分组的项目",
-        "ungroupedButtonText": "未分组的",
-        "ungroupedButtonTooltip": "包含不属于任何组的卡片",
-        "ungroupedItemsTitle": "点击添加到看板",
-        "groupBy": "通过...分组",
-        "referencedBoardPrefix": "视图",
-        "notesTooltip": "内含笔记",
-        "mobile": {
-            "editURL": "编辑 URL",
-            "unhideGroup": "显示隐藏的组",
-            "unhideGroupContent": "您确定要在看板上显示该组吗？",
-            "faildToLoad": "无法加载看板视图"
-        }
-    },
-    "calendar": {
-        "menuName": "日历",
-        "defaultNewCalendarTitle": "未命名",
-        "newEventButtonTooltip": "添加新事件",
-        "navigation": {
-            "today": "今天",
-            "jumpToday": "跳转到今天",
-            "previousMonth": "上一月",
-            "nextMonth": "下一月"
-        },
-        "settings": {
-            "showWeekNumbers": "显示周数",
-            "showWeekends": "显示周末",
-            "firstDayOfWeek": "一周开始于",
-            "layoutDateField": "以……为日历布局",
-            "noDateTitle": "没有日期",
-            "noDateHint": "计划外事件将显示在此处",
-            "unscheduledEventsTitle": "未安排的事件",
-            "clickToAdd": "单击以添加到日历",
-            "name": "日历布局"
-        },
-        "referencedCalendarPrefix": "视图",
-        "quickJumpYear": "跳转到"
-    },
-    "errorDialog": {
-        "title": "AppFlowy 错误",
-        "howToFixFallback": "对于给您带来的不便, 我们深表歉意! 请在我们的 GitHub 页面上提交 issue 并描述您遇到的错误。",
-        "github": "在 GitHub 查看"
-=======
-    "selectOptionFilter": {
-      "is": "是",
-      "isNot": "不是",
-      "contains": "包含",
-      "doesNotContain": "不包含",
-      "isEmpty": "为空",
-      "isNotEmpty": "不为空"
+    },
+    "checkboxFilter": {
+      "isChecked": "已勾选",
+      "isUnchecked": "未勾选",
+      "choicechipPrefix": {
+        "is": "是"
+      }
+    },
+    "checklistFilter": {
+      "isComplete": "已完成",
+      "isIncomplted": "未完成"
     },
     "dateFilter": {
       "is": "是",
@@ -1438,25 +532,7 @@
       "onOrAfter": "在或之后",
       "between": "之间",
       "empty": "为空",
-      "notEmpty": "不为空",
-      "choicechipPrefix": {
-        "before": "之前",
-        "after": "之后",
-        "onOrBefore": "当天或之前",
-        "onOrAfter": "当天或之后",
-        "isEmpty": "为空",
-        "isNotEmpty": "不为空"
-      }
-    },
-    "numberFilter": {
-      "equal": "等于",
-      "notEqual": "不等于",
-      "lessThan": "小于",
-      "greaterThan": "大于",
-      "lessThanOrEqualTo": "小于等于",
-      "greaterThanOrEqualTo": "大于等于",
-      "isEmpty": "为空",
-      "isNotEmpty": "不为空"
+      "notEmpty": "不为空"
     },
     "field": {
       "hide": "隐藏",
@@ -1468,17 +544,16 @@
       "textFieldName": "文本",
       "checkboxFieldName": "勾选框",
       "dateFieldName": "日期",
-      "updatedAtFieldName": "最后修改时间",
+      "updatedAtFieldName": "修改时间",
       "createdAtFieldName": "创建时间",
       "numberFieldName": "数字",
-      "singleSelectFieldName": "单选",
-      "multiSelectFieldName": "多选",
-      "urlFieldName": "网址",
+      "singleSelectFieldName": "单项选择器",
+      "multiSelectFieldName": "多项选择器",
+      "urlFieldName": "链接",
       "checklistFieldName": "清单",
-      "relationFieldName": "关系",
       "numberFormat": "数字格式",
       "dateFormat": "日期格式",
-      "includeTime": "包含时/分",
+      "includeTime": "包含时间",
       "isRange": "结束日期",
       "dateFormatFriendly": "月 日, 年",
       "dateFormatISO": "年-月-日",
@@ -1486,9 +561,9 @@
       "dateFormatUS": "年/月/日",
       "dateFormatDayMonthYear": "日/月/年",
       "timeFormat": "时间格式",
-      "invalidTimeFormat": "格式错误",
-      "timeFormatTwelveHour": "12 小时制",
-      "timeFormatTwentyFourHour": "24 小时制",
+      "invalidTimeFormat": "时间格式错误",
+      "timeFormatTwelveHour": "十二小时制",
+      "timeFormatTwentyFourHour": "24小时制",
       "clearDate": "清除日期",
       "dateTime": "日期时间",
       "startDateTime": "开始日期和时间",
@@ -1507,21 +582,20 @@
       "deleteFieldPromptMessage": "确定要删除这个属性吗? ",
       "newColumn": "新建列",
       "format": "格式",
-      "reminderOnDateTooltip": "这个单元格设置了一个预定的提醒",
-      "optionAlreadyExist": "选项已存在"
+      "reminderOnDateTooltip": "此单元格有预定的提醒"
     },
     "rowPage": {
       "newField": "添加新字段",
       "fieldDragElementTooltip": "点击打开菜单",
       "showHiddenFields": {
-        "one": "显示 {count} 个私密字段",
-        "many": "显示 {count} 个私密字段",
-        "other": "显示 {count} 个私密字段"
+        "one": "显示 {count} 个隐藏字段",
+        "many": "显示 {count} 个隐藏字段",
+        "other": "显示 {count} 个隐藏字段"
       },
       "hideHiddenFields": {
-        "one": "隐藏 {count} 个私密字段",
-        "many": "隐藏 {count} 个私密字段",
-        "other": "隐藏 {count} 个私密字段"
+        "one": "隐藏 {count} 个隐藏字段",
+        "many": "隐藏 {count} 个隐藏字段",
+        "other": "隐藏 {count} 个隐藏字段"
       }
     },
     "sort": {
@@ -1529,23 +603,22 @@
       "descending": "降序",
       "deleteAllSorts": "删除所有排序",
       "addSort": "添加排序",
-      "removeSorting": "你确定要移除排序吗？",
-      "deleteSort": "取消排序"
+      "deleteSort": "删除排序"
     },
     "row": {
       "duplicate": "复制",
       "delete": "删除",
-      "titlePlaceholder": "未命名",
+      "titlePlaceholder": "无标题",
       "textPlaceholder": "空",
-      "copyProperty": "已复制属性到剪贴板",
+      "copyProperty": "复制列",
       "count": "数量",
-      "newRow": "新增行",
+      "newRow": "添加一行",
       "action": "执行",
       "add": "点击添加到下方",
-      "drag": "拖动",
-      "dragAndClick": "拖拽并点击打开菜单",
+      "drag": "拖动以移动",
+      "dragAndClick": "拖拽移动，点击打开菜单",
       "insertRecordAbove": "在上方插入记录",
-      "insertRecordBelow": "在下方插入记录"
+      "insertRecordBelow": "点击添加到下方"
     },
     "selectOption": {
       "create": "新建",
@@ -1560,39 +633,43 @@
       "blueColor": "蓝色",
       "deleteTag": "删除标签",
       "colorPanelTitle": "颜色",
-      "panelTitle": "选择或新建选项",
-      "searchOption": "搜索选项",
+      "panelTitle": "选择或新建一个标签",
+      "searchOption": "搜索标签",
       "searchOrCreateOption": "搜索或创建选项...",
-      "createNew": "新建",
+      "createNew": "创建一个新的",
       "orSelectOne": "或者选择一个选项",
-      "typeANewOption": "输入一个新选项",
-      "tagName": "标签名",
-      "pannelTitle": "面板标题"
+      "typeANewOption": "输入一个新的选项",
+      "tagName": "标签名"
     },
     "checklist": {
       "taskHint": "任务描述",
-      "addNew": "添加新任务",
-      "submitNewTask": "新建",
+      "addNew": "添加项",
+      "submitNewTask": "创建",
       "hideComplete": "隐藏已完成的任务",
       "showComplete": "显示所有任务"
-    },
-    "url": {
-      "launch": "在浏览器中打开",
-      "copy": "复制链接"
-    },
-    "relation": {
-      "emptySearchResult": "无结果"
     },
     "menuName": "网格",
     "referencedGridPrefix": "视图",
     "calculate": "计算",
     "calculationTypeLabel": {
-      "none": "无",
-      "average": "均值",
-      "max": "最大值",
+      "none": "没有任何",
+      "average": "平均的",
+      "max": "最大限度",
       "median": "中位数",
-      "min": "最小值",
-      "sum": "求和"
+      "min": "分钟",
+      "sum": "和"
+    },
+    "singleSelectOptionFilter": {
+      "is": "等于",
+      "isNot": "不等于",
+      "isEmpty": "为空",
+      "isNotEmpty": "不为空"
+    },
+    "multiSelectOptionFilter": {
+      "contains": "包含",
+      "doesNotContain": "不包含",
+      "isEmpty": "为空",
+      "isNotEmpty": "不为空"
     }
   },
   "document": {
@@ -1600,79 +677,28 @@
     "date": {
       "timeHintTextInTwelveHour": "下午 01:00",
       "timeHintTextInTwentyFourHour": "13:00"
->>>>>>> b7b4ea2d
-    },
-    "search": {
-        "label": "搜索",
-        "placeholder": {
-            "actions": "搜索操作..."
-        }
-    },
-    "message": {
-        "copy": {
-            "success": "复制了！",
-            "fail": "无法复制"
-        }
-    },
-<<<<<<< HEAD
-    "unSupportBlock": "当前版本不支持该块。",
-    "views": {
-        "deleteContentTitle": "您确定要删除 {pageType} 吗？",
-        "deleteContentCaption": "如果您删除此{pageType}，您可以从回收站中将其恢复。"
-    },
-    "colors": {
-        "custom": "自定义的",
-        "default": "默认的",
-        "red": "红色",
-        "orange": "橙色",
-        "yellow": "黄色",
-        "green": "绿色",
-        "blue": "蓝色",
-        "purple": "紫色",
-        "pink": "粉色",
-        "brown": "棕色",
-        "gray": "灰色"
-    },
-    "emoji": {
-        "emojiTab": "Emoji 表情",
-        "search": "查找 Emoji",
-        "noRecent": "没有最近的 Emoji",
-        "noEmojiFound": "没有找到 Emoji",
-        "filter": "筛选",
-        "random": "随机的",
-        "selectSkinTone": "选择肤色",
-        "remove": "移除",
-        "categories": {
-            "smileys": "表情与情感",
-            "people": "人与身体",
-            "animals": "动物与自然",
-            "food": "食物和饮料",
-            "activities": "活动",
-            "places": "旅行与地点",
-            "objects": "物体",
-            "symbols": "符号",
-            "flags": "旗帜",
-            "nature": "自然",
-            "frequentlyUsed": "经常使用"
-        },
-        "skinTone": {
-            "default": "默认",
-            "light": "亮",
-            "mediumLight": "中等偏亮",
-            "medium": "中等的",
-            "mediumDark": "中等偏暗",
-            "dark": "暗"
-        }
-    },
-    "inlineActions": {
-        "noResults": "没有结果",
-        "pageReference": "页面参考",
-        "date": "日期",
-        "reminder": {
-            "groupTitle": "提醒",
-            "shortKeyword": "提醒"
-        }
-=======
+    },
+    "slashMenu": {
+      "board": {
+        "selectABoardToLinkTo": "选择要链接到的看板",
+        "createANewBoard": "新建看板"
+      },
+      "grid": {
+        "selectAGridToLinkTo": "选择要链接到的网格",
+        "createANewGrid": "新建网格"
+      },
+      "calendar": {
+        "selectACalendarToLinkTo": "选择要链接到的日历",
+        "createANewCalendar": "新建日历"
+      },
+      "document": {
+        "selectADocumentToLinkTo": "选择要链接到的文档"
+      }
+    },
+    "selectionMenu": {
+      "outline": "大纲",
+      "codeBlock": "代码块"
+    },
     "plugins": {
       "referencedBoard": "引用的看板",
       "referencedGrid": "引用的网格",
@@ -1680,23 +706,23 @@
       "referencedDocument": "参考文档",
       "autoGeneratorMenuItemName": "OpenAI 创作",
       "autoGeneratorTitleName": "OpenAI: 让 AI 写些什么...",
-      "autoGeneratorLearnMore": "了解更多",
+      "autoGeneratorLearnMore": "学习更多",
       "autoGeneratorGenerate": "生成",
-      "autoGeneratorHintText": "问 OpenAI ...",
-      "autoGeneratorCantGetOpenAIKey": "无法获取 OpenAI 密钥",
+      "autoGeneratorHintText": "让 OpenAI ...",
+      "autoGeneratorCantGetOpenAIKey": "无法获得 OpenAI 密钥",
       "autoGeneratorRewrite": "重写",
       "smartEdit": "AI 助手",
       "openAI": "OpenAI",
       "smartEditFixSpelling": "修正拼写",
-      "warning": "⚠️ AI 的回复可能不准确或具有误导性。",
+      "warning": "⚠️ AI 可能不准确或具有误导性.",
       "smartEditSummarize": "总结",
       "smartEditImproveWriting": "提高写作水平",
       "smartEditMakeLonger": "丰富内容",
       "smartEditCouldNotFetchResult": "无法从 OpenAI 获取到结果",
       "smartEditCouldNotFetchKey": "无法获取到 OpenAI 密钥",
       "smartEditDisabled": "在设置中连接 OpenAI",
-      "discardResponse": "您是否要舍弃 AI 的回复?",
-      "createInlineMathEquation": "创建公式",
+      "discardResponse": "您是否要放弃 AI 继续写作?",
+      "createInlineMathEquation": "创建方程",
       "fonts": "字体",
       "toggleList": "切换列表",
       "quoteList": "引用列表",
@@ -1707,31 +733,31 @@
       "cover": {
         "changeCover": "修改封面",
         "colors": "颜色",
-        "images": "图片",
+        "images": "图像",
         "clearAll": "清除所有",
         "abstract": "摘要",
         "addCover": "添加封面",
-        "addLocalImage": "添加本地图片",
-        "invalidImageUrl": "无效的图片网址",
-        "failedToAddImageToGallery": "无法将图片添加到图库",
-        "enterImageUrl": "输入图片网址",
+        "addLocalImage": "添加本地图像",
+        "invalidImageUrl": "无效的图像网址",
+        "failedToAddImageToGallery": "无法将图片添加到库",
+        "enterImageUrl": "输入图像网址",
         "add": "添加",
         "back": "返回",
-        "saveToGallery": "保存至图库",
+        "saveToGallery": "保存至库",
         "removeIcon": "移除图标",
         "pasteImageUrl": "粘贴图片网址",
         "or": "或",
         "pickFromFiles": "从文件中选取",
-        "couldNotFetchImage": "无法获取到图片",
-        "imageSavingFailed": "图片保存失败",
+        "couldNotFetchImage": "无法获取到图像",
+        "imageSavingFailed": "图像保存失败",
         "addIcon": "添加图标",
         "changeIcon": "更改图标",
         "coverRemoveAlert": "删除后将从封面中移除。",
         "alertDialogConfirmation": "您确定您要继续吗?"
       },
       "mathEquation": {
-        "name": "数学公式",
-        "addMathEquation": "添加 Tex 公式",
+        "name": "数学方程",
+        "addMathEquation": "添加数学公式",
         "editMathEquation": "编辑数学公式"
       },
       "optionAction": {
@@ -1745,13 +771,13 @@
         "color": "颜色",
         "align": "对齐",
         "left": "左",
-        "center": "中间",
-        "right": "右",
+        "center": "中心",
+        "right": "又",
         "defaultColor": "默认"
       },
       "image": {
         "copiedToPasteBoard": "图片链接已复制到剪贴板",
-        "addAnImage": "添加图片"
+        "addAnImage": "添加图像"
       },
       "urlPreview": {
         "copiedToPasteBoard": "链接已复制到剪贴板"
@@ -1764,7 +790,7 @@
         "addBefore": "在后面添加",
         "delete": "删除",
         "clear": "清空内容",
-        "duplicate": "复制",
+        "duplicate": "创建副本",
         "bgColor": "背景颜色"
       },
       "contextMenu": {
@@ -1772,21 +798,13 @@
         "cut": "剪切",
         "paste": "粘贴"
       },
-      "action": "操作",
-      "database": {
-        "selectDataSource": "选择数据源",
-        "noDataSource": "无数据源",
-        "selectADataSource": "选择数据源",
-        "toContinue": "以继续",
-        "newDatabase": "新数据库",
-        "linkToDatabase": "链接到数据库"
-      }
+      "action": "操作"
     },
     "textBlock": {
-      "placeholder": "输入 “/” 查看指令"
+      "placeholder": "输入 “/” 作为命令"
     },
     "title": {
-      "placeholder": "未命名"
+      "placeholder": "无标题"
     },
     "imageBlock": {
       "placeholder": "点击添加图片",
@@ -1799,225 +817,68 @@
         "placeholder": "输入图片网址"
       },
       "ai": {
-        "label": "从 OpenAI 生成图片",
-        "placeholder": "请输入 OpenAI 生成图片的提示词"
+        "label": "从 OpenAI 生成图像",
+        "placeholder": "请输入 OpenAI 生成图像的提示"
       },
       "stability_ai": {
-        "label": "从 Stability AI 生成图片",
-        "placeholder": "请输入 Stability AI 生成图片的提示词"
+        "label": "从 Stability AI 生成图像",
+        "placeholder": "请输入 Stability AI 生成图像的提示"
       },
       "support": "图片大小限制为 5MB。支持的格式：JPEG、PNG、GIF、SVG",
       "error": {
         "invalidImage": "图片无效",
         "invalidImageSize": "图片大小必须小于 5MB",
-        "invalidImageFormat": "不支持图片格式。支持的格式：JPEG、PNG、GIF、SVG",
+        "invalidImageFormat": "不支持图像格式。支持的格式：JPEG、PNG、GIF、SVG",
         "invalidImageUrl": "图片网址无效"
       },
       "embedLink": {
         "label": "内嵌链接",
-        "placeholder": "粘贴或输入图片链接"
+        "placeholder": "粘贴或输入图像链接"
       },
       "unsplash": {
-        "label": "Unspalsh"
+        "label": "Unsplash"
       },
       "searchForAnImage": "搜索图像",
       "pleaseInputYourOpenAIKey": "请在设置页面输入您的 OpenAI 密钥",
       "pleaseInputYourStabilityAIKey": "请在设置页面输入您的 Stability AI 密钥",
       "saveImageToGallery": "保存图片",
-      "failedToAddImageToGallery": "无法将片像添加到图库",
+      "failedToAddImageToGallery": "无法将图像添加到图库",
       "successToAddImageToGallery": "图片已成功添加到图库",
-      "unableToLoadImage": "无法加载图片",
-      "maximumImageSize": "支持上传的最大图片大小为 10MB",
-      "uploadImageErrorImageSizeTooBig": "图片大小必须小于 10MB"
->>>>>>> b7b4ea2d
-    },
-    "datePicker": {
-        "dateTimeFormatTooltip": "在设置中更改日期和时间格式"
-    },
-    "relativeDates": {
-        "yesterday": "昨天",
-        "today": "今天",
-        "tomorrow": "明天",
-        "oneWeek": "一周"
-    },
-<<<<<<< HEAD
-    "notificationHub": {
-        "title": "通知",
-        "mobile": {
-            "title": "更新"
-        },
-        "emptyTitle": "都处理了！",
-        "emptyBody": "没有待处理的通知或操作。享受平静。",
-        "tabs": {
-            "inbox": "收件箱",
-            "upcoming": "即将推出"
-        },
-        "actions": {
-            "markAllRead": "标记为已读",
-            "showAll": "全部",
-            "showUnreads": "未读"
-        },
-        "filters": {
-            "ascending": "升序",
-            "descending": "降序",
-            "groupByDate": "按日期分组",
-            "showUnreadsOnly": "仅显示未读",
-            "resetToDefault": "重置为默认"
-        }
-=======
+      "unableToLoadImage": "无法加载图像"
+    },
+    "codeBlock": {
+      "language": {
+        "label": "语言",
+        "placeholder": "选择语言"
+      }
+    },
+    "inlineLink": {
+      "placeholder": "粘贴或输入链接",
+      "openInNewTab": "在新选项卡中打开",
+      "copyLink": "复制链接",
+      "removeLink": "删除链接",
+      "url": {
+        "label": "链接网址",
+        "placeholder": "输入链接网址"
+      },
+      "title": {
+        "label": "链接标题",
+        "placeholder": "输入链接标题"
+      }
+    },
     "mention": {
-      "placeholder": "提及一个人、一个页面或日期...",
+      "placeholder": "提及一个人、或日期...",
       "page": {
         "label": "链接到页面",
         "tooltip": "点击打开页面"
       }
->>>>>>> b7b4ea2d
-    },
-    "reminderNotification": {
-        "title": "提醒",
-        "message": "记得在你忘记之前检查一下！",
-        "tooltipDelete": "删除",
-        "tooltipMarkRead": "标记为已读",
-        "tooltipMarkUnread": "标记为未读"
-    },
-<<<<<<< HEAD
-    "findAndReplace": {
-        "find": "寻找",
-        "previousMatch": "上一个匹配",
-        "nextMatch": "下一个匹配",
-        "close": "关闭",
-        "replace": "替换",
-        "replaceAll": "全部替换",
-        "noResult": "没有结果",
-        "caseSensitive": "区分大小写"
-    },
-    "error": {
-        "weAreSorry": "我们很抱歉",
-        "loadingViewError": "我们在加载此视图时遇到问题。请检查您的互联网连接，刷新应用程序，如果问题仍然存在，请随时联系开发团队。"
-    },
-    "editor": {
-        "bold": "加粗",
-        "bulletedList": "符号列表",
-        "checkbox": "复选框",
-        "embedCode": "嵌入代码",
-        "heading1": "一级标题",
-        "heading2": "二级标题",
-        "heading3": "三级标题",
-        "highlight": "强调",
-        "color": "颜色",
-        "image": "图像",
-        "italic": "斜体",
-        "link": "链接",
-        "numberedList": "编号列表",
-        "quote": "引用",
-        "strikethrough": "删除线",
-        "text": "文本",
-        "underline": "下划线",
-        "fontColorDefault": "默认",
-        "fontColorGray": "灰色",
-        "fontColorBrown": "棕色",
-        "fontColorOrange": "橙色",
-        "fontColorYellow": "黄色",
-        "fontColorGreen": "绿色",
-        "fontColorBlue": "蓝色",
-        "fontColorPurple": "紫色",
-        "fontColorPink": "粉色",
-        "fontColorRed": "红色",
-        "backgroundColorDefault": "默认背景颜色",
-        "backgroundColorGray": "灰色背景",
-        "backgroundColorBrown": "棕色背景",
-        "backgroundColorOrange": "橙色背景",
-        "backgroundColorYellow": "黄色背景",
-        "backgroundColorGreen": "绿色背景",
-        "backgroundColorBlue": "蓝色背景",
-        "backgroundColorPurple": "紫色背景",
-        "backgroundColorPink": "粉色背景",
-        "backgroundColorRed": "红色背景",
-        "done": "完成",
-        "cancel": "取消",
-        "tint1": "色彩 1",
-        "tint2": "色彩 2",
-        "tint3": "色彩 3",
-        "tint4": "色彩 4",
-        "tint5": "色彩 5",
-        "tint6": "色彩 6",
-        "tint7": "色彩 7",
-        "tint8": "色彩 8",
-        "tint9": "色彩 9",
-        "lightLightTint1": "紫色",
-        "lightLightTint2": "粉色",
-        "lightLightTint3": "浅粉色",
-        "lightLightTint4": "橙色",
-        "lightLightTint5": "黄色",
-        "lightLightTint6": "鲜绿色",
-        "lightLightTint7": "绿色",
-        "lightLightTint8": "淡绿色",
-        "lightLightTint9": "蓝色",
-        "urlHint": "URL",
-        "mobileHeading1": "标题 1",
-        "mobileHeading2": "标题 2",
-        "mobileHeading3": "标题 3",
-        "textColor": "文字颜色",
-        "backgroundColor": "背景颜色",
-        "addYourLink": "添加您的链接",
-        "openLink": "打开链接",
-        "copyLink": "复制链接",
-        "removeLink": "移除链接",
-        "editLink": "编辑链接",
-        "linkText": "文本",
-        "linkTextHint": "请输入文本",
-        "linkAddressHint": "请输入 URL",
-        "highlightColor": "高亮颜色",
-        "clearHighlightColor": "清除高亮颜色",
-        "customColor": "定制颜色",
-        "hexValue": "十六进制值",
-        "opacity": "不透明度",
-        "resetToDefaultColor": "重置为默认颜色",
-        "ltr": "从左到右",
-        "rtl": "从右到左",
-        "auto": "自动",
-        "cut": "剪切",
-        "copy": "复制",
-        "paste": "粘贴",
-        "find": "查找",
-        "previousMatch": "上一个匹配",
-        "nextMatch": "下一个匹配",
-        "closeFind": "关闭",
-        "replace": "替换",
-        "replaceAll": "替换全部",
-        "regex": "正则表达式",
-        "caseSensitive": "区分大小写",
-        "uploadImage": "上传图片",
-        "urlImage": "URL 图片",
-        "incorrectLink": "错误链接",
-        "upload": "上传",
-        "chooseImage": "选择图像",
-        "loading": "加载中",
-        "imageLoadFailed": "无法加载图像",
-        "divider": "分隔线",
-        "table": "表格",
-        "colAddBefore": "在前面添加",
-        "rowAddBefore": "在前面添加",
-        "colAddAfter": "在后面添加",
-        "rowAddAfter": "在后面添加",
-        "colRemove": "移除列",
-        "rowRemove": "移除行",
-        "colDuplicate": "复制列",
-        "rowDuplicate": "复制行",
-        "colClear": "清空本列内容",
-        "rowClear": "清空本行内容",
-        "slashPlaceHolder": "输入 '/' 以插入块，或开始键入"
-    },
-    "favorite": {
-        "noFavorite": "没有收藏页面",
-        "noFavoriteHintText": "向左滑动页面即可将其添加到您的收藏夹"
-    },
-    "cardDetails": {
-        "notesPlaceholder": "输入 “/” 以插入块，或开始键入"
-=======
+    },
+    "toolbar": {
+      "resetToDefaultFont": "重置为默认"
+    },
     "errorBlock": {
-      "theBlockIsNotSupported": "当前版本不支持该内容。",
-      "blockContentHasBeenCopied": "内容已被复制。"
+      "theBlockIsNotSupported": "当前版本不支持该块。",
+      "blockContentHasBeenCopied": "块内容已被复制。"
     }
   },
   "board": {
@@ -2035,9 +896,9 @@
       "groupActions": "组操作"
     },
     "hiddenGroupSection": {
-      "sectionTitle": "私密组",
-      "collapseTooltip": "隐藏私密组",
-      "expandTooltip": "查看私密组"
+      "sectionTitle": "隐藏组",
+      "collapseTooltip": "隐藏隐藏组",
+      "expandTooltip": "查看隐藏的组"
     },
     "cardDetail": "卡片详情",
     "cardActions": "卡片操作",
@@ -2048,17 +909,20 @@
     "propertyName": "属性名称",
     "menuName": "看板",
     "showUngrouped": "显示未分组的项目",
-    "ungroupedButtonText": "未分组",
+    "ungroupedButtonText": "未分组的",
     "ungroupedButtonTooltip": "包含不属于任何组的卡片",
     "ungroupedItemsTitle": "点击添加到看板",
-    "groupBy": "分组方式",
+    "groupBy": "通过...分组",
     "referencedBoardPrefix": "视图",
     "notesTooltip": "内含笔记",
     "mobile": {
       "editURL": "编辑 URL",
-      "showGroup": "显示隐藏的组",
-      "showGroupContent": "您确定要在看板上显示该组吗？",
-      "failedToLoad": "无法加载看板视图"
+      "showGroup": "“显示”组",
+      "showGroupContent": "您确定要在公告板上显示该组吗？",
+      "failedToLoad": "无法加载版面视图",
+      "unhideGroup": "显示隐藏的组",
+      "unhideGroupContent": "您确定要在看板上显示该组吗？",
+      "faildToLoad": "无法加载看板视图"
     }
   },
   "calendar": {
@@ -2071,33 +935,24 @@
       "previousMonth": "上一月",
       "nextMonth": "下一月"
     },
-    "mobileEventScreen": {
-      "emptyTitle": "暂无标题",
-      "emptyBody": "点击加号，以在今天创建一个事件。"
-    },
     "settings": {
       "showWeekNumbers": "显示周数",
       "showWeekends": "显示周末",
       "firstDayOfWeek": "一周开始于",
       "layoutDateField": "以……为日历布局",
-      "changeLayoutDateField": "更改布局字段",
       "noDateTitle": "没有日期",
-      "noDateHint": {
-        "zero": "未计划的事件将显示在这里",
-        "one": "{count} 条未计划的事件",
-        "other": "{count} 条未计划的事件"
-      },
       "unscheduledEventsTitle": "未安排的事件",
       "clickToAdd": "单击以添加到日历",
-      "name": "日历布局"
+      "name": "日历布局",
+      "noDateHint": "计划外事件将显示在此处"
     },
     "referencedCalendarPrefix": "视图",
     "quickJumpYear": "跳转到"
   },
   "errorDialog": {
     "title": "AppFlowy 错误",
-    "howToFixFallback": "对于给您带来的不便，我们深表歉意！请在我们的 GitHub 页面上提交 issue 并描述您遇到的错误。",
-    "github": "在 GitHub 上查看"
+    "howToFixFallback": "对于给您带来的不便, 我们深表歉意! 请在我们的 GitHub 页面上提交 issue 并描述您遇到的错误。",
+    "github": "在 GitHub 查看"
   },
   "search": {
     "label": "搜索",
@@ -2117,8 +972,8 @@
     "deleteContentCaption": "如果您删除此{pageType}，您可以从回收站中将其恢复。"
   },
   "colors": {
-    "custom": "自定义",
-    "default": "默认",
+    "custom": "自定义的",
+    "default": "默认的",
     "red": "红色",
     "orange": "橙色",
     "yellow": "黄色",
@@ -2130,43 +985,39 @@
     "gray": "灰色"
   },
   "emoji": {
-    "emojiTab": "表情",
-    "search": "查找表情",
-    "noRecent": "没有最近的表情",
-    "noEmojiFound": "没有找到表情",
+    "emojiTab": "Emoji 表情",
+    "search": "查找 Emoji",
+    "noRecent": "没有最近的 Emoji",
+    "noEmojiFound": "没有找到 Emoji",
     "filter": "筛选",
-    "random": "随机",
+    "random": "随机的",
     "selectSkinTone": "选择肤色",
-    "remove": "移除表情符号",
+    "remove": "移除",
     "categories": {
-      "smileys": "表情 & 情感",
-      "people": "人 & 身体",
-      "animals": "动物 & 自然",
-      "food": "食物 & 饮料",
+      "smileys": "表情与情感",
+      "people": "人与身体",
+      "animals": "动物与自然",
+      "food": "食物和饮料",
       "activities": "活动",
-      "places": "旅行 & 地点",
+      "places": "旅行与地点",
       "objects": "物体",
       "symbols": "符号",
       "flags": "旗帜",
       "nature": "自然",
-      "frequentlyUsed": "最近使用"
+      "frequentlyUsed": "经常使用"
     },
     "skinTone": {
       "default": "默认",
-      "light": "白肤色",
-      "mediumLight": "浅肤色",
-      "medium": "黄肤色",
-      "mediumDark": "黄黑肤色",
-      "dark": "黑肤色"
+      "light": "亮",
+      "mediumLight": "中等偏亮",
+      "medium": "中等的",
+      "mediumDark": "中等偏暗",
+      "dark": "暗"
     }
   },
   "inlineActions": {
     "noResults": "没有结果",
-    "pageReference": "页面引用",
-    "docReference": "文档引用",
-    "boardReference": "看板参考",
-    "calReference": "日历参考",
-    "gridReference": "网格参考",
+    "pageReference": "页面参考",
     "date": "日期",
     "reminder": {
       "groupTitle": "提醒",
@@ -2174,27 +1025,7 @@
     }
   },
   "datePicker": {
-    "dateTimeFormatTooltip": "在设置中更改日期和时间格式",
-    "dateFormat": "日期格式",
-    "includeTime": "精确到时/分",
-    "isRange": "结束日期",
-    "timeFormat": "时间格式",
-    "clearDate": "清除日期",
-    "reminderLabel": "提醒",
-    "reminderOptions": {
-      "none": "空",
-      "atTimeOfEvent": "活动时间",
-      "fiveMinsBefore": "5分钟前",
-      "tenMinsBefore": "10分钟前",
-      "fifteenMinsBefore": "15分钟前",
-      "thirtyMinsBefore": "30分钟前",
-      "oneHourBefore": "1小时前",
-      "twoHoursBefore": "2小时前",
-      "oneDayBefore": "1天前",
-      "twoDaysBefore": "2天前",
-      "oneWeekBefore": "1周以前",
-      "custom": "自定义"
-    }
+    "dateTimeFormatTooltip": "在设置中更改日期和时间格式"
   },
   "relativeDates": {
     "yesterday": "昨天",
@@ -2207,31 +1038,24 @@
     "mobile": {
       "title": "更新"
     },
-    "emptyTitle": "空空如也",
-    "emptyBody": "都处理完成了，享受这份平静吧。",
+    "emptyTitle": "都处理了！",
+    "emptyBody": "没有待处理的通知或操作。享受平静。",
     "tabs": {
       "inbox": "收件箱",
       "upcoming": "即将推出"
->>>>>>> b7b4ea2d
-    },
-    "blockPlaceholders": {
-        "todoList": "待办",
-        "bulletList": "列表",
-        "numberList": "列表",
-        "quote": "引用",
-        "heading": "标题 {}"
-    },
-    "titleBar": {
-        "pageIcon": "页面图标",
-        "language": "语言",
-        "font": "字体",
-        "actions": "操作",
-        "date": "日期",
-        "addField": "添加字段",
-        "userIcon": "用户图标"
+    },
+    "actions": {
+      "markAllRead": "标记为已读",
+      "showAll": "全部",
+      "showUnreads": "未读"
+    },
+    "filters": {
+      "ascending": "升序",
+      "descending": "降序",
+      "groupByDate": "按日期分组",
+      "showUnreadsOnly": "仅显示未读",
+      "resetToDefault": "重置为默认"
     }
-<<<<<<< HEAD
-=======
   },
   "reminderNotification": {
     "title": "提醒",
@@ -2241,7 +1065,7 @@
     "tooltipMarkUnread": "标记为未读"
   },
   "findAndReplace": {
-    "find": "查找",
+    "find": "寻找",
     "previousMatch": "上一个匹配",
     "nextMatch": "下一个匹配",
     "close": "关闭",
@@ -2256,7 +1080,7 @@
   },
   "editor": {
     "bold": "加粗",
-    "bulletedList": "无序列表",
+    "bulletedList": "符号列表",
     "checkbox": "复选框",
     "embedCode": "嵌入代码",
     "heading1": "一级标题",
@@ -2265,10 +1089,9 @@
     "highlight": "强调",
     "color": "颜色",
     "image": "图像",
-    "date": "日期",
     "italic": "斜体",
     "link": "链接",
-    "numberedList": "有序列表",
+    "numberedList": "编号列表",
     "quote": "引用",
     "strikethrough": "删除线",
     "text": "文本",
@@ -2295,18 +1118,18 @@
     "backgroundColorRed": "红色背景",
     "done": "完成",
     "cancel": "取消",
-    "tint1": "颜色 1",
-    "tint2": "颜色 2",
-    "tint3": "颜色 3",
-    "tint4": "颜色 4",
-    "tint5": "颜色 5",
-    "tint6": "颜色 6",
-    "tint7": "颜色 7",
-    "tint8": "颜色 8",
-    "tint9": "颜色 9",
+    "tint1": "色彩 1",
+    "tint2": "色彩 2",
+    "tint3": "色彩 3",
+    "tint4": "色彩 4",
+    "tint5": "色彩 5",
+    "tint6": "色彩 6",
+    "tint7": "色彩 7",
+    "tint8": "色彩 8",
+    "tint9": "色彩 9",
     "lightLightTint1": "紫色",
     "lightLightTint2": "粉色",
-    "lightLightTint3": "淡粉色",
+    "lightLightTint3": "浅粉色",
     "lightLightTint4": "橙色",
     "lightLightTint5": "黄色",
     "lightLightTint6": "鲜绿色",
@@ -2317,7 +1140,7 @@
     "mobileHeading1": "标题 1",
     "mobileHeading2": "标题 2",
     "mobileHeading3": "标题 3",
-    "textColor": "文本颜色",
+    "textColor": "文字颜色",
     "backgroundColor": "背景颜色",
     "addYourLink": "添加您的链接",
     "openLink": "打开链接",
@@ -2329,7 +1152,7 @@
     "linkAddressHint": "请输入 URL",
     "highlightColor": "高亮颜色",
     "clearHighlightColor": "清除高亮颜色",
-    "customColor": "自定义颜色",
+    "customColor": "定制颜色",
     "hexValue": "十六进制值",
     "opacity": "不透明度",
     "resetToDefaultColor": "重置为默认颜色",
@@ -2351,10 +1174,10 @@
     "urlImage": "URL 图片",
     "incorrectLink": "错误链接",
     "upload": "上传",
-    "chooseImage": "选择图片",
+    "chooseImage": "选择图像",
     "loading": "加载中",
-    "imageLoadFailed": "无法加载图片",
-    "divider": "分割线",
+    "imageLoadFailed": "无法加载图像",
+    "divider": "分隔线",
     "table": "表格",
     "colAddBefore": "在前面添加",
     "rowAddBefore": "在前面添加",
@@ -2366,15 +1189,14 @@
     "rowDuplicate": "复制行",
     "colClear": "清空本列内容",
     "rowClear": "清空本行内容",
-    "slashPlaceHolder": "输入 '/' 以插入块，或开始输入",
-    "typeSomething": "输入点东西..."
+    "slashPlaceHolder": "输入 '/' 以插入块，或开始键入"
   },
   "favorite": {
     "noFavorite": "没有收藏页面",
     "noFavoriteHintText": "向左滑动页面即可将其添加到您的收藏夹"
   },
   "cardDetails": {
-    "notesPlaceholder": "输入 / 以插入块，或开始输入"
+    "notesPlaceholder": "输入 “/” 以插入块，或开始键入"
   },
   "blockPlaceholders": {
     "todoList": "待办",
@@ -2391,7 +1213,5 @@
     "date": "日期",
     "addField": "添加字段",
     "userIcon": "用户图标"
-  },
-  "noLogFiles": "没有日志文件"
->>>>>>> b7b4ea2d
+  }
 }