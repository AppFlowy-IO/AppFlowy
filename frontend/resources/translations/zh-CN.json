--- conflicted
+++ resolved
@@ -231,17 +231,11 @@
     "addToFavorites": "添加到收藏夹",
     "rename": "重命名",
     "helpCenter": "帮助中心",
-<<<<<<< HEAD
-    "Done": "完成",
-    "Cancel": "取消",
-    "OK": "确认"
-=======
     "add": "添加",
     "yes": "是",
     "Done": "完成",
     "Cancel": "取消",
     "OK": "确定"
->>>>>>> f3753435
   },
   "label": {
     "welcome": "欢迎！",
@@ -276,11 +270,6 @@
       "logoutPrompt": "您确定要登出吗？",
       "selfEncryptionLogoutPrompt": "您确定要登出吗？请确保您已复制加密密钥",
       "syncSetting": "同步设置",
-<<<<<<< HEAD
-      "enableSync": "启用同步",
-      "enableEncrypt": "加密数据",
-      "cloudURL": "服务器 URL",
-=======
       "cloudSettings": "云设置",
       "enableSync": "启用同步",
       "enableEncrypt": "加密数据",
@@ -303,7 +292,6 @@
       "cloudWSURLHint": "输入您的服务器的 Websocket 地址",
       "restartApp": "重启",
       "restartAppTip": "重新启动应用程序以使更改生效。请注意，这可能会注销您当前的帐户",
->>>>>>> f3753435
       "enableEncryptPrompt": "启用加密以使用此密钥保护您的数据。安全存放；一旦启用，就无法关闭。如果丢失，您的数据将无法恢复。点击复制",
       "inputEncryptPrompt": "请输入您的加密密钥",
       "clickToCopySecret": "点击复制密钥",
@@ -313,12 +301,8 @@
       "historicalUserList": "用户登录历史记录",
       "historicalUserListTooltip": "此列表显示您的匿名帐户。您可以单击某个帐户来查看其详细信息。单击“开始”按钮即可创建匿名帐户",
       "openHistoricalUser": "点击开设匿名账户",
-<<<<<<< HEAD
-      "supabaseSetting": "超基设置",
-=======
       "customPathPrompt": "将 AppFlowy 数据文件夹存储在云同步文件夹（例如 Google Drive）中可能会带来风险。如果同时从多个位置访问或修改此文件夹中的数据库，可能会导致同步冲突和潜在的数据损坏",
       "supabaseSetting": "Supabase 设置",
->>>>>>> f3753435
       "cloudSetting": "云设置"
     },
     "notifications": {
