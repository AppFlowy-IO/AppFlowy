--- conflicted
+++ resolved
@@ -240,17 +240,11 @@
     "helpCenter": "帮助中心",
     "add": "添加",
     "yes": "是",
-<<<<<<< HEAD
-    "Done": "完成",
-    "Cancel": "取消",
-    "OK": "确定"
-=======
     "clear": "清空",
     "remove": "删除",
     "dontRemove": "请勿删除",
     "copyLink": "复制链接",
     "align": "对齐"
->>>>>>> bb865c8f
   },
   "label": {
     "welcome": "欢迎！",
@@ -695,14 +689,12 @@
       "hideComplete": "隐藏已完成的任务",
       "showComplete": "显示所有任务"
     },
-<<<<<<< HEAD
     "url": {
       "launch": "在浏览器中打开",
       "copy": "复制链接"
-=======
+    },
     "relation": {
       "emptySearchResult": "无结果"
->>>>>>> bb865c8f
     },
     "menuName": "网格",
     "referencedGridPrefix": "视图",
