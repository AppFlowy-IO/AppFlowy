--- conflicted
+++ resolved
@@ -762,11 +762,6 @@
   },
   "board": {
     "column": {
-<<<<<<< HEAD
-      "createNewCard": "新建"
-    },
-    "menuName": "看板",
-=======
       "createNewCard": "新建",
       "renameGroupTooltip": "按下以重命名群组",
       "createNewColumn": "添加新组",
@@ -785,7 +780,6 @@
     "ungroupedButtonTooltip": "包含不属于任何组的卡片",
     "ungroupedItemsTitle": "点击添加到看板",
     "groupBy": "通过...分组",
->>>>>>> ff3ff9f8
     "referencedBoardPrefix": "视图"
   },
   "calendar": {
