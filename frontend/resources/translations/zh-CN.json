{
  "appName": "AppFlowy",
  "defaultUsername": "我",
  "welcomeText": "欢迎使用 @:appName",
<<<<<<< HEAD
  "githubStarText": "在 GitHub 点星",
=======
  "welcomeTo": "欢迎来到",
  "githubStarText": "在 GitHub 上 Star",
>>>>>>> 3e0a0038
  "subscribeNewsletterText": "消息订阅",
  "letsGoButtonText": "快速开始",
  "title": "标题",
  "youCanAlso": "您还可以",
  "and": "和",
  "blockActions": {
    "addBelowTooltip": "点击下方添加",
    "addAboveCmd": "Alt+单击",
    "addAboveMacCmd": "Option+单击",
    "addAboveTooltip": "添加上面",
    "dragTooltip": "拖拽",
    "openMenuTooltip": "点击打开菜单"
  },
  "signUp": {
    "buttonText": "注册",
    "title": "注册 @:appName 账户",
    "getStartedText": "开始",
    "emptyPasswordError": "密码不能为空",
    "repeatPasswordEmptyError": "确认密码不能为空",
    "unmatchedPasswordError": "两次密码输入不一致",
    "alreadyHaveAnAccount": "已有账户?",
    "emailHint": "邮箱",
    "passwordHint": "密码",
    "repeatPasswordHint": "确认密码",
    "signUpWith": "注册方式："
  },
  "signIn": {
    "loginTitle": "登录 @:appName",
    "loginButtonText": "登录",
    "loginStartWithAnonymous": "用离线模式开始",
    "continueAnonymousUser": "继续离线模式",
    "buttonText": "登录",
    "signingInText": "登录中...",
    "forgotPassword": "忘记密码?",
    "emailHint": "邮箱",
    "passwordHint": "密码",
    "dontHaveAnAccount": "没有已注册的账户?",
    "repeatPasswordEmptyError": "确认密码不能为空",
    "unmatchedPasswordError": "两次密码输入不一致",
    "syncPromptMessage": "同步数据可能需要一段时间。请不要关闭此页面",
    "or": "或",
    "LogInWithGoogle": "使用 Google 登录",
    "LogInWithGithub": "使用 Github 登录",
    "LogInWithDiscord": "使用 Discord 登录",
    "signInWith": "用其他方式登入：",
    "loginAsGuestButtonText": "开始使用"
  },
  "workspace": {
    "chooseWorkspace": "选择您的工作区",
    "create": "新建工作区",
    "reset": "重置工作区",
    "resetWorkspacePrompt": "重置工作区将删除其中的所有页面和数据。您确定要重置工作区吗？或者，您可以联系支持团队来恢复工作区",
    "hint": "工作区",
    "notFoundError": "找不到工作区",
    "failedToLoad": "出了些问题！无法加载工作区。请尝试重启 AppFlowy。",
    "errorActions": {
      "reportIssue": "上报问题",
      "reportIssueOnGithub": "在 Github 上提出 issue",
      "exportLogFiles": "导出日志文件",
      "reachOut": "Discord 联系我们"
    }
  },
  "shareAction": {
    "buttonText": "分享",
    "workInProgress": "敬请期待",
    "markdown": "Markdown",
    "csv": "CSV",
    "copyLink": "复制链接"
  },
  "moreAction": {
    "small": "小",
    "medium": "中",
    "large": "大",
    "fontSize": "字体大小",
    "import": "导入",
    "moreOptions": "更多选项"
  },
  "importPanel": {
    "textAndMarkdown": "文本和Markdown",
    "documentFromV010": "来自 v0.1.0 的文档",
    "databaseFromV010": "来自 v0.1.0 的数据库",
    "csv": "CSV",
    "database": "数据库"
  },
  "disclosureAction": {
    "rename": "重命名",
    "delete": "删除",
    "duplicate": "复制",
    "unfavorite": "从收藏夹中删除",
    "favorite": "添加到收藏夹",
    "openNewTab": "在新选项卡中打开",
    "moveTo": "移动到",
    "addToFavorites": "添加到收藏夹",
    "copyLink": "复制链接"
  },
  "blankPageTitle": "空白页",
  "newPageText": "新建页面",
  "newDocumentText": "新建文档",
  "newGridText": "新建网格",
  "newCalendarText": "新建日历",
  "newBoardText": "新建看板",
  "trash": {
    "text": "回收站",
    "restoreAll": "全部恢复",
    "deleteAll": "全部删除",
    "pageHeader": {
      "fileName": "文件名",
      "lastModified": "最近修改",
      "created": "创建时间"
    },
    "confirmDeleteAll": {
      "title": "您确定要删除回收站中的所有页面吗？",
      "caption": "此操作无法撤消。"
    },
    "confirmRestoreAll": {
      "title": "您确定要恢复回收站中的所有页面吗？",
      "caption": "此操作无法撤消。"
    },
    "mobile": {
      "actions": "回收站操作",
      "empty": "回收站是空的",
      "emptyDescription": "您没有已删除的文件",
      "isDeleted": "已删除",
      "isRestored": "已恢复"
    }
  },
  "deletePagePrompt": {
    "text": "此页面已被移动至回收站",
    "restore": "恢复页面",
    "deletePermanent": "永久删除"
  },
  "dialogCreatePageNameHint": "页面名称",
  "questionBubble": {
    "shortcuts": "快捷键",
    "whatsNew": "新功能?",
    "help": "帮助和支持",
    "markdown": "Markdown",
    "debug": {
      "name": "调试信息",
      "success": "已将调试信息复制到剪贴板！",
      "fail": "无法将调试信息复制到剪贴板"
    },
    "feedback": "反馈"
  },
  "menuAppHeader": {
    "moreButtonToolTip": "删除、重命名等等...",
    "addPageTooltip": "添加子页面",
    "defaultNewPageName": "未命名",
    "renameDialog": "重命名"
  },
  "noPagesInside": "无子页面",
  "toolbar": {
    "undo": "撤销",
    "redo": "恢复",
    "bold": "加粗",
    "italic": "斜体",
    "underline": "下划线",
    "strike": "删除线",
    "numList": "有序列表",
    "bulletList": "无序列表",
    "checkList": "任务列表",
    "inlineCode": "内联代码",
    "quote": "块引用",
    "header": "标题",
    "highlight": "高亮",
    "color": "颜色",
    "addLink": "添加链接",
    "link": "关联"
  },
  "tooltip": {
    "lightMode": "切换到浅色",
    "darkMode": "切换到深色",
    "openAsPage": "作为页面打开",
    "addNewRow": "添加一行",
    "openMenu": "点击打开菜单",
    "dragRow": "长按重新排序该行",
    "viewDataBase": "查看数据库",
    "referencePage": "这个 {name} 已被引用",
    "addBlockBelow": "在下面添加一个块",
    "urlLaunchAccessory": "在浏览器中打开",
    "urlCopyAccessory": "复制链接"
  },
  "sideBar": {
    "closeSidebar": "关闭侧边栏",
    "openSidebar": "打开侧边栏",
    "personal": "个人",
    "favorites": "收藏夹",
    "clickToHidePersonal": "点击隐藏个人",
    "clickToHideFavorites": "点击隐藏收藏夹",
    "addAPage": "添加页面",
    "recent": "最近的"
  },
  "notifications": {
    "export": {
      "markdown": "导出Markdown文档",
      "path": "文档/flowy"
    }
  },
  "contactsPage": {
    "title": "联系人",
    "whatsHappening": "这周发生了哪些事?",
    "addContact": "添加联系人",
    "editContact": "编辑联系人"
  },
  "button": {
    "ok": "确定",
    "done": "完成",
    "cancel": "取消",
    "signIn": "登录",
    "signOut": "登出",
    "complete": "完成",
    "save": "保存",
    "generate": "生成",
    "esc": "退出",
    "keep": "保留",
    "tryAgain": "重新尝试",
    "discard": "放弃",
    "replace": "替换",
    "insertBelow": "在下方插入",
    "insertAbove": "在上方插入",
    "upload": "上传",
    "edit": "编辑",
    "delete": "删除",
    "duplicate": "复制",
    "putback": "放回去",
    "update": "更新",
    "share": "分享",
    "removeFromFavorites": "从收藏夹中删除",
    "addToFavorites": "添加到收藏夹",
    "rename": "重命名",
    "helpCenter": "帮助中心",
    "add": "添加",
    "yes": "是",
    "Done": "完成",
    "Cancel": "取消",
    "OK": "确定"
  },
  "label": {
    "welcome": "欢迎！",
    "firstName": "名",
    "middleName": "中间名",
    "lastName": "姓",
    "stepX": "第{X}步"
  },
  "oAuth": {
    "err": {
      "failedTitle": "无法连接到您的账户。",
      "failedMsg": "请确认您已在浏览器中完成登录。"
    },
    "google": {
      "title": "Google 账号登录",
      "instruction1": "为了导入您的 Google 联系人，您需要在浏览器中给予本程序授权。",
      "instruction2": "单击图标或选择文本将代码复制到剪贴板：",
      "instruction3": "跳转下方链接，然后输入上述代码：",
      "instruction4": "完成注册后，请点击下方按钮："
    }
  },
  "settings": {
    "title": "设置",
    "menu": {
      "appearance": "外观",
      "language": "语言",
      "user": "用户",
      "files": "文件",
      "notifications": "通知",
      "open": "打开设置",
      "logout": "登出",
      "logoutPrompt": "您确定要登出吗？",
      "selfEncryptionLogoutPrompt": "您确定要登出吗？请确保您已复制加密密钥",
      "syncSetting": "同步设置",
      "cloudSettings": "云设置",
      "enableSync": "启用同步",
      "enableEncrypt": "加密数据",
      "cloudURL": "根网址",
      "invalidCloudURLScheme": "无效的云服务器地址",
      "cloudServerType": "云服务器",
      "cloudServerTypeTip": "请注意，切换云服务器后可能会登出您当前的账户",
      "cloudLocal": "本地",
      "cloudSupabase": "Supabase",
      "cloudSupabaseUrl": "Supabase URL",
      "cloudSupabaseAnonKey": "Supabase anon key",
      "cloudSupabaseAnonKeyCanNotBeEmpty": "如果 Supabase url 不为空，则 Anon key 不能为空",
      "cloudAppFlowy": "AppFlowy云",
      "cloudAppFlowySelfHost": "AppFlowy 云自行托管",
      "clickToCopy": "点击复制",
      "selfHostStart": "如果您没有服务器，请参阅",
      "selfHostContent": "文档",
      "selfHostEnd": "有关如何自行托管自己的服务器的指南",
      "cloudURLHint": "输入您的服务器的 URL",
      "cloudWSURL": "Websocket URL",
      "cloudWSURLHint": "输入您的服务器的 Websocket 地址",
      "restartApp": "重启",
      "restartAppTip": "重新启动应用程序以使更改生效。请注意，这可能会注销您当前的帐户",
      "changeServerTip": "更改同步服务器后，你必须单击“重启”按钮才能使更改生效",
      "enableEncryptPrompt": "启用加密以使用此密钥保护您的数据。安全存放；一旦启用，就无法关闭。如果丢失，您的数据将无法恢复。点击复制",
      "inputEncryptPrompt": "请输入您的加密密钥",
      "clickToCopySecret": "点击复制密钥",
      "configServerSetting": "配置您的服务器设置",
      "configServerGuide": "选择“快速启动”后，导航至“设置”，然后选择“云设置”以配置您的自托管服务器。",
      "inputTextFieldHint": "你的秘密",
      "historicalUserList": "用户登录历史记录",
      "historicalUserListTooltip": "此列表显示您的离线模式帐户。您可以单击某个帐户来查看其详细信息。单击“开始”按钮即可创建离线模式帐户",
      "openHistoricalUser": "暂不登录",
      "customPathPrompt": "将 AppFlowy 数据文件夹存储在云同步文件夹（例如 Google Drive）中可能会带来风险。如果同时从多个位置访问或修改此文件夹中的数据库，可能会导致同步冲突和潜在的数据损坏",
      "importAppFlowyData": "由外部 AppFlowy 文件夹导入数据",
      "importingAppFlowyDataTip": "数据导入正在进行中。请不要关闭此程序",
      "importAppFlowyDataDescription": "从外部 AppFlowy 数据文件夹复制数据并将其导入到当前 AppFlowy 数据文件夹中",
      "importSuccess": "成功导入 AppFlowy 数据文件夹",
      "importFailed": "导入 AppFlowy",
      "importGuide": "欲了解更多详情，请查看参考文档",
      "supabaseSetting": "Supabase 设置",
      "cloudSetting": "云设置"
    },
    "notifications": {
      "enableNotifications": {
        "label": "启用通知",
        "hint": "关闭本地通知"
      }
    },
    "appearance": {
      "resetSetting": "重置此设置",
      "fontFamily": {
        "label": "字体",
        "search": "搜索"
      },
      "themeMode": {
        "label": "色彩模式",
        "light": "浅色",
        "dark": "深色",
        "system": "跟随系统"
      },
      "documentSettings": {
        "cursorColor": "光标颜色",
        "selectionColor": "文本选择颜色",
        "hexEmptyError": "十六进制颜色不能为空",
        "hexLengthError": "十六进制值的长度必须为 6 位",
        "hexInvalidError": "无效的十六进制值",
        "opacityEmptyError": "不透明度不能为空",
        "opacityRangeError": "不透明度必须介于 1 到 100 之间",
        "app": "应用程序",
        "flowy": "Flowy",
        "apply": "提交"
      },
      "layoutDirection": {
        "label": "布局方向",
        "hint": "控制屏幕上内容的方向，从左到右或从右到左。",
        "ltr": "从左到右",
        "rtl": "从右到左"
      },
      "textDirection": {
        "label": "文本方向",
        "hint": "指定文本默认从左开始还是从右开始。",
        "ltr": "从左到右",
        "rtl": "从右到左",
        "auto": "自适应",
        "fallback": "与布局方向相同"
      },
      "themeUpload": {
        "button": "上传",
        "uploadTheme": "上传主题",
        "description": "使用下方的按钮上传您自己的 AppFlowy 主题。",
        "loading": "我们正在验证并上传您的主题，请稍候...",
        "uploadSuccess": "您的主题已成功上传",
        "deletionFailure": "删除主题失败。尝试手动删除它。",
        "filePickerDialogTitle": "选择 .flowy_plugin 文件",
        "urlUploadFailure": "无法打开网址：{}",
        "failure": "上传的主题格式无效。"
      },
      "theme": "主题",
      "builtInsLabel": "内置主题",
      "pluginsLabel": "插件",
      "dateFormat": {
        "label": "日期格式",
        "local": "本地日期格式",
        "us": "美国日期格式",
        "iso": "国际标准格式",
        "friendly": "友好日期格式",
        "dmy": "日/月/年"
      },
      "timeFormat": {
        "label": "时间格式",
        "twelveHour": "12 小时制",
        "twentyFourHour": "24 小时制"
      },
      "showNamingDialogWhenCreatingPage": "创建页面时显示命名对话框",
      "lightLabel": "浅色标签",
      "darkLabel": "深色标签"
    },
    "files": {
      "copy": "复制",
      "defaultLocation": "文件和数据存储位置",
      "exportData": "导出您的数据",
      "doubleTapToCopy": "双击复制路径",
      "restoreLocation": "恢复为 AppFlowy 默认路径",
      "customizeLocation": "打开另一个文件夹",
      "restartApp": "请重启应用使设置生效",
      "exportDatabase": "导出数据库",
      "selectFiles": "选择需要导出的文件",
      "selectAll": "全选",
      "deselectAll": "取消全选",
      "createNewFolder": "新建文件夹",
      "createNewFolderDesc": "告诉我们您要将数据存储在何处",
      "defineWhereYourDataIsStored": "定义数据存储位置",
      "open": "打开",
      "openFolder": "打开现有文件夹",
      "openFolderDesc": "读取并将其写入您现有的 AppFlowy 文件夹",
      "folderHintText": "文件夹名",
      "location": "正在新建文件夹",
      "locationDesc": "为您的 AppFlowy 数据文件夹选择一个名称",
      "browser": "浏览",
      "create": "新建",
      "set": "设置",
      "folderPath": "保存文件夹的路径",
      "locationCannotBeEmpty": "路径不能为空",
      "pathCopiedSnackbar": "文件存储路径已被复制到剪贴板!",
      "changeLocationTooltips": "更改数据目录",
      "change": "更改",
      "openLocationTooltips": "打开另一个数据目录",
      "openCurrentDataFolder": "打开当前数据目录",
      "recoverLocationTooltips": "恢复为 AppFlowy 默认数据目录",
      "exportFileSuccess": "导出文件成功!",
      "exportFileFail": "导出文件失败!",
      "export": "导出"
    },
    "user": {
      "name": "名称",
      "email": "电子邮件",
      "tooltipSelectIcon": "选择图标",
      "selectAnIcon": "选择图标",
      "pleaseInputYourOpenAIKey": "请输入您的 OpenAI 密钥",
      "pleaseInputYourStabilityAIKey": "请输入您的 Stability AI 密钥",
      "clickToLogout": "点击退出当前用户"
    },
    "shortcuts": {
      "shortcutsLabel": "快捷方式",
      "command": "指令",
      "keyBinding": "按键绑定",
      "addNewCommand": "添加新指令",
      "updateShortcutStep": "按所需的组合键并按 ENTER 键",
      "shortcutIsAlreadyUsed": "此快捷方式已用于：{conflict}",
      "resetToDefault": "重置为默认按键绑定",
      "couldNotLoadErrorMsg": "无法加载快捷方式，请重试",
      "couldNotSaveErrorMsg": "无法保存快捷方式，请重试"
    },
    "mobile": {
      "personalInfo": "个人信息",
      "username": "用户名",
      "usernameEmptyError": "用户名不能为空",
      "about": "关于",
      "pushNotifications": "推送通知",
      "support": "支持",
      "joinDiscord": "在 Discord 中加入我们",
      "privacyPolicy": "隐私政策",
      "userAgreement": "用户协议",
      "termsAndConditions": "条款与细则",
      "userprofileError": "无法加载用户配置文件",
      "userprofileErrorDescription": "请尝试注销并重新登录以检查问题是否仍然存在。",
      "selectLayout": "选择布局",
      "selectStartingDay": "选择开始日期",
      "version": "版本"
    }
  },
  "grid": {
    "deleteView": "您确定要删除这个视图吗?",
    "createView": "新建",
    "title": {
      "placeholder": "未命名"
    },
    "settings": {
      "filter": "筛选",
      "sort": "排序",
      "sortBy": "排序方式",
      "properties": "特性",
      "reorderPropertiesTooltip": "拖动以重新排序属性",
      "group": "组",
      "addFilter": "添加筛选",
      "deleteFilter": "删除筛选",
      "filterBy": "筛选方式",
      "typeAValue": "输入一个值...",
      "layout": "布局",
      "databaseLayout": "布局",
      "editView": "编辑视图",
      "boardSettings": "看板设置",
      "calendarSettings": "日历设置",
      "createView": "新建视图",
      "duplicateView": "复制视图",
      "deleteView": "删除视图",
      "numberOfVisibleFields": "显示 {}",
      "Properties": "属性",
      "viewList": "数据库视图"
    },
    "textFilter": {
      "contains": "包含",
      "doesNotContain": "不包含",
      "endsWith": "结尾为",
      "startWith": "开头为",
      "is": "是",
      "isNot": "不是",
      "isEmpty": "为空",
      "isNotEmpty": "不为空",
      "choicechipPrefix": {
        "isNot": "不是",
        "startWith": "开头为",
        "endWith": "结尾为",
        "isEmpty": "为空",
        "isNotEmpty": "不为空"
      }
    },
    "checkboxFilter": {
      "isChecked": "已勾选",
      "isUnchecked": "未勾选",
      "choicechipPrefix": {
        "is": "是"
      }
    },
    "checklistFilter": {
      "isComplete": "已完成",
      "isIncomplted": "未完成"
    },
    "singleSelectOptionFilter": {
      "is": "是",
      "isNot": "不是",
      "isEmpty": "为空",
      "isNotEmpty": "不为空"
    },
    "multiSelectOptionFilter": {
      "contains": "包含",
      "doesNotContain": "不包含",
      "isEmpty": "为空",
      "isNotEmpty": "不为空"
    },
    "dateFilter": {
      "is": "是",
      "before": "之前",
      "after": "之后",
      "onOrBefore": "在或之前",
      "onOrAfter": "在或之后",
      "between": "之间",
      "empty": "为空",
      "notEmpty": "不为空"
    },
    "field": {
      "hide": "隐藏",
      "show": "展示",
      "insertLeft": "左侧插入",
      "insertRight": "右侧插入",
      "duplicate": "复制",
      "delete": "删除",
      "textFieldName": "文本",
      "checkboxFieldName": "勾选框",
      "dateFieldName": "日期",
      "updatedAtFieldName": "最后修改时间",
      "createdAtFieldName": "创建时间",
      "numberFieldName": "数字",
      "singleSelectFieldName": "单选",
      "multiSelectFieldName": "多选",
      "urlFieldName": "网址",
      "checklistFieldName": "清单",
      "numberFormat": "数字格式",
      "dateFormat": "日期格式",
      "includeTime": "包含时/分",
      "isRange": "结束日期",
      "dateFormatFriendly": "月 日, 年",
      "dateFormatISO": "年-月-日",
      "dateFormatLocal": "月/日/年",
      "dateFormatUS": "年/月/日",
      "dateFormatDayMonthYear": "日/月/年",
      "timeFormat": "时间格式",
      "invalidTimeFormat": "格式错误",
      "timeFormatTwelveHour": "12 小时制",
      "timeFormatTwentyFourHour": "24 小时制",
      "clearDate": "清除日期",
      "dateTime": "日期时间",
      "startDateTime": "开始日期和时间",
      "endDateTime": "结束日期和时间",
      "failedToLoadDate": "无法加载日期值",
      "selectTime": "选择时间",
      "selectDate": "选择日期",
      "visibility": "可见性",
      "propertyType": "属性类型",
      "addSelectOption": "添加一个标签",
      "typeANewOption": "输入新选项",
      "optionTitle": "标签",
      "addOption": "添加标签",
      "editProperty": "编辑列属性",
      "newProperty": "添加一列",
      "deleteFieldPromptMessage": "确定要删除这个属性吗? ",
      "newColumn": "新建列",
      "format": "格式",
      "reminderOnDateTooltip": "这个单元格设置了一个预定的提醒"
    },
    "rowPage": {
      "newField": "添加新字段",
      "fieldDragElementTooltip": "点击打开菜单",
      "showHiddenFields": {
        "one": "显示 {count} 个私密字段",
        "many": "显示 {count} 个私密字段",
        "other": "显示 {count} 个私密字段"
      },
      "hideHiddenFields": {
        "one": "隐藏 {count} 个私密字段",
        "many": "隐藏 {count} 个私密字段",
        "other": "隐藏 {count} 个私密字段"
      }
    },
    "sort": {
      "ascending": "升序",
      "descending": "降序",
      "deleteAllSorts": "删除所有排序",
      "addSort": "添加排序",
      "deleteSort": "取消排序"
    },
    "row": {
      "duplicate": "复制",
      "delete": "删除",
      "titlePlaceholder": "未命名",
      "textPlaceholder": "空",
      "copyProperty": "已复制属性到剪贴板",
      "count": "数量",
      "newRow": "新增行",
      "action": "执行",
      "add": "点击添加到下方",
      "drag": "拖动",
      "dragAndClick": "拖拽并点击打开菜单",
      "insertRecordAbove": "在上方插入记录",
      "insertRecordBelow": "在下方插入记录"
    },
    "selectOption": {
      "create": "新建",
      "purpleColor": "紫色",
      "pinkColor": "粉色",
      "lightPinkColor": "浅粉色",
      "orangeColor": "橙色",
      "yellowColor": "黄色",
      "limeColor": "鲜绿色",
      "greenColor": "绿色",
      "aquaColor": "水蓝色",
      "blueColor": "蓝色",
      "deleteTag": "删除标签",
      "colorPanelTitle": "颜色",
      "panelTitle": "选择或新建选项",
      "searchOption": "搜索选项",
      "searchOrCreateOption": "搜索或创建选项...",
      "createNew": "新建",
      "orSelectOne": "或者选择一个选项",
      "typeANewOption": "输入一个新选项",
      "tagName": "标签名",
      "pannelTitle": "面板标题"
    },
    "checklist": {
      "taskHint": "任务描述",
      "addNew": "添加新任务",
      "submitNewTask": "新建",
      "hideComplete": "隐藏已完成的任务",
      "showComplete": "显示所有任务"
    },
    "menuName": "网格",
    "referencedGridPrefix": "视图"
  },
  "document": {
    "menuName": "文档",
    "date": {
      "timeHintTextInTwelveHour": "下午 01:00",
      "timeHintTextInTwentyFourHour": "13:00"
    },
    "slashMenu": {
      "board": {
        "selectABoardToLinkTo": "选择要链接到的看板",
        "createANewBoard": "新建看板"
      },
      "grid": {
        "selectAGridToLinkTo": "选择要链接到的网格",
        "createANewGrid": "新建网格"
      },
      "calendar": {
        "selectACalendarToLinkTo": "选择要链接到的日历",
        "createANewCalendar": "新建日历"
      },
      "document": {
        "selectADocumentToLinkTo": "选择要链接到的文档"
      }
    },
    "selectionMenu": {
      "outline": "大纲",
      "codeBlock": "代码块"
    },
    "plugins": {
      "referencedBoard": "引用的看板",
      "referencedGrid": "引用的网格",
      "referencedCalendar": "引用的日历",
      "referencedDocument": "参考文档",
      "autoGeneratorMenuItemName": "OpenAI 创作",
      "autoGeneratorTitleName": "OpenAI: 让 AI 写些什么...",
      "autoGeneratorLearnMore": "了解更多",
      "autoGeneratorGenerate": "生成",
      "autoGeneratorHintText": "问 OpenAI ...",
      "autoGeneratorCantGetOpenAIKey": "无法获取 OpenAI 密钥",
      "autoGeneratorRewrite": "重写",
      "smartEdit": "AI 助手",
      "openAI": "OpenAI",
      "smartEditFixSpelling": "修正拼写",
      "warning": "⚠️ AI 的回复可能不准确或具有误导性。",
      "smartEditSummarize": "总结",
      "smartEditImproveWriting": "提高写作水平",
      "smartEditMakeLonger": "丰富内容",
      "smartEditCouldNotFetchResult": "无法从 OpenAI 获取到结果",
      "smartEditCouldNotFetchKey": "无法获取到 OpenAI 密钥",
      "smartEditDisabled": "在设置中连接 OpenAI",
      "discardResponse": "您是否要舍弃 AI 的回复?",
      "createInlineMathEquation": "创建公式",
      "fonts": "字体",
      "toggleList": "切换列表",
      "quoteList": "引用列表",
      "numberedList": "编号列表",
      "bulletedList": "项目符号列表",
      "todoList": "待办事项列表",
      "callout": "标注",
      "cover": {
        "changeCover": "修改封面",
        "colors": "颜色",
        "images": "图片",
        "clearAll": "清除所有",
        "abstract": "摘要",
        "addCover": "添加封面",
        "addLocalImage": "添加本地图片",
        "invalidImageUrl": "无效的图片网址",
        "failedToAddImageToGallery": "无法将图片添加到图库",
        "enterImageUrl": "输入图片网址",
        "add": "添加",
        "back": "返回",
        "saveToGallery": "保存至图库",
        "removeIcon": "移除图标",
        "pasteImageUrl": "粘贴图片网址",
        "or": "或",
        "pickFromFiles": "从文件中选取",
        "couldNotFetchImage": "无法获取到图片",
        "imageSavingFailed": "图片保存失败",
        "addIcon": "添加图标",
        "changeIcon": "更改图标",
        "coverRemoveAlert": "删除后将从封面中移除。",
        "alertDialogConfirmation": "您确定您要继续吗?"
      },
      "mathEquation": {
        "name": "数学公式",
        "addMathEquation": "添加 Tex 公式",
        "editMathEquation": "编辑数学公式"
      },
      "optionAction": {
        "click": "点击",
        "toOpenMenu": " 来打开菜单",
        "delete": "删除",
        "duplicate": "复制",
        "turnInto": "变成",
        "moveUp": "上移",
        "moveDown": "下移",
        "color": "颜色",
        "align": "对齐",
        "left": "左",
        "center": "中间",
        "right": "右",
        "defaultColor": "默认"
      },
      "image": {
        "copiedToPasteBoard": "图片链接已复制到剪贴板",
        "addAnImage": "添加图片"
      },
      "urlPreview": {
        "copiedToPasteBoard": "链接已复制到剪贴板"
      },
      "outline": {
        "addHeadingToCreateOutline": "添加标题以创建目录。"
      },
      "table": {
        "addAfter": "在前面添加",
        "addBefore": "在后面添加",
        "delete": "删除",
        "clear": "清空内容",
        "duplicate": "复制",
        "bgColor": "背景颜色"
      },
      "contextMenu": {
        "copy": "复制",
        "cut": "剪切",
        "paste": "粘贴"
      },
      "action": "操作",
      "database": {
        "selectDataSource": "选择数据源",
        "noDataSource": "无数据源",
        "selectADataSource": "选择数据源",
        "toContinue": "以继续",
        "newDatabase": "新数据库",
        "linkToDatabase": "链接到数据库"
      }
    },
    "textBlock": {
      "placeholder": "输入 “/” 查看指令"
    },
    "title": {
      "placeholder": "未命名"
    },
    "imageBlock": {
      "placeholder": "点击添加图片",
      "upload": {
        "label": "上传",
        "placeholder": "点击上传图片"
      },
      "url": {
        "label": "图片网址",
        "placeholder": "输入图片网址"
      },
      "ai": {
        "label": "从 OpenAI 生成图片",
        "placeholder": "请输入 OpenAI 生成图片的提示词"
      },
      "stability_ai": {
        "label": "从 Stability AI 生成图片",
        "placeholder": "请输入 Stability AI 生成图片的提示词"
      },
      "support": "图片大小限制为 5MB。支持的格式：JPEG、PNG、GIF、SVG",
      "error": {
        "invalidImage": "图片无效",
        "invalidImageSize": "图片大小必须小于 5MB",
        "invalidImageFormat": "不支持图片格式。支持的格式：JPEG、PNG、GIF、SVG",
        "invalidImageUrl": "图片网址无效"
      },
      "embedLink": {
        "label": "内嵌链接",
        "placeholder": "粘贴或输入图片链接"
      },
      "unsplash": {
        "label": "Unspalsh"
      },
      "searchForAnImage": "搜索图像",
      "pleaseInputYourOpenAIKey": "请在设置页面输入您的 OpenAI 密钥",
      "pleaseInputYourStabilityAIKey": "请在设置页面输入您的 Stability AI 密钥",
      "saveImageToGallery": "保存图片",
      "failedToAddImageToGallery": "无法将片像添加到图库",
      "successToAddImageToGallery": "图片已成功添加到图库",
      "unableToLoadImage": "无法加载图片",
      "maximumImageSize": "支持上传的最大图片大小为 10MB",
      "uploadImageErrorImageSizeTooBig": "图片大小必须小于 10MB"
    },
    "codeBlock": {
      "language": {
        "label": "语言",
        "placeholder": "选择语言"
      }
    },
    "inlineLink": {
      "placeholder": "粘贴或输入链接",
      "openInNewTab": "在新选项卡中打开",
      "copyLink": "复制链接",
      "removeLink": "删除链接",
      "url": {
        "label": "链接网址",
        "placeholder": "输入链接网址"
      },
      "title": {
        "label": "链接标题",
        "placeholder": "输入链接标题"
      }
    },
    "mention": {
      "placeholder": "提及一个人、一个页面或日期...",
      "page": {
        "label": "链接到页面",
        "tooltip": "点击打开页面"
      }
    },
    "toolbar": {
      "resetToDefaultFont": "重置为默认"
    },
    "errorBlock": {
      "theBlockIsNotSupported": "当前版本不支持该内容。",
      "blockContentHasBeenCopied": "内容已被复制。"
    }
  },
  "board": {
    "column": {
      "createNewCard": "新建",
      "renameGroupTooltip": "按下以重命名群组",
      "createNewColumn": "添加新组",
      "addToColumnTopTooltip": "在顶部添加一张新卡片",
      "addToColumnBottomTooltip": "在底部添加一张新卡片",
      "renameColumn": "改名",
      "hideColumn": "隐藏",
      "groupActions": "组操作",
      "newGroup": "新建组",
      "deleteColumn": "删除",
      "deleteColumnConfirmation": "这将删除该组及其中的所有卡片。你确定你要继续吗？"
    },
    "hiddenGroupSection": {
      "sectionTitle": "私密组",
      "collapseTooltip": "隐藏私密组",
      "expandTooltip": "查看私密组"
    },
    "cardDetail": "卡片详情",
    "cardActions": "卡片操作",
    "cardDuplicated": "卡片已被复制",
    "cardDeleted": "卡片已被删除",
    "showOnCard": "显示卡片详细信息",
    "setting": "设置",
    "propertyName": "属性名称",
    "menuName": "看板",
    "showUngrouped": "显示未分组的项目",
    "ungroupedButtonText": "未分组",
    "ungroupedButtonTooltip": "包含不属于任何组的卡片",
    "ungroupedItemsTitle": "点击添加到看板",
    "groupBy": "分组方式",
    "referencedBoardPrefix": "视图",
    "notesTooltip": "内含笔记",
    "mobile": {
      "editURL": "编辑 URL",
      "unhideGroup": "显示隐藏的组",
      "unhideGroupContent": "您确定要在看板上显示该组吗？",
      "faildToLoad": "无法加载看板视图"
    }
  },
  "calendar": {
    "menuName": "日历",
    "defaultNewCalendarTitle": "未命名",
    "newEventButtonTooltip": "添加新事件",
    "navigation": {
      "today": "今天",
      "jumpToday": "跳转到今天",
      "previousMonth": "上一月",
      "nextMonth": "下一月"
    },
    "mobileEventScreen": {
      "emptyTitle": "暂无标题",
      "emptyBody": "点击加号，以在今天创建一个事件。"
    },
    "settings": {
      "showWeekNumbers": "显示周数",
      "showWeekends": "显示周末",
      "firstDayOfWeek": "一周开始于",
      "layoutDateField": "以……为日历布局",
      "changeLayoutDateField": "更改布局字段",
      "noDateTitle": "没有日期",
      "noDateHint": {
        "zero": "未计划的事件将显示在这里",
        "one": "{count} 条未计划的事件",
        "other": "{count} 条未计划的事件"
      },
      "unscheduledEventsTitle": "未安排的事件",
      "clickToAdd": "单击以添加到日历",
      "name": "日历布局"
    },
    "referencedCalendarPrefix": "视图",
    "quickJumpYear": "跳转到"
  },
  "errorDialog": {
    "title": "AppFlowy 错误",
    "howToFixFallback": "对于给您带来的不便，我们深表歉意！请在我们的 GitHub 页面上提交 issue 并描述您遇到的错误。",
    "github": "在 GitHub 上查看"
  },
  "search": {
    "label": "搜索",
    "placeholder": {
      "actions": "搜索操作..."
    }
  },
  "message": {
    "copy": {
      "success": "复制了！",
      "fail": "无法复制"
    }
  },
  "unSupportBlock": "当前版本不支持该块。",
<<<<<<< HEAD
  "views.deleteContentTitle": "您确定要删除 {pageType} 吗？",
  "views.deleteContentCaption": "如果您删除此{pageType}，您可以从回收站中将其恢复。",
  "emoji.categories.smileys": "笑脸与情感",
  "colors.default": "预设",
  "document.mention.page.tooltip": "点击以打开页面",
  "document.plugins.contextMenu.paste": "贴上",
  "document.plugins.contextMenu.copy": "复制",
  "grid.row.titlePlaceholder": "无标题",
  "settings.appearance.resetSetting": "重置此设定"
=======
  "views": {
    "deleteContentTitle": "您确定要删除 {pageType} 吗？",
    "deleteContentCaption": "如果您删除此{pageType}，您可以从回收站中将其恢复。"
  },
  "colors": {
    "custom": "自定义",
    "default": "默认",
    "red": "红色",
    "orange": "橙色",
    "yellow": "黄色",
    "green": "绿色",
    "blue": "蓝色",
    "purple": "紫色",
    "pink": "粉色",
    "brown": "棕色",
    "gray": "灰色"
  },
  "emoji": {
    "emojiTab": "表情",
    "search": "查找表情",
    "noRecent": "没有最近的表情",
    "noEmojiFound": "没有找到表情",
    "filter": "筛选",
    "random": "随机",
    "selectSkinTone": "选择肤色",
    "remove": "移除表情符号",
    "categories": {
      "smileys": "表情 & 情感",
      "people": "人 & 身体",
      "animals": "动物 & 自然",
      "food": "食物 & 饮料",
      "activities": "活动",
      "places": "旅行 & 地点",
      "objects": "物体",
      "symbols": "符号",
      "flags": "旗帜",
      "nature": "自然",
      "frequentlyUsed": "最近使用"
    },
    "skinTone": {
      "default": "默认",
      "light": "白肤色",
      "mediumLight": "浅肤色",
      "medium": "黄肤色",
      "mediumDark": "黄黑肤色",
      "dark": "黑肤色"
    }
  },
  "inlineActions": {
    "noResults": "没有结果",
    "pageReference": "页面引用",
    "docReference": "文档引用",
    "boardReference": "看板参考",
    "calReference": "日历参考",
    "gridReference": "网格参考",
    "date": "日期",
    "reminder": {
      "groupTitle": "提醒",
      "shortKeyword": "提醒"
    }
  },
  "datePicker": {
    "dateTimeFormatTooltip": "在设置中更改日期和时间格式",
    "dateFormat": "日期格式",
    "includeTime": "精确到时/分",
    "isRange": "结束日期",
    "timeFormat": "时间格式",
    "clearDate": "清除日期",
    "reminderLabel": "提醒",
    "reminderOptions": {
      "none": "空",
      "atTimeOfEvent": "活动时间",
      "fiveMinsBefore": "5分钟前",
      "tenMinsBefore": "10分钟前",
      "fifteenMinsBefore": "15分钟前",
      "thirtyMinsBefore": "30分钟前",
      "oneHourBefore": "1小时前",
      "twoHoursBefore": "2小时前",
      "oneDayBefore": "1天前",
      "twoDaysBefore": "2天前",
      "oneWeekBefore": "1周以前",
      "custom": "自定义"
    }
  },
  "relativeDates": {
    "yesterday": "昨天",
    "today": "今天",
    "tomorrow": "明天",
    "oneWeek": "一周"
  },
  "notificationHub": {
    "title": "通知",
    "mobile": {
      "title": "更新"
    },
    "emptyTitle": "空空如也",
    "emptyBody": "都处理完成了，享受这份平静吧。",
    "tabs": {
      "inbox": "收件箱",
      "upcoming": "即将推出"
    },
    "actions": {
      "markAllRead": "标记为已读",
      "showAll": "全部",
      "showUnreads": "未读"
    },
    "filters": {
      "ascending": "升序",
      "descending": "降序",
      "groupByDate": "按日期分组",
      "showUnreadsOnly": "仅显示未读",
      "resetToDefault": "重置为默认"
    }
  },
  "reminderNotification": {
    "title": "提醒",
    "message": "记得在你忘记之前检查一下！",
    "tooltipDelete": "删除",
    "tooltipMarkRead": "标记为已读",
    "tooltipMarkUnread": "标记为未读"
  },
  "findAndReplace": {
    "find": "查找",
    "previousMatch": "上一个匹配",
    "nextMatch": "下一个匹配",
    "close": "关闭",
    "replace": "替换",
    "replaceAll": "全部替换",
    "noResult": "没有结果",
    "caseSensitive": "区分大小写"
  },
  "error": {
    "weAreSorry": "我们很抱歉",
    "loadingViewError": "我们在加载此视图时遇到问题。请检查您的互联网连接，刷新应用程序，如果问题仍然存在，请随时联系开发团队。"
  },
  "editor": {
    "bold": "加粗",
    "bulletedList": "无序列表",
    "checkbox": "复选框",
    "embedCode": "嵌入代码",
    "heading1": "一级标题",
    "heading2": "二级标题",
    "heading3": "三级标题",
    "highlight": "强调",
    "color": "颜色",
    "image": "图像",
    "date": "日期",
    "italic": "斜体",
    "link": "链接",
    "numberedList": "有序列表",
    "quote": "引用",
    "strikethrough": "删除线",
    "text": "文本",
    "underline": "下划线",
    "fontColorDefault": "默认",
    "fontColorGray": "灰色",
    "fontColorBrown": "棕色",
    "fontColorOrange": "橙色",
    "fontColorYellow": "黄色",
    "fontColorGreen": "绿色",
    "fontColorBlue": "蓝色",
    "fontColorPurple": "紫色",
    "fontColorPink": "粉色",
    "fontColorRed": "红色",
    "backgroundColorDefault": "默认背景颜色",
    "backgroundColorGray": "灰色背景",
    "backgroundColorBrown": "棕色背景",
    "backgroundColorOrange": "橙色背景",
    "backgroundColorYellow": "黄色背景",
    "backgroundColorGreen": "绿色背景",
    "backgroundColorBlue": "蓝色背景",
    "backgroundColorPurple": "紫色背景",
    "backgroundColorPink": "粉色背景",
    "backgroundColorRed": "红色背景",
    "done": "完成",
    "cancel": "取消",
    "tint1": "颜色 1",
    "tint2": "颜色 2",
    "tint3": "颜色 3",
    "tint4": "颜色 4",
    "tint5": "颜色 5",
    "tint6": "颜色 6",
    "tint7": "颜色 7",
    "tint8": "颜色 8",
    "tint9": "颜色 9",
    "lightLightTint1": "紫色",
    "lightLightTint2": "粉色",
    "lightLightTint3": "淡粉色",
    "lightLightTint4": "橙色",
    "lightLightTint5": "黄色",
    "lightLightTint6": "鲜绿色",
    "lightLightTint7": "绿色",
    "lightLightTint8": "淡绿色",
    "lightLightTint9": "蓝色",
    "urlHint": "URL",
    "mobileHeading1": "标题 1",
    "mobileHeading2": "标题 2",
    "mobileHeading3": "标题 3",
    "textColor": "文本颜色",
    "backgroundColor": "背景颜色",
    "addYourLink": "添加您的链接",
    "openLink": "打开链接",
    "copyLink": "复制链接",
    "removeLink": "移除链接",
    "editLink": "编辑链接",
    "linkText": "文本",
    "linkTextHint": "请输入文本",
    "linkAddressHint": "请输入 URL",
    "highlightColor": "高亮颜色",
    "clearHighlightColor": "清除高亮颜色",
    "customColor": "自定义颜色",
    "hexValue": "十六进制值",
    "opacity": "不透明度",
    "resetToDefaultColor": "重置为默认颜色",
    "ltr": "从左到右",
    "rtl": "从右到左",
    "auto": "自动",
    "cut": "剪切",
    "copy": "复制",
    "paste": "粘贴",
    "find": "查找",
    "previousMatch": "上一个匹配",
    "nextMatch": "下一个匹配",
    "closeFind": "关闭",
    "replace": "替换",
    "replaceAll": "替换全部",
    "regex": "正则表达式",
    "caseSensitive": "区分大小写",
    "uploadImage": "上传图片",
    "urlImage": "URL 图片",
    "incorrectLink": "错误链接",
    "upload": "上传",
    "chooseImage": "选择图片",
    "loading": "加载中",
    "imageLoadFailed": "无法加载图片",
    "divider": "分割线",
    "table": "表格",
    "colAddBefore": "在前面添加",
    "rowAddBefore": "在前面添加",
    "colAddAfter": "在后面添加",
    "rowAddAfter": "在后面添加",
    "colRemove": "移除列",
    "rowRemove": "移除行",
    "colDuplicate": "复制列",
    "rowDuplicate": "复制行",
    "colClear": "清空本列内容",
    "rowClear": "清空本行内容",
    "slashPlaceHolder": "输入 '/' 以插入块，或开始输入",
    "typeSomething": "输入点东西..."
  },
  "favorite": {
    "noFavorite": "没有收藏页面",
    "noFavoriteHintText": "向左滑动页面即可将其添加到您的收藏夹"
  },
  "cardDetails": {
    "notesPlaceholder": "输入 / 以插入块，或开始输入"
  },
  "blockPlaceholders": {
    "todoList": "待办",
    "bulletList": "列表",
    "numberList": "列表",
    "quote": "引用",
    "heading": "标题 {}"
  },
  "titleBar": {
    "pageIcon": "页面图标",
    "language": "语言",
    "font": "字体",
    "actions": "操作",
    "date": "日期",
    "addField": "添加字段",
    "userIcon": "用户图标"
  },
  "noLogFiles": "没有日志文件"
>>>>>>> 3e0a0038
}<|MERGE_RESOLUTION|>--- conflicted
+++ resolved
@@ -2,12 +2,8 @@
   "appName": "AppFlowy",
   "defaultUsername": "我",
   "welcomeText": "欢迎使用 @:appName",
-<<<<<<< HEAD
-  "githubStarText": "在 GitHub 点星",
-=======
   "welcomeTo": "欢迎来到",
   "githubStarText": "在 GitHub 上 Star",
->>>>>>> 3e0a0038
   "subscribeNewsletterText": "消息订阅",
   "letsGoButtonText": "快速开始",
   "title": "标题",
@@ -978,17 +974,6 @@
     }
   },
   "unSupportBlock": "当前版本不支持该块。",
-<<<<<<< HEAD
-  "views.deleteContentTitle": "您确定要删除 {pageType} 吗？",
-  "views.deleteContentCaption": "如果您删除此{pageType}，您可以从回收站中将其恢复。",
-  "emoji.categories.smileys": "笑脸与情感",
-  "colors.default": "预设",
-  "document.mention.page.tooltip": "点击以打开页面",
-  "document.plugins.contextMenu.paste": "贴上",
-  "document.plugins.contextMenu.copy": "复制",
-  "grid.row.titlePlaceholder": "无标题",
-  "settings.appearance.resetSetting": "重置此设定"
-=======
   "views": {
     "deleteContentTitle": "您确定要删除 {pageType} 吗？",
     "deleteContentCaption": "如果您删除此{pageType}，您可以从回收站中将其恢复。"
@@ -1263,5 +1248,4 @@
     "userIcon": "用户图标"
   },
   "noLogFiles": "没有日志文件"
->>>>>>> 3e0a0038
 }