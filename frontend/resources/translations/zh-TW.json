{
  "appName": "AppFlowy",
  "defaultUsername": "我",
  "welcomeText": "歡迎使用 @:appName",
  "welcomeTo": "歡迎來到",
  "githubStarText": "在 GitHub 點星",
  "subscribeNewsletterText": "訂閱電子報",
  "letsGoButtonText": "開始使用",
  "title": "標題",
  "youCanAlso": "你也可以",
  "and": "和",
  "blockActions": {
    "addBelowTooltip": "點選以在下方新增",
    "addAboveCmd": "Alt+點選",
    "addAboveMacCmd": "Option+點選",
    "addAboveTooltip": "在上方新增",
    "dragTooltip": "拖曳以移動",
    "openMenuTooltip": "點選以開啟選單"
  },
  "signUp": {
    "buttonText": "註冊",
    "title": "註冊 @:appName",
    "getStartedText": "開始使用",
    "emptyPasswordError": "密碼不能為空",
    "repeatPasswordEmptyError": "確認密碼不能為空",
    "unmatchedPasswordError": "確認密碼與密碼不符",
    "alreadyHaveAnAccount": "已經有帳號了嗎？",
    "emailHint": "電子郵件",
    "passwordHint": "密碼",
    "repeatPasswordHint": "確認密碼",
    "signUpWith": "透過以下方式註冊："
  },
  "signIn": {
    "loginTitle": "登入 @:appName",
    "loginButtonText": "登入",
    "loginStartWithAnonymous": "以匿名身份開始",
    "continueAnonymousUser": "以匿名身份繼續",
    "buttonText": "登入",
    "signingInText": "正在登入...",
    "forgotPassword": "忘記密碼？",
    "emailHint": "電子郵件",
    "passwordHint": "密碼",
    "dontHaveAnAccount": "還沒有帳號？",
    "repeatPasswordEmptyError": "確認密碼不能為空",
    "unmatchedPasswordError": "密碼重複輸入不一致",
    "syncPromptMessage": "同步資料可能需要一些時間。請不要關閉此頁面",
    "or": "或",
<<<<<<< HEAD
    "signInWith": "透過以下方式登入：",
    "LogInWithGoogle": "使用 Google 登入",
    "LogInWithGithub": "使用 Github 登入",
    "LogInWithDiscord": "使用 Discord 登入"
=======
    "signInWithGoogle": "使用Google 登入",
    "signInWithGithub": "使用Github 登入",
    "signInWithDiscord": "使用Discord 登入",
    "signUpWithGoogle": "使用Google 註冊",
    "signUpWithGithub": "使用Github 註冊",
    "signUpWithDiscord": "使用Discord 註冊",
    "signInWith": "透過以下方式登入：",
    "signInWithEmail": "使用電子郵件登入",
    "signInWithMagicLink": "使用Magic Link 登入",
    "signUpWithMagicLink": "使用Magic Link 註冊",
    "pleaseInputYourEmail": "請輸入您的電郵地址",
    "settings": "設定",
    "magicLinkSent": "我們己發送Magic Link 到您的電子郵件，點擊連結登入",
    "invalidEmail": "請輸入有效的電郵地址",
    "alreadyHaveAnAccount": "已經有帳戶？",
    "logIn": "登入",
    "generalError": "出了些問題。請稍後再試",
    "limitRateError": "出於安全原因，您只能每60 秒申請一次Magic Link",
    "LogInWithGoogle": "使用 Google 登入",
    "LogInWithGithub": "使用 Github 登入",
    "LogInWithDiscord": "使用 Discord 登入",
    "loginAsGuestButtonText": "以訪客身分登入"
>>>>>>> f47c88b0
  },
  "workspace": {
    "chooseWorkspace": "選擇你的工作區",
    "create": "建立工作區",
    "reset": "重設工作區",
    "resetWorkspacePrompt": "重設工作區將刪除其中所有頁面和資料。你確定要重設工作區嗎？或者，你可以聯絡支援團隊來恢復工作區。",
    "hint": "工作區",
    "notFoundError": "找不到工作區",
    "failedToLoad": "出了些問題！無法載入工作區。請嘗試關閉 AppFlowy 的任何開啟執行個體，然後再試一次。",
    "errorActions": {
      "reportIssue": "回報問題",
      "reportIssueOnGithub": "在 Github 提交 issue",
      "exportLogFiles": "匯出日誌記錄檔案",
      "reachOut": "在 Discord 上聯絡我們"
    },
    "menuTitle": "工作區",
    "deleteWorkspaceHintText": "您確定要刪除工作區嗎？此操作無法撤銷",
    "createSuccess": "成功創建工作區",
    "createFailed": "無法創建工作區",
    "deleteSuccess": "工作區刪除成功",
    "deleteFailed": "工作區刪除失敗",
    "openSuccess": "成功開啟工作區",
    "openFailed": "無法開啟工作區",
    "renameSuccess": "工作區重命名成功",
    "renameFailed": "無法重命名工作區",
    "updateIconSuccess": "更新工作區圖標成功",
    "updateIconFailed": "無法更新工作區圖標",
    "cannotDeleteTheOnlyWorkspace": "無法刪除唯一的工作區",
    "fetchWorkspacesFailed": "無法取得工作區",
    "leaveCurrentWorkspace": "離開工作區",
    "leaveCurrentWorkspacePrompt": "您確定要離開當前工作區嗎？"
  },
  "shareAction": {
    "buttonText": "分享",
    "workInProgress": "即將推出",
    "markdown": "Markdown",
    "html": "HTML",
    "clipboard": "複製到剪貼簿",
    "csv": "CSV",
    "copyLink": "複製連結"
  },
  "moreAction": {
    "small": "小",
    "medium": "中",
    "large": "大",
    "fontSize": "字型大小",
    "import": "匯入",
    "moreOptions": "更多選項"
  },
  "importPanel": {
    "textAndMarkdown": "文字 & Markdown",
    "documentFromV010": "來自 v0.1.0 的文件",
    "databaseFromV010": "來自 v0.1.0 的資料庫",
    "csv": "CSV",
    "database": "資料庫"
  },
  "disclosureAction": {
    "rename": "重新命名",
    "delete": "刪除",
    "duplicate": "複製",
    "unfavorite": "從最愛中移除",
    "favorite": "加入最愛",
    "openNewTab": "在新分頁中開啟",
    "moveTo": "移動到",
    "addToFavorites": "加入最愛",
    "copyLink": "複製連結"
  },
  "blankPageTitle": "空白頁面",
  "newPageText": "新增頁面",
  "newDocumentText": "新增文件",
  "newGridText": "新增網格",
  "newCalendarText": "新增日曆",
  "newBoardText": "新增看板",
  "trash": {
    "text": "垃圾桶",
    "restoreAll": "全部還原",
    "deleteAll": "全部刪除",
    "pageHeader": {
      "fileName": "檔案名稱",
      "lastModified": "最近修改時間",
      "created": "建立時間"
    },
    "confirmDeleteAll": {
      "title": "您確定要刪除垃圾桶中的所有頁面嗎？",
      "caption": "此操作無法復原。"
    },
    "confirmRestoreAll": {
      "title": "您確定要還原垃圾桶中的所有頁面嗎？",
      "caption": "此操作無法復原。"
    },
    "mobile": {
      "actions": "垃圾桶操作",
      "empty": "垃圾桶是空的",
      "emptyDescription": "您沒有任何已刪除的檔案",
      "isDeleted": "已刪除",
      "isRestored": "已還原"
    },
    "confirmDeleteTitle": "確定永久刪除此頁面"
  },
  "deletePagePrompt": {
    "text": "此頁面在垃圾桶中",
    "restore": "還原頁面",
    "deletePermanent": "永久刪除"
  },
  "dialogCreatePageNameHint": "頁面名稱",
  "questionBubble": {
    "shortcuts": "快捷鍵",
    "whatsNew": "有什麼新功能？",
    "help": "幫助 & 支援",
    "markdown": "Markdown",
    "debug": {
      "name": "除錯資訊",
      "success": "已將除錯資訊複製到剪貼簿！",
      "fail": "無法將除錯資訊複製到剪貼簿"
    },
    "feedback": "意見回饋"
  },
  "menuAppHeader": {
    "moreButtonToolTip": "移除、重新命名等等...",
    "addPageTooltip": "快速在此新增頁面",
    "defaultNewPageName": "未命名",
    "renameDialog": "重新命名"
  },
  "noPagesInside": "內部沒有頁面",
  "toolbar": {
    "undo": "復原",
    "redo": "取消復原",
    "bold": "粗體",
    "italic": "斜體",
    "underline": "底線",
    "strike": "刪除線",
    "numList": "編號清單",
    "bulletList": "項目符號清單",
    "checkList": "核取清單",
    "inlineCode": "程式碼",
    "quote": "區塊引述",
    "header": "標題",
    "highlight": "醒目提示",
    "color": "顏色",
    "addLink": "新增連結",
    "link": "連結"
  },
  "tooltip": {
    "lightMode": "切換至亮色模式",
    "darkMode": "切換至深色模式",
    "openAsPage": "以頁面開啟",
    "addNewRow": "新增一列",
    "openMenu": "點選以開啟選單",
    "dragRow": "長按以重新排序列",
    "viewDataBase": "檢視資料庫",
    "referencePage": "這個 {name} 已被引用",
    "addBlockBelow": "在下方新增一個區塊",
    "genSummary": "產成摘要"
  },
  "sideBar": {
    "closeSidebar": "關閉側欄",
    "openSidebar": "開啟側欄",
    "personal": "個人",
    "private": "私人",
    "workspace": "工作區",
    "favorites": "最愛",
    "clickToHidePrivate": "點擊以隱藏私人空間\n您在此處建立的頁面只有您自己可見",
    "clickToHideWorkspace": "點擊以隱藏工作區\n您在此處建立的頁面對每個成員都可見",
    "clickToHidePersonal": "點選以隱藏個人區塊",
    "clickToHideFavorites": "點選以隱藏最愛區塊",
    "addAPage": "新增頁面",
    "addAPageToPrivate": "新增頁面到私人空間",
    "addAPageToWorkspace": "將頁面新增至工作區",
    "recent": "最近"
  },
  "notifications": {
    "export": {
      "markdown": "已將筆記匯出成 Markdown",
      "path": "Documents/flowy"
    }
  },
  "contactsPage": {
    "title": "聯絡人",
    "whatsHappening": "這週有什麼新鮮事？",
    "addContact": "新增聯絡人",
    "editContact": "編輯聯絡人"
  },
  "button": {
    "ok": "確定",
    "confirm": "確認",
    "done": "完成",
    "cancel": "取消",
    "signIn": "登入",
    "signOut": "登出",
    "complete": "完成",
    "save": "儲存",
    "generate": "生成",
    "esc": "ESC",
    "keep": "保留",
    "tryAgain": "再試一次",
    "discard": "放棄變更",
    "replace": "取代",
    "insertBelow": "在下方插入",
    "insertAbove": "在上方插入",
    "upload": "上傳",
    "edit": "編輯",
    "delete": "刪除",
    "duplicate": "複製",
    "putback": "放回",
    "update": "更新",
    "share": "分享",
    "removeFromFavorites": "從最愛中移除",
    "addToFavorites": "加入最愛",
    "rename": "重新命名",
    "helpCenter": "支援中心",
    "add": "新增",
    "yes": "是",
    "clear": "清除",
    "remove": "刪除",
    "dontRemove": "不要刪除",
    "copyLink": "複製連結",
    "align": "對齊",
    "login": "登入",
    "logout": "登出",
    "deleteAccount": "刪除帳號",
    "back": "返回",
    "signInGoogle": "使用Google 登入",
    "signInGithub": "使用Github 登入",
    "signInDiscord": "使用Discord 登入",
    "tryAGain": "再試一次"
  },
  "label": {
    "welcome": "歡迎！",
    "firstName": "名",
    "middleName": "中間名",
    "lastName": "姓",
    "stepX": "第 {X} 步"
  },
  "oAuth": {
    "err": {
      "failedTitle": "無法連接至您的帳號。",
      "failedMsg": "請確認您已在瀏覽器中完成登入程序。"
    },
    "google": {
      "title": "Google 帳號登入",
      "instruction1": "若要匯入您的 Google 聯絡人，您必須透過瀏覽器授權此應用程式。",
      "instruction2": "點選圖示或選取文字以複製程式碼到剪貼簿：",
      "instruction3": "前往下列網址，並輸入上述程式碼：",
      "instruction4": "完成註冊後，請點選下方按鈕："
    }
  },
  "settings": {
    "title": "設定",
    "accountPage": {
      "menuLabel": "我的帳號",
      "title": "我的帳號",
      "description": "自訂您的個人資料、管理帳戶安全性和 AI API 金鑰，或登入您的帳號",
      "general": {
        "title": "帳號名稱和個人資料圖片",
        "changeProfilePicture": "更改個人資料圖片"
      },
      "email": {
        "title": "電子郵件",
        "actions": {
          "change": "更改電子郵件"
        }
      },
      "keys": {
        "title": "AI API 金鑰",
        "openAILabel": "Open AI API 金鑰",
        "openAITooltip": "以OpenAI API 金鑰使用AI 模型",
        "openAIHint": "輸入您的 OpenAI API 金鑰",
        "stabilityAILabel": "Stability API 金鑰",
        "stabilityAITooltip": "以Stability API 金鑰使用AI 模型",
        "stabilityAIHint": "輸入您的Stability API 金鑰"
      },
      "login": {
        "title": "帳號登入",
        "loginLabel": "登入",
        "logoutLabel": "登出"
      }
    },
    "menu": {
      "appearance": "外觀",
      "language": "語言",
      "user": "使用者",
      "files": "檔案",
      "notifications": "通知",
      "open": "開啟設定",
      "logout": "登出",
      "logoutPrompt": "您確定要登出嗎？",
      "selfEncryptionLogoutPrompt": "您確定要登出嗎？請確保您已複製加密金鑰",
      "syncSetting": "同步設定",
      "cloudSettings": "雲端設定",
      "enableSync": "啟用同步",
      "enableEncrypt": "加密資料",
      "cloudURL": "基礎網址",
      "invalidCloudURLScheme": "網址格式無效",
      "cloudServerType": "雲端伺服器種類",
      "cloudServerTypeTip": "請注意，切換雲端伺服器後可能會登出您目前的帳號",
      "cloudLocal": "本地",
      "cloudSupabase": "Supabase",
      "cloudSupabaseUrl": "Supabase 網址",
      "cloudSupabaseUrlCanNotBeEmpty": "Supabase 網址不能為空",
      "cloudSupabaseAnonKey": "Supabase 匿名金鑰",
      "cloudSupabaseAnonKeyCanNotBeEmpty": "如果 Supabase 網址不為空，則匿名金鑰不得為空",
      "cloudAppFlowy": "AppFlowy 雲端測試版 (Beta)",
      "cloudAppFlowySelfHost": "自架 AppFlowy 雲端伺服器",
      "appFlowyCloudUrlCanNotBeEmpty": "雲端網址不能為空",
      "clickToCopy": "點選以複製",
      "selfHostStart": "若您尚未設定伺服器，請參閱",
      "selfHostContent": "文件",
      "selfHostEnd": "有關如何自架個人伺服器的指南",
      "cloudURLHint": "請輸入您伺服器的基礎網址",
      "cloudWSURL": "Websocket 網址",
      "cloudWSURLHint": "請輸入您伺服器的 Websocket 位址",
      "restartApp": "重新啟動",
      "restartAppTip": "重新啟動應用程式以使變更生效。請注意，這可能會登出您目前的帳號",
      "changeServerTip": "更換伺服器後，必須點選重新啟動按鈕以使變更生效",
      "enableEncryptPrompt": "啟用加密以保護您的資料。請妥善保管這個金鑰；一旦啟用，將無法關閉。如果遺失，您的資料將無法恢復。點選這裡複製",
      "inputEncryptPrompt": "請為 {username} 輸入您的加密金鑰",
      "clickToCopySecret": "點選以複製金鑰",
      "configServerSetting": "設定您的伺服器選項",
      "configServerGuide": "在選擇「快速開始」之後，請前往「設定」並選擇「雲端設定」，以進行自架伺服器的設定。",
      "inputTextFieldHint": "您的金鑰",
      "historicalUserList": "使用者登入歷史",
      "historicalUserListTooltip": "此列表顯示您的匿名帳號。您可以點選帳號以檢視其詳細資訊。透過點選「開始使用」按鈕來建立匿名帳號",
      "openHistoricalUser": "點選以開啟匿名帳號",
      "customPathPrompt": "將 AppFlowy 資料資料夾儲存在如 Google 雲端硬碟等雲端同步資料夾中可能會帶來風險。如果該資料庫在多處同時被存取或修改，可能會導致同步衝突和潛在的資料損壞",
      "importAppFlowyData": "從外部 AppFlowy 資料夾匯入資料",
      "importingAppFlowyDataTip": "資料正在匯入中。請勿關閉應用程式",
      "importAppFlowyDataDescription": "從外部 AppFlowy 資料夾複製資料並匯入到目前的 AppFlowy 資料夾",
      "importSuccess": "成功匯入 AppFlowy 資料夾",
      "importFailed": "匯入 AppFlowy 資料夾失敗",
      "importGuide": "欲瞭解更多詳細資訊，請查閱參考文件",
      "supabaseSetting": "supabase 設定"
    },
    "notifications": {
      "enableNotifications": {
        "label": "啟用通知",
        "hint": "關閉以停止顯示本機通知。"
      }
    },
    "appearance": {
      "resetSetting": "重設",
      "fontFamily": {
        "label": "字型",
        "search": "搜尋",
        "defaultFont": "系統預設"
      },
      "themeMode": {
        "label": "主題模式",
        "light": "亮色模式",
        "dark": "深色模式",
        "system": "依照系統設定"
      },
      "fontScaleFactor": "字體比例",
      "documentSettings": {
        "cursorColor": "文件游標顏色",
        "selectionColor": "文件選取顏色",
        "hexEmptyError": "十六進位色碼不能為空",
        "hexLengthError": "十六進位值必須為 6 位數",
        "hexInvalidError": "無效的十六進位值",
        "opacityEmptyError": "不透明度不能為空",
        "opacityRangeError": "不透明度必須在 1 到 100 之間",
        "app": "App",
        "flowy": "Flowy",
        "apply": "套用"
      },
      "layoutDirection": {
        "label": "版面配置方向",
        "hint": "控制螢幕上內容的流向，從左到右或從右到左。",
        "ltr": "從左到右",
        "rtl": "從右到左"
      },
      "textDirection": {
        "label": "預設文字方向",
        "hint": "預設指定文字應從左邊或右邊開始。",
        "ltr": "從左到右",
        "rtl": "從右到左",
        "auto": "自動調整",
        "fallback": "與版面配置方向相同"
      },
      "themeUpload": {
        "button": "上傳",
        "uploadTheme": "上傳主題",
        "description": "使用下方的按鈕上傳您自己的 AppFlowy 主題。",
        "loading": "我們正在驗證並上傳您的主題，請稍候...",
        "uploadSuccess": "您的主題已成功上傳",
        "deletionFailure": "刪除主題失敗。請嘗試手動刪除。",
        "filePickerDialogTitle": "選擇 .flowy_plugin 檔案",
        "urlUploadFailure": "無法開啟網址：{}"
      },
      "theme": "主題",
      "builtInsLabel": "內建主題",
      "pluginsLabel": "外掛",
      "dateFormat": {
        "label": "日期格式",
        "local": "本地",
        "us": "美國",
        "iso": "ISO",
        "friendly": "友善",
        "dmy": "日/月/年"
      },
      "timeFormat": {
        "label": "時間格式",
        "twelveHour": "12 小時制",
        "twentyFourHour": "24 小時制"
      },
      "showNamingDialogWhenCreatingPage": "建立頁面時顯示命名對話框",
      "members": {
        "title": "成員設定",
        "inviteMembers": "邀請成員",
        "sendInvite": "發送邀請",
        "copyInviteLink": "複製邀請連結",
        "label": "成員",
        "user": "使用者",
        "role": "身分組",
        "removeFromWorkspace": "從工作區中刪除",
        "owner": "擁有者",
        "guest": "訪客",
        "member": "成員",
        "memberHintText": "成員可以閱讀、評論和編輯頁面。邀請其他成員和訪客",
        "guestHintText": "訪客可以閱讀、做出回應、發表評論，並且可以在獲得許可的情況下編輯頁面",
        "emailInvalidError": "電郵無效，請檢查並重試",
        "emailSent": "郵件已發送，請查看您的收件匣",
        "members": "成員",
        "failedToAddMember": "新增成員失敗",
        "addMemberSuccess": "成員新增成功",
        "removeMember": "刪除成員",
        "areYouSureToRemoveMember": "確定要刪除該成員?",
        "inviteMemberSuccess": "邀請已成功發送",
        "failedToInviteMember": "邀請成員失敗"
      }
    },
    "files": {
      "copy": "複製",
      "defaultLocation": "AppFlowy 資料儲存位置",
      "exportData": "匯出您的資料",
      "doubleTapToCopy": "點選兩下以複製路徑",
      "restoreLocation": "恢復為 AppFlowy 預設路徑",
      "customizeLocation": "開啟其他資料夾",
      "restartApp": "請重新啟動應用程式以使變更生效。",
      "exportDatabase": "匯出資料庫",
      "selectFiles": "選擇需要匯出的檔案",
      "selectAll": "全選",
      "deselectAll": "取消全選",
      "createNewFolder": "建立新資料夾",
      "createNewFolderDesc": "選擇您想儲存資料的位置",
      "defineWhereYourDataIsStored": "定義您的資料儲存位置",
      "open": "開啟",
      "openFolder": "開啟一個已經存在的資料夾",
      "openFolderDesc": "讀取並寫入到現有的 AppFlowy 資料夾",
      "folderHintText": "資料夾名稱",
      "location": "建立新資料夾",
      "locationDesc": "為您的 AppFlowy 資料夾選擇一個名稱",
      "browser": "瀏覽",
      "create": "建立",
      "set": "設定",
      "folderPath": "儲存資料夾的路徑",
      "locationCannotBeEmpty": "路徑不能為空",
      "pathCopiedSnackbar": "儲存檔案的路徑已被複製到剪貼簿！",
      "changeLocationTooltips": "更改資料目錄",
      "change": "更改",
      "openLocationTooltips": "開啟另一個資料目錄",
      "openCurrentDataFolder": "開啟目前資料目錄",
      "recoverLocationTooltips": "重設為 AppFlowy 的預設資料目錄",
      "exportFileSuccess": "匯出檔案成功！",
      "exportFileFail": "匯出檔案失敗！",
      "export": "匯出",
      "clearCache": "清除快取",
      "clearCacheDesc": "如果您遇到圖像無法載入或字體無法正確顯示等問題，請嘗試清除快取。此操作不會刪除您的使用者資料",
      "areYouSureToClearCache": "確定清除快取?",
      "clearCacheSuccess": "快取清除成功"
    },
    "user": {
      "name": "名稱",
      "email": "電子郵件",
      "tooltipSelectIcon": "選擇圖示",
      "selectAnIcon": "選擇圖示",
      "pleaseInputYourOpenAIKey": "請輸入您的 OpenAI 金鑰",
      "pleaseInputYourStabilityAIKey": "請輸入您的 Stability AI 金鑰",
      "clickToLogout": "點選以登出目前使用者"
    },
    "shortcuts": {
      "shortcutsLabel": "快捷鍵",
      "command": "指令",
      "keyBinding": "鍵盤綁定",
      "addNewCommand": "新增指令",
      "updateShortcutStep": "按下您想要的鍵盤組合並按下 ENTER",
      "shortcutIsAlreadyUsed": "此快捷鍵已被使用於：{conflict}",
      "resetToDefault": "重設為預設鍵盤綁定",
      "couldNotLoadErrorMsg": "無法載入快捷鍵，請再試一次",
      "couldNotSaveErrorMsg": "無法儲存快捷鍵，請再試一次",
      "commands": {
        "textAlignRight": "向右對齊文字"
      }
    },
    "mobile": {
      "personalInfo": "個人資料",
      "username": "使用者名稱",
      "usernameEmptyError": "使用者名稱為必填",
      "about": "關於",
      "pushNotifications": "推播通知",
      "support": "支援",
      "joinDiscord": "加入我們的 Discord",
      "privacyPolicy": "隱私權政策",
      "userAgreement": "使用者協議",
      "termsAndConditions": "條款與條件",
      "userprofileError": "載入使用者檔案失敗",
      "userprofileErrorDescription": "請嘗試登出並重新登入以確認問題是否仍然存在。",
      "selectLayout": "選擇版面配置",
      "selectStartingDay": "選擇一週的起始日",
      "version": "版本"
    }
  },
  "grid": {
    "deleteView": "您確定要刪除此檢視嗎？",
    "createView": "建立",
    "title": {
      "placeholder": "未命名"
    },
    "settings": {
      "filter": "篩選",
      "sort": "排序",
      "sortBy": "排序方式",
      "properties": "屬性",
      "reorderPropertiesTooltip": "拖曳以重新排序屬性",
      "group": "群組",
      "addFilter": "新增篩選器",
      "deleteFilter": "刪除篩選器",
      "filterBy": "以……篩選",
      "typeAValue": "輸入一個值……",
      "layout": "版面佈局",
      "databaseLayout": "版面佈局",
      "editView": "編輯檢視",
      "boardSettings": "看板設定",
      "calendarSettings": "日曆設定",
      "createView": "建立檢視",
      "duplicateView": "複製檢視",
      "deleteView": "刪除檢視",
      "numberOfVisibleFields": "{} 顯示",
      "viewList": "資料庫檢視"
    },
    "textFilter": {
      "contains": "包含",
      "doesNotContain": "不包含",
      "endsWith": "以……結尾",
      "startWith": "以……開頭",
      "is": "是",
      "isNot": "不是",
      "isEmpty": "為空",
      "isNotEmpty": "不為空",
      "choicechipPrefix": {
        "isNot": "不是",
        "startWith": "以……開頭",
        "endWith": "以……結尾",
        "isEmpty": "為空",
        "isNotEmpty": "不為空"
      }
    },
    "checkboxFilter": {
      "isChecked": "已勾選",
      "isUnchecked": "未勾選",
      "choicechipPrefix": {
        "is": "是"
      }
    },
    "checklistFilter": {
      "isComplete": "已完成",
      "isIncomplted": "未完成"
    },
    "selectOptionFilter": {
      "is": "是",
      "isNot": "不是",
      "contains": "包含",
      "doesNotContain": "不包含",
      "isEmpty": "為空",
      "isNotEmpty": "不為空"
    },
    "dateFilter": {
      "is": "是",
      "before": "在……之前",
      "after": "在……之後",
      "onOrBefore": "在……之前或當天",
      "onOrAfter": "在……之後或當天",
      "between": "在……之間",
      "empty": "為空",
      "notEmpty": "不為空"
    },
    "field": {
      "hide": "隱藏",
      "show": "顯示",
      "insertLeft": "左方插入",
      "insertRight": "右方插入",
      "duplicate": "複製",
      "delete": "刪除",
      "textFieldName": "文字",
      "checkboxFieldName": "核取方塊",
      "dateFieldName": "日期",
      "updatedAtFieldName": "最後修改時間",
      "createdAtFieldName": "建立時間",
      "numberFieldName": "數字",
      "singleSelectFieldName": "單選",
      "multiSelectFieldName": "多選",
      "urlFieldName": "網址",
      "checklistFieldName": "核取清單",
      "summaryFieldName": "AI 總結",
      "numberFormat": "數字格式",
      "dateFormat": "日期格式",
      "includeTime": "包含時間",
      "isRange": "結束日期",
      "dateFormatFriendly": "月 日, 年",
      "dateFormatISO": "年-月-日",
      "dateFormatLocal": "月/日/年",
      "dateFormatUS": "年/月/日",
      "dateFormatDayMonthYear": "日/月/年",
      "timeFormat": "時間格式",
      "invalidTimeFormat": "格式無效",
      "timeFormatTwelveHour": "12 小時制",
      "timeFormatTwentyFourHour": "24 小時制",
      "clearDate": "清除日期",
      "dateTime": "日期時間",
      "startDateTime": "開始日期時間",
      "endDateTime": "結束日期時間",
      "failedToLoadDate": "載入日期值失敗",
      "selectTime": "選擇時間",
      "selectDate": "選擇日期",
      "visibility": "可見性",
      "propertyType": "屬性類型",
      "addSelectOption": "新增選項",
      "typeANewOption": "輸入新選項",
      "optionTitle": "選項",
      "addOption": "新增選項",
      "editProperty": "編輯屬性",
      "newProperty": "新增屬性",
      "deleteFieldPromptMessage": "您確定嗎？這個屬性將被刪除",
      "clearFieldPromptMessage": "確定操作，該列中的所有單元格都將被清空",
      "newColumn": "新增欄位",
      "format": "格式",
      "reminderOnDateTooltip": "此欄位設有預定提醒",
      "optionAlreadyExist": "選項已存在"
    },
    "rowPage": {
      "newField": "新增欄位",
      "fieldDragElementTooltip": "點選以開啟選單",
      "showHiddenFields": {
        "one": "顯示 {count} 個隱藏欄位",
        "many": "顯示 {count} 個隱藏欄位",
        "other": "顯示 {count} 個隱藏欄位"
      },
      "hideHiddenFields": {
        "one": "隱藏 {count} 個隱藏欄位",
        "many": "隱藏 {count} 個隱藏欄位",
        "other": "隱藏 {count} 個隱藏欄位"
      },
      "openAsFullPage": "以整頁形式打開"
    },
    "sort": {
      "ascending": "升冪",
      "descending": "降冪",
      "deleteAllSorts": "刪除所有排序",
      "addSort": "新增排序"
    },
    "row": {
      "duplicate": "複製",
      "delete": "刪除",
      "titlePlaceholder": "未命名",
      "textPlaceholder": "空白",
      "copyProperty": "已將屬性複製到剪貼簿",
      "count": "計數",
      "newRow": "新增列",
      "action": "操作",
      "add": "點選以在下方新增",
      "drag": "拖曳以移動",
      "dragAndClick": "拖曳以移動，點選以開啟選單",
      "insertRecordAbove": "在上方插入記錄",
      "insertRecordBelow": "在下方插入記錄",
      "noContent": "無內容"
    },
    "selectOption": {
      "create": "建立",
      "purpleColor": "紫色",
      "pinkColor": "粉紅色",
      "lightPinkColor": "淡粉色",
      "orangeColor": "橘色",
      "yellowColor": "黃色",
      "limeColor": "萊姆色",
      "greenColor": "綠色",
      "aquaColor": "水藍色",
      "blueColor": "藍色",
      "deleteTag": "刪除標籤",
      "colorPanelTitle": "顏色",
      "panelTitle": "選擇或建立選項",
      "searchOption": "搜尋選項",
      "searchOrCreateOption": "搜尋或建立選項...",
      "createNew": "建立新的",
      "orSelectOne": "或選擇一個選項",
      "typeANewOption": "輸入新選項",
      "tagName": "標籤名稱"
    },
    "checklist": {
      "taskHint": "任務描述",
      "addNew": "新增任務",
      "submitNewTask": "建立",
      "hideComplete": "隱藏已完成任務",
      "showComplete": "顯示所有任務"
    },
    "url": {
      "launch": "在瀏覽器中開啟",
      "copy": "複製網址",
      "textFieldHint": "輸入網址",
      "copiedNotification": "已複製到剪貼簿"
    },
    "menuName": "網格",
    "referencedGridPrefix": "檢視",
    "calculate": "計算",
    "calculationTypeLabel": {
      "none": "無",
      "average": "平均",
      "max": "最大值",
      "median": "中間值",
      "min": "最小值",
      "sum": "總和"
    }
  },
  "document": {
    "menuName": "文件",
    "date": {
      "timeHintTextInTwelveHour": "01:00 PM",
      "timeHintTextInTwentyFourHour": "13:00"
    },
    "slashMenu": {
      "board": {
        "selectABoardToLinkTo": "選擇要連結的看板",
        "createANewBoard": "建立新的看板"
      },
      "grid": {
        "selectAGridToLinkTo": "選擇要連結的網格",
        "createANewGrid": "建立新網格"
      },
      "calendar": {
        "selectACalendarToLinkTo": "選擇要連結到的日曆",
        "createANewCalendar": "建立新日曆"
      },
      "document": {
        "selectADocumentToLinkTo": "選擇要連結的文件"
      }
    },
    "selectionMenu": {
      "outline": "大綱",
      "codeBlock": "程式碼區塊"
    },
    "plugins": {
      "referencedBoard": "已連結的看板",
      "referencedGrid": "已連結的網格",
      "referencedCalendar": "已連結的日曆",
      "referencedDocument": "已連結的文件",
      "autoGeneratorMenuItemName": "OpenAI 寫手",
      "autoGeneratorTitleName": "OpenAI：讓 AI 撰寫任何內容……",
      "autoGeneratorLearnMore": "瞭解更多",
      "autoGeneratorGenerate": "產生",
      "autoGeneratorHintText": "問 OpenAI……",
      "autoGeneratorCantGetOpenAIKey": "無法取得 OpenAI 金鑰",
      "autoGeneratorRewrite": "改寫",
      "smartEdit": "AI 助理",
      "openAI": "OpenAI",
      "smartEditFixSpelling": "修正拼寫",
      "warning": "⚠️ AI 的回覆可能不準確或具有誤導性。",
      "smartEditSummarize": "總結",
      "smartEditImproveWriting": "提高寫作水準",
      "smartEditMakeLonger": "做得更長",
      "smartEditCouldNotFetchResult": "無法取得 OpenAI 的結果",
      "smartEditCouldNotFetchKey": "無法取得 OpenAI 金鑰",
      "smartEditDisabled": "在設定連結 OpenAI ",
      "discardResponse": "確定捨棄 AI 的回覆？",
      "createInlineMathEquation": "建立公式",
      "fonts": "字型",
      "insertDate": "插入日期",
      "emoji": "表情符號",
      "toggleList": "切換列表",
      "quoteList": "引述列表",
      "numberedList": "編號列表",
      "bulletedList": "項目符號列表",
      "todoList": "待辦事項列表",
      "callout": "引述",
      "cover": {
        "changeCover": "更換封面",
        "colors": "顏色",
        "images": "圖片",
        "clearAll": "全部清除",
        "abstract": "摘要",
        "addCover": "新增封面",
        "addLocalImage": "新增本機圖片",
        "invalidImageUrl": "無效的圖片網址",
        "failedToAddImageToGallery": "無法新增圖片到相簿",
        "enterImageUrl": "輸入圖片網址",
        "add": "新增",
        "back": "返回",
        "saveToGallery": "儲存到相簿",
        "removeIcon": "移除圖示",
        "pasteImageUrl": "貼上圖片網址",
        "or": "或",
        "pickFromFiles": "從檔案中挑選",
        "couldNotFetchImage": "無法抓取圖片",
        "imageSavingFailed": "圖片儲存失敗",
        "addIcon": "新增圖示",
        "changeIcon": "更換圖示",
        "coverRemoveAlert": "刪除後將從封面中刪除。",
        "alertDialogConfirmation": "你確定你要繼續嗎？"
      },
      "mathEquation": {
        "name": "數學方程式",
        "addMathEquation": "新增 TeX 方程式",
        "editMathEquation": "編輯數學方程式"
      },
      "optionAction": {
        "click": "點選",
        "toOpenMenu": " 開啟選單",
        "delete": "刪除",
        "duplicate": "複製",
        "turnInto": "變成",
        "moveUp": "上移",
        "moveDown": "下移",
        "color": "顏色",
        "align": "對齊",
        "left": "左",
        "center": "中",
        "right": "右",
        "defaultColor": "預設"
      },
      "image": {
        "copiedToPasteBoard": "圖片連結已複製到剪貼簿",
        "addAnImage": "新增圖片",
        "imageUploadFailed": "圖片上傳失敗",
        "errorCode": "錯誤代碼"
      },
      "urlPreview": {
        "copiedToPasteBoard": "連結已複製到剪貼簿",
        "convertToLink": "轉換為嵌入鏈接"
      },
      "outline": {
        "addHeadingToCreateOutline": "新增標題以建立目錄。",
        "noMatchHeadings": "未找到匹配的標題"
      },
      "table": {
        "addAfter": "在後方新增",
        "addBefore": "在前方新增",
        "delete": "刪除",
        "clear": "清除內容",
        "duplicate": "複製",
        "bgColor": "背景顏色"
      },
      "contextMenu": {
        "copy": "複製",
        "cut": "剪下",
        "paste": "貼上"
      },
      "action": "操作",
      "database": {
        "selectDataSource": "選擇資料來源",
        "noDataSource": "無資料來源",
        "selectADataSource": "選擇一個資料來源",
        "toContinue": "以繼續",
        "newDatabase": "新建資料庫",
        "linkToDatabase": "連結至資料庫"
      },
      "date": "日期"
    },
    "outlineBlock": {
      "placeholder": "目錄"
    },
    "textBlock": {
      "placeholder": "輸入“/”作為命令"
    },
    "title": {
      "placeholder": "無標題"
    },
    "imageBlock": {
      "placeholder": "點選以新增圖片",
      "upload": {
        "label": "上傳",
        "placeholder": "點選以上傳圖片"
      },
      "url": {
        "label": "圖片網址",
        "placeholder": "輸入圖片網址"
      },
      "ai": {
        "label": "由 OpenAI 生成圖片",
        "placeholder": "請輸入提示讓 OpenAI 生成圖片"
      },
      "stability_ai": {
        "label": "由 Stability AI 生成圖片",
        "placeholder": "請輸入提示讓 Stability AI 生成圖片"
      },
      "support": "圖片大小限制為 5MB。支援的格式：JPEG、PNG、GIF、SVG",
      "error": {
        "invalidImage": "無效的圖片",
        "invalidImageSize": "圖片大小必須小於 5MB",
        "invalidImageFormat": "不支援的圖片格式。支援的格式：JPEG、PNG、GIF、SVG",
        "invalidImageUrl": "無效的圖片網址",
        "noImage": "沒有該檔案或目錄"
      },
      "embedLink": {
        "label": "嵌入連結",
        "placeholder": "貼上或輸入圖片連結"
      },
      "unsplash": {
        "label": "Unsplash"
      },
      "searchForAnImage": "搜尋圖片",
      "pleaseInputYourOpenAIKey": "請在設定頁面輸入您的 OpenAI 金鑰",
      "pleaseInputYourStabilityAIKey": "請在設定頁面輸入您的 Stability AI 金鑰",
      "saveImageToGallery": "儲存圖片",
      "failedToAddImageToGallery": "無法將圖片新增到相簿",
      "successToAddImageToGallery": "圖片已成功新增到相簿",
      "unableToLoadImage": "無法載入圖片",
      "maximumImageSize": "支援的最大上傳圖片大小為 10MB",
      "uploadImageErrorImageSizeTooBig": "圖片大小必須小於 10MB",
      "imageIsUploading": "圖片上傳中"
    },
    "codeBlock": {
      "language": {
        "label": "語言",
        "placeholder": "選擇語言",
        "auto": "自動"
      },
      "copyTooltip": "複製區塊的內容",
      "searchLanguageHint": "搜尋語言",
      "codeCopiedSnackbar": "程式碼已複製到剪貼簿"
    },
    "inlineLink": {
      "placeholder": "貼上或輸入連結",
      "openInNewTab": "在新分頁中開啟",
      "copyLink": "複製連結",
      "removeLink": "移除連結",
      "url": {
        "label": "連結網址",
        "placeholder": "輸入連結網址"
      },
      "title": {
        "label": "連結標題",
        "placeholder": "輸入連結標題"
      }
    },
    "mention": {
      "placeholder": "提及一個人、頁面或日期...",
      "page": {
        "label": "連結到頁面",
        "tooltip": "點選以開啟頁面"
      },
      "deleted": "已刪除",
      "deletedContent": "該內容不存在或已經刪除"
    },
    "toolbar": {
      "resetToDefaultFont": "重設為預設字型"
    },
    "errorBlock": {
      "theBlockIsNotSupported": "目前版本不支援此區塊。",
      "blockContentHasBeenCopied": "區塊內容已被複製。"
    },
    "mobilePageSelector": {
      "title": "選擇頁面",
      "failedToLoad": "載入頁面清單失敗",
      "noPagesFound": "沒有找到該頁面"
    }
  },
  "board": {
    "column": {
      "createNewCard": "建立",
      "renameGroupTooltip": "點選以重新命名群組",
      "createNewColumn": "新增群組",
      "addToColumnTopTooltip": "在頂端新增卡片",
      "addToColumnBottomTooltip": "在底端新增卡片",
      "renameColumn": "重新命名",
      "hideColumn": "隱藏",
      "newGroup": "新增群組",
      "deleteColumn": "刪除",
      "deleteColumnConfirmation": "這將刪除此群組及其中所有卡片。\n您確定要繼續嗎？",
      "groupActions": "群組操作"
    },
    "hiddenGroupSection": {
      "sectionTitle": "隱藏的群組",
      "collapseTooltip": "隱藏已隱藏的群組",
      "expandTooltip": "檢視隱藏的群組"
    },
    "cardDetail": "卡片詳細資訊",
    "cardActions": "卡片操作",
    "cardDuplicated": "卡片已複製",
    "cardDeleted": "卡片已刪除",
    "showOnCard": "在卡片詳細資訊中顯示",
    "setting": "設定",
    "propertyName": "屬性名稱",
    "menuName": "看板",
    "showUngrouped": "顯示未分組的項目",
    "ungroupedButtonText": "未分組",
    "ungroupedButtonTooltip": "包含不屬於任何群組的卡片",
    "ungroupedItemsTitle": "點選以新增到看板",
    "groupBy": "分組",
    "referencedBoardPrefix": "看板檢視",
    "notesTooltip": "內部備註",
    "mobile": {
      "editURL": "編輯網址",
      "showGroup": "取消隱藏群組",
      "showGroupContent": "您確定要在看板上顯示此群組嗎？",
      "failedToLoad": "無法載入看板"
    }
  },
  "calendar": {
    "menuName": "日曆",
    "defaultNewCalendarTitle": "未命名",
    "newEventButtonTooltip": "新增事件",
    "navigation": {
      "today": "今天",
      "jumpToday": "跳到今天",
      "previousMonth": "上個月",
      "nextMonth": "下個月"
    },
    "mobileEventScreen": {
      "emptyTitle": "目前尚無事件",
      "emptyBody": "點選加號按鈕以在此日新增事件。"
    },
    "settings": {
      "showWeekNumbers": "顯示週數",
      "showWeekends": "顯示週末",
      "firstDayOfWeek": "一週的第一天",
      "layoutDateField": "排列方式",
      "changeLayoutDateField": "更改排列欄位",
      "noDateTitle": "未註明日期的",
      "noDateHint": {
        "zero": "未排程的事件將顯示在這裡",
        "one": "有 {count} 個未排程的事件",
        "other": "有 {count} 個未排程的事件"
      },
      "unscheduledEventsTitle": "未排程的事件",
      "clickToAdd": "點選以新增至日曆",
      "name": "日曆設定"
    },
    "referencedCalendarPrefix": "檢視",
    "quickJumpYear": "跳到"
  },
  "errorDialog": {
    "title": "AppFlowy 錯誤",
    "howToFixFallback": "對於給您帶來的不便，我們深表歉意！在我們的 GitHub 頁面上提交描述您的錯誤的問題。",
    "github": "在 GitHub 上檢視"
  },
  "search": {
    "label": "搜尋",
    "placeholder": {
      "actions": "搜尋操作..."
    }
  },
  "message": {
    "copy": {
      "success": "已複製！",
      "fail": "無法複製"
    }
  },
  "unSupportBlock": "目前版本不支援此區塊。",
  "views": {
    "deleteContentTitle": "您確定要刪除 {pageType} 嗎？",
    "deleteContentCaption": "如果您刪除此 {pageType}，您可以從垃圾桶中將其復原。"
  },
  "colors": {
    "custom": "自訂",
    "default": "預設",
    "red": "紅色",
    "orange": "橙色",
    "yellow": "黃色",
    "green": "綠色",
    "blue": "藍色",
    "purple": "紫色",
    "pink": "粉紅色",
    "brown": "棕色",
    "gray": "灰色"
  },
  "emoji": {
    "emojiTab": "表情符號",
    "search": "搜尋表情符號",
    "noRecent": "無最近使用的表情符號",
    "noEmojiFound": "找不到表情符號",
    "filter": "篩選",
    "random": "隨機",
    "selectSkinTone": "選擇膚色",
    "remove": "移除表情符號",
    "categories": {
      "smileys": "笑臉與情緒",
      "people": "人物與身體",
      "animals": "動物與自然",
      "food": "食物與飲料",
      "activities": "活動",
      "places": "旅行與地點",
      "objects": "物件",
      "symbols": "符號",
      "flags": "旗幟",
      "nature": "自然",
      "frequentlyUsed": "常用"
    },
    "skinTone": {
      "default": "預設",
      "light": "淺色",
      "mediumLight": "中淺色",
      "medium": "中色",
      "mediumDark": "中深色",
      "dark": "深色"
    }
  },
  "inlineActions": {
    "noResults": "無結果",
    "recentPages": "最近的頁面",
    "pageReference": "頁面參照",
    "docReference": "文件參照",
    "boardReference": "看板參照",
    "calReference": "日曆參照",
    "gridReference": "網格參照",
    "date": "日期",
    "reminder": {
      "groupTitle": "提醒",
      "shortKeyword": "提醒"
    }
  },
  "datePicker": {
    "dateTimeFormatTooltip": "在設定中更改日期和時間格式",
    "dateFormat": "日期格式",
    "includeTime": "包含時間",
    "isRange": "結束日期",
    "timeFormat": "時間格式",
    "clearDate": "清除日期",
    "reminderLabel": "提醒",
    "selectReminder": "選擇提醒",
    "reminderOptions": {
      "none": "無",
      "atTimeOfEvent": "事件發生時",
      "fiveMinsBefore": "提前 5 分鐘",
      "tenMinsBefore": "提前 10 分鐘",
      "fifteenMinsBefore": "提前 15 分鐘",
      "thirtyMinsBefore": "提前 30 分鐘",
      "oneHourBefore": "提前 1 小時",
      "twoHoursBefore": "提前 2 小時",
      "onDayOfEvent": "活動當天",
      "oneDayBefore": "提前 1 天",
      "twoDaysBefore": "提前 2 天",
      "oneWeekBefore": "一週前",
      "custom": "自訂"
    }
  },
  "relativeDates": {
    "yesterday": "昨天",
    "today": "今天",
    "tomorrow": "明天",
    "oneWeek": "1 週"
  },
  "notificationHub": {
    "title": "通知",
    "mobile": {
      "title": "更新"
    },
    "emptyTitle": "全部處理完畢！",
    "emptyBody": "沒有待處理的通知或動作。享受這份寧靜。",
    "tabs": {
      "inbox": "收件匣",
      "upcoming": "即將到來"
    },
    "actions": {
      "markAllRead": "全部標為已讀",
      "showAll": "全部",
      "showUnreads": "未讀"
    },
    "filters": {
      "ascending": "升冪",
      "descending": "降冪",
      "groupByDate": "依日期分組",
      "showUnreadsOnly": "只顯示未讀",
      "resetToDefault": "重設為預設"
    }
  },
  "reminderNotification": {
    "title": "提醒",
    "message": "記得在你忘記之前檢查這個！",
    "tooltipDelete": "刪除",
    "tooltipMarkRead": "標為已讀",
    "tooltipMarkUnread": "標為未讀"
  },
  "findAndReplace": {
    "find": "尋找",
    "previousMatch": "上一個符合",
    "nextMatch": "下一個符合",
    "close": "關閉",
    "replace": "取代",
    "replaceAll": "全部取代",
    "noResult": "無結果",
    "caseSensitive": "區分大小寫",
    "searchMore": "搜尋以查找更多結果"
  },
  "error": {
    "weAreSorry": "我們很抱歉",
    "loadingViewError": "我們在載入此檢視時遇到問題。請檢查您的網路連線，重新整理應用程式，並且如果問題持續，請隨時聯絡我們的團隊。"
  },
  "editor": {
    "bold": "粗體",
    "bulletedList": "項目符號清單",
    "bulletedListShortForm": "項目符號",
    "checkbox": "核取方塊",
    "embedCode": "嵌入代碼",
    "heading1": "標題 1",
    "heading2": "標題 2",
    "heading3": "標題 3",
    "highlight": "醒目提示",
    "color": "顏色",
    "image": "圖片",
    "date": "日期",
    "page": "頁面",
    "italic": "斜體",
    "link": "連結",
    "numberedList": "編號清單",
    "numberedListShortForm": "編號",
    "quote": "引述",
    "strikethrough": "刪除線",
    "text": "文字",
    "underline": "底線",
    "fontColorDefault": "預設",
    "fontColorGray": "灰色",
    "fontColorBrown": "棕色",
    "fontColorOrange": "橙色",
    "fontColorYellow": "黃色",
    "fontColorGreen": "綠色",
    "fontColorBlue": "藍色",
    "fontColorPurple": "紫色",
    "fontColorPink": "粉紅色",
    "fontColorRed": "紅色",
    "backgroundColorDefault": "預設背景",
    "backgroundColorGray": "灰色背景",
    "backgroundColorBrown": "棕色背景",
    "backgroundColorOrange": "橙色背景",
    "backgroundColorYellow": "黃色背景",
    "backgroundColorGreen": "綠色背景",
    "backgroundColorBlue": "藍色背景",
    "backgroundColorPurple": "紫色背景",
    "backgroundColorPink": "粉紅色背景",
    "backgroundColorRed": "紅色背景",
    "done": "完成",
    "cancel": "取消",
    "tint1": "色調 1",
    "tint2": "色調 2",
    "tint3": "色調 3",
    "tint4": "色調 4",
    "tint5": "色調 5",
    "tint6": "色調 6",
    "tint7": "色調 7",
    "tint8": "色調 8",
    "tint9": "色調 9",
    "lightLightTint1": "紫色",
    "lightLightTint2": "粉紅色",
    "lightLightTint3": "淺粉紅色",
    "lightLightTint4": "橙色",
    "lightLightTint5": "黃色",
    "lightLightTint6": "萊姆色",
    "lightLightTint7": "綠色",
    "lightLightTint8": "水綠色",
    "lightLightTint9": "藍色",
    "urlHint": "網址",
    "mobileHeading1": "標題 1",
    "mobileHeading2": "標題 2",
    "mobileHeading3": "標題 3",
    "textColor": "文字顏色",
    "backgroundColor": "背景顏色",
    "addYourLink": "新增你的連結",
    "openLink": "開啟連結",
    "copyLink": "複製連結",
    "removeLink": "移除連結",
    "editLink": "編輯連結",
    "linkText": "文字",
    "linkTextHint": "請輸入文字",
    "linkAddressHint": "請輸入網址",
    "highlightColor": "醒目提示顏色",
    "clearHighlightColor": "清除醒目提示顏色",
    "customColor": "自訂顏色",
    "hexValue": "十六進位值",
    "opacity": "不透明度",
    "resetToDefaultColor": "重設為預設顏色",
    "ltr": "由左至右",
    "rtl": "由右至左",
    "auto": "自動",
    "cut": "剪下",
    "copy": "複製",
    "paste": "貼上",
    "find": "尋找",
    "select": "選取",
    "selectAll": "選取所有",
    "previousMatch": "上一個符合",
    "nextMatch": "下一個符合",
    "closeFind": "關閉",
    "replace": "取代",
    "replaceAll": "全部取代",
    "regex": "正規表示式",
    "caseSensitive": "區分大小寫",
    "uploadImage": "上傳圖片",
    "urlImage": "網址圖片",
    "incorrectLink": "連結錯誤",
    "upload": "上傳",
    "chooseImage": "選擇一張圖片",
    "loading": "載入中",
    "imageLoadFailed": "無法載入圖片",
    "divider": "分隔線",
    "table": "表格",
    "colAddBefore": "在前面新增",
    "rowAddBefore": "在前面新增",
    "colAddAfter": "在後面新增",
    "rowAddAfter": "在後面新增",
    "colRemove": "移除本行",
    "rowRemove": "移除本列",
    "colDuplicate": "複製本行",
    "rowDuplicate": "複製本列",
    "colClear": "清除本行內容",
    "rowClear": "清除本列內容",
    "slashPlaceHolder": "輸入 '/' 以插入區塊，或開始輸入",
    "typeSomething": "輸入一些東西...",
    "toggleListShortForm": "切換",
    "quoteListShortForm": "引述",
    "mathEquationShortForm": "公式",
    "codeBlockShortForm": "程式碼"
  },
  "favorite": {
    "noFavorite": "無最愛頁面",
    "noFavoriteHintText": "向左滑動頁面以將其加入你的最愛"
  },
  "cardDetails": {
    "notesPlaceholder": "輸入 / 以插入區塊，或開始輸入"
  },
  "blockPlaceholders": {
    "todoList": "待辦事項",
    "bulletList": "清單",
    "numberList": "清單",
    "quote": "引述",
    "heading": "標題 {}"
  },
  "titleBar": {
    "pageIcon": "頁面圖示",
    "language": "語言",
    "font": "字型",
    "actions": "動作",
    "date": "日期",
    "addField": "新增欄位",
    "userIcon": "使用者圖示"
  },
  "noLogFiles": "這裡沒有日誌記錄檔案",
  "newSettings": {
    "myAccount": {
      "title": "我的帳戶",
      "subtitle": "自訂您的個人資料、管理帳戶安全性、Open AI 金鑰或登入您的帳戶",
      "profileLabel": "帳號名稱和個人資料圖片",
      "profileNamePlaceholder": "輸入你的名字",
      "accountSecurity": "帳戶安全性",
      "2FA": "兩步驟驗證",
      "accountLogin": "帳號登入",
      "updateNameError": "名稱更新失敗",
      "updateIconError": "個人頭像更新失敗",
      "deleteAccount": {
        "title": "刪除帳號",
        "subtitle": "永久刪除您的帳號和所有資料",
        "deleteMyAccount": "刪除我的帳號",
        "dialogTitle": "刪除帳號",
        "dialogContent1": "確定要永久刪除您的帳號",
        "dialogContent2": "此操作無法撤銷，此操作將刪除所有團隊空間的存取權限，刪除您的整個帳戶（包括私人工作區），並將您從所有共用工作區中刪除"
      }
    },
    "workplace": {
      "name": "工作區",
      "title": "工作區設定",
      "subtitle": "自訂您的工作區外觀、主題、字體、文字佈局、日期、時間和語言",
      "workplaceName": "工作區名稱",
      "workplaceNamePlaceholder": "輸入工作區名稱",
      "workplaceIcon": "工作區圖標",
      "workplaceIconSubtitle": "為您的工作區上傳圖像或表情符號。圖示將顯示在您的側邊欄和通知中",
      "renameError": "工作區重新命名失敗",
      "updateIconError": "更新圖像失敗",
      "appearance": {
        "name": "外觀",
        "themeMode": {
          "auto": "自動",
          "light": "亮白",
          "dark": "黑暗"
        },
        "language": "語言"
      }
    },
    "syncState": {
      "syncing": "同步中",
      "synced": "已同步",
      "noNetworkConnected": "沒有連線網絡"
    }
  },
  "pageStyle": {
    "title": "頁面樣式",
    "layout": "佈局",
    "coverImage": "封面圖片",
    "pageIcon": "頁面圖片",
    "colors": "顏色",
    "gradient": "漸變",
    "backgroundImage": "背景圖片",
    "presets": "預設",
    "photo": "圖片",
    "pageCover": "封面",
    "none": "無",
    "photoPermissionDescription": "允許存取圖片庫以上傳圖片",
    "openSettings": "打開設定",
    "photoPermissionTitle": "AppFlowy 希望存取您的圖片庫",
    "doNotAllow": "不允許"
  },
  "commandPalette": {
    "bestMatches": "最佳匹配",
    "recentHistory": "最近歷史",
    "loadingTooltip": "我們正在尋找結果...",
    "betaLabel": "BETA",
    "betaTooltip": "目前我們只支援搜尋頁面"
  }
}<|MERGE_RESOLUTION|>--- conflicted
+++ resolved
@@ -45,15 +45,7 @@
     "unmatchedPasswordError": "密碼重複輸入不一致",
     "syncPromptMessage": "同步資料可能需要一些時間。請不要關閉此頁面",
     "or": "或",
-<<<<<<< HEAD
     "signInWith": "透過以下方式登入：",
-    "LogInWithGoogle": "使用 Google 登入",
-    "LogInWithGithub": "使用 Github 登入",
-    "LogInWithDiscord": "使用 Discord 登入"
-=======
-    "signInWithGoogle": "使用Google 登入",
-    "signInWithGithub": "使用Github 登入",
-    "signInWithDiscord": "使用Discord 登入",
     "signUpWithGoogle": "使用Google 註冊",
     "signUpWithGithub": "使用Github 註冊",
     "signUpWithDiscord": "使用Discord 註冊",
@@ -73,7 +65,6 @@
     "LogInWithGithub": "使用 Github 登入",
     "LogInWithDiscord": "使用 Discord 登入",
     "loginAsGuestButtonText": "以訪客身分登入"
->>>>>>> f47c88b0
   },
   "workspace": {
     "chooseWorkspace": "選擇你的工作區",
