[workspace]
members = [
  "lib-dispatch",
  "lib-log",
  "flowy-net",
  "flowy-core",
  "dart-ffi",
  "flowy-user",
  "flowy-test",
  "flowy-sqlite",
#  "flowy-folder",r
  "flowy-folder2",
  "flowy-notification",
  "flowy-document2",
  "flowy-document",
  "flowy-error",
  "flowy-revision",
  "flowy-revision-persistence",
#  "flowy-database",
  "flowy-database2",
  "flowy-task",
  "flowy-client-sync",
  "flowy-derive",
  "flowy-ast",
  "flowy-codegen",
]

[profile.dev]
opt-level = 0
#https://doc.rust-lang.org/rustc/codegen-options/index.html#debug-assertions
#split-debuginfo = "unpacked"

[profile.release]
opt-level = 3
## debuginfo — it makes ./target much bigger, which again harms caching. Depending on your preferred workflow,
## you might consider disabling debuginfo unconditionally, this brings some benefits for local builds as well.
#strip = "debuginfo"
## For from-scratch builds, incremental adds an extra dependency-tracking overhead. It also significantly increases
## the amount of IO and the size of ./target, which make caching less effective.
incremental = false

[patch.crates-io]
<<<<<<< HEAD
# collab = { git = "https://github.com/AppFlowy-IO/AppFlowy-Collab", rev = "46c9a1"  }
# collab-folder = { git = "https://github.com/AppFlowy-IO/AppFlowy-Collab", rev = "46c9a1"  }
# collab-persistence = { git = "https://github.com/AppFlowy-IO/AppFlowy-Collab", rev = "46c9a1" }
# collab-document = { git = "https://github.com/AppFlowy-IO/AppFlowy-Collab", rev = "46c9a1" }
# collab-database = { git = "https://github.com/AppFlowy-IO/AppFlowy-Collab", rev = "46c9a1" }
# collab-plugins = { git = "https://github.com/AppFlowy-IO/AppFlowy-Collab", rev = "46c9a1" }
# collab-sync= { git = "https://github.com/AppFlowy-IO/AppFlowy-Collab", rev = "46c9a1" }
=======
collab = { git = "https://github.com/AppFlowy-IO/AppFlowy-Collab", rev = "f66084"  }
collab-folder = { git = "https://github.com/AppFlowy-IO/AppFlowy-Collab", rev = "f66084"  }
collab-persistence = { git = "https://github.com/AppFlowy-IO/AppFlowy-Collab", rev = "f66084" }
collab-document = { git = "https://github.com/AppFlowy-IO/AppFlowy-Collab", rev = "f66084" }
collab-database = { git = "https://github.com/AppFlowy-IO/AppFlowy-Collab", rev = "f66084" }
collab-plugins = { git = "https://github.com/AppFlowy-IO/AppFlowy-Collab", rev = "f66084" }
collab-sync= { git = "https://github.com/AppFlowy-IO/AppFlowy-Collab", rev = "f66084" }
>>>>>>> a978b297

collab = { path = "../AppFlowy-Collab/collab" }
collab-folder = { path = "../AppFlowy-Collab/collab-folder" }
collab-database= { path = "../AppFlowy-Collab/collab-database" }
collab-persistence = { path = "../AppFlowy-Collab/collab-persistence" }
collab-document = { path = "../AppFlowy-Collab/collab-document" }
collab-sync = { path = "../AppFlowy-Collab/collab-sync" }
collab-plugins = { path = "../AppFlowy-Collab/collab-plugins" }<|MERGE_RESOLUTION|>--- conflicted
+++ resolved
@@ -40,15 +40,6 @@
 incremental = false
 
 [patch.crates-io]
-<<<<<<< HEAD
-# collab = { git = "https://github.com/AppFlowy-IO/AppFlowy-Collab", rev = "46c9a1"  }
-# collab-folder = { git = "https://github.com/AppFlowy-IO/AppFlowy-Collab", rev = "46c9a1"  }
-# collab-persistence = { git = "https://github.com/AppFlowy-IO/AppFlowy-Collab", rev = "46c9a1" }
-# collab-document = { git = "https://github.com/AppFlowy-IO/AppFlowy-Collab", rev = "46c9a1" }
-# collab-database = { git = "https://github.com/AppFlowy-IO/AppFlowy-Collab", rev = "46c9a1" }
-# collab-plugins = { git = "https://github.com/AppFlowy-IO/AppFlowy-Collab", rev = "46c9a1" }
-# collab-sync= { git = "https://github.com/AppFlowy-IO/AppFlowy-Collab", rev = "46c9a1" }
-=======
 collab = { git = "https://github.com/AppFlowy-IO/AppFlowy-Collab", rev = "f66084"  }
 collab-folder = { git = "https://github.com/AppFlowy-IO/AppFlowy-Collab", rev = "f66084"  }
 collab-persistence = { git = "https://github.com/AppFlowy-IO/AppFlowy-Collab", rev = "f66084" }
@@ -56,12 +47,11 @@
 collab-database = { git = "https://github.com/AppFlowy-IO/AppFlowy-Collab", rev = "f66084" }
 collab-plugins = { git = "https://github.com/AppFlowy-IO/AppFlowy-Collab", rev = "f66084" }
 collab-sync= { git = "https://github.com/AppFlowy-IO/AppFlowy-Collab", rev = "f66084" }
->>>>>>> a978b297
 
-collab = { path = "../AppFlowy-Collab/collab" }
-collab-folder = { path = "../AppFlowy-Collab/collab-folder" }
-collab-database= { path = "../AppFlowy-Collab/collab-database" }
-collab-persistence = { path = "../AppFlowy-Collab/collab-persistence" }
-collab-document = { path = "../AppFlowy-Collab/collab-document" }
-collab-sync = { path = "../AppFlowy-Collab/collab-sync" }
-collab-plugins = { path = "../AppFlowy-Collab/collab-plugins" }+# collab = { path = "../AppFlowy-Collab/collab" }
+# collab-folder = { path = "../AppFlowy-Collab/collab-folder" }
+# collab-database= { path = "../AppFlowy-Collab/collab-database" }
+# collab-persistence = { path = "../AppFlowy-Collab/collab-persistence" }
+# collab-document = { path = "../AppFlowy-Collab/collab-document" }
+# collab-sync = { path = "../AppFlowy-Collab/collab-sync" }
+# collab-plugins = { path = "../AppFlowy-Collab/collab-plugins" }