--- conflicted
+++ resolved
@@ -33,19 +33,11 @@
 incremental = false
 
 [patch.crates-io]
-<<<<<<< HEAD
-#collab = { git = "https://github.com/AppFlowy-IO/AppFlowy-Collab", rev = "173661"  }
-#collab-folder = { git = "https://github.com/AppFlowy-IO/AppFlowy-Collab", rev = "173661"  }
-#collab-document = { git = "https://github.com/AppFlowy-IO/AppFlowy-Collab", rev = "173661" }
-#collab-database = { git = "https://github.com/AppFlowy-IO/AppFlowy-Collab", rev = "173661" }
-#appflowy-integrate = { git = "https://github.com/AppFlowy-IO/AppFlowy-Collab", rev = "173661" }
-=======
-collab = { git = "https://github.com/AppFlowy-IO/AppFlowy-Collab", rev = "26438c"  }
-collab-folder = { git = "https://github.com/AppFlowy-IO/AppFlowy-Collab", rev = "26438c"  }
-collab-document = { git = "https://github.com/AppFlowy-IO/AppFlowy-Collab", rev = "26438c" }
-collab-database = { git = "https://github.com/AppFlowy-IO/AppFlowy-Collab", rev = "26438c" }
-appflowy-integrate = { git = "https://github.com/AppFlowy-IO/AppFlowy-Collab", rev = "26438c" }
->>>>>>> 012b6c00
+#collab = { git = "https://github.com/AppFlowy-IO/AppFlowy-Collab", rev = "26438c"  }
+#collab-folder = { git = "https://github.com/AppFlowy-IO/AppFlowy-Collab", rev = "26438c"  }
+#collab-document = { git = "https://github.com/AppFlowy-IO/AppFlowy-Collab", rev = "26438c" }
+#collab-database = { git = "https://github.com/AppFlowy-IO/AppFlowy-Collab", rev = "26438c" }
+#appflowy-integrate = { git = "https://github.com/AppFlowy-IO/AppFlowy-Collab", rev = "26438c" }
 
 collab = { path = "../AppFlowy-Collab/collab" }
 collab-folder = { path = "../AppFlowy-Collab/collab-folder" }
