[workspace]
members = [
    "lib-dispatch",
    "lib-log",
    "flowy-core",
    "dart-ffi",
    "flowy-user",
    "flowy-user-pub",
    "event-integration-test",
    "flowy-sqlite",
    "flowy-folder",
    "flowy-folder-pub",
    "flowy-notification",
    "flowy-document",
    "flowy-document-pub",
    "flowy-error",
    "flowy-database2",
    "flowy-database-pub",
    "flowy-server",
    "flowy-server-pub",
    "flowy-config",
    "flowy-encrypt",
    "flowy-storage",
    "collab-integrate",
    "flowy-date",
    "flowy-search",
    "lib-infra",
    "build-tool/flowy-ast",
    "build-tool/flowy-codegen",
    "build-tool/flowy-derive",
    "flowy-search-pub",
    "flowy-chat",
    "flowy-chat-pub",
    "flowy-storage-pub",
]
resolver = "2"

[workspace.dependencies]
lib-dispatch = { workspace = true, path = "lib-dispatch" }
lib-log = { workspace = true, path = "lib-log" }
lib-infra = { workspace = true, path = "lib-infra" }
flowy-ast = { workspace = true, path = "build-tool/flowy-ast" }
flowy-codegen = { workspace = true, path = "build-tool/flowy-codegen" }
flowy-derive = { workspace = true, path = "build-tool/flowy-derive" }
flowy-core = { workspace = true, path = "flowy-core" }
dart-ffi = { workspace = true, path = "dart-ffi" }
flowy-user = { workspace = true, path = "flowy-user" }
flowy-user-pub = { workspace = true, path = "flowy-user-pub" }
flowy-sqlite = { workspace = true, path = "flowy-sqlite" }
flowy-folder = { workspace = true, path = "flowy-folder" }
flowy-folder-pub = { workspace = true, path = "flowy-folder-pub" }
flowy-notification = { workspace = true, path = "flowy-notification" }
flowy-document = { workspace = true, path = "flowy-document" }
flowy-document-pub = { workspace = true, path = "flowy-document-pub" }
flowy-error = { workspace = true, path = "flowy-error" }
flowy-database2 = { workspace = true, path = "flowy-database2" }
flowy-database-pub = { workspace = true, path = "flowy-database-pub" }
flowy-server = { workspace = true, path = "flowy-server" }
flowy-server-pub = { workspace = true, path = "flowy-server-pub" }
flowy-config = { workspace = true, path = "flowy-config" }
flowy-encrypt = { workspace = true, path = "flowy-encrypt" }
flowy-storage = { workspace = true, path = "flowy-storage" }
flowy-storage-pub = { workspace = true, path = "flowy-storage-pub" }
flowy-search = { workspace = true, path = "flowy-search" }
flowy-search-pub = { workspace = true, path = "flowy-search-pub" }
collab-integrate = { workspace = true, path = "collab-integrate" }
flowy-date = { workspace = true, path = "flowy-date" }
flowy-chat = { workspace = true, path = "flowy-chat" }
flowy-chat-pub = { workspace = true, path = "flowy-chat-pub" }
anyhow = "1.0"
tracing = "0.1.40"
bytes = "1.5.0"
serde_json = "1.0.108"
serde = "1.0.194"
protobuf = { version = "2.28.0" }
diesel = { version = "2.1.0", features = ["sqlite", "chrono", "r2d2", "serde_json"] }
uuid = { version = "1.5.0", features = ["serde", "v4", "v5"] }
serde_repr = "0.1"
parking_lot = "0.12"
futures = "0.3.29"
tokio = "1.38.0"
tokio-stream = "0.1.14"
async-trait = "0.1.74"
chrono = { version = "0.4.31", default-features = false, features = ["clock"] }
collab = { version = "0.2" }
collab-entity = { version = "0.2" }
collab-folder = { version = "0.2" }
collab-document = { version = "0.2" }
collab-database = { version = "0.2" }
collab-plugins = { version = "0.2" }
collab-user = { version = "0.2" }
yrs = "0.18.8"
validator = { version = "0.16.1", features = ["derive"] }

# Please using the following command to update the revision id
# Current directory: frontend
# Run the script.add_workspace_members:
# scripts/tool/update_client_api_rev.sh  new_rev_id
# ⚠️⚠️⚠️️
client-api = { git = "https://github.com/AppFlowy-IO/AppFlowy-Cloud", rev = "9884d93aa2805013f36a79c1757174a0b5063065" }
client-api-entity = { git = "https://github.com/AppFlowy-IO/AppFlowy-Cloud", rev = "9884d93aa2805013f36a79c1757174a0b5063065" }

[profile.dev]
opt-level = 1
lto = false
codegen-units = 16
debug = true

[profile.release]
lto = true
opt-level = 3
codegen-units = 1

[profile.profiling]
inherits = "release"
debug = true
codegen-units = 16
lto = false

## debuginfo — it makes ./target much bigger, which again harms caching. Depending on your preferred workflow,
## you might consider disabling debuginfo unconditionally, this brings some benefits for local builds as well.
#strip = "debuginfo"
## For from-scratch builds, incremental adds an extra dependency-tracking overhead. It also significantly increases
## the amount of IO and the size of ./target, which make caching less effective.
incremental = false

[patch.crates-io]
# TODO(Lucas.Xu) Upgrade to the latest version of RocksDB once PR(https://github.com/rust-rocksdb/rust-rocksdb/pull/869) is merged.
# Currently, using the following revision id. This commit is patched to fix the 32-bit build issue and it's checked out from 0.21.0, not 0.22.0.
rocksdb = { git = "https://github.com/LucasXu0/rust-rocksdb", rev = "21cf4a23ec131b9d82dc94e178fe8efc0c147b09" }
# Please use the following script to update collab.
# Working directory: frontend
#
# To update the commit ID, run:
# scripts/tool/update_collab_rev.sh new_rev_id
#
# To switch to the local path, run:
# scripts/tool/update_collab_source.sh
# ⚠️⚠️⚠️️
<<<<<<< HEAD
collab = { version = "0.2", git = "https://github.com/AppFlowy-IO/AppFlowy-Collab", rev = "3a58d95" }
collab-entity = { version = "0.2", git = "https://github.com/AppFlowy-IO/AppFlowy-Collab", rev = "3a58d95" }
collab-folder = { version = "0.2", git = "https://github.com/AppFlowy-IO/AppFlowy-Collab", rev = "3a58d95" }
collab-document = { version = "0.2", git = "https://github.com/AppFlowy-IO/AppFlowy-Collab", rev = "3a58d95" }
collab-database = { version = "0.2", git = "https://github.com/AppFlowy-IO/AppFlowy-Collab", rev = "3a58d95" }
collab-plugins = { version = "0.2", git = "https://github.com/AppFlowy-IO/AppFlowy-Collab", rev = "3a58d95" }
collab-user = { version = "0.2", git = "https://github.com/AppFlowy-IO/AppFlowy-Collab", rev = "3a58d95" }

appflowy-local-ai = { version = "0.1", git = "https://github.com/AppFlowy-IO/AppFlowy-LocalAI", rev = "8bb364" }
appflowy-plugin = { version = "0.1", git = "https://github.com/AppFlowy-IO/AppFlowy-LocalAI", rev = "8bb364" }
=======
collab = { version = "0.2", git = "https://github.com/AppFlowy-IO/AppFlowy-Collab", rev = "5048762" }
collab-entity = { version = "0.2", git = "https://github.com/AppFlowy-IO/AppFlowy-Collab", rev = "5048762" }
collab-folder = { version = "0.2", git = "https://github.com/AppFlowy-IO/AppFlowy-Collab", rev = "5048762" }
collab-document = { version = "0.2", git = "https://github.com/AppFlowy-IO/AppFlowy-Collab", rev = "5048762" }
collab-database = { version = "0.2", git = "https://github.com/AppFlowy-IO/AppFlowy-Collab", rev = "5048762" }
collab-plugins = { version = "0.2", git = "https://github.com/AppFlowy-IO/AppFlowy-Collab", rev = "5048762" }
collab-user = { version = "0.2", git = "https://github.com/AppFlowy-IO/AppFlowy-Collab", rev = "5048762" }
>>>>>>> 6d0c9f76
<|MERGE_RESOLUTION|>--- conflicted
+++ resolved
@@ -137,18 +137,6 @@
 # To switch to the local path, run:
 # scripts/tool/update_collab_source.sh
 # ⚠️⚠️⚠️️
-<<<<<<< HEAD
-collab = { version = "0.2", git = "https://github.com/AppFlowy-IO/AppFlowy-Collab", rev = "3a58d95" }
-collab-entity = { version = "0.2", git = "https://github.com/AppFlowy-IO/AppFlowy-Collab", rev = "3a58d95" }
-collab-folder = { version = "0.2", git = "https://github.com/AppFlowy-IO/AppFlowy-Collab", rev = "3a58d95" }
-collab-document = { version = "0.2", git = "https://github.com/AppFlowy-IO/AppFlowy-Collab", rev = "3a58d95" }
-collab-database = { version = "0.2", git = "https://github.com/AppFlowy-IO/AppFlowy-Collab", rev = "3a58d95" }
-collab-plugins = { version = "0.2", git = "https://github.com/AppFlowy-IO/AppFlowy-Collab", rev = "3a58d95" }
-collab-user = { version = "0.2", git = "https://github.com/AppFlowy-IO/AppFlowy-Collab", rev = "3a58d95" }
-
-appflowy-local-ai = { version = "0.1", git = "https://github.com/AppFlowy-IO/AppFlowy-LocalAI", rev = "8bb364" }
-appflowy-plugin = { version = "0.1", git = "https://github.com/AppFlowy-IO/AppFlowy-LocalAI", rev = "8bb364" }
-=======
 collab = { version = "0.2", git = "https://github.com/AppFlowy-IO/AppFlowy-Collab", rev = "5048762" }
 collab-entity = { version = "0.2", git = "https://github.com/AppFlowy-IO/AppFlowy-Collab", rev = "5048762" }
 collab-folder = { version = "0.2", git = "https://github.com/AppFlowy-IO/AppFlowy-Collab", rev = "5048762" }
@@ -156,4 +144,6 @@
 collab-database = { version = "0.2", git = "https://github.com/AppFlowy-IO/AppFlowy-Collab", rev = "5048762" }
 collab-plugins = { version = "0.2", git = "https://github.com/AppFlowy-IO/AppFlowy-Collab", rev = "5048762" }
 collab-user = { version = "0.2", git = "https://github.com/AppFlowy-IO/AppFlowy-Collab", rev = "5048762" }
->>>>>>> 6d0c9f76
+
+appflowy-local-ai = { version = "0.1", git = "https://github.com/AppFlowy-IO/AppFlowy-LocalAI", rev = "8bb364" }
+appflowy-plugin = { version = "0.1", git = "https://github.com/AppFlowy-IO/AppFlowy-LocalAI", rev = "8bb364" }