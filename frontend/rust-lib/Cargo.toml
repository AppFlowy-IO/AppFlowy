[workspace]
members = [
    "lib-dispatch",
    "lib-log",
    "flowy-core",
    "dart-ffi",
    "flowy-user",
    "flowy-user-pub",
    "event-integration-test",
    "flowy-sqlite",
    "flowy-folder",
    "flowy-folder-pub",
    "flowy-notification",
    "flowy-document",
    "flowy-document-pub",
    "flowy-error",
    "flowy-database2",
    "flowy-database-pub",
    "flowy-server",
    "flowy-server-pub",
    "flowy-config",
    "flowy-encrypt",
    "flowy-storage",
    "collab-integrate",
    "flowy-date",
    "flowy-search",
    "lib-infra",
    "build-tool/flowy-ast",
    "build-tool/flowy-codegen",
    "build-tool/flowy-derive",
    "flowy-search-pub",
]
resolver = "2"

[workspace.dependencies]
lib-dispatch = { workspace = true, path = "lib-dispatch" }
lib-log = { workspace = true, path = "lib-log" }
lib-infra = { workspace = true, path = "lib-infra" }
flowy-ast = { workspace = true, path = "build-tool/flowy-ast" }
flowy-codegen = { workspace = true, path = "build-tool/flowy-codegen" }
flowy-derive = { workspace = true, path = "build-tool/flowy-derive" }
flowy-core = { workspace = true, path = "flowy-core" }
dart-ffi = { workspace = true, path = "dart-ffi" }
flowy-user = { workspace = true, path = "flowy-user" }
flowy-user-pub = { workspace = true, path = "flowy-user-pub" }
flowy-sqlite = { workspace = true, path = "flowy-sqlite" }
flowy-folder = { workspace = true, path = "flowy-folder" }
flowy-folder-pub = { workspace = true, path = "flowy-folder-pub" }
flowy-notification = { workspace = true, path = "flowy-notification" }
flowy-document = { workspace = true, path = "flowy-document" }
flowy-document-pub = { workspace = true, path = "flowy-document-pub" }
flowy-error = { workspace = true, path = "flowy-error" }
flowy-database2 = { workspace = true, path = "flowy-database2" }
flowy-database-pub = { workspace = true, path = "flowy-database-pub" }
flowy-server = { workspace = true, path = "flowy-server" }
flowy-server-pub = { workspace = true, path = "flowy-server-pub" }
flowy-config = { workspace = true, path = "flowy-config" }
flowy-encrypt = { workspace = true, path = "flowy-encrypt" }
flowy-storage = { workspace = true, path = "flowy-storage" }
flowy-search = { workspace = true, path = "flowy-search" }
flowy-search-pub = { workspace = true, path = "flowy-search-pub" }
collab-integrate = { workspace = true, path = "collab-integrate" }
flowy-date = { workspace = true, path = "flowy-date" }
anyhow = "1.0"
tracing = "0.1.40"
bytes = "1.5.0"
serde_json = "1.0.108"
serde = "1.0.194"
protobuf = { version = "2.28.0" }
diesel = { version = "2.1.0", features = ["sqlite", "chrono", "r2d2"] }
uuid = { version = "1.5.0", features = ["serde", "v4", "v5"] }
serde_repr = "0.1"
parking_lot = "0.12"
futures = "0.3.29"
tokio = "1.34.0"
tokio-stream = "0.1.14"
async-trait = "0.1.74"
chrono = { version = "0.4.31", default-features = false, features = ["clock"] }
# Please use the following script to update collab.
# Working directory: frontend
#
# To update the commit ID, run:
# scripts/tool/update_collab_rev.sh new_rev_id
#
# To switch to the local path, run:
# scripts/tool/update_collab_source.sh
# ⚠️⚠️⚠️️
collab = { version = "0.2", git = "https://github.com/AppFlowy-IO/AppFlowy-Collab", rev = "870cd70" }
collab-entity = { version = "0.2", git = "https://github.com/AppFlowy-IO/AppFlowy-Collab", rev = "870cd70" }
collab-folder = { version = "0.2", git = "https://github.com/AppFlowy-IO/AppFlowy-Collab", rev = "870cd70" }
collab-document = { version = "0.2", git = "https://github.com/AppFlowy-IO/AppFlowy-Collab", rev = "870cd70" }
collab-database = { version = "0.2", git = "https://github.com/AppFlowy-IO/AppFlowy-Collab", rev = "870cd70" }
collab-plugins = { version = "0.2", git = "https://github.com/AppFlowy-IO/AppFlowy-Collab", rev = "870cd70" }
collab-user = { version = "0.2", git = "https://github.com/AppFlowy-IO/AppFlowy-Collab", rev = "870cd70" }
yrs = "0.18.7"

# Please using the following command to update the revision id
# Current directory: frontend
# Run the script.add_workspace_members:
# scripts/tool/update_client_api_rev.sh  new_rev_id
# ⚠️⚠️⚠️️
client-api = { git = "https://github.com/AppFlowy-IO/AppFlowy-Cloud", rev = "ef8e6f3" }

[profile.dev]
opt-level = 1
lto = false
codegen-units = 16
debug = true

[profile.release]
lto = true
opt-level = 3
codegen-units = 1

[profile.profiling]
inherits = "release"
debug = true
codegen-units = 16
lto = false

## debuginfo — it makes ./target much bigger, which again harms caching. Depending on your preferred workflow,
## you might consider disabling debuginfo unconditionally, this brings some benefits for local builds as well.
#strip = "debuginfo"
## For from-scratch builds, incremental adds an extra dependency-tracking overhead. It also significantly increases
## the amount of IO and the size of ./target, which make caching less effective.
incremental = false

[patch.crates-io]
# TODO(Lucas.Xu) Upgrade to the latest version of RocksDB once PR(https://github.com/rust-rocksdb/rust-rocksdb/pull/869) is merged.
# Currently, using the following revision id. This commit is patched to fix the 32-bit build issue and it's checked out from 0.21.0, not 0.22.0.
<<<<<<< HEAD
rocksdb = { git = "https://github.com/LucasXu0/rust-rocksdb", rev = "21cf4a23ec131b9d82dc94e178fe8efc0c147b09" }

# Please using the following command to update the revision id
# Current directory: frontend
# Run the script.add_workspace_members:
# scripts/tool/update_client_api_rev.sh  new_rev_id
# ⚠️⚠️⚠️️
client-api = { git = "https://github.com/AppFlowy-IO/AppFlowy-Cloud", rev = "47e6f1e8" }
appflowy-cloud-billing-client = { git = "https://github.com/AppFlowy-IO/AppFlowy-Cloud-Billing-Client", rev = "b141b6eefa0e46d80d5d0f59a8c9c51c0dfdbb78" }
=======
rocksdb = { git = "https://github.com/LucasXu0/rust-rocksdb", rev = "21cf4a23ec131b9d82dc94e178fe8efc0c147b09" }
>>>>>>> 6edb184b
<|MERGE_RESOLUTION|>--- conflicted
+++ resolved
@@ -100,6 +100,7 @@
 # scripts/tool/update_client_api_rev.sh  new_rev_id
 # ⚠️⚠️⚠️️
 client-api = { git = "https://github.com/AppFlowy-IO/AppFlowy-Cloud", rev = "ef8e6f3" }
+appflowy-cloud-billing-client = { git = "https://github.com/AppFlowy-IO/AppFlowy-Cloud-Billing-Client", rev = "196d8ccbc6a63604f1ac56c66e772efd365818aa" }
 
 [profile.dev]
 opt-level = 1
@@ -128,16 +129,4 @@
 [patch.crates-io]
 # TODO(Lucas.Xu) Upgrade to the latest version of RocksDB once PR(https://github.com/rust-rocksdb/rust-rocksdb/pull/869) is merged.
 # Currently, using the following revision id. This commit is patched to fix the 32-bit build issue and it's checked out from 0.21.0, not 0.22.0.
-<<<<<<< HEAD
-rocksdb = { git = "https://github.com/LucasXu0/rust-rocksdb", rev = "21cf4a23ec131b9d82dc94e178fe8efc0c147b09" }
-
-# Please using the following command to update the revision id
-# Current directory: frontend
-# Run the script.add_workspace_members:
-# scripts/tool/update_client_api_rev.sh  new_rev_id
-# ⚠️⚠️⚠️️
-client-api = { git = "https://github.com/AppFlowy-IO/AppFlowy-Cloud", rev = "47e6f1e8" }
-appflowy-cloud-billing-client = { git = "https://github.com/AppFlowy-IO/AppFlowy-Cloud-Billing-Client", rev = "b141b6eefa0e46d80d5d0f59a8c9c51c0dfdbb78" }
-=======
-rocksdb = { git = "https://github.com/LucasXu0/rust-rocksdb", rev = "21cf4a23ec131b9d82dc94e178fe8efc0c147b09" }
->>>>>>> 6edb184b
+rocksdb = { git = "https://github.com/LucasXu0/rust-rocksdb", rev = "21cf4a23ec131b9d82dc94e178fe8efc0c147b09" }