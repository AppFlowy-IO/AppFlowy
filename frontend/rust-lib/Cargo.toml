[workspace]
members = [
  "lib-dispatch",
  "lib-log",
  "flowy-core",
  "dart-ffi",
  "flowy-user",
  "flowy-user-pub",
  "event-integration",
  "flowy-sqlite",
  "flowy-folder",
  "flowy-folder-pub",
  "flowy-notification",
  "flowy-document",
  "flowy-document-pub",
  "flowy-error",
  "flowy-database2",
  "flowy-database-pub",
  "flowy-server",
  "flowy-server-pub",
  "flowy-config",
  "flowy-encrypt",
  "flowy-storage",
  "collab-integrate",
  "flowy-ai",
  "flowy-date",
  "lib-infra",
  "build-tool/flowy-ast",
  "build-tool/flowy-codegen",
  "build-tool/flowy-derive",
]
resolver = "2"

[workspace.dependencies]
lib-dispatch = { workspace = true, path = "lib-dispatch" }
lib-log = { workspace = true, path = "lib-log" }
lib-infra = { workspace = true, path = "lib-infra" }
flowy-ast = { workspace = true, path = "build-tool/flowy-ast" }
flowy-codegen = { workspace = true, path = "build-tool/flowy-codegen" }
flowy-derive = { workspace = true, path = "build-tool/flowy-derive" }
flowy-core = { workspace = true, path = "flowy-core" }
dart-ffi = { workspace = true, path = "dart-ffi" }
flowy-user = { workspace = true, path = "flowy-user" }
flowy-user-pub = { workspace = true, path = "flowy-user-pub" }
flowy-sqlite = { workspace = true, path = "flowy-sqlite" }
flowy-folder = { workspace = true, path = "flowy-folder" }
flowy-folder-pub = { workspace = true, path = "flowy-folder-pub" }
flowy-notification = { workspace = true, path = "flowy-notification" }
flowy-document = { workspace = true, path = "flowy-document" }
flowy-document-pub = { workspace = true, path = "flowy-document-pub" }
flowy-error = { workspace = true, path = "flowy-error" }
flowy-database2 = { workspace = true, path = "flowy-database2" }
flowy-database-pub = { workspace = true, path = "flowy-database-pub" }
flowy-server = { workspace = true, path = "flowy-server" }
flowy-server-pub = { workspace = true, path = "flowy-server-pub" }
flowy-config = { workspace = true, path = "flowy-config" }
flowy-encrypt = { workspace = true, path = "flowy-encrypt" }
flowy-storage = { workspace = true, path = "flowy-storage" }
collab-integrate = { workspace = true, path = "collab-integrate" }
flowy-ai = { workspace = true, path = "flowy-ai" }
flowy-date = { workspace = true, path = "flowy-date" }
anyhow = "1.0"
tracing = "0.1.40"
bytes = "1.5.0"
serde_json = "1.0.108"
serde = "1.0.194"
protobuf = { version = "2.28.0" }
diesel = { version = "2.1.0", features = ["sqlite", "chrono", "r2d2"] }
uuid = { version = "1.5.0", features = ["serde", "v4", "v5"] }
serde_repr = "0.1"
parking_lot = "0.12"
futures = "0.3.29"
tokio = "1.34.0"
tokio-stream = "0.1.14"
async-trait = "0.1.74"
chrono = { version = "0.4.31", default-features = false, features = ["clock"] }
lru = "0.12.0"

[profile.dev]
opt-level = 0
lto = false
codegen-units = 16

[profile.release]
lto = true
opt-level = 3
codegen-units = 1

[profile.profiling]
inherits = "release"
debug = true
codegen-units = 16
lto = false

## debuginfo — it makes ./target much bigger, which again harms caching. Depending on your preferred workflow,
## you might consider disabling debuginfo unconditionally, this brings some benefits for local builds as well.
#strip = "debuginfo"
## For from-scratch builds, incremental adds an extra dependency-tracking overhead. It also significantly increases
## the amount of IO and the size of ./target, which make caching less effective.
incremental = false

[patch.crates-io]
# Please using the following command to update the revision id
# Current directory: frontend
# Run the script:
# scripts/tool/update_client_api_rev.sh  new_rev_id
# ⚠️⚠️⚠️️
<<<<<<< HEAD
client-api = { git = "https://github.com/AppFlowy-IO/AppFlowy-Cloud", rev = "3e2e26d4494c2858c3b65be39253fd2fe5d4232e" }
=======
client-api = { git = "https://github.com/AppFlowy-IO/AppFlowy-Cloud", rev = "69c69f6474eaa531fd822e9353cc5955b98e45eb" }
>>>>>>> 55c97b56
# Please use the following script to update collab.
# Working directory: frontend
#
# To update the commit ID, run:
# scripts/tool/update_collab_rev.sh new_rev_id
#
# To switch to the local path, run:
# scripts/tool/update_collab_source.sh
# ⚠️⚠️⚠️️
collab = { git = "https://github.com/AppFlowy-IO/AppFlowy-Collab", rev = "e3620ae820e921955b9c3ca3ffee24aad544f972" }
collab-folder = { git = "https://github.com/AppFlowy-IO/AppFlowy-Collab", rev = "e3620ae820e921955b9c3ca3ffee24aad544f972" }
collab-document = { git = "https://github.com/AppFlowy-IO/AppFlowy-Collab", rev = "e3620ae820e921955b9c3ca3ffee24aad544f972" }
collab-database = { git = "https://github.com/AppFlowy-IO/AppFlowy-Collab", rev = "e3620ae820e921955b9c3ca3ffee24aad544f972" }
collab-plugins = { git = "https://github.com/AppFlowy-IO/AppFlowy-Collab", rev = "e3620ae820e921955b9c3ca3ffee24aad544f972" }
collab-user = { git = "https://github.com/AppFlowy-IO/AppFlowy-Collab", rev = "e3620ae820e921955b9c3ca3ffee24aad544f972" }
collab-entity = { git = "https://github.com/AppFlowy-IO/AppFlowy-Collab", rev = "e3620ae820e921955b9c3ca3ffee24aad544f972" }<|MERGE_RESOLUTION|>--- conflicted
+++ resolved
@@ -105,11 +105,7 @@
 # Run the script:
 # scripts/tool/update_client_api_rev.sh  new_rev_id
 # ⚠️⚠️⚠️️
-<<<<<<< HEAD
-client-api = { git = "https://github.com/AppFlowy-IO/AppFlowy-Cloud", rev = "3e2e26d4494c2858c3b65be39253fd2fe5d4232e" }
-=======
 client-api = { git = "https://github.com/AppFlowy-IO/AppFlowy-Cloud", rev = "69c69f6474eaa531fd822e9353cc5955b98e45eb" }
->>>>>>> 55c97b56
 # Please use the following script to update collab.
 # Working directory: frontend
 #
