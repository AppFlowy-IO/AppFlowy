--- conflicted
+++ resolved
@@ -93,12 +93,8 @@
 # Run the script.add_workspace_members:
 # scripts/tool/update_client_api_rev.sh  new_rev_id
 # ⚠️⚠️⚠️️
-<<<<<<< HEAD
 client-api = { version = "0.2" }
 appflowy-cloud-billing-client = { git = "https://github.com/AppFlowy-IO/AppFlowy-Cloud-Billing-Client", rev = "48ab2cc33302caf3bb158636817a4010b1fa711e" }
-=======
-client-api = { git = "https://github.com/AppFlowy-IO/AppFlowy-Cloud", rev = "3f55cea9ca386875a1668ef30600c83cd6a1ffe2" }
->>>>>>> a0e981ec
 
 [profile.dev]
 opt-level = 1
@@ -125,8 +121,8 @@
 incremental = false
 
 [patch.crates-io]
-client-api = { git = "https://github.com/AppFlowy-IO/AppFlowy-Cloud", rev = "b36715dc2427e23a15fa81c629e1817d3dbf1e1a" }
-shared-entity = { git = "https://github.com/AppFlowy-IO/AppFlowy-Cloud", rev = "b36715dc2427e23a15fa81c629e1817d3dbf1e1a" }
+client-api = { git = "https://github.com/AppFlowy-IO/AppFlowy-Cloud", rev = "3f55cea9ca386875a1668ef30600c83cd6a1ffe2" }
+shared-entity = { git = "https://github.com/AppFlowy-IO/AppFlowy-Cloud", rev = "3f55cea9ca386875a1668ef30600c83cd6a1ffe2" }
 
 # TODO(Lucas.Xu) Upgrade to the latest version of RocksDB once PR(https://github.com/rust-rocksdb/rust-rocksdb/pull/869) is merged.
 # Currently, using the following revision id. This commit is patched to fix the 32-bit build issue and it's checked out from 0.21.0, not 0.22.0.
