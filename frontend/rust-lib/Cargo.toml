--- conflicted
+++ resolved
@@ -74,7 +74,12 @@
 serde_json = "1.0.108"
 serde = "1.0.194"
 protobuf = { version = "2.28.0" }
-diesel = { version = "2.1.0", features = ["sqlite", "chrono", "r2d2", "serde_json"] }
+diesel = { version = "2.1.0", features = [
+    "sqlite",
+    "chrono",
+    "r2d2",
+    "serde_json",
+] }
 uuid = { version = "1.5.0", features = ["serde", "v4", "v5"] }
 serde_repr = "0.1"
 futures = "0.3.29"
@@ -136,15 +141,6 @@
 # To switch to the local path, run:
 # scripts/tool/update_collab_source.sh
 # ⚠️⚠️⚠️️
-<<<<<<< HEAD
-collab = { version = "0.2", git = "https://github.com/AppFlowy-IO/AppFlowy-Collab", rev = "83a6a64c1e7624e8897a438b72c064bfe6cd5189" }
-collab-entity = { version = "0.2", git = "https://github.com/AppFlowy-IO/AppFlowy-Collab", rev = "83a6a64c1e7624e8897a438b72c064bfe6cd5189" }
-collab-folder = { version = "0.2", git = "https://github.com/AppFlowy-IO/AppFlowy-Collab", rev = "83a6a64c1e7624e8897a438b72c064bfe6cd5189" }
-collab-document = { version = "0.2", git = "https://github.com/AppFlowy-IO/AppFlowy-Collab", rev = "83a6a64c1e7624e8897a438b72c064bfe6cd5189" }
-collab-database = { version = "0.2", git = "https://github.com/AppFlowy-IO/AppFlowy-Collab", rev = "83a6a64c1e7624e8897a438b72c064bfe6cd5189" }
-collab-plugins = { version = "0.2", git = "https://github.com/AppFlowy-IO/AppFlowy-Collab", rev = "83a6a64c1e7624e8897a438b72c064bfe6cd5189" }
-collab-user = { version = "0.2", git = "https://github.com/AppFlowy-IO/AppFlowy-Collab", rev = "83a6a64c1e7624e8897a438b72c064bfe6cd5189" }
-=======
 collab = { version = "0.2", git = "https://github.com/AppFlowy-IO/AppFlowy-Collab", rev = "b987647c190b337d0dca2718c93ff918e94b3730" }
 collab-entity = { version = "0.2", git = "https://github.com/AppFlowy-IO/AppFlowy-Collab", rev = "b987647c190b337d0dca2718c93ff918e94b3730" }
 collab-folder = { version = "0.2", git = "https://github.com/AppFlowy-IO/AppFlowy-Collab", rev = "b987647c190b337d0dca2718c93ff918e94b3730" }
@@ -152,7 +148,6 @@
 collab-database = { version = "0.2", git = "https://github.com/AppFlowy-IO/AppFlowy-Collab", rev = "b987647c190b337d0dca2718c93ff918e94b3730" }
 collab-plugins = { version = "0.2", git = "https://github.com/AppFlowy-IO/AppFlowy-Collab", rev = "b987647c190b337d0dca2718c93ff918e94b3730" }
 collab-user = { version = "0.2", git = "https://github.com/AppFlowy-IO/AppFlowy-Collab", rev = "b987647c190b337d0dca2718c93ff918e94b3730" }
->>>>>>> 31567d45
 
 # Working directory: frontend
 # To update the commit ID, run:
