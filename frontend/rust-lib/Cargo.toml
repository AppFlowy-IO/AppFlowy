[workspace]
members = [
  "lib-dispatch",
  "lib-log",
  "flowy-net",
  "flowy-core",
  "dart-ffi",
  "flowy-user",
  "flowy-test",
  "flowy-sqlite",
  "flowy-folder2",
  "flowy-notification",
  "flowy-document2",
  "flowy-error",
  "flowy-database2",
  "flowy-task",
  "flowy-server",
  "flowy-config",
]

[profile.dev]
opt-level = 0
#https://doc.rust-lang.org/rustc/codegen-options/index.html#debug-assertions
#split-debuginfo = "unpacked"

[profile.release]
opt-level = 3
## debuginfo — it makes ./target much bigger, which again harms caching. Depending on your preferred workflow,
## you might consider disabling debuginfo unconditionally, this brings some benefits for local builds as well.
#strip = "debuginfo"
## For from-scratch builds, incremental adds an extra dependency-tracking overhead. It also significantly increases
## the amount of IO and the size of ./target, which make caching less effective.
incremental = false

[patch.crates-io]
<<<<<<< HEAD
#collab = { git = "https://github.com/AppFlowy-IO/AppFlowy-Collab", rev = "6052d5"  }
#collab-folder = { git = "https://github.com/AppFlowy-IO/AppFlowy-Collab", rev = "6052d5"  }
#collab-document = { git = "https://github.com/AppFlowy-IO/AppFlowy-Collab", rev = "6052d5" }
#collab-database = { git = "https://github.com/AppFlowy-IO/AppFlowy-Collab", rev = "6052d5" }
#appflowy-integrate = { git = "https://github.com/AppFlowy-IO/AppFlowy-Collab", rev = "6052d5" }
=======
collab = { git = "https://github.com/AppFlowy-IO/AppFlowy-Collab", rev = "173661"  }
collab-folder = { git = "https://github.com/AppFlowy-IO/AppFlowy-Collab", rev = "173661"  }
collab-document = { git = "https://github.com/AppFlowy-IO/AppFlowy-Collab", rev = "173661" }
collab-database = { git = "https://github.com/AppFlowy-IO/AppFlowy-Collab", rev = "173661" }
appflowy-integrate = { git = "https://github.com/AppFlowy-IO/AppFlowy-Collab", rev = "173661" }
>>>>>>> 65a91029

collab = { path = "../AppFlowy-Collab/collab" }
collab-folder = { path = "../AppFlowy-Collab/collab-folder" }
collab-database= { path = "../AppFlowy-Collab/collab-database" }
collab-document = { path = "../AppFlowy-Collab/collab-document" }
appflowy-integrate = { path = "../AppFlowy-Collab/appflowy-integrate" }
<|MERGE_RESOLUTION|>--- conflicted
+++ resolved
@@ -33,19 +33,11 @@
 incremental = false
 
 [patch.crates-io]
-<<<<<<< HEAD
-#collab = { git = "https://github.com/AppFlowy-IO/AppFlowy-Collab", rev = "6052d5"  }
-#collab-folder = { git = "https://github.com/AppFlowy-IO/AppFlowy-Collab", rev = "6052d5"  }
-#collab-document = { git = "https://github.com/AppFlowy-IO/AppFlowy-Collab", rev = "6052d5" }
-#collab-database = { git = "https://github.com/AppFlowy-IO/AppFlowy-Collab", rev = "6052d5" }
-#appflowy-integrate = { git = "https://github.com/AppFlowy-IO/AppFlowy-Collab", rev = "6052d5" }
-=======
-collab = { git = "https://github.com/AppFlowy-IO/AppFlowy-Collab", rev = "173661"  }
-collab-folder = { git = "https://github.com/AppFlowy-IO/AppFlowy-Collab", rev = "173661"  }
-collab-document = { git = "https://github.com/AppFlowy-IO/AppFlowy-Collab", rev = "173661" }
-collab-database = { git = "https://github.com/AppFlowy-IO/AppFlowy-Collab", rev = "173661" }
-appflowy-integrate = { git = "https://github.com/AppFlowy-IO/AppFlowy-Collab", rev = "173661" }
->>>>>>> 65a91029
+#collab = { git = "https://github.com/AppFlowy-IO/AppFlowy-Collab", rev = "173661"  }
+#collab-folder = { git = "https://github.com/AppFlowy-IO/AppFlowy-Collab", rev = "173661"  }
+#collab-document = { git = "https://github.com/AppFlowy-IO/AppFlowy-Collab", rev = "173661" }
+#collab-database = { git = "https://github.com/AppFlowy-IO/AppFlowy-Collab", rev = "173661" }
+#appflowy-integrate = { git = "https://github.com/AppFlowy-IO/AppFlowy-Collab", rev = "173661" }
 
 collab = { path = "../AppFlowy-Collab/collab" }
 collab-folder = { path = "../AppFlowy-Collab/collab-folder" }
