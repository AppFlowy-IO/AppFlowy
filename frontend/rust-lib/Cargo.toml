[workspace]
members = [
    "lib-dispatch",
    "lib-log",
    "flowy-core",
    "dart-ffi",
    "flowy-user",
    "flowy-user-pub",
    "event-integration-test",
    "flowy-sqlite",
    "flowy-folder",
    "flowy-folder-pub",
    "flowy-notification",
    "flowy-document",
    "flowy-document-pub",
    "flowy-error",
    "flowy-database2",
    "flowy-database-pub",
    "flowy-server",
    "flowy-server-pub",
    "flowy-config",
    "flowy-encrypt",
    "flowy-storage",
    "collab-integrate",
    "flowy-date",
    "flowy-search",
    "lib-infra",
    "build-tool/flowy-ast",
    "build-tool/flowy-codegen",
    "build-tool/flowy-derive",
    "flowy-search-pub",
    "flowy-chat",
    "flowy-chat-pub",
    "flowy-storage-pub",
]
resolver = "2"

[workspace.dependencies]
lib-dispatch = { workspace = true, path = "lib-dispatch" }
lib-log = { workspace = true, path = "lib-log" }
lib-infra = { workspace = true, path = "lib-infra" }
flowy-ast = { workspace = true, path = "build-tool/flowy-ast" }
flowy-codegen = { workspace = true, path = "build-tool/flowy-codegen" }
flowy-derive = { workspace = true, path = "build-tool/flowy-derive" }
flowy-core = { workspace = true, path = "flowy-core" }
dart-ffi = { workspace = true, path = "dart-ffi" }
flowy-user = { workspace = true, path = "flowy-user" }
flowy-user-pub = { workspace = true, path = "flowy-user-pub" }
flowy-sqlite = { workspace = true, path = "flowy-sqlite" }
flowy-folder = { workspace = true, path = "flowy-folder" }
flowy-folder-pub = { workspace = true, path = "flowy-folder-pub" }
flowy-notification = { workspace = true, path = "flowy-notification" }
flowy-document = { workspace = true, path = "flowy-document" }
flowy-document-pub = { workspace = true, path = "flowy-document-pub" }
flowy-error = { workspace = true, path = "flowy-error" }
flowy-database2 = { workspace = true, path = "flowy-database2" }
flowy-database-pub = { workspace = true, path = "flowy-database-pub" }
flowy-server = { workspace = true, path = "flowy-server" }
flowy-server-pub = { workspace = true, path = "flowy-server-pub" }
flowy-config = { workspace = true, path = "flowy-config" }
flowy-encrypt = { workspace = true, path = "flowy-encrypt" }
flowy-storage = { workspace = true, path = "flowy-storage" }
flowy-storage-pub = { workspace = true, path = "flowy-storage-pub" }
flowy-search = { workspace = true, path = "flowy-search" }
flowy-search-pub = { workspace = true, path = "flowy-search-pub" }
collab-integrate = { workspace = true, path = "collab-integrate" }
flowy-date = { workspace = true, path = "flowy-date" }
flowy-chat = { workspace = true, path = "flowy-chat" }
flowy-chat-pub = { workspace = true, path = "flowy-chat-pub" }
anyhow = "1.0"
tracing = "0.1.40"
bytes = "1.5.0"
serde_json = "1.0.108"
serde = "1.0.194"
protobuf = { version = "2.28.0" }
diesel = { version = "2.1.0", features = ["sqlite", "chrono", "r2d2", "serde_json"] }
uuid = { version = "1.5.0", features = ["serde", "v4", "v5"] }
serde_repr = "0.1"
parking_lot = "0.12"
futures = "0.3.29"
tokio = "1.38.0"
tokio-stream = "0.1.14"
async-trait = "0.1.74"
chrono = { version = "0.4.31", default-features = false, features = ["clock"] }
collab = { version = "0.2" }
collab-entity = { version = "0.2" }
collab-folder = { version = "0.2" }
collab-document = { version = "0.2" }
collab-database = { version = "0.2" }
collab-plugins = { version = "0.2" }
collab-user = { version = "0.2" }
yrs = "0.19.2"
validator = { version = "0.16.1", features = ["derive"] }
tokio-util = "0.7.11"
zip = "2.1.3"

# Please using the following command to update the revision id
# Current directory: frontend
# Run the script.add_workspace_members:
# scripts/tool/update_client_api_rev.sh  new_rev_id
# ⚠️⚠️⚠️️
client-api = { git = "https://github.com/AppFlowy-IO/AppFlowy-Cloud", rev = "0062c950677f7f633f5b7edabc827a35d3bc92c3" }
client-api-entity = { git = "https://github.com/AppFlowy-IO/AppFlowy-Cloud", rev = "0062c950677f7f633f5b7edabc827a35d3bc92c3" }

[profile.dev]
opt-level = 0
lto = false
codegen-units = 16
debug = true

[profile.release]
lto = true
opt-level = 3
codegen-units = 1

[profile.profiling]
inherits = "release"
debug = true
codegen-units = 16
lto = false

#strip = "debuginfo"
incremental = true

[patch.crates-io]
# We're using a specific commit, represented as 'rev', because rust-rocksdb doesn't publish the latest version that includes the memory alignment fix.
# For more details, see https://github.com/rust-rocksdb/rust-rocksdb/pull/868
rocksdb = { git = "https://github.com/rust-rocksdb/rust-rocksdb", rev = "1710120e4549e04ba3baa6a1ee5a5a801fa45a72" }

# Please use the following script to update collab.
# Working directory: frontend
#
# To update the commit ID, run:
# scripts/tool/update_collab_rev.sh new_rev_id
#
# To switch to the local path, run:
# scripts/tool/update_collab_source.sh
# ⚠️⚠️⚠️️
<<<<<<< HEAD
collab = { version = "0.2", git = "https://github.com/AppFlowy-IO/AppFlowy-Collab", rev = "a1187c0" }
collab-entity = { version = "0.2", git = "https://github.com/AppFlowy-IO/AppFlowy-Collab", rev = "a1187c0" }
collab-folder = { version = "0.2", git = "https://github.com/AppFlowy-IO/AppFlowy-Collab", rev = "a1187c0" }
collab-document = { version = "0.2", git = "https://github.com/AppFlowy-IO/AppFlowy-Collab", rev = "a1187c0" }
collab-database = { version = "0.2", git = "https://github.com/AppFlowy-IO/AppFlowy-Collab", rev = "a1187c0" }
collab-plugins = { version = "0.2", git = "https://github.com/AppFlowy-IO/AppFlowy-Collab", rev = "a1187c0" }
collab-user = { version = "0.2", git = "https://github.com/AppFlowy-IO/AppFlowy-Collab", rev = "a1187c0" }
=======
collab = { version = "0.2", git = "https://github.com/AppFlowy-IO/AppFlowy-Collab", rev = "93ec9a38722d5ed0628e6d03a161e2de172967f3" }
collab-entity = { version = "0.2", git = "https://github.com/AppFlowy-IO/AppFlowy-Collab", rev = "93ec9a38722d5ed0628e6d03a161e2de172967f3" }
collab-folder = { version = "0.2", git = "https://github.com/AppFlowy-IO/AppFlowy-Collab", rev = "93ec9a38722d5ed0628e6d03a161e2de172967f3" }
collab-document = { version = "0.2", git = "https://github.com/AppFlowy-IO/AppFlowy-Collab", rev = "93ec9a38722d5ed0628e6d03a161e2de172967f3" }
collab-database = { version = "0.2", git = "https://github.com/AppFlowy-IO/AppFlowy-Collab", rev = "93ec9a38722d5ed0628e6d03a161e2de172967f3" }
collab-plugins = { version = "0.2", git = "https://github.com/AppFlowy-IO/AppFlowy-Collab", rev = "93ec9a38722d5ed0628e6d03a161e2de172967f3" }
collab-user = { version = "0.2", git = "https://github.com/AppFlowy-IO/AppFlowy-Collab", rev = "93ec9a38722d5ed0628e6d03a161e2de172967f3" }
>>>>>>> 7c3dd537

# Working directory: frontend
# To update the commit ID, run:
# scripts/tool/update_local_ai_rev.sh new_rev_id
# ⚠️⚠️⚠️️
appflowy-local-ai = { version = "0.1", git = "https://github.com/AppFlowy-IO/AppFlowy-LocalAI", rev = "8ef7d3e4c38fbf92ff9b3630fe79017e95a496ec" }
appflowy-plugin = { version = "0.1", git = "https://github.com/AppFlowy-IO/AppFlowy-LocalAI", rev = "8ef7d3e4c38fbf92ff9b3630fe79017e95a496ec" }<|MERGE_RESOLUTION|>--- conflicted
+++ resolved
@@ -123,10 +123,9 @@
 incremental = true
 
 [patch.crates-io]
-# We're using a specific commit, represented as 'rev', because rust-rocksdb doesn't publish the latest version that includes the memory alignment fix.
-# For more details, see https://github.com/rust-rocksdb/rust-rocksdb/pull/868
-rocksdb = { git = "https://github.com/rust-rocksdb/rust-rocksdb", rev = "1710120e4549e04ba3baa6a1ee5a5a801fa45a72" }
-
+# TODO(Lucas.Xu) Upgrade to the latest version of RocksDB once PR(https://github.com/rust-rocksdb/rust-rocksdb/pull/869) is merged.
+# Currently, using the following revision id. This commit is patched to fix the 32-bit build issue and it's checked out from 0.21.0, not 0.22.0.
+rocksdb = { git = "https://github.com/LucasXu0/rust-rocksdb", rev = "21cf4a23ec131b9d82dc94e178fe8efc0c147b09" }
 # Please use the following script to update collab.
 # Working directory: frontend
 #
@@ -136,15 +135,6 @@
 # To switch to the local path, run:
 # scripts/tool/update_collab_source.sh
 # ⚠️⚠️⚠️️
-<<<<<<< HEAD
-collab = { version = "0.2", git = "https://github.com/AppFlowy-IO/AppFlowy-Collab", rev = "a1187c0" }
-collab-entity = { version = "0.2", git = "https://github.com/AppFlowy-IO/AppFlowy-Collab", rev = "a1187c0" }
-collab-folder = { version = "0.2", git = "https://github.com/AppFlowy-IO/AppFlowy-Collab", rev = "a1187c0" }
-collab-document = { version = "0.2", git = "https://github.com/AppFlowy-IO/AppFlowy-Collab", rev = "a1187c0" }
-collab-database = { version = "0.2", git = "https://github.com/AppFlowy-IO/AppFlowy-Collab", rev = "a1187c0" }
-collab-plugins = { version = "0.2", git = "https://github.com/AppFlowy-IO/AppFlowy-Collab", rev = "a1187c0" }
-collab-user = { version = "0.2", git = "https://github.com/AppFlowy-IO/AppFlowy-Collab", rev = "a1187c0" }
-=======
 collab = { version = "0.2", git = "https://github.com/AppFlowy-IO/AppFlowy-Collab", rev = "93ec9a38722d5ed0628e6d03a161e2de172967f3" }
 collab-entity = { version = "0.2", git = "https://github.com/AppFlowy-IO/AppFlowy-Collab", rev = "93ec9a38722d5ed0628e6d03a161e2de172967f3" }
 collab-folder = { version = "0.2", git = "https://github.com/AppFlowy-IO/AppFlowy-Collab", rev = "93ec9a38722d5ed0628e6d03a161e2de172967f3" }
@@ -152,7 +142,6 @@
 collab-database = { version = "0.2", git = "https://github.com/AppFlowy-IO/AppFlowy-Collab", rev = "93ec9a38722d5ed0628e6d03a161e2de172967f3" }
 collab-plugins = { version = "0.2", git = "https://github.com/AppFlowy-IO/AppFlowy-Collab", rev = "93ec9a38722d5ed0628e6d03a161e2de172967f3" }
 collab-user = { version = "0.2", git = "https://github.com/AppFlowy-IO/AppFlowy-Collab", rev = "93ec9a38722d5ed0628e6d03a161e2de172967f3" }
->>>>>>> 7c3dd537
 
 # Working directory: frontend
 # To update the commit ID, run:
