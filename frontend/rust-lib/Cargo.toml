[workspace]
members = [
  "lib-dispatch",
  "lib-log",
  "flowy-net",
  "flowy-core",
  "dart-ffi",
  "flowy-user",
  "flowy-test",
  "flowy-sqlite",
#  "flowy-folder",r
  "flowy-folder2",
  "flowy-notification",
  "flowy-document2",
  "flowy-document",
  "flowy-error",
  "flowy-revision",
  "flowy-revision-persistence",
#  "flowy-database",
  "flowy-database2",
  "flowy-task",
  "flowy-client-sync",
  "flowy-derive",
  "flowy-ast",
  "flowy-codegen",
]

[profile.dev]
opt-level = 0
#https://doc.rust-lang.org/rustc/codegen-options/index.html#debug-assertions
#split-debuginfo = "unpacked"

[profile.release]
opt-level = 3
## debuginfo — it makes ./target much bigger, which again harms caching. Depending on your preferred workflow,
## you might consider disabling debuginfo unconditionally, this brings some benefits for local builds as well.
#strip = "debuginfo"
## For from-scratch builds, incremental adds an extra dependency-tracking overhead. It also significantly increases
## the amount of IO and the size of ./target, which make caching less effective.
incremental = false

[patch.crates-io]
<<<<<<< HEAD
# collab = { git = "https://github.com/AppFlowy-IO/AppFlowy-Collab", rev = "935868"  }
# collab-folder = { git = "https://github.com/AppFlowy-IO/AppFlowy-Collab", rev = "935868"  }
# collab-persistence = { git = "https://github.com/AppFlowy-IO/AppFlowy-Collab", rev = "935868" }
# collab-document = { git = "https://github.com/AppFlowy-IO/AppFlowy-Collab", rev = "935868" }
# collab-database = { git = "https://github.com/AppFlowy-IO/AppFlowy-Collab", rev = "935868" }
=======
collab = { git = "https://github.com/AppFlowy-IO/AppFlowy-Collab", rev = "46c9a1"  }
collab-folder = { git = "https://github.com/AppFlowy-IO/AppFlowy-Collab", rev = "46c9a1"  }
collab-persistence = { git = "https://github.com/AppFlowy-IO/AppFlowy-Collab", rev = "46c9a1" }
collab-document = { git = "https://github.com/AppFlowy-IO/AppFlowy-Collab", rev = "46c9a1" }
collab-database = { git = "https://github.com/AppFlowy-IO/AppFlowy-Collab", rev = "46c9a1" }
collab-plugins = { git = "https://github.com/AppFlowy-IO/AppFlowy-Collab", rev = "46c9a1" }
collab-sync= { git = "https://github.com/AppFlowy-IO/AppFlowy-Collab", rev = "46c9a1" }
>>>>>>> ba8cbe17

collab = { path = "../AppFlowy-Collab/collab" }
collab-folder = { path = "../AppFlowy-Collab/collab-folder" }
collab-database= { path = "../AppFlowy-Collab/collab-database" }
collab-persistence = { path = "../AppFlowy-Collab/collab-persistence" }
collab-document = { path = "../AppFlowy-Collab/collab-document" }<|MERGE_RESOLUTION|>--- conflicted
+++ resolved
@@ -40,24 +40,18 @@
 incremental = false
 
 [patch.crates-io]
-<<<<<<< HEAD
-# collab = { git = "https://github.com/AppFlowy-IO/AppFlowy-Collab", rev = "935868"  }
-# collab-folder = { git = "https://github.com/AppFlowy-IO/AppFlowy-Collab", rev = "935868"  }
-# collab-persistence = { git = "https://github.com/AppFlowy-IO/AppFlowy-Collab", rev = "935868" }
-# collab-document = { git = "https://github.com/AppFlowy-IO/AppFlowy-Collab", rev = "935868" }
-# collab-database = { git = "https://github.com/AppFlowy-IO/AppFlowy-Collab", rev = "935868" }
-=======
-collab = { git = "https://github.com/AppFlowy-IO/AppFlowy-Collab", rev = "46c9a1"  }
-collab-folder = { git = "https://github.com/AppFlowy-IO/AppFlowy-Collab", rev = "46c9a1"  }
-collab-persistence = { git = "https://github.com/AppFlowy-IO/AppFlowy-Collab", rev = "46c9a1" }
-collab-document = { git = "https://github.com/AppFlowy-IO/AppFlowy-Collab", rev = "46c9a1" }
-collab-database = { git = "https://github.com/AppFlowy-IO/AppFlowy-Collab", rev = "46c9a1" }
-collab-plugins = { git = "https://github.com/AppFlowy-IO/AppFlowy-Collab", rev = "46c9a1" }
-collab-sync= { git = "https://github.com/AppFlowy-IO/AppFlowy-Collab", rev = "46c9a1" }
->>>>>>> ba8cbe17
+# collab = { git = "https://github.com/AppFlowy-IO/AppFlowy-Collab", rev = "46c9a1"  }
+# collab-folder = { git = "https://github.com/AppFlowy-IO/AppFlowy-Collab", rev = "46c9a1"  }
+# collab-persistence = { git = "https://github.com/AppFlowy-IO/AppFlowy-Collab", rev = "46c9a1" }
+# collab-document = { git = "https://github.com/AppFlowy-IO/AppFlowy-Collab", rev = "46c9a1" }
+# collab-database = { git = "https://github.com/AppFlowy-IO/AppFlowy-Collab", rev = "46c9a1" }
+# collab-plugins = { git = "https://github.com/AppFlowy-IO/AppFlowy-Collab", rev = "46c9a1" }
+# collab-sync= { git = "https://github.com/AppFlowy-IO/AppFlowy-Collab", rev = "46c9a1" }
 
 collab = { path = "../AppFlowy-Collab/collab" }
 collab-folder = { path = "../AppFlowy-Collab/collab-folder" }
 collab-database= { path = "../AppFlowy-Collab/collab-database" }
 collab-persistence = { path = "../AppFlowy-Collab/collab-persistence" }
-collab-document = { path = "../AppFlowy-Collab/collab-document" }+collab-document = { path = "../AppFlowy-Collab/collab-document" }
+collab-sync = { path = "../AppFlowy-Collab/collab-sync" }
+collab-plugins = { path = "../AppFlowy-Collab/collab-plugins" }