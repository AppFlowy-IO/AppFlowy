[workspace]
members = [
    "lib-dispatch",
    "lib-log",
    "flowy-core",
    "dart-ffi",
    "flowy-user",
    "flowy-user-pub",
    "event-integration-test",
    "flowy-sqlite",
    "flowy-folder",
    "flowy-folder-pub",
    "flowy-notification",
    "flowy-document",
    "flowy-document-pub",
    "flowy-error",
    "flowy-database2",
    "flowy-database-pub",
    "flowy-server",
    "flowy-server-pub",
    "flowy-config",
    "flowy-encrypt",
    "flowy-storage",
    "collab-integrate",
    "flowy-date",
    "flowy-search",
    "lib-infra",
    "build-tool/flowy-ast",
    "build-tool/flowy-codegen",
    "build-tool/flowy-derive",
    "flowy-search-pub",
    "flowy-chat",
    "flowy-chat-pub",
    "flowy-storage-pub",
]
resolver = "2"

[workspace.dependencies]
lib-dispatch = { workspace = true, path = "lib-dispatch" }
lib-log = { workspace = true, path = "lib-log" }
lib-infra = { workspace = true, path = "lib-infra" }
flowy-ast = { workspace = true, path = "build-tool/flowy-ast" }
flowy-codegen = { workspace = true, path = "build-tool/flowy-codegen" }
flowy-derive = { workspace = true, path = "build-tool/flowy-derive" }
flowy-core = { workspace = true, path = "flowy-core" }
dart-ffi = { workspace = true, path = "dart-ffi" }
flowy-user = { workspace = true, path = "flowy-user" }
flowy-user-pub = { workspace = true, path = "flowy-user-pub" }
flowy-sqlite = { workspace = true, path = "flowy-sqlite" }
flowy-folder = { workspace = true, path = "flowy-folder" }
flowy-folder-pub = { workspace = true, path = "flowy-folder-pub" }
flowy-notification = { workspace = true, path = "flowy-notification" }
flowy-document = { workspace = true, path = "flowy-document" }
flowy-document-pub = { workspace = true, path = "flowy-document-pub" }
flowy-error = { workspace = true, path = "flowy-error" }
flowy-database2 = { workspace = true, path = "flowy-database2" }
flowy-database-pub = { workspace = true, path = "flowy-database-pub" }
flowy-server = { workspace = true, path = "flowy-server" }
flowy-server-pub = { workspace = true, path = "flowy-server-pub" }
flowy-config = { workspace = true, path = "flowy-config" }
flowy-encrypt = { workspace = true, path = "flowy-encrypt" }
flowy-storage = { workspace = true, path = "flowy-storage" }
flowy-storage-pub = { workspace = true, path = "flowy-storage-pub" }
flowy-search = { workspace = true, path = "flowy-search" }
flowy-search-pub = { workspace = true, path = "flowy-search-pub" }
collab-integrate = { workspace = true, path = "collab-integrate" }
flowy-date = { workspace = true, path = "flowy-date" }
flowy-chat = { workspace = true, path = "flowy-chat" }
flowy-chat-pub = { workspace = true, path = "flowy-chat-pub" }
anyhow = "1.0"
tracing = "0.1.40"
bytes = "1.5.0"
serde_json = "1.0.108"
serde = "1.0.194"
protobuf = { version = "2.28.0" }
diesel = { version = "2.1.0", features = ["sqlite", "chrono", "r2d2", "serde_json"] }
uuid = { version = "1.5.0", features = ["serde", "v4", "v5"] }
serde_repr = "0.1"
parking_lot = "0.12"
futures = "0.3.29"
tokio = "1.38.0"
tokio-stream = "0.1.14"
async-trait = "0.1.74"
chrono = { version = "0.4.31", default-features = false, features = ["clock"] }
collab = { version = "0.2" }
collab-entity = { version = "0.2" }
collab-folder = { version = "0.2" }
collab-document = { version = "0.2" }
collab-database = { version = "0.2" }
collab-plugins = { version = "0.2" }
collab-user = { version = "0.2" }
yrs = "0.19.1"
validator = { version = "0.16.1", features = ["derive"] }

# Please using the following command to update the revision id
# Current directory: frontend
# Run the script.add_workspace_members:
# scripts/tool/update_client_api_rev.sh  new_rev_id
# ⚠️⚠️⚠️️
client-api = { git = "https://github.com/AppFlowy-IO/AppFlowy-Cloud", rev = "a2f92bb" }
client-api-entity = { git = "https://github.com/AppFlowy-IO/AppFlowy-Cloud", rev = "a2f92bb" }

[profile.dev]
opt-level = 1
lto = false
codegen-units = 16
debug = true

[profile.release]
lto = true
opt-level = 3
codegen-units = 1

[profile.profiling]
inherits = "release"
debug = true
codegen-units = 16
lto = false

## debuginfo — it makes ./target much bigger, which again harms caching. Depending on your preferred workflow,
## you might consider disabling debuginfo unconditionally, this brings some benefits for local builds as well.
#strip = "debuginfo"
## For from-scratch builds, incremental adds an extra dependency-tracking overhead. It also significantly increases
## the amount of IO and the size of ./target, which make caching less effective.
incremental = false

[patch.crates-io]
# TODO(Lucas.Xu) Upgrade to the latest version of RocksDB once PR(https://github.com/rust-rocksdb/rust-rocksdb/pull/869) is merged.
# Currently, using the following revision id. This commit is patched to fix the 32-bit build issue and it's checked out from 0.21.0, not 0.22.0.
rocksdb = { git = "https://github.com/LucasXu0/rust-rocksdb", rev = "21cf4a23ec131b9d82dc94e178fe8efc0c147b09" }
# Please use the following script to update collab.
# Working directory: frontend
#
# To update the commit ID, run:
# scripts/tool/update_collab_rev.sh new_rev_id
#
# To switch to the local path, run:
# scripts/tool/update_collab_source.sh
# ⚠️⚠️⚠️️
<<<<<<< HEAD
collab = { path = "../AppFlowy-Collab/collab" }
collab-entity = { path = "../AppFlowy-Collab/collab-entity" }
collab-folder = { path = "../AppFlowy-Collab/collab-folder" }
collab-document = { path = "../AppFlowy-Collab/collab-document" }
collab-database = { path = "../AppFlowy-Collab/collab-database" }
collab-plugins = { path = "../AppFlowy-Collab/collab-plugins" }
collab-user = { path = "../AppFlowy-Collab/collab-user" }
=======
collab = { version = "0.2", git = "https://github.com/AppFlowy-IO/AppFlowy-Collab", rev = "20f7814" }
collab-entity = { version = "0.2", git = "https://github.com/AppFlowy-IO/AppFlowy-Collab", rev = "20f7814" }
collab-folder = { version = "0.2", git = "https://github.com/AppFlowy-IO/AppFlowy-Collab", rev = "20f7814" }
collab-document = { version = "0.2", git = "https://github.com/AppFlowy-IO/AppFlowy-Collab", rev = "20f7814" }
collab-database = { version = "0.2", git = "https://github.com/AppFlowy-IO/AppFlowy-Collab", rev = "20f7814" }
collab-plugins = { version = "0.2", git = "https://github.com/AppFlowy-IO/AppFlowy-Collab", rev = "20f7814" }
collab-user = { version = "0.2", git = "https://github.com/AppFlowy-IO/AppFlowy-Collab", rev = "20f7814" }
>>>>>>> c006e29a

# Working directory: frontend
# To update the commit ID, run:
# scripts/tool/update_local_ai_rev.sh new_rev_id
# ⚠️⚠️⚠️️
appflowy-local-ai = { version = "0.1", git = "https://github.com/AppFlowy-IO/AppFlowy-LocalAI", rev = "0820a0d23f7b813dee505e7e29e88a8561699fe8" }
appflowy-plugin = { version = "0.1", git = "https://github.com/AppFlowy-IO/AppFlowy-LocalAI", rev = "0820a0d23f7b813dee505e7e29e88a8561699fe8" }<|MERGE_RESOLUTION|>--- conflicted
+++ resolved
@@ -137,15 +137,6 @@
 # To switch to the local path, run:
 # scripts/tool/update_collab_source.sh
 # ⚠️⚠️⚠️️
-<<<<<<< HEAD
-collab = { path = "../AppFlowy-Collab/collab" }
-collab-entity = { path = "../AppFlowy-Collab/collab-entity" }
-collab-folder = { path = "../AppFlowy-Collab/collab-folder" }
-collab-document = { path = "../AppFlowy-Collab/collab-document" }
-collab-database = { path = "../AppFlowy-Collab/collab-database" }
-collab-plugins = { path = "../AppFlowy-Collab/collab-plugins" }
-collab-user = { path = "../AppFlowy-Collab/collab-user" }
-=======
 collab = { version = "0.2", git = "https://github.com/AppFlowy-IO/AppFlowy-Collab", rev = "20f7814" }
 collab-entity = { version = "0.2", git = "https://github.com/AppFlowy-IO/AppFlowy-Collab", rev = "20f7814" }
 collab-folder = { version = "0.2", git = "https://github.com/AppFlowy-IO/AppFlowy-Collab", rev = "20f7814" }
@@ -153,7 +144,6 @@
 collab-database = { version = "0.2", git = "https://github.com/AppFlowy-IO/AppFlowy-Collab", rev = "20f7814" }
 collab-plugins = { version = "0.2", git = "https://github.com/AppFlowy-IO/AppFlowy-Collab", rev = "20f7814" }
 collab-user = { version = "0.2", git = "https://github.com/AppFlowy-IO/AppFlowy-Collab", rev = "20f7814" }
->>>>>>> c006e29a
 
 # Working directory: frontend
 # To update the commit ID, run:
