--- conflicted
+++ resolved
@@ -105,11 +105,7 @@
 # Run the script:
 # scripts/tool/update_client_api_rev.sh  new_rev_id
 # ⚠️⚠️⚠️️
-<<<<<<< HEAD
-client-api = { git = "https://github.com/AppFlowy-IO/AppFlowy-Cloud", rev = "1590e948c6e874a9ce6042075611a582326223b3" }
-=======
 client-api = { git = "https://github.com/AppFlowy-IO/AppFlowy-Cloud", rev = "375318774a53e2056b1d693b231eee3336ad1937" }
->>>>>>> 3454af1c
 # Please use the following script to update collab.
 # Working directory: frontend
 #
