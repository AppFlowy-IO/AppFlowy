[workspace]
members = [
  "lib-dispatch",
  "lib-log",
  "flowy-core",
  "dart-ffi",
  "flowy-user",
  "flowy-user-deps",
  "flowy-test",
  "flowy-sqlite",
  "flowy-folder2",
  "flowy-folder-deps",
  "flowy-notification",
  "flowy-document2",
  "flowy-document-deps",
  "flowy-error",
  "flowy-database2",
  "flowy-database-deps",
  "flowy-task",
  "flowy-server",
  "flowy-server-config",
  "flowy-config",
  "flowy-encrypt",
  "flowy-storage",
<<<<<<< HEAD
  "flowy-date",
=======
  "collab-integrate",
  "flowy-ai",
>>>>>>> e3f11ea9
]

[workspace.dependencies]
lib-dispatch = { workspace = true, path = "lib-dispatch" }
lib-log = { workspace = true, path = "lib-log" }
flowy-core = { workspace = true, path = "flowy-core" }
dart-ffi = { workspace = true, path = "dart-ffi" }
flowy-user = { workspace = true, path = "flowy-user" }
flowy-user-deps = { workspace = true, path = "flowy-user-deps" }
flowy-sqlite = { workspace = true, path = "flowy-sqlite" }
flowy-folder2 = { workspace = true, path = "flowy-folder2" }
flowy-folder-deps = { workspace = true, path = "flowy-folder-deps" }
flowy-notification = { workspace = true, path = "flowy-notification" }
flowy-document2 = { workspace = true, path = "flowy-document2" }
flowy-document-deps = { workspace = true, path = "flowy-document-deps" }
flowy-error = { workspace = true, path = "flowy-error" }
flowy-database2 = { workspace = true, path = "flowy-database2" }
flowy-database-deps = { workspace = true, path = "flowy-database-deps" }
flowy-task = { workspace = true, path = "flowy-task" }
flowy-server = { workspace = true, path = "flowy-server" }
flowy-server-config = { workspace = true, path = "flowy-server-config" }
flowy-config = { workspace = true, path = "flowy-config" }
flowy-encrypt = { workspace = true, path = "flowy-encrypt" }
flowy-storage = { workspace = true, path = "flowy-storage" }
collab-integrate = { workspace = true, path = "collab-integrate" }
flowy-ai = { workspace = true, path = "flowy-ai" }

[profile.dev]
opt-level = 0
lto = false
codegen-units = 16

[profile.release]
lto = true
opt-level = 3
codegen-units = 1

[profile.profiling]
inherits = "release"
debug = true
codegen-units = 16
lto = false

## debuginfo — it makes ./target much bigger, which again harms caching. Depending on your preferred workflow,
## you might consider disabling debuginfo unconditionally, this brings some benefits for local builds as well.
#strip = "debuginfo"
## For from-scratch builds, incremental adds an extra dependency-tracking overhead. It also significantly increases
## the amount of IO and the size of ./target, which make caching less effective.
incremental = false

[patch.crates-io]
client-api = { git = "https://github.com/AppFlowy-IO/AppFlowy-Cloud", rev = "8f8f6a" }

# ⚠️⚠️⚠️
# Please using the following command to update the revision id
# Current directory: frontend
# Run the script:
# scripts/tool/update_collab_rev.sh  new_rev_id
# ⚠️⚠️⚠️️
collab = { git = "https://github.com/AppFlowy-IO/AppFlowy-Collab", rev = "bf3a19" }
collab-folder = { git = "https://github.com/AppFlowy-IO/AppFlowy-Collab", rev = "bf3a19" }
collab-document = { git = "https://github.com/AppFlowy-IO/AppFlowy-Collab", rev = "bf3a19" }
collab-database = { git = "https://github.com/AppFlowy-IO/AppFlowy-Collab", rev = "bf3a19" }
collab-plugins = { git = "https://github.com/AppFlowy-IO/AppFlowy-Collab", rev = "bf3a19" }
collab-user = { git = "https://github.com/AppFlowy-IO/AppFlowy-Collab", rev = "bf3a19" }
collab-define = { git = "https://github.com/AppFlowy-IO/AppFlowy-Collab", rev = "bf3a19" }
collab-sync-protocol = { git = "https://github.com/AppFlowy-IO/AppFlowy-Collab", rev = "bf3a19" }
collab-persistence = { git = "https://github.com/AppFlowy-IO/AppFlowy-Collab", rev = "bf3a19" }


#collab-define = { path = "../AppFlowy-Collab/collab-define" }
#collab = { path = "../AppFlowy-Collab/collab" }
#collab-folder = { path = "../AppFlowy-Collab/collab-folder" }
#collab-database= { path = "../AppFlowy-Collab/collab-database" }
#collab-document = { path = "../AppFlowy-Collab/collab-document" }
#collab-plugins = { path = "../AppFlowy-Collab/collab-plugins" }
<<<<<<< HEAD
#appflowy-integrate = { path = "../AppFlowy-Collab/appflowy-integrate" }
#collab-user = { path = "../AppFlowy-Collab/collab-user" }
=======
#collab-persistence = { path = "../AppFlowy-Collab/collab-persistence" }
#collab-user = { path = "../AppFlowy-Collab/collab-user" }
#collab-define = { path = "../AppFlowy-Collab/collab-define" }
#collab-sync-protocol = { path = "../AppFlowy-Collab/collab-sync-protocol" }
>>>>>>> e3f11ea9
<|MERGE_RESOLUTION|>--- conflicted
+++ resolved
@@ -22,12 +22,9 @@
   "flowy-config",
   "flowy-encrypt",
   "flowy-storage",
-<<<<<<< HEAD
   "flowy-date",
-=======
   "collab-integrate",
   "flowy-ai",
->>>>>>> e3f11ea9
 ]
 
 [workspace.dependencies]
@@ -54,6 +51,7 @@
 flowy-storage = { workspace = true, path = "flowy-storage" }
 collab-integrate = { workspace = true, path = "collab-integrate" }
 flowy-ai = { workspace = true, path = "flowy-ai" }
+flowy-date = { workspace = true, path = "flowy-date" }
 
 [profile.dev]
 opt-level = 0
@@ -104,12 +102,6 @@
 #collab-database= { path = "../AppFlowy-Collab/collab-database" }
 #collab-document = { path = "../AppFlowy-Collab/collab-document" }
 #collab-plugins = { path = "../AppFlowy-Collab/collab-plugins" }
-<<<<<<< HEAD
-#appflowy-integrate = { path = "../AppFlowy-Collab/appflowy-integrate" }
-#collab-user = { path = "../AppFlowy-Collab/collab-user" }
-=======
 #collab-persistence = { path = "../AppFlowy-Collab/collab-persistence" }
 #collab-user = { path = "../AppFlowy-Collab/collab-user" }
-#collab-define = { path = "../AppFlowy-Collab/collab-define" }
-#collab-sync-protocol = { path = "../AppFlowy-Collab/collab-sync-protocol" }
->>>>>>> e3f11ea9
+#collab-sync-protocol = { path = "../AppFlowy-Collab/collab-sync-protocol" }