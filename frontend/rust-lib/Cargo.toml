[workspace]
members = [
  "lib-dispatch",
  "lib-log",
  "flowy-net",
  "flowy-core",
  "dart-ffi",
  "flowy-user",
  "flowy-user-deps",
  "flowy-test",
  "flowy-sqlite",
  "flowy-folder2",
  "flowy-folder-deps",
  "flowy-notification",
  "flowy-document2",
  "flowy-document-deps",
  "flowy-error",
  "flowy-database2",
  "flowy-database-deps",
  "flowy-task",
  "flowy-server",
  "flowy-server-config",
  "flowy-config",
  "flowy-encrypt",
<<<<<<< HEAD
  "flowy-plugins",
=======
  "flowy-storage",
>>>>>>> 3b4f8e53
]

[profile.dev]
opt-level = 0
#https://doc.rust-lang.org/rustc/codegen-options/index.html#debug-assertions
#split-debuginfo = "unpacked"

[profile.release]
opt-level = 3
## debuginfo — it makes ./target much bigger, which again harms caching. Depending on your preferred workflow,
## you might consider disabling debuginfo unconditionally, this brings some benefits for local builds as well.
#strip = "debuginfo"
## For from-scratch builds, incremental adds an extra dependency-tracking overhead. It also significantly increases
## the amount of IO and the size of ./target, which make caching less effective.
incremental = false

[patch.crates-io]
collab = { git = "https://github.com/AppFlowy-IO/AppFlowy-Collab", rev = "1b297c" }
collab-folder = { git = "https://github.com/AppFlowy-IO/AppFlowy-Collab", rev = "1b297c" }
collab-document = { git = "https://github.com/AppFlowy-IO/AppFlowy-Collab", rev = "1b297c" }
collab-database = { git = "https://github.com/AppFlowy-IO/AppFlowy-Collab", rev = "1b297c" }
appflowy-integrate = { git = "https://github.com/AppFlowy-IO/AppFlowy-Collab", rev = "1b297c" }
collab-plugins = { git = "https://github.com/AppFlowy-IO/AppFlowy-Collab", rev = "1b297c" }
collab-user = { git = "https://github.com/AppFlowy-IO/AppFlowy-Collab", rev = "1b297c" }
collab-define = { git = "https://github.com/AppFlowy-IO/AppFlowy-Collab", rev = "1b297c" }

#collab = { path = "../AppFlowy-Collab/collab" }
#collab-folder = { path = "../AppFlowy-Collab/collab-folder" }
#collab-database= { path = "../AppFlowy-Collab/collab-database" }
#collab-document = { path = "../AppFlowy-Collab/collab-document" }
#collab-plugins = { path = "../AppFlowy-Collab/collab-plugins" }
#appflowy-integrate = { path = "../AppFlowy-Collab/appflowy-integrate" }
#collab-user = { path = "../AppFlowy-Collab/collab-user" }
#collab-define = { path = "../AppFlowy-Collab/collab-define" }
<|MERGE_RESOLUTION|>--- conflicted
+++ resolved
@@ -22,11 +22,8 @@
   "flowy-server-config",
   "flowy-config",
   "flowy-encrypt",
-<<<<<<< HEAD
   "flowy-plugins",
-=======
   "flowy-storage",
->>>>>>> 3b4f8e53
 ]
 
 [profile.dev]
