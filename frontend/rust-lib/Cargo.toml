--- conflicted
+++ resolved
@@ -105,11 +105,7 @@
 # Run the script:
 # scripts/tool/update_client_api_rev.sh  new_rev_id
 # ⚠️⚠️⚠️️
-<<<<<<< HEAD
-client-api = { git = "https://github.com/AppFlowy-IO/AppFlowy-Cloud", rev = "97d1bb532c2242bcc29f5a0e162000e3becbedb" }
-=======
 client-api = { git = "https://github.com/AppFlowy-IO/AppFlowy-Cloud", rev = "79702b1ced7b4497afef4e7d42e9fed1084e33e5" }
->>>>>>> d200c409
 # Please use the following script to update collab.
 # Working directory: frontend
 #
