[workspace]
members = [
    "lib-dispatch",
    "lib-log",
    "flowy-core",
    "dart-ffi",
    "flowy-user",
    "flowy-user-pub",
    "event-integration-test",
    "flowy-sqlite",
    "flowy-folder",
    "flowy-folder-pub",
    "flowy-notification",
    "flowy-document",
    "flowy-document-pub",
    "flowy-error",
    "flowy-database2",
    "flowy-database-pub",
    "flowy-server",
    "flowy-server-pub",
    "flowy-config",
    "flowy-encrypt",
    "flowy-storage",
    "collab-integrate",
    "flowy-date",
    "flowy-search",
    "lib-infra",
    "build-tool/flowy-ast",
    "build-tool/flowy-codegen",
    "build-tool/flowy-derive",
    "flowy-search-pub",
    "flowy-chat", "flowy-chat-pub",
]
resolver = "2"

[workspace.dependencies]
lib-dispatch = { workspace = true, path = "lib-dispatch" }
lib-log = { workspace = true, path = "lib-log" }
lib-infra = { workspace = true, path = "lib-infra" }
flowy-ast = { workspace = true, path = "build-tool/flowy-ast" }
flowy-codegen = { workspace = true, path = "build-tool/flowy-codegen" }
flowy-derive = { workspace = true, path = "build-tool/flowy-derive" }
flowy-core = { workspace = true, path = "flowy-core" }
dart-ffi = { workspace = true, path = "dart-ffi" }
flowy-user = { workspace = true, path = "flowy-user" }
flowy-user-pub = { workspace = true, path = "flowy-user-pub" }
flowy-sqlite = { workspace = true, path = "flowy-sqlite" }
flowy-folder = { workspace = true, path = "flowy-folder" }
flowy-folder-pub = { workspace = true, path = "flowy-folder-pub" }
flowy-notification = { workspace = true, path = "flowy-notification" }
flowy-document = { workspace = true, path = "flowy-document" }
flowy-document-pub = { workspace = true, path = "flowy-document-pub" }
flowy-error = { workspace = true, path = "flowy-error" }
flowy-database2 = { workspace = true, path = "flowy-database2" }
flowy-database-pub = { workspace = true, path = "flowy-database-pub" }
flowy-server = { workspace = true, path = "flowy-server" }
flowy-server-pub = { workspace = true, path = "flowy-server-pub" }
flowy-config = { workspace = true, path = "flowy-config" }
flowy-encrypt = { workspace = true, path = "flowy-encrypt" }
flowy-storage = { workspace = true, path = "flowy-storage" }
flowy-search = { workspace = true, path = "flowy-search" }
flowy-search-pub = { workspace = true, path = "flowy-search-pub" }
collab-integrate = { workspace = true, path = "collab-integrate" }
flowy-date = { workspace = true, path = "flowy-date" }
flowy-chat = { workspace = true, path = "flowy-chat" }
flowy-chat-pub = { workspace = true, path = "flowy-chat-pub" }
anyhow = "1.0"
tracing = "0.1.40"
bytes = "1.5.0"
serde_json = "1.0.108"
serde = "1.0.194"
protobuf = { version = "2.28.0" }
diesel = { version = "2.1.0", features = ["sqlite", "chrono", "r2d2", "serde_json"] }
uuid = { version = "1.5.0", features = ["serde", "v4", "v5"] }
serde_repr = "0.1"
parking_lot = "0.12"
futures = "0.3.29"
tokio = "1.34.0"
tokio-stream = "0.1.14"
async-trait = "0.1.74"
chrono = { version = "0.4.31", default-features = false, features = ["clock"] }
collab = { version = "0.2" }
collab-entity = { version = "0.2" }
collab-folder = { version = "0.2" }
collab-document = { version = "0.2" }
collab-database = { version = "0.2" }
collab-plugins = { version = "0.2" }
collab-user = { version = "0.2" }
yrs = "0.18.8"

# Please using the following command to update the revision id
# Current directory: frontend
# Run the script.add_workspace_members:
# scripts/tool/update_client_api_rev.sh  new_rev_id
# ⚠️⚠️⚠️️
<<<<<<< HEAD
client-api = { version = "0.2" }
appflowy-cloud-billing-client = { git = "https://github.com/AppFlowy-IO/AppFlowy-Cloud-Billing-Client", rev = "1d5297d2cfc8813b7f6a97cc74cb4ebef78c4b30" }
=======
client-api = { git = "https://github.com/AppFlowy-IO/AppFlowy-Cloud", rev = "b36715dc2427e23a15fa81c629e1817d3dbf1e1a" }
>>>>>>> 9c9168ac

[profile.dev]
opt-level = 1
lto = false
codegen-units = 16
debug = true

[profile.release]
lto = true
opt-level = 3
codegen-units = 1

[profile.profiling]
inherits = "release"
debug = true
codegen-units = 16
lto = false

## debuginfo — it makes ./target much bigger, which again harms caching. Depending on your preferred workflow,
## you might consider disabling debuginfo unconditionally, this brings some benefits for local builds as well.
#strip = "debuginfo"
## For from-scratch builds, incremental adds an extra dependency-tracking overhead. It also significantly increases
## the amount of IO and the size of ./target, which make caching less effective.
incremental = false

[patch.crates-io]
client-api = { git = "https://github.com/AppFlowy-IO/AppFlowy-Cloud", rev = "6cc46e3779f7174284a0b52cbc87fb1cf98b0b9f" }

# TODO(Lucas.Xu) Upgrade to the latest version of RocksDB once PR(https://github.com/rust-rocksdb/rust-rocksdb/pull/869) is merged.
# Currently, using the following revision id. This commit is patched to fix the 32-bit build issue and it's checked out from 0.21.0, not 0.22.0.
rocksdb = { git = "https://github.com/LucasXu0/rust-rocksdb", rev = "21cf4a23ec131b9d82dc94e178fe8efc0c147b09" }
# Please use the following script to update collab.
# Working directory: frontend
#
# To update the commit ID, run:
# scripts/tool/update_collab_rev.sh new_rev_id
#
# To switch to the local path, run:
# scripts/tool/update_collab_source.sh
# ⚠️⚠️⚠️️
collab = { version = "0.2", git = "https://github.com/AppFlowy-IO/AppFlowy-Collab", rev = "cca5135f0010fa5de22a298cbed939e21575538c" }
collab-entity = { version = "0.2", git = "https://github.com/AppFlowy-IO/AppFlowy-Collab", rev = "cca5135f0010fa5de22a298cbed939e21575538c" }
collab-folder = { version = "0.2", git = "https://github.com/AppFlowy-IO/AppFlowy-Collab", rev = "cca5135f0010fa5de22a298cbed939e21575538c" }
collab-document = { version = "0.2", git = "https://github.com/AppFlowy-IO/AppFlowy-Collab", rev = "cca5135f0010fa5de22a298cbed939e21575538c" }
collab-database = { version = "0.2", git = "https://github.com/AppFlowy-IO/AppFlowy-Collab", rev = "cca5135f0010fa5de22a298cbed939e21575538c" }
collab-plugins = { version = "0.2", git = "https://github.com/AppFlowy-IO/AppFlowy-Collab", rev = "cca5135f0010fa5de22a298cbed939e21575538c" }
collab-user = { version = "0.2", git = "https://github.com/AppFlowy-IO/AppFlowy-Collab", rev = "cca5135f0010fa5de22a298cbed939e21575538c" }<|MERGE_RESOLUTION|>--- conflicted
+++ resolved
@@ -93,12 +93,8 @@
 # Run the script.add_workspace_members:
 # scripts/tool/update_client_api_rev.sh  new_rev_id
 # ⚠️⚠️⚠️️
-<<<<<<< HEAD
 client-api = { version = "0.2" }
-appflowy-cloud-billing-client = { git = "https://github.com/AppFlowy-IO/AppFlowy-Cloud-Billing-Client", rev = "1d5297d2cfc8813b7f6a97cc74cb4ebef78c4b30" }
-=======
-client-api = { git = "https://github.com/AppFlowy-IO/AppFlowy-Cloud", rev = "b36715dc2427e23a15fa81c629e1817d3dbf1e1a" }
->>>>>>> 9c9168ac
+appflowy-cloud-billing-client = { git = "https://github.com/AppFlowy-IO/AppFlowy-Cloud-Billing-Client", rev = "13d00e3a63e7f6eb19f5372539a6c49c22ca5f8c" }
 
 [profile.dev]
 opt-level = 1
@@ -125,7 +121,7 @@
 incremental = false
 
 [patch.crates-io]
-client-api = { git = "https://github.com/AppFlowy-IO/AppFlowy-Cloud", rev = "6cc46e3779f7174284a0b52cbc87fb1cf98b0b9f" }
+client-api = { git = "https://github.com/AppFlowy-IO/AppFlowy-Cloud", rev = "b36715dc2427e23a15fa81c629e1817d3dbf1e1a" }
 
 # TODO(Lucas.Xu) Upgrade to the latest version of RocksDB once PR(https://github.com/rust-rocksdb/rust-rocksdb/pull/869) is merged.
 # Currently, using the following revision id. This commit is patched to fix the 32-bit build issue and it's checked out from 0.21.0, not 0.22.0.
