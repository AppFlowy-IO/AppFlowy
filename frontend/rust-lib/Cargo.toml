[workspace]
members = [
  "lib-dispatch",
  "lib-log",
  "flowy-core",
  "dart-ffi",
  "flowy-user",
  "flowy-user-deps",
  "flowy-test",
  "flowy-sqlite",
  "flowy-folder2",
  "flowy-folder-deps",
  "flowy-notification",
  "flowy-document2",
  "flowy-document-deps",
  "flowy-error",
  "flowy-database2",
  "flowy-database-deps",
  "flowy-task",
  "flowy-server",
  "flowy-server-config",
  "flowy-config",
  "flowy-encrypt",
  "flowy-storage",
  "collab-integrate",
  "flowy-ai",
  "flowy-date",
]

[workspace.dependencies]
lib-dispatch = { workspace = true, path = "lib-dispatch" }
lib-log = { workspace = true, path = "lib-log" }
flowy-core = { workspace = true, path = "flowy-core" }
dart-ffi = { workspace = true, path = "dart-ffi" }
flowy-user = { workspace = true, path = "flowy-user" }
flowy-user-deps = { workspace = true, path = "flowy-user-deps" }
flowy-sqlite = { workspace = true, path = "flowy-sqlite" }
flowy-folder2 = { workspace = true, path = "flowy-folder2" }
flowy-folder-deps = { workspace = true, path = "flowy-folder-deps" }
flowy-notification = { workspace = true, path = "flowy-notification" }
flowy-document2 = { workspace = true, path = "flowy-document2" }
flowy-document-deps = { workspace = true, path = "flowy-document-deps" }
flowy-error = { workspace = true, path = "flowy-error" }
flowy-database2 = { workspace = true, path = "flowy-database2" }
flowy-database-deps = { workspace = true, path = "flowy-database-deps" }
flowy-task = { workspace = true, path = "flowy-task" }
flowy-server = { workspace = true, path = "flowy-server" }
flowy-server-config = { workspace = true, path = "flowy-server-config" }
flowy-config = { workspace = true, path = "flowy-config" }
flowy-encrypt = { workspace = true, path = "flowy-encrypt" }
flowy-storage = { workspace = true, path = "flowy-storage" }
collab-integrate = { workspace = true, path = "collab-integrate" }
flowy-ai = { workspace = true, path = "flowy-ai" }
flowy-date = { workspace = true, path = "flowy-date" }

[profile.dev]
opt-level = 0
lto = false
codegen-units = 16

[profile.release]
lto = true
opt-level = 3
codegen-units = 1

[profile.profiling]
inherits = "release"
debug = true
codegen-units = 16
lto = false

## debuginfo — it makes ./target much bigger, which again harms caching. Depending on your preferred workflow,
## you might consider disabling debuginfo unconditionally, this brings some benefits for local builds as well.
#strip = "debuginfo"
## For from-scratch builds, incremental adds an extra dependency-tracking overhead. It also significantly increases
## the amount of IO and the size of ./target, which make caching less effective.
incremental = false

[patch.crates-io]
# Please using the following command to update the revision id
# Current directory: frontend
# Run the script:
# scripts/tool/update_client_api_rev.sh  new_rev_id
# ⚠️⚠️⚠️️
client-api = { git = "https://github.com/AppFlowy-IO/AppFlowy-Cloud", rev = "b0c213" }
# Please use the following script to update collab.
# Working directory: frontend
#
# To update the commit ID, run:
# scripts/tool/update_collab_rev.sh new_rev_id
#
# To switch to the local path, run:
# scripts/tool/update_collab_source.sh
# ⚠️⚠️⚠️️
<<<<<<< HEAD
collab = { git = "https://github.com/AppFlowy-IO/AppFlowy-Collab", rev = "86c5e8" }
collab-folder = { git = "https://github.com/AppFlowy-IO/AppFlowy-Collab", rev = "86c5e8" }
collab-document = { git = "https://github.com/AppFlowy-IO/AppFlowy-Collab", rev = "86c5e8" }
collab-database = { git = "https://github.com/AppFlowy-IO/AppFlowy-Collab", rev = "86c5e8" }
collab-plugins = { git = "https://github.com/AppFlowy-IO/AppFlowy-Collab", rev = "86c5e8" }
collab-user = { git = "https://github.com/AppFlowy-IO/AppFlowy-Collab", rev = "86c5e8" }
collab-define = { git = "https://github.com/AppFlowy-IO/AppFlowy-Collab", rev = "86c5e8" }
collab-persistence = { git = "https://github.com/AppFlowy-IO/AppFlowy-Collab", rev = "86c5e8" }
=======
collab = { git = "https://github.com/AppFlowy-IO/AppFlowy-Collab", rev = "e37ee7" }
collab-folder = { git = "https://github.com/AppFlowy-IO/AppFlowy-Collab", rev = "e37ee7" }
collab-document = { git = "https://github.com/AppFlowy-IO/AppFlowy-Collab", rev = "e37ee7" }
collab-database = { git = "https://github.com/AppFlowy-IO/AppFlowy-Collab", rev = "e37ee7" }
collab-plugins = { git = "https://github.com/AppFlowy-IO/AppFlowy-Collab", rev = "e37ee7" }
collab-user = { git = "https://github.com/AppFlowy-IO/AppFlowy-Collab", rev = "e37ee7" }
collab-define = { git = "https://github.com/AppFlowy-IO/AppFlowy-Collab", rev = "e37ee7" }
collab-sync-protocol = { git = "https://github.com/AppFlowy-IO/AppFlowy-Collab", rev = "e37ee7" }
collab-persistence = { git = "https://github.com/AppFlowy-IO/AppFlowy-Collab", rev = "e37ee7" }
>>>>>>> 01c3fec5
<|MERGE_RESOLUTION|>--- conflicted
+++ resolved
@@ -92,7 +92,6 @@
 # To switch to the local path, run:
 # scripts/tool/update_collab_source.sh
 # ⚠️⚠️⚠️️
-<<<<<<< HEAD
 collab = { git = "https://github.com/AppFlowy-IO/AppFlowy-Collab", rev = "86c5e8" }
 collab-folder = { git = "https://github.com/AppFlowy-IO/AppFlowy-Collab", rev = "86c5e8" }
 collab-document = { git = "https://github.com/AppFlowy-IO/AppFlowy-Collab", rev = "86c5e8" }
@@ -100,15 +99,4 @@
 collab-plugins = { git = "https://github.com/AppFlowy-IO/AppFlowy-Collab", rev = "86c5e8" }
 collab-user = { git = "https://github.com/AppFlowy-IO/AppFlowy-Collab", rev = "86c5e8" }
 collab-define = { git = "https://github.com/AppFlowy-IO/AppFlowy-Collab", rev = "86c5e8" }
-collab-persistence = { git = "https://github.com/AppFlowy-IO/AppFlowy-Collab", rev = "86c5e8" }
-=======
-collab = { git = "https://github.com/AppFlowy-IO/AppFlowy-Collab", rev = "e37ee7" }
-collab-folder = { git = "https://github.com/AppFlowy-IO/AppFlowy-Collab", rev = "e37ee7" }
-collab-document = { git = "https://github.com/AppFlowy-IO/AppFlowy-Collab", rev = "e37ee7" }
-collab-database = { git = "https://github.com/AppFlowy-IO/AppFlowy-Collab", rev = "e37ee7" }
-collab-plugins = { git = "https://github.com/AppFlowy-IO/AppFlowy-Collab", rev = "e37ee7" }
-collab-user = { git = "https://github.com/AppFlowy-IO/AppFlowy-Collab", rev = "e37ee7" }
-collab-define = { git = "https://github.com/AppFlowy-IO/AppFlowy-Collab", rev = "e37ee7" }
-collab-sync-protocol = { git = "https://github.com/AppFlowy-IO/AppFlowy-Collab", rev = "e37ee7" }
-collab-persistence = { git = "https://github.com/AppFlowy-IO/AppFlowy-Collab", rev = "e37ee7" }
->>>>>>> 01c3fec5
+collab-persistence = { git = "https://github.com/AppFlowy-IO/AppFlowy-Collab", rev = "86c5e8" }