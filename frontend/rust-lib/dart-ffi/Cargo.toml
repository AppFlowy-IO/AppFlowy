--- conflicted
+++ resolved
@@ -25,11 +25,6 @@
 parking_lot = "0.12.1"
 tracing = { version = "0.1", features = ["log"] }
 
-<<<<<<< HEAD
-lib-dispatch = { path = "../lib-dispatch" }
-flowy-core = { path = "../flowy-core" }
-flowy-notification = { path = "../flowy-notification" }
-=======
 # workspace
 lib-dispatch = { workspace = true }
 flowy-core = { workspace = true }
@@ -37,7 +32,6 @@
 flowy-server = { workspace = true }
 flowy-server-config = { workspace = true }
 collab-integrate = { workspace = true }
->>>>>>> e3f11ea9
 flowy-derive = { path = "../../../shared-lib/flowy-derive" }
 
 [features]
