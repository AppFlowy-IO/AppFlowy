#![allow(clippy::not_unsafe_ptr_arg_deref)]

use std::sync::Arc;
use std::{ffi::CStr, os::raw::c_char};

use lazy_static::lazy_static;
use parking_lot::Mutex;
use tracing::{debug, error, info, trace, warn};

use flowy_core::config::AppFlowyCoreConfig;
use flowy_core::*;
use flowy_notification::{register_notification_sender, unregister_all_notification_sender};
use flowy_server_pub::AuthenticatorType;
use lib_dispatch::prelude::ToBytes;
use lib_dispatch::prelude::*;
use lib_dispatch::runtime::AFPluginRuntime;

use crate::appflowy_yaml::save_appflowy_cloud_config;
use crate::env_serde::AppFlowyDartConfiguration;
use crate::notification::DartNotificationSender;
use crate::{
  c::{extend_front_four_bytes_into_bytes, forget_rust},
  model::{FFIRequest, FFIResponse},
};

mod appflowy_yaml;
mod c;
mod env_serde;
mod model;
mod notification;
mod protobuf;

lazy_static! {
  static ref APPFLOWY_CORE: MutexAppFlowyCore = MutexAppFlowyCore::new();
}

struct MutexAppFlowyCore(Arc<Mutex<Option<AppFlowyCore>>>);

impl MutexAppFlowyCore {
  fn new() -> Self {
    Self(Arc::new(Mutex::new(None)))
  }

  fn dispatcher(&self) -> Option<Arc<AFPluginDispatcher>> {
    let binding = self.0.lock();
    let core = binding.as_ref();
    core.map(|core| core.event_dispatcher.clone())
  }
}

unsafe impl Sync for MutexAppFlowyCore {}
unsafe impl Send for MutexAppFlowyCore {}

#[no_mangle]
pub extern "C" fn init_sdk(_port: i64, data: *mut c_char) -> i64 {
  // and sent it the `Rust's` result
  // no need to convert anything :)
  let c_str = unsafe { CStr::from_ptr(data) };
  let serde_str = c_str.to_str().unwrap();
  let configuration = AppFlowyDartConfiguration::from_str(serde_str);
  configuration.write_env();

  if configuration.authenticator_type == AuthenticatorType::AppFlowyCloud {
    let _ = save_appflowy_cloud_config(&configuration.root, &configuration.appflowy_cloud_config);
  }

  let config = AppFlowyCoreConfig::new(
    configuration.app_version,
    configuration.custom_app_path,
    configuration.origin_app_path,
    configuration.device_id,
    DEFAULT_NAME.to_string(),
  );

  // Ensure that the database is closed before initialization. Also, verify that the init_sdk function can be called
  // multiple times (is reentrant). Currently, only the database resource is exclusive.
  if let Some(core) = &*APPFLOWY_CORE.0.lock() {
    core.close_db();
  }

  let runtime = Arc::new(AFPluginRuntime::new().unwrap());
  let cloned_runtime = runtime.clone();
  // let isolate = allo_isolate::Isolate::new(port);
  *APPFLOWY_CORE.0.lock() = runtime.block_on(async move {
    Some(AppFlowyCore::new(config, cloned_runtime).await)
    // isolate.post("".to_string());
  });
  0
}

#[no_mangle]
#[allow(clippy::let_underscore_future)]
pub extern "C" fn async_event(port: i64, input: *const u8, len: usize) {
  let request: AFPluginRequest = FFIRequest::from_u8_pointer(input, len).into();
  #[cfg(feature = "sync_verbose_log")]
  trace!(
    "[FFI]: {} Async Event: {:?} with {} port",
    &request.id,
    &request.event,
    port
  );

  let dispatcher = match APPFLOWY_CORE.dispatcher() {
    None => {
      error!("sdk not init yet.");
      return;
    },
    Some(dispatcher) => dispatcher,
  };
  AFPluginDispatcher::boxed_async_send_with_callback(
    dispatcher.as_ref(),
    request,
<<<<<<< HEAD
    move |resp: AFPluginEventResponse| Box::pin(post_to_flutter(resp, port)),
=======
    move |resp: AFPluginEventResponse| {
      #[cfg(feature = "sync_verbose_log")]
      trace!("[FFI]: Post data to dart through {} port", port);
      Box::pin(post_to_flutter(resp, port))
    },
>>>>>>> 65e7e234
  );
}

#[no_mangle]
pub extern "C" fn sync_event(input: *const u8, len: usize) -> *const u8 {
  let request: AFPluginRequest = FFIRequest::from_u8_pointer(input, len).into();
  #[cfg(feature = "sync_verbose_log")]
  trace!("[FFI]: {} Sync Event: {:?}", &request.id, &request.event,);

  let dispatcher = match APPFLOWY_CORE.dispatcher() {
    None => {
      error!("sdk not init yet.");
      return forget_rust(Vec::default());
    },
    Some(dispatcher) => dispatcher,
  };
  let _response = AFPluginDispatcher::sync_send(dispatcher, request);

  // FFIResponse {  }
  let response_bytes = vec![];
  let result = extend_front_four_bytes_into_bytes(&response_bytes);
  forget_rust(result)
}

#[no_mangle]
pub extern "C" fn set_stream_port(port: i64) -> i32 {
  // Make sure hot reload won't register the notification sender twice
  unregister_all_notification_sender();
  register_notification_sender(DartNotificationSender::new(port));
  0
}

#[inline(never)]
#[no_mangle]
pub extern "C" fn link_me_please() {}

#[inline(always)]
async fn post_to_flutter(response: AFPluginEventResponse, port: i64) {
  let isolate = allo_isolate::Isolate::new(port);
  match isolate
    .catch_unwind(async {
      let ffi_resp = FFIResponse::from(response);
      ffi_resp.into_bytes().unwrap().to_vec()
    })
    .await
  {
<<<<<<< HEAD
    Ok(_success) => {},
=======
    Ok(_success) => {
      #[cfg(feature = "sync_verbose_log")]
      trace!("[FFI]: Post data to dart success");
    },
>>>>>>> 65e7e234
    Err(e) => {
      if let Some(msg) = e.downcast_ref::<&str>() {
        error!("[FFI]: {:?}", msg);
      } else {
        error!("[FFI]: allo_isolate post panic");
      }
    },
  }
}

#[no_mangle]
pub extern "C" fn rust_log(level: i64, data: *const c_char) {
  // Check if the data pointer is not null
  if data.is_null() {
    error!("[flutter error]: null pointer provided to backend_log");
    return;
  }

  let log_result = unsafe { CStr::from_ptr(data) }.to_str();

  // Handle potential UTF-8 conversion error
  let log_str = match log_result {
    Ok(str) => str,
    Err(e) => {
      error!(
        "[flutter error]: Failed to convert C string to Rust string: {:?}",
        e
      );
      return;
    },
  };

  // Simplify logging by determining the log level outside of the match
  let log_level = match level {
    0 => "info",
    1 => "debug",
    2 => "trace",
    3 => "warn",
    4 => "error",
    _ => {
      warn!("[flutter error]: Unsupported log level: {}", level);
      return;
    },
  };

  // Log the message at the appropriate level
  match log_level {
    "info" => info!("[Flutter]: {}", log_str),
    "debug" => debug!("[Flutter]: {}", log_str),
    "trace" => trace!("[Flutter]: {}", log_str),
    "warn" => warn!("[Flutter]: {}", log_str),
    "error" => error!("[Flutter]: {}", log_str),
    _ => {
      warn!("[flutter error]: Unsupported log level: {}", log_level);
    },
  }
}

#[no_mangle]
pub extern "C" fn set_env(_data: *const c_char) {
  // Deprecated
}<|MERGE_RESOLUTION|>--- conflicted
+++ resolved
@@ -110,15 +110,11 @@
   AFPluginDispatcher::boxed_async_send_with_callback(
     dispatcher.as_ref(),
     request,
-<<<<<<< HEAD
-    move |resp: AFPluginEventResponse| Box::pin(post_to_flutter(resp, port)),
-=======
     move |resp: AFPluginEventResponse| {
       #[cfg(feature = "sync_verbose_log")]
       trace!("[FFI]: Post data to dart through {} port", port);
       Box::pin(post_to_flutter(resp, port))
     },
->>>>>>> 65e7e234
   );
 }
 
@@ -165,14 +161,10 @@
     })
     .await
   {
-<<<<<<< HEAD
-    Ok(_success) => {},
-=======
     Ok(_success) => {
       #[cfg(feature = "sync_verbose_log")]
       trace!("[FFI]: Post data to dart success");
     },
->>>>>>> 65e7e234
     Err(e) => {
       if let Some(msg) = e.downcast_ref::<&str>() {
         error!("[FFI]: {:?}", msg);
