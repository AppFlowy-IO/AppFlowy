--- conflicted
+++ resolved
@@ -182,25 +182,6 @@
   }
 
   pub async fn new_grid_view(sdk: &EventIntegrationTest, data: Vec<u8>) -> Self {
-<<<<<<< HEAD
-    // TODO(nathan): remove this sleep
-    // workaround for the rows that are created asynchronously
-    let this = Self::new(sdk, ViewLayout::Grid, data).await;
-    sleep(tokio::time::Duration::from_secs(2)).await;
-    this
-  }
-
-  pub async fn new_board_view(sdk: &EventIntegrationTest, data: Vec<u8>) -> Self {
-    let this = Self::new(sdk, ViewLayout::Board, data).await;
-    sleep(tokio::time::Duration::from_secs(2)).await;
-    this
-  }
-
-  pub async fn new_calendar_view(sdk: &EventIntegrationTest, data: Vec<u8>) -> Self {
-    let this = Self::new(sdk, ViewLayout::Calendar, data).await;
-    sleep(tokio::time::Duration::from_secs(2)).await;
-    this
-=======
     Self::new(sdk, ViewLayoutPB::Grid, data).await
   }
 
@@ -210,7 +191,6 @@
 
   pub async fn new_calendar_view(sdk: &EventIntegrationTest, data: Vec<u8>) -> Self {
     Self::new(sdk, ViewLayoutPB::Calendar, data).await
->>>>>>> aecea10f
   }
 }
 
