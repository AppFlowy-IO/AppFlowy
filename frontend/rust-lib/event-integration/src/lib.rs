--- conflicted
+++ resolved
@@ -62,721 +62,6 @@
       cleaner: Arc::new(Cleaner(path)),
     }
   }
-<<<<<<< HEAD
-
-  pub async fn enable_encryption(&self) -> String {
-    let config = EventBuilder::new(self.clone())
-      .event(GetCloudConfig)
-      .async_send()
-      .await
-      .parse::<UserCloudConfigPB>();
-    let update = UpdateCloudConfigPB {
-      enable_sync: None,
-      enable_encrypt: Some(true),
-    };
-    let error = EventBuilder::new(self.clone())
-      .event(SetCloudConfig)
-      .payload(update)
-      .async_send()
-      .await
-      .error();
-    assert!(error.is_none());
-    config.encrypt_secret
-  }
-
-  pub async fn get_user_profile(&self) -> Result<UserProfilePB, FlowyError> {
-    EventBuilder::new(self.clone())
-      .event(GetUserProfile)
-      .async_send()
-      .await
-      .try_parse::<UserProfilePB>()
-  }
-
-  pub async fn new_with_guest_user() -> Self {
-    let test = Self::default();
-    test.sign_up_as_guest().await;
-    test
-  }
-
-  pub async fn sign_up_as_guest(&self) -> SignUpContext {
-    async_sign_up(self.inner.dispatcher(), AuthTypePB::Local).await
-  }
-
-  pub async fn supabase_party_sign_up(&self) -> UserProfilePB {
-    let map = third_party_sign_up_param(Uuid::new_v4().to_string());
-    let payload = OauthSignInPB {
-      map,
-      auth_type: AuthTypePB::Supabase,
-    };
-
-    EventBuilder::new(self.clone())
-      .event(OauthSignIn)
-      .payload(payload)
-      .async_send()
-      .await
-      .parse::<UserProfilePB>()
-  }
-
-  pub async fn sign_out(&self) {
-    EventBuilder::new(self.clone())
-      .event(SignOut)
-      .async_send()
-      .await;
-  }
-
-  pub fn set_auth_type(&self, auth_type: AuthTypePB) {
-    *self.auth_type.write() = auth_type;
-  }
-
-  pub async fn init_user(&self) -> UserProfilePB {
-    self.sign_up_as_guest().await.user_profile
-  }
-
-  pub async fn af_cloud_sign_in_with_email(&self, email: &str) -> FlowyResult<UserProfilePB> {
-    let payload = SignInUrlPayloadPB {
-      email: email.to_string(),
-      auth_type: AuthTypePB::AFCloud,
-    };
-    let sign_in_url = EventBuilder::new(self.clone())
-      .event(GetSignInURL)
-      .payload(payload)
-      .async_send()
-      .await
-      .try_parse::<SignInUrlPB>()?
-      .sign_in_url;
-
-    let mut map = HashMap::new();
-    map.insert(USER_SIGN_IN_URL.to_string(), sign_in_url);
-    map.insert(USER_DEVICE_ID.to_string(), uuid::Uuid::new_v4().to_string());
-    let payload = OauthSignInPB {
-      map,
-      auth_type: AuthTypePB::AFCloud,
-    };
-
-    let user_profile = EventBuilder::new(self.clone())
-      .event(OauthSignIn)
-      .payload(payload)
-      .async_send()
-      .await
-      .try_parse::<UserProfilePB>()?;
-
-    Ok(user_profile)
-  }
-
-  pub async fn supabase_sign_up_with_uuid(
-    &self,
-    uuid: &str,
-    email: Option<String>,
-  ) -> FlowyResult<UserProfilePB> {
-    let mut map = HashMap::new();
-    map.insert(USER_UUID.to_string(), uuid.to_string());
-    map.insert(USER_DEVICE_ID.to_string(), uuid.to_string());
-    map.insert(
-      USER_EMAIL.to_string(),
-      email.unwrap_or_else(|| format!("{}@appflowy.io", nanoid!(10))),
-    );
-    let payload = OauthSignInPB {
-      map,
-      auth_type: AuthTypePB::Supabase,
-    };
-
-    let user_profile = EventBuilder::new(self.clone())
-      .event(OauthSignIn)
-      .payload(payload)
-      .async_send()
-      .await
-      .try_parse::<UserProfilePB>()?;
-
-    Ok(user_profile)
-  }
-
-  // Must sign up/ sign in first
-  pub async fn get_current_workspace(&self) -> WorkspaceSettingPB {
-    EventBuilder::new(self.clone())
-      .event(FolderEvent::GetCurrentWorkspace)
-      .async_send()
-      .await
-      .parse::<flowy_folder2::entities::WorkspaceSettingPB>()
-  }
-
-  pub async fn get_all_workspace_views(&self) -> Vec<ViewPB> {
-    EventBuilder::new(self.clone())
-      .event(FolderEvent::ReadWorkspaceViews)
-      .async_send()
-      .await
-      .parse::<flowy_folder2::entities::RepeatedViewPB>()
-      .items
-  }
-
-  pub async fn get_views(&self, parent_view_id: &str) -> ViewPB {
-    EventBuilder::new(self.clone())
-      .event(FolderEvent::ReadView)
-      .payload(ViewIdPB {
-        value: parent_view_id.to_string(),
-      })
-      .async_send()
-      .await
-      .parse::<flowy_folder2::entities::ViewPB>()
-  }
-
-  pub async fn delete_view(&self, view_id: &str) {
-    let payload = RepeatedViewIdPB {
-      items: vec![view_id.to_string()],
-    };
-
-    // delete the view. the view will be moved to trash
-    EventBuilder::new(self.clone())
-      .event(FolderEvent::DeleteView)
-      .payload(payload)
-      .async_send()
-      .await;
-  }
-
-  pub async fn update_view(&self, changeset: UpdateViewPayloadPB) -> Option<FlowyError> {
-    // delete the view. the view will be moved to trash
-    EventBuilder::new(self.clone())
-      .event(FolderEvent::UpdateView)
-      .payload(changeset)
-      .async_send()
-      .await
-      .error()
-  }
-
-  pub async fn update_view_icon(&self, payload: UpdateViewIconPayloadPB) -> Option<FlowyError> {
-    EventBuilder::new(self.clone())
-      .event(FolderEvent::UpdateViewIcon)
-      .payload(payload)
-      .async_send()
-      .await
-      .error()
-  }
-
-  pub async fn create_view(&self, parent_id: &str, name: String) -> ViewPB {
-    let payload = CreateViewPayloadPB {
-      parent_view_id: parent_id.to_string(),
-      name,
-      desc: "".to_string(),
-      thumbnail: None,
-      layout: Default::default(),
-      initial_data: vec![],
-      meta: Default::default(),
-      set_as_current: false,
-      index: None,
-    };
-    EventBuilder::new(self.clone())
-      .event(FolderEvent::CreateView)
-      .payload(payload)
-      .async_send()
-      .await
-      .parse::<flowy_folder2::entities::ViewPB>()
-  }
-
-  pub async fn create_document(
-    &self,
-    parent_id: &str,
-    name: String,
-    initial_data: Vec<u8>,
-  ) -> ViewPB {
-    let payload = CreateViewPayloadPB {
-      parent_view_id: parent_id.to_string(),
-      name,
-      desc: "".to_string(),
-      thumbnail: None,
-      layout: ViewLayoutPB::Document,
-      initial_data,
-      meta: Default::default(),
-      set_as_current: true,
-      index: None,
-    };
-    let view = EventBuilder::new(self.clone())
-      .event(FolderEvent::CreateView)
-      .payload(payload)
-      .async_send()
-      .await
-      .parse::<ViewPB>();
-
-    let payload = OpenDocumentPayloadPB {
-      document_id: view.id.clone(),
-    };
-
-    let _ = EventBuilder::new(self.clone())
-      .event(DocumentEvent::OpenDocument)
-      .payload(payload)
-      .async_send()
-      .await
-      .parse::<DocumentDataPB>();
-
-    view
-  }
-
-  pub async fn create_grid(&self, parent_id: &str, name: String, initial_data: Vec<u8>) -> ViewPB {
-    let payload = CreateViewPayloadPB {
-      parent_view_id: parent_id.to_string(),
-      name,
-      desc: "".to_string(),
-      thumbnail: None,
-      layout: ViewLayoutPB::Grid,
-      initial_data,
-      meta: Default::default(),
-      set_as_current: true,
-      index: None,
-    };
-    EventBuilder::new(self.clone())
-      .event(FolderEvent::CreateView)
-      .payload(payload)
-      .async_send()
-      .await
-      .parse::<flowy_folder2::entities::ViewPB>()
-  }
-
-  pub async fn open_database(&self, view_id: &str) {
-    EventBuilder::new(self.clone())
-      .event(DatabaseEvent::GetDatabase)
-      .payload(DatabaseViewIdPB {
-        value: view_id.to_string(),
-      })
-      .async_send()
-      .await;
-  }
-
-  pub async fn open_document(&self, doc_id: String) -> OpenDocumentData {
-    let payload = OpenDocumentPayloadPB {
-      document_id: doc_id.clone(),
-    };
-    let data = EventBuilder::new(self.clone())
-      .event(DocumentEvent::OpenDocument)
-      .payload(payload)
-      .async_send()
-      .await
-      .parse::<DocumentDataPB>();
-    OpenDocumentData { id: doc_id, data }
-  }
-
-  pub async fn create_board(&self, parent_id: &str, name: String, initial_data: Vec<u8>) -> ViewPB {
-    let payload = CreateViewPayloadPB {
-      parent_view_id: parent_id.to_string(),
-      name,
-      desc: "".to_string(),
-      thumbnail: None,
-      layout: ViewLayoutPB::Board,
-      initial_data,
-      meta: Default::default(),
-      set_as_current: true,
-      index: None,
-    };
-    EventBuilder::new(self.clone())
-      .event(FolderEvent::CreateView)
-      .payload(payload)
-      .async_send()
-      .await
-      .parse::<flowy_folder2::entities::ViewPB>()
-  }
-
-  pub async fn create_calendar(
-    &self,
-    parent_id: &str,
-    name: String,
-    initial_data: Vec<u8>,
-  ) -> ViewPB {
-    let payload = CreateViewPayloadPB {
-      parent_view_id: parent_id.to_string(),
-      name,
-      desc: "".to_string(),
-      thumbnail: None,
-      layout: ViewLayoutPB::Calendar,
-      initial_data,
-      meta: Default::default(),
-      set_as_current: true,
-      index: None,
-    };
-    EventBuilder::new(self.clone())
-      .event(FolderEvent::CreateView)
-      .payload(payload)
-      .async_send()
-      .await
-      .parse::<flowy_folder2::entities::ViewPB>()
-  }
-
-  pub async fn get_database(&self, view_id: &str) -> DatabasePB {
-    EventBuilder::new(self.clone())
-      .event(DatabaseEvent::GetDatabase)
-      .payload(DatabaseViewIdPB {
-        value: view_id.to_string(),
-      })
-      .async_send()
-      .await
-      .parse::<flowy_database2::entities::DatabasePB>()
-  }
-
-  pub async fn get_all_database_fields(&self, view_id: &str) -> RepeatedFieldPB {
-    EventBuilder::new(self.clone())
-      .event(DatabaseEvent::GetFields)
-      .payload(GetFieldPayloadPB {
-        view_id: view_id.to_string(),
-        field_ids: None,
-      })
-      .async_send()
-      .await
-      .parse::<RepeatedFieldPB>()
-  }
-
-  pub async fn create_field(&self, view_id: &str, field_type: FieldType) -> FieldPB {
-    EventBuilder::new(self.clone())
-      .event(DatabaseEvent::CreateTypeOption)
-      .payload(CreateFieldPayloadPB {
-        view_id: view_id.to_string(),
-        field_type,
-        type_option_data: None,
-      })
-      .async_send()
-      .await
-      .parse::<TypeOptionPB>()
-      .field
-  }
-
-  pub async fn update_field(&self, changeset: FieldChangesetPB) {
-    EventBuilder::new(self.clone())
-      .event(DatabaseEvent::UpdateField)
-      .payload(changeset)
-      .async_send()
-      .await;
-  }
-
-  pub async fn delete_field(&self, view_id: &str, field_id: &str) -> Option<FlowyError> {
-    EventBuilder::new(self.clone())
-      .event(DatabaseEvent::DeleteField)
-      .payload(DeleteFieldPayloadPB {
-        view_id: view_id.to_string(),
-        field_id: field_id.to_string(),
-      })
-      .async_send()
-      .await
-      .error()
-  }
-
-  pub async fn update_field_type(
-    &self,
-    view_id: &str,
-    field_id: &str,
-    field_type: FieldType,
-  ) -> Option<FlowyError> {
-    EventBuilder::new(self.clone())
-      .event(DatabaseEvent::UpdateFieldType)
-      .payload(UpdateFieldTypePayloadPB {
-        view_id: view_id.to_string(),
-        field_id: field_id.to_string(),
-        field_type,
-      })
-      .async_send()
-      .await
-      .error()
-  }
-
-  pub async fn duplicate_field(&self, view_id: &str, field_id: &str) -> Option<FlowyError> {
-    EventBuilder::new(self.clone())
-      .event(DatabaseEvent::DuplicateField)
-      .payload(DuplicateFieldPayloadPB {
-        view_id: view_id.to_string(),
-        field_id: field_id.to_string(),
-      })
-      .async_send()
-      .await
-      .error()
-  }
-
-  pub async fn get_primary_field(&self, database_view_id: &str) -> FieldPB {
-    EventBuilder::new(self.clone())
-      .event(DatabaseEvent::GetPrimaryField)
-      .payload(DatabaseViewIdPB {
-        value: database_view_id.to_string(),
-      })
-      .async_send()
-      .await
-      .parse::<FieldPB>()
-  }
-
-  pub async fn create_row(
-    &self,
-    view_id: &str,
-    start_row_id: Option<String>,
-    data: Option<RowDataPB>,
-  ) -> RowMetaPB {
-    EventBuilder::new(self.clone())
-      .event(DatabaseEvent::CreateRow)
-      .payload(CreateRowPayloadPB {
-        view_id: view_id.to_string(),
-        start_row_id,
-        group_id: None,
-        data,
-      })
-      .async_send()
-      .await
-      .parse::<RowMetaPB>()
-  }
-
-  pub async fn delete_row(&self, view_id: &str, row_id: &str) -> Option<FlowyError> {
-    EventBuilder::new(self.clone())
-      .event(DatabaseEvent::DeleteRow)
-      .payload(RowIdPB {
-        view_id: view_id.to_string(),
-        row_id: row_id.to_string(),
-        group_id: None,
-      })
-      .async_send()
-      .await
-      .error()
-  }
-
-  pub async fn get_row(&self, view_id: &str, row_id: &str) -> OptionalRowPB {
-    EventBuilder::new(self.clone())
-      .event(DatabaseEvent::GetRow)
-      .payload(RowIdPB {
-        view_id: view_id.to_string(),
-        row_id: row_id.to_string(),
-        group_id: None,
-      })
-      .async_send()
-      .await
-      .parse::<OptionalRowPB>()
-  }
-
-  pub async fn get_row_meta(&self, view_id: &str, row_id: &str) -> RowMetaPB {
-    EventBuilder::new(self.clone())
-      .event(DatabaseEvent::GetRowMeta)
-      .payload(RowIdPB {
-        view_id: view_id.to_string(),
-        row_id: row_id.to_string(),
-        group_id: None,
-      })
-      .async_send()
-      .await
-      .parse::<RowMetaPB>()
-  }
-
-  pub async fn update_row_meta(&self, changeset: UpdateRowMetaChangesetPB) -> Option<FlowyError> {
-    EventBuilder::new(self.clone())
-      .event(DatabaseEvent::UpdateRowMeta)
-      .payload(changeset)
-      .async_send()
-      .await
-      .error()
-  }
-
-  pub async fn duplicate_row(&self, view_id: &str, row_id: &str) -> Option<FlowyError> {
-    EventBuilder::new(self.clone())
-      .event(DatabaseEvent::DuplicateRow)
-      .payload(RowIdPB {
-        view_id: view_id.to_string(),
-        row_id: row_id.to_string(),
-        group_id: None,
-      })
-      .async_send()
-      .await
-      .error()
-  }
-
-  pub async fn move_row(&self, view_id: &str, row_id: &str, to_row_id: &str) -> Option<FlowyError> {
-    EventBuilder::new(self.clone())
-      .event(DatabaseEvent::MoveRow)
-      .payload(MoveRowPayloadPB {
-        view_id: view_id.to_string(),
-        from_row_id: row_id.to_string(),
-        to_row_id: to_row_id.to_string(),
-      })
-      .async_send()
-      .await
-      .error()
-  }
-
-  pub async fn update_cell(&self, changeset: CellChangesetPB) -> Option<FlowyError> {
-    EventBuilder::new(self.clone())
-      .event(DatabaseEvent::UpdateCell)
-      .payload(changeset)
-      .async_send()
-      .await
-      .error()
-  }
-
-  pub async fn update_date_cell(&self, changeset: DateChangesetPB) -> Option<FlowyError> {
-    EventBuilder::new(self.clone())
-      .event(DatabaseEvent::UpdateDateCell)
-      .payload(changeset)
-      .async_send()
-      .await
-      .error()
-  }
-
-  pub async fn get_cell(&self, view_id: &str, row_id: &str, field_id: &str) -> CellPB {
-    EventBuilder::new(self.clone())
-      .event(DatabaseEvent::GetCell)
-      .payload(CellIdPB {
-        view_id: view_id.to_string(),
-        row_id: row_id.to_string(),
-        field_id: field_id.to_string(),
-      })
-      .async_send()
-      .await
-      .parse::<CellPB>()
-  }
-
-  pub async fn get_date_cell(&self, view_id: &str, row_id: &str, field_id: &str) -> DateCellDataPB {
-    let cell = self.get_cell(view_id, row_id, field_id).await;
-    DateCellDataPB::try_from(Bytes::from(cell.data)).unwrap()
-  }
-
-  pub async fn get_checklist_cell(
-    &self,
-    view_id: &str,
-    field_id: &str,
-    row_id: &str,
-  ) -> ChecklistCellDataPB {
-    EventBuilder::new(self.clone())
-      .event(DatabaseEvent::GetChecklistCellData)
-      .payload(CellIdPB {
-        view_id: view_id.to_string(),
-        row_id: row_id.to_string(),
-        field_id: field_id.to_string(),
-      })
-      .async_send()
-      .await
-      .parse::<ChecklistCellDataPB>()
-  }
-
-  pub async fn update_checklist_cell(
-    &self,
-    changeset: ChecklistCellDataChangesetPB,
-  ) -> Option<FlowyError> {
-    EventBuilder::new(self.clone())
-      .event(DatabaseEvent::UpdateChecklistCell)
-      .payload(changeset)
-      .async_send()
-      .await
-      .error()
-  }
-
-  pub async fn insert_option(
-    &self,
-    view_id: &str,
-    field_id: &str,
-    row_id: &str,
-    name: &str,
-  ) -> Option<FlowyError> {
-    let option = EventBuilder::new(self.clone())
-      .event(DatabaseEvent::CreateSelectOption)
-      .payload(CreateSelectOptionPayloadPB {
-        field_id: field_id.to_string(),
-        view_id: view_id.to_string(),
-        option_name: name.to_string(),
-      })
-      .async_send()
-      .await
-      .parse::<SelectOptionPB>();
-
-    EventBuilder::new(self.clone())
-      .event(DatabaseEvent::InsertOrUpdateSelectOption)
-      .payload(RepeatedSelectOptionPayload {
-        view_id: view_id.to_string(),
-        field_id: field_id.to_string(),
-        row_id: row_id.to_string(),
-        items: vec![option],
-      })
-      .async_send()
-      .await
-      .error()
-  }
-
-  pub async fn get_groups(&self, view_id: &str) -> Vec<GroupPB> {
-    EventBuilder::new(self.clone())
-      .event(DatabaseEvent::GetGroups)
-      .payload(DatabaseViewIdPB {
-        value: view_id.to_string(),
-      })
-      .async_send()
-      .await
-      .parse::<RepeatedGroupPB>()
-      .items
-  }
-
-  pub async fn move_group(&self, view_id: &str, from_id: &str, to_id: &str) -> Option<FlowyError> {
-    EventBuilder::new(self.clone())
-      .event(DatabaseEvent::MoveGroup)
-      .payload(MoveGroupPayloadPB {
-        view_id: view_id.to_string(),
-        from_group_id: from_id.to_string(),
-        to_group_id: to_id.to_string(),
-      })
-      .async_send()
-      .await
-      .error()
-  }
-
-  pub async fn set_group_by_field(&self, view_id: &str, field_id: &str) -> Option<FlowyError> {
-    EventBuilder::new(self.clone())
-      .event(DatabaseEvent::SetGroupByField)
-      .payload(GroupByFieldPayloadPB {
-        field_id: field_id.to_string(),
-        view_id: view_id.to_string(),
-      })
-      .async_send()
-      .await
-      .error()
-  }
-
-  pub async fn update_group(
-    &self,
-    view_id: &str,
-    group_id: &str,
-    field_id: &str,
-    name: Option<String>,
-    visible: Option<bool>,
-  ) -> Option<FlowyError> {
-    EventBuilder::new(self.clone())
-      .event(DatabaseEvent::UpdateGroup)
-      .payload(UpdateGroupPB {
-        view_id: view_id.to_string(),
-        group_id: group_id.to_string(),
-        field_id: field_id.to_string(),
-        name,
-        visible,
-      })
-      .async_send()
-      .await
-      .error()
-  }
-
-  pub async fn update_setting(&self, changeset: DatabaseSettingChangesetPB) -> Option<FlowyError> {
-    EventBuilder::new(self.clone())
-      .event(DatabaseEvent::UpdateDatabaseSetting)
-      .payload(changeset)
-      .async_send()
-      .await
-      .error()
-  }
-
-  pub async fn get_all_calendar_events(&self, view_id: &str) -> Vec<CalendarEventPB> {
-    EventBuilder::new(self.clone())
-      .event(DatabaseEvent::GetAllCalendarEvents)
-      .payload(CalendarEventRequestPB {
-        view_id: view_id.to_string(),
-      })
-      .async_send()
-      .await
-      .parse::<RepeatedCalendarEventPB>()
-      .items
-  }
-
-  pub async fn get_view(&self, view_id: &str) -> ViewPB {
-    EventBuilder::new(self.clone())
-      .event(FolderEvent::ReadView)
-      .payload(ViewIdPB {
-        value: view_id.to_string(),
-      })
-      .async_send()
-      .await
-      .parse::<flowy_folder2::entities::ViewPB>()
-  }
-=======
->>>>>>> 48582cb7
 }
 
 impl std::ops::Deref for EventIntegrationTest {
