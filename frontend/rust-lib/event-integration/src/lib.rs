use collab::core::collab::DocStateSource;
use collab::core::origin::CollabOrigin;
use collab_document::blocks::DocumentData;
use collab_document::document::Document;
use collab_entity::CollabType;
use std::env::temp_dir;
use std::path::PathBuf;
use std::sync::Arc;
use std::time::Duration;

use nanoid::nanoid;
use parking_lot::RwLock;
use tokio::select;
use tokio::time::sleep;

use flowy_core::config::AppFlowyCoreConfig;
use flowy_core::integrate::log::create_log_filter;
use flowy_core::AppFlowyCore;
use flowy_notification::register_notification_sender;
use flowy_server::AppFlowyServer;
use flowy_user::entities::AuthenticatorPB;
use flowy_user::errors::FlowyError;
use lib_dispatch::runtime::AFPluginRuntime;

use crate::user_event::TestNotificationSender;

pub mod database_event;
pub mod document;
pub mod document_event;
pub mod event_builder;
pub mod folder_event;
pub mod user_event;

#[derive(Clone)]
pub struct EventIntegrationTest {
  pub authenticator: Arc<RwLock<AuthenticatorPB>>,
  pub appflowy_core: AppFlowyCore,
  #[allow(dead_code)]
  cleaner: Arc<Cleaner>,
  pub notification_sender: TestNotificationSender,
}

impl EventIntegrationTest {
  pub async fn new() -> Self {
    Self::new_with_name(nanoid!(6)).await
  }

  pub async fn new_with_name<T: ToString>(name: T) -> Self {
    let temp_dir = temp_dir().join(nanoid!(6));
    std::fs::create_dir_all(&temp_dir).unwrap();
    Self::new_with_user_data_path(temp_dir, name.to_string()).await
  }

  pub async fn new_with_user_data_path(path_buf: PathBuf, name: String) -> Self {
    let path = path_buf.to_str().unwrap().to_string();
    let device_id = uuid::Uuid::new_v4().to_string();

<<<<<<< HEAD
    let config = AppFlowyCoreConfig::new(String::new(), path.clone(), path, device_id, name)
      .log_filter(create_log_filter("trace".to_owned(), vec![]));
=======
    let config = AppFlowyCoreConfig::new(
      "".to_string(),
      path.clone(),
      path,
      device_id,
      "test".to_string(),
      name,
    )
    .log_filter(
      "trace",
      vec![
        "flowy_test".to_string(),
        "tokio".to_string(),
        // "lib_dispatch".to_string(),
      ],
    );
>>>>>>> 34cf4da4

    let inner = init_core(config).await;
    let notification_sender = TestNotificationSender::new();
    let authenticator = Arc::new(RwLock::new(AuthenticatorPB::Local));
    register_notification_sender(notification_sender.clone());

    // In case of dropping the runtime that runs the core, we need to forget the dispatcher
    std::mem::forget(inner.dispatcher());
    Self {
      appflowy_core: inner,
      authenticator,
      notification_sender,
      cleaner: Arc::new(Cleaner(path_buf)),
    }
  }

  pub fn instance_name(&self) -> String {
    self.appflowy_core.config.name.clone()
  }

  pub fn user_data_path(&self) -> String {
    self.appflowy_core.config.application_path.clone()
  }

  pub fn get_server(&self) -> Arc<dyn AppFlowyServer> {
    self.appflowy_core.server_provider.get_server().unwrap()
  }

  pub async fn wait_ws_connected(&self) {
    if self.get_server().get_ws_state().is_connected() {
      return;
    }

    let mut ws_state = self.get_server().subscribe_ws_state().unwrap();
    loop {
      select! {
        _ = sleep(Duration::from_secs(20)) => {
          panic!("wait_ws_connected timeout");
        }
        state = ws_state.recv() => {
          if let Ok(state) = &state {
            if state.is_connected() {
              break;
            }
          }
        }
      }
    }
  }

  pub async fn get_collab_doc_state(
    &self,
    oid: &str,
    collab_type: CollabType,
  ) -> Result<Vec<u8>, FlowyError> {
    let server = self.server_provider.get_server().unwrap();
    let workspace_id = self.get_current_workspace().await.id;
    let uid = self.get_user_profile().await?.id;
    let doc_state = server
      .folder_service()
      .get_folder_doc_state(&workspace_id, uid, collab_type, oid)
      .await?;

    Ok(doc_state)
  }
}

pub fn document_data_from_document_doc_state(doc_id: &str, doc_state: Vec<u8>) -> DocumentData {
  document_from_document_doc_state(doc_id, doc_state)
    .get_document_data()
    .unwrap()
}

pub fn document_from_document_doc_state(doc_id: &str, doc_state: Vec<u8>) -> Document {
  Document::from_doc_state(
    CollabOrigin::Empty,
    DocStateSource::FromDocState(doc_state),
    doc_id,
    vec![],
  )
  .unwrap()
}

async fn init_core(config: AppFlowyCoreConfig) -> AppFlowyCore {
  std::thread::spawn(|| {
    let runtime = Arc::new(AFPluginRuntime::new().unwrap());
    let cloned_runtime = runtime.clone();
    runtime.block_on(async move { AppFlowyCore::new(config, cloned_runtime, None).await })
  })
  .join()
  .unwrap()
}

impl std::ops::Deref for EventIntegrationTest {
  type Target = AppFlowyCore;

  fn deref(&self) -> &Self::Target {
    &self.appflowy_core
  }
}

pub struct Cleaner(PathBuf);

impl Cleaner {
  pub fn new(dir: PathBuf) -> Self {
    Cleaner(dir)
  }

  fn cleanup(dir: &PathBuf) {
    let _ = std::fs::remove_dir_all(dir);
  }
}

impl Drop for Cleaner {
  fn drop(&mut self) {
    Self::cleanup(&self.0)
  }
}<|MERGE_RESOLUTION|>--- conflicted
+++ resolved
@@ -55,10 +55,6 @@
     let path = path_buf.to_str().unwrap().to_string();
     let device_id = uuid::Uuid::new_v4().to_string();
 
-<<<<<<< HEAD
-    let config = AppFlowyCoreConfig::new(String::new(), path.clone(), path, device_id, name)
-      .log_filter(create_log_filter("trace".to_owned(), vec![]));
-=======
     let config = AppFlowyCoreConfig::new(
       "".to_string(),
       path.clone(),
@@ -75,7 +71,6 @@
         // "lib_dispatch".to_string(),
       ],
     );
->>>>>>> 34cf4da4
 
     let inner = init_core(config).await;
     let notification_sender = TestNotificationSender::new();
