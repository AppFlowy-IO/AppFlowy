use bytes::Bytes;
pub use client_api::entity::ai_dto::{
  CompletionType, RelatedQuestion, RepeatedRelatedQuestion, StringOrMessage,
};
pub use client_api::entity::{
  ChatAuthorType, ChatMessage, ChatMessageType, MessageCursor, QAChatMessage, RepeatedChatMessage,
};
use client_api::error::AppResponseError;
use flowy_error::FlowyError;
use futures::stream::BoxStream;
use lib_infra::async_trait::async_trait;
use lib_infra::future::FutureResult;

pub type ChatMessageStream = BoxStream<'static, Result<ChatMessage, AppResponseError>>;
<<<<<<< HEAD
pub type StreamAnswer = BoxStream<'static, Result<Bytes, FlowyError>>;
=======
pub type StreamAnswer = BoxStream<'static, Result<Bytes, AppResponseError>>;
pub type StreamComplete = BoxStream<'static, Result<Bytes, AppResponseError>>;
>>>>>>> b09ff040
#[async_trait]
pub trait ChatCloudService: Send + Sync + 'static {
  fn create_chat(
    &self,
    uid: &i64,
    workspace_id: &str,
    chat_id: &str,
  ) -> FutureResult<(), FlowyError>;

  fn save_question(
    &self,
    workspace_id: &str,
    chat_id: &str,
    message: &str,
    message_type: ChatMessageType,
  ) -> FutureResult<ChatMessage, FlowyError>;

  fn save_answer(
    &self,
    workspace_id: &str,
    chat_id: &str,
    message: &str,
    question_id: i64,
  ) -> FutureResult<ChatMessage, FlowyError>;

  async fn ask_question(
    &self,
    workspace_id: &str,
    chat_id: &str,
    message_id: i64,
  ) -> Result<StreamAnswer, FlowyError>;

  async fn generate_answer(
    &self,
    workspace_id: &str,
    chat_id: &str,
    question_message_id: i64,
  ) -> Result<ChatMessage, FlowyError>;

  fn get_chat_messages(
    &self,
    workspace_id: &str,
    chat_id: &str,
    offset: MessageCursor,
    limit: u64,
  ) -> FutureResult<RepeatedChatMessage, FlowyError>;

  fn get_related_message(
    &self,
    workspace_id: &str,
    chat_id: &str,
    message_id: i64,
  ) -> FutureResult<RepeatedRelatedQuestion, FlowyError>;
<<<<<<< HEAD
=======

  fn generate_answer(
    &self,
    workspace_id: &str,
    chat_id: &str,
    question_message_id: i64,
  ) -> FutureResult<ChatMessage, FlowyError>;

  async fn stream_complete(
    &self,
    workspace_id: &str,
    text: &str,
    complete_type: CompletionType,
  ) -> Result<StreamComplete, FlowyError>;
>>>>>>> b09ff040
}<|MERGE_RESOLUTION|>--- conflicted
+++ resolved
@@ -12,12 +12,8 @@
 use lib_infra::future::FutureResult;
 
 pub type ChatMessageStream = BoxStream<'static, Result<ChatMessage, AppResponseError>>;
-<<<<<<< HEAD
 pub type StreamAnswer = BoxStream<'static, Result<Bytes, FlowyError>>;
-=======
-pub type StreamAnswer = BoxStream<'static, Result<Bytes, AppResponseError>>;
 pub type StreamComplete = BoxStream<'static, Result<Bytes, AppResponseError>>;
->>>>>>> b09ff040
 #[async_trait]
 pub trait ChatCloudService: Send + Sync + 'static {
   fn create_chat(
@@ -71,15 +67,6 @@
     chat_id: &str,
     message_id: i64,
   ) -> FutureResult<RepeatedRelatedQuestion, FlowyError>;
-<<<<<<< HEAD
-=======
-
-  fn generate_answer(
-    &self,
-    workspace_id: &str,
-    chat_id: &str,
-    question_message_id: i64,
-  ) -> FutureResult<ChatMessage, FlowyError>;
 
   async fn stream_complete(
     &self,
@@ -87,5 +74,4 @@
     text: &str,
     complete_type: CompletionType,
   ) -> Result<StreamComplete, FlowyError>;
->>>>>>> b09ff040
 }