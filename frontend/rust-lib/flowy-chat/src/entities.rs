use crate::local_ai::manager::LocalAISetting;
use flowy_chat_pub::cloud::{
  ChatMessage, RelatedQuestion, RepeatedChatMessage, RepeatedRelatedQuestion,
};
use flowy_derive::{ProtoBuf, ProtoBuf_Enum};
use lib_infra::validator_fn::required_not_empty_str;
use validator::Validate;

#[derive(Default, ProtoBuf, Validate, Clone, Debug)]
pub struct SendChatPayloadPB {
  #[pb(index = 1)]
  #[validate(custom = "required_not_empty_str")]
  pub chat_id: String,

  #[pb(index = 2)]
  #[validate(custom = "required_not_empty_str")]
  pub message: String,

  #[pb(index = 3)]
  pub message_type: ChatMessageTypePB,
}

#[derive(Default, ProtoBuf, Validate, Clone, Debug)]
pub struct StreamChatPayloadPB {
  #[pb(index = 1)]
  #[validate(custom = "required_not_empty_str")]
  pub chat_id: String,

  #[pb(index = 2)]
  #[validate(custom = "required_not_empty_str")]
  pub message: String,

  #[pb(index = 3)]
  pub message_type: ChatMessageTypePB,

  #[pb(index = 4)]
  pub text_stream_port: i64,
}

#[derive(Default, ProtoBuf, Validate, Clone, Debug)]
pub struct StopStreamPB {
  #[pb(index = 1)]
  #[validate(custom = "required_not_empty_str")]
  pub chat_id: String,
}

#[derive(Debug, Default, Clone, ProtoBuf_Enum, PartialEq, Eq, Copy)]
pub enum ChatMessageTypePB {
  #[default]
  System = 0,
  User = 1,
}

#[derive(Default, ProtoBuf, Validate, Clone, Debug)]
pub struct LoadPrevChatMessagePB {
  #[pb(index = 1)]
  #[validate(custom = "required_not_empty_str")]
  pub chat_id: String,

  #[pb(index = 2)]
  pub limit: i64,

  #[pb(index = 4, one_of)]
  pub before_message_id: Option<i64>,
}

#[derive(Default, ProtoBuf, Validate, Clone, Debug)]
pub struct LoadNextChatMessagePB {
  #[pb(index = 1)]
  #[validate(custom = "required_not_empty_str")]
  pub chat_id: String,

  #[pb(index = 2)]
  pub limit: i64,

  #[pb(index = 4, one_of)]
  pub after_message_id: Option<i64>,
}

#[derive(Default, ProtoBuf, Validate, Clone, Debug)]
pub struct ChatMessageListPB {
  #[pb(index = 1)]
  pub has_more: bool,

  #[pb(index = 2)]
  pub messages: Vec<ChatMessagePB>,

  /// If the total number of messages is 0, then the total number of messages is unknown.
  #[pb(index = 3)]
  pub total: i64,
}

impl From<RepeatedChatMessage> for ChatMessageListPB {
  fn from(repeated_chat_message: RepeatedChatMessage) -> Self {
    let messages = repeated_chat_message
      .messages
      .into_iter()
      .map(ChatMessagePB::from)
      .collect();
    ChatMessageListPB {
      has_more: repeated_chat_message.has_more,
      messages,
      total: repeated_chat_message.total,
    }
  }
}

#[derive(Debug, Clone, Default, ProtoBuf)]
pub struct ChatMessagePB {
  #[pb(index = 1)]
  pub message_id: i64,

  #[pb(index = 2)]
  pub content: String,

  #[pb(index = 3)]
  pub created_at: i64,

  #[pb(index = 4)]
  pub author_type: i64,

  #[pb(index = 5)]
  pub author_id: String,

  #[pb(index = 6, one_of)]
  pub reply_message_id: Option<i64>,
}

#[derive(Debug, Clone, Default, ProtoBuf)]
pub struct ChatMessageErrorPB {
  #[pb(index = 1)]
  pub chat_id: String,

  #[pb(index = 2)]
  pub error_message: String,
}

impl From<ChatMessage> for ChatMessagePB {
  fn from(chat_message: ChatMessage) -> Self {
    ChatMessagePB {
      message_id: chat_message.message_id,
      content: chat_message.content,
      created_at: chat_message.created_at.timestamp(),
      author_type: chat_message.author.author_type as i64,
      author_id: chat_message.author.author_id.to_string(),
      reply_message_id: None,
    }
  }
}

#[derive(Debug, Clone, Default, ProtoBuf)]
pub struct RepeatedChatMessagePB {
  #[pb(index = 1)]
  items: Vec<ChatMessagePB>,
}

impl From<Vec<ChatMessage>> for RepeatedChatMessagePB {
  fn from(messages: Vec<ChatMessage>) -> Self {
    RepeatedChatMessagePB {
      items: messages.into_iter().map(ChatMessagePB::from).collect(),
    }
  }
}

#[derive(Debug, Clone, Default, ProtoBuf)]
pub struct ChatMessageIdPB {
  #[pb(index = 1)]
  pub chat_id: String,

  #[pb(index = 2)]
  pub message_id: i64,
}

#[derive(Debug, Clone, Default, ProtoBuf)]
pub struct RelatedQuestionPB {
  #[pb(index = 1)]
  pub content: String,
}

impl From<RelatedQuestion> for RelatedQuestionPB {
  fn from(value: RelatedQuestion) -> Self {
    RelatedQuestionPB {
      content: value.content,
    }
  }
}

#[derive(Debug, Clone, Default, ProtoBuf)]
pub struct RepeatedRelatedQuestionPB {
  #[pb(index = 1)]
  pub message_id: i64,

  #[pb(index = 2)]
  pub items: Vec<RelatedQuestionPB>,
}

impl From<RepeatedRelatedQuestion> for RepeatedRelatedQuestionPB {
  fn from(value: RepeatedRelatedQuestion) -> Self {
    RepeatedRelatedQuestionPB {
      message_id: value.message_id,
      items: value
        .items
        .into_iter()
        .map(RelatedQuestionPB::from)
        .collect(),
    }
  }
}

<<<<<<< HEAD
#[derive(Debug, Clone, Default, ProtoBuf)]
pub struct LocalAIChatSettingPB {
  #[pb(index = 1)]
  pub bin_dir: String,

  #[pb(index = 2)]
  pub chat_bin: String,

  #[pb(index = 3)]
  pub chat_model: String,

  #[pb(index = 4)]
  pub enabled: bool,
}

impl From<LocalAISetting> for LocalAIChatSettingPB {
  fn from(value: LocalAISetting) -> Self {
    LocalAIChatSettingPB {
      bin_dir: value.chat_bin,
      chat_bin: value.bin_dir,
      chat_model: value.chat_model,
      enabled: value.enabled,
    }
  }
}

impl From<LocalAIChatSettingPB> for LocalAISetting {
  fn from(value: LocalAIChatSettingPB) -> Self {
    LocalAISetting {
      chat_bin: value.bin_dir,
      bin_dir: value.chat_bin,
      chat_model: value.chat_model,
      enabled: value.enabled,
    }
  }
=======
#[derive(Default, ProtoBuf, Clone, Debug)]
pub struct CompleteTextPB {
  #[pb(index = 1)]
  pub text: String,

  #[pb(index = 2)]
  pub completion_type: CompletionTypePB,

  #[pb(index = 3)]
  pub stream_port: i64,
}

#[derive(Default, ProtoBuf, Clone, Debug)]
pub struct CompleteTextTaskPB {
  #[pb(index = 1)]
  pub task_id: String,
}

#[derive(Clone, Debug, ProtoBuf_Enum, Default)]
pub enum CompletionTypePB {
  UnknownCompletionType = 0,
  #[default]
  ImproveWriting = 1,
  SpellingAndGrammar = 2,
  MakeShorter = 3,
  MakeLonger = 4,
  ContinueWriting = 5,
>>>>>>> b09ff040
}<|MERGE_RESOLUTION|>--- conflicted
+++ resolved
@@ -207,7 +207,6 @@
   }
 }
 
-<<<<<<< HEAD
 #[derive(Debug, Clone, Default, ProtoBuf)]
 pub struct LocalAIChatSettingPB {
   #[pb(index = 1)]
@@ -243,7 +242,8 @@
       enabled: value.enabled,
     }
   }
-=======
+}
+
 #[derive(Default, ProtoBuf, Clone, Debug)]
 pub struct CompleteTextPB {
   #[pb(index = 1)]
@@ -271,5 +271,4 @@
   MakeShorter = 3,
   MakeLonger = 4,
   ContinueWriting = 5,
->>>>>>> b09ff040
 }