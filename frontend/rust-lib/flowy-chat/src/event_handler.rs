use flowy_chat_pub::cloud::ChatMessageType;
use std::path::Path;
use std::sync::{Arc, Weak};
use validator::Validate;

use crate::tools::AITools;
use flowy_error::{FlowyError, FlowyResult};
use lib_dispatch::prelude::{data_result_ok, AFPluginData, AFPluginState, DataResult};

use crate::chat_manager::ChatManager;
use crate::entities::*;

fn upgrade_chat_manager(
  chat_manager: AFPluginState<Weak<ChatManager>>,
) -> FlowyResult<Arc<ChatManager>> {
  let chat_manager = chat_manager
    .upgrade()
    .ok_or(FlowyError::internal().with_context("The chat manager is already dropped"))?;
  Ok(chat_manager)
}

#[tracing::instrument(level = "debug", skip_all, err)]
pub(crate) async fn stream_chat_message_handler(
  data: AFPluginData<StreamChatPayloadPB>,
  chat_manager: AFPluginState<Weak<ChatManager>>,
) -> DataResult<ChatMessagePB, FlowyError> {
  let chat_manager = upgrade_chat_manager(chat_manager)?;
  let data = data.into_inner();
  data.validate()?;

  let message_type = match data.message_type {
    ChatMessageTypePB::System => ChatMessageType::System,
    ChatMessageTypePB::User => ChatMessageType::User,
  };

  let question = chat_manager
    .stream_chat_message(
      &data.chat_id,
      &data.message,
      message_type,
      data.text_stream_port,
    )
    .await?;
  data_result_ok(question)
}

#[tracing::instrument(level = "debug", skip_all, err)]
pub(crate) async fn load_prev_message_handler(
  data: AFPluginData<LoadPrevChatMessagePB>,
  chat_manager: AFPluginState<Weak<ChatManager>>,
) -> DataResult<ChatMessageListPB, FlowyError> {
  let chat_manager = upgrade_chat_manager(chat_manager)?;
  let data = data.into_inner();
  data.validate()?;

  let messages = chat_manager
    .load_prev_chat_messages(&data.chat_id, data.limit, data.before_message_id)
    .await?;
  data_result_ok(messages)
}

#[tracing::instrument(level = "debug", skip_all, err)]
pub(crate) async fn load_next_message_handler(
  data: AFPluginData<LoadNextChatMessagePB>,
  chat_manager: AFPluginState<Weak<ChatManager>>,
) -> DataResult<ChatMessageListPB, FlowyError> {
  let chat_manager = upgrade_chat_manager(chat_manager)?;
  let data = data.into_inner();
  data.validate()?;

  let messages = chat_manager
    .load_latest_chat_messages(&data.chat_id, data.limit, data.after_message_id)
    .await?;
  data_result_ok(messages)
}

#[tracing::instrument(level = "debug", skip_all, err)]
pub(crate) async fn get_related_question_handler(
  data: AFPluginData<ChatMessageIdPB>,
  chat_manager: AFPluginState<Weak<ChatManager>>,
) -> DataResult<RepeatedRelatedQuestionPB, FlowyError> {
  let chat_manager = upgrade_chat_manager(chat_manager)?;
  let data = data.into_inner();
  let messages = chat_manager
    .get_related_questions(&data.chat_id, data.message_id)
    .await?;
  data_result_ok(messages)
}

#[tracing::instrument(level = "debug", skip_all, err)]
pub(crate) async fn get_answer_handler(
  data: AFPluginData<ChatMessageIdPB>,
  chat_manager: AFPluginState<Weak<ChatManager>>,
) -> DataResult<ChatMessagePB, FlowyError> {
  let chat_manager = upgrade_chat_manager(chat_manager)?;
  let data = data.into_inner();
  let (tx, rx) = tokio::sync::oneshot::channel();
  tokio::spawn(async move {
    let message = chat_manager
      .generate_answer(&data.chat_id, data.message_id)
      .await?;
    let _ = tx.send(message);
    Ok::<_, FlowyError>(())
  });
  let message = rx.await?;
  data_result_ok(message)
}

#[tracing::instrument(level = "debug", skip_all, err)]
pub(crate) async fn stop_stream_handler(
  data: AFPluginData<StopStreamPB>,
  chat_manager: AFPluginState<Weak<ChatManager>>,
) -> Result<(), FlowyError> {
  let data = data.into_inner();
  data.validate()?;

  let chat_manager = upgrade_chat_manager(chat_manager)?;
  chat_manager.stop_stream(&data.chat_id).await?;
  Ok(())
}

#[tracing::instrument(level = "debug", skip_all, err)]
<<<<<<< HEAD
pub(crate) async fn get_local_ai_setting_handler(
  chat_manager: AFPluginState<Weak<ChatManager>>,
) -> DataResult<LocalAIChatSettingPB, FlowyError> {
  let chat_manager = upgrade_chat_manager(chat_manager)?;
  let setting = chat_manager.get_local_ai_setting()?;
  let pb = setting.into();
  data_result_ok(pb)
}

#[tracing::instrument(level = "debug", skip_all, err)]
pub(crate) async fn update_local_ai_setting_handler(
  data: AFPluginData<LocalAIChatSettingPB>,
  chat_manager: AFPluginState<Weak<ChatManager>>,
) -> Result<(), FlowyError> {
  let data = data.into_inner();
  let chat_bin_path = Path::new(&data.bin_dir);
  if !chat_bin_path.exists() {
    return Err(
      FlowyError::invalid_data()
        .with_context(format!("Chat binary path does not exist: {}", data.bin_dir)),
    );
  }
  if !chat_bin_path.is_file() {
    return Err(
      FlowyError::invalid_data()
        .with_context(format!("Chat binary path is not a file: {}", data.bin_dir)),
    );
  }

  // Check if local_model_dir exists and is a directory
  let local_model_dir = Path::new(&data.chat_bin);
  if !local_model_dir.exists() {
    return Err(FlowyError::invalid_data().with_context(format!(
      "Local model directory does not exist: {}",
      data.chat_bin
    )));
  }
  if !local_model_dir.is_dir() {
    return Err(FlowyError::invalid_data().with_context(format!(
      "Local model directory is not a directory: {}",
      data.chat_bin
    )));
  }

  let chat_manager = upgrade_chat_manager(chat_manager)?;
  chat_manager.update_local_ai_setting(data.into())?;
=======
pub(crate) async fn start_complete_text_handler(
  data: AFPluginData<CompleteTextPB>,
  tools: AFPluginState<Arc<AITools>>,
) -> DataResult<CompleteTextTaskPB, FlowyError> {
  let task = tools.create_complete_task(data.into_inner()).await?;
  data_result_ok(task)
}

#[tracing::instrument(level = "debug", skip_all, err)]
pub(crate) async fn stop_complete_text_handler(
  data: AFPluginData<CompleteTextTaskPB>,
  tools: AFPluginState<Arc<AITools>>,
) -> Result<(), FlowyError> {
  let data = data.into_inner();
  tools.cancel_complete_task(&data.task_id).await;
>>>>>>> b09ff040
  Ok(())
}<|MERGE_RESOLUTION|>--- conflicted
+++ resolved
@@ -120,7 +120,6 @@
 }
 
 #[tracing::instrument(level = "debug", skip_all, err)]
-<<<<<<< HEAD
 pub(crate) async fn get_local_ai_setting_handler(
   chat_manager: AFPluginState<Weak<ChatManager>>,
 ) -> DataResult<LocalAIChatSettingPB, FlowyError> {
@@ -167,7 +166,9 @@
 
   let chat_manager = upgrade_chat_manager(chat_manager)?;
   chat_manager.update_local_ai_setting(data.into())?;
-=======
+  Ok(())
+}
+
 pub(crate) async fn start_complete_text_handler(
   data: AFPluginData<CompleteTextPB>,
   tools: AFPluginState<Arc<AITools>>,
@@ -183,6 +184,5 @@
 ) -> Result<(), FlowyError> {
   let data = data.into_inner();
   tools.cancel_complete_task(&data.task_id).await;
->>>>>>> b09ff040
   Ok(())
 }