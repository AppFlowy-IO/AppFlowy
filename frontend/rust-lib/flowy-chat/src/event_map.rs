--- conflicted
+++ resolved
@@ -11,7 +11,7 @@
 
 pub fn init(chat_manager: Weak<ChatManager>) -> AFPlugin {
   let user_service = Arc::downgrade(&chat_manager.upgrade().unwrap().user_service);
-  let cloud_service = Arc::downgrade(&chat_manager.upgrade().unwrap().cloud_service);
+  let cloud_service = Arc::downgrade(&chat_manager.upgrade().unwrap().chat_service);
   let ai_tools = Arc::new(AITools::new(cloud_service, user_service));
   AFPlugin::new()
     .name("Flowy-Chat")
@@ -23,16 +23,13 @@
     .event(ChatEvent::GetRelatedQuestion, get_related_question_handler)
     .event(ChatEvent::GetAnswerForQuestion, get_answer_handler)
     .event(ChatEvent::StopStream, stop_stream_handler)
-<<<<<<< HEAD
     .event(ChatEvent::GetLocalAISetting, get_local_ai_setting_handler)
     .event(
       ChatEvent::UpdateLocalAISetting,
       update_local_ai_setting_handler,
     )
-=======
     .event(ChatEvent::CompleteText, start_complete_text_handler)
     .event(ChatEvent::StopCompleteText, stop_complete_text_handler)
->>>>>>> b09ff040
 }
 
 #[derive(Clone, Copy, PartialEq, Eq, Debug, Display, Hash, ProtoBuf_Enum, Flowy_Event)]
@@ -57,17 +54,15 @@
   #[event(input = "ChatMessageIdPB", output = "ChatMessagePB")]
   GetAnswerForQuestion = 5,
 
-<<<<<<< HEAD
   #[event(input = "LocalAIChatSettingPB")]
   UpdateLocalAISetting = 6,
 
   #[event(output = "LocalAIChatSettingPB")]
   GetLocalAISetting = 7,
-=======
+
   #[event(input = "CompleteTextPB", output = "CompleteTextTaskPB")]
-  CompleteText = 6,
+  CompleteText = 8,
 
   #[event(input = "CompleteTextTaskPB")]
-  StopCompleteText = 7,
->>>>>>> b09ff040
+  StopCompleteText = 9,
 }