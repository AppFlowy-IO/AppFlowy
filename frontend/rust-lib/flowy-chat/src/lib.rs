--- conflicted
+++ resolved
@@ -4,11 +4,7 @@
 mod chat;
 pub mod chat_manager;
 pub mod entities;
-<<<<<<< HEAD
 pub mod local_ai;
-pub mod manager;
-=======
->>>>>>> b09ff040
 pub mod notification;
 mod persistence;
 mod protobuf;
