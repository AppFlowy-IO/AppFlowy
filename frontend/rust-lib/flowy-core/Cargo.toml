--- conflicted
+++ resolved
@@ -6,27 +6,6 @@
 # See more keys and their definitions at https://doc.rust-lang.org/cargo/reference/manifest.html
 
 [dependencies]
-<<<<<<< HEAD
-lib-dispatch = { path = "../lib-dispatch" }
-lib-log = { path = "../lib-log" }
-flowy-user = { path = "../flowy-user" }
-flowy-user-deps = { path = "../flowy-user-deps" }
-flowy-net = { path = "../flowy-net" }
-flowy-folder2 = { path = "../flowy-folder2" }
-flowy-folder-deps = { path = "../flowy-folder-deps" }
-flowy-database2 = { path = "../flowy-database2" }
-flowy-database-deps = { path = "../flowy-database-deps" }
-flowy-sqlite = { path = "../flowy-sqlite" }
-flowy-document2 = { path = "../flowy-document2" }
-flowy-document-deps = { path = "../flowy-document-deps" }
-flowy-error = { path = "../flowy-error" }
-flowy-task = { path = "../flowy-task" }
-flowy-server = { path = "../flowy-server" }
-flowy-server-config = { path = "../flowy-server-config" }
-flowy-config = { path = "../flowy-config" }
-flowy-plugins = { path = "../flowy-plugins" }
-appflowy-integrate = { version = "0.1.0", features = ["postgres_storage_plugin", "snapshot_plugin"] }
-=======
 lib-dispatch = { workspace = true }
 lib-log = { workspace = true }
 flowy-user = { workspace = true }
@@ -44,7 +23,7 @@
 flowy-server-config = { workspace = true }
 flowy-config = { workspace = true }
 collab-integrate = { workspace = true, features = ["supabase_integrate", "appflowy_cloud_integrate", "snapshot_plugin"] }
->>>>>>> daf9b48c
+flowy-plugins = { workspace = true }
 collab-define = { version = "0.1.0" }
 collab-plugins = { version = "0.1.0", features = ["sync_plugin"] }
 collab = { version = "0.1.0" }
