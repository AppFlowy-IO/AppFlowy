[package]
name = "flowy-core"
version = "0.1.0"
edition = "2018"

# See more keys and their definitions at https://doc.rust-lang.org/cargo/reference/manifest.html

[dependencies]
<<<<<<< HEAD
lib-dispatch = { path = "../lib-dispatch" }
lib-log = { path = "../lib-log" }
flowy-user = { path = "../flowy-user" }
flowy-user-deps = { path = "../flowy-user-deps" }
flowy-date = { path = "../flowy-date" }
flowy-folder2 = { path = "../flowy-folder2" }
flowy-folder-deps = { path = "../flowy-folder-deps" }
flowy-database2 = { path = "../flowy-database2" }
flowy-database-deps = { path = "../flowy-database-deps" }
flowy-sqlite = { path = "../flowy-sqlite" }
flowy-document2 = { path = "../flowy-document2" }
flowy-document-deps = { path = "../flowy-document-deps" }
flowy-error = { path = "../flowy-error" }
flowy-task = { path = "../flowy-task" }
flowy-server = { path = "../flowy-server" }
flowy-server-config = { path = "../flowy-server-config" }
flowy-config = { path = "../flowy-config" }
appflowy-integrate = { version = "0.1.0", features = [
    "postgres_storage_plugin",
    "snapshot_plugin",
] }
=======
lib-dispatch = { workspace = true }
lib-log = { workspace = true }
flowy-user = { workspace = true }
flowy-user-deps = { workspace = true }
flowy-folder2 = { workspace = true }
flowy-folder-deps = { workspace = true }
flowy-database2 = { workspace = true }
flowy-database-deps = { workspace = true }
flowy-sqlite = { workspace = true }
flowy-document2 = { workspace = true }
flowy-document-deps = { workspace = true }
flowy-error = { workspace = true }
flowy-task = { workspace = true }
flowy-server = { workspace = true }
flowy-server-config = { workspace = true }
flowy-config = { workspace = true }
collab-integrate = { workspace = true, features = ["supabase_integrate", "appflowy_cloud_integrate", "snapshot_plugin"] }
flowy-ai = { workspace = true }
collab-define = { version = "0.1.0" }
collab-plugins = { version = "0.1.0", features = ["sync_plugin"] }
collab = { version = "0.1.0" }
>>>>>>> e3f11ea9
diesel = { version = "1.4.8", features = ["sqlite"] }
uuid = { version = "1.3.3", features = ["v4"] }
flowy-storage = { workspace = true }

tracing = { version = "0.1", features = ["log"] }
futures-core = { version = "0.3", default-features = false }
bytes = "1.4"
tokio = { version = "1.26", features = ["full"] }
console-subscriber = { version = "0.1.8", optional = true }
parking_lot = "0.12.1"
anyhow = "1.0.75"

lib-infra = { path = "../../../shared-lib/lib-infra" }
serde = "1.0"
serde_json = "1.0"
serde_repr = "0.1"

[features]
default = ["rev-sqlite"]
profiling = ["console-subscriber", "tokio/tracing"]
http_sync = []
native_sync = []
use_bunyan = ["lib-log/use_bunyan"]
dart = [
    "flowy-user/dart",
<<<<<<< HEAD
    "flowy-date/dart",
=======
>>>>>>> e3f11ea9
    "flowy-folder2/dart",
    "flowy-database2/dart",
    "flowy-document2/dart",
    "flowy-config/dart",
]
ts = [
    "flowy-user/ts",
<<<<<<< HEAD
    "flowy-date/ts",
=======
>>>>>>> e3f11ea9
    "flowy-folder2/ts",
    "flowy-database2/ts",
    "flowy-document2/ts",
    "flowy-config/ts",
]
<<<<<<< HEAD
rev-sqlite = ["flowy-user/rev-sqlite"]
openssl_vendored = ["flowy-sqlite/openssl_vendored"]
=======
rev-sqlite = [
    "flowy-user/rev-sqlite",
]
openssl_vendored = ["flowy-sqlite/openssl_vendored"]
>>>>>>> e3f11ea9
<|MERGE_RESOLUTION|>--- conflicted
+++ resolved
@@ -6,29 +6,6 @@
 # See more keys and their definitions at https://doc.rust-lang.org/cargo/reference/manifest.html
 
 [dependencies]
-<<<<<<< HEAD
-lib-dispatch = { path = "../lib-dispatch" }
-lib-log = { path = "../lib-log" }
-flowy-user = { path = "../flowy-user" }
-flowy-user-deps = { path = "../flowy-user-deps" }
-flowy-date = { path = "../flowy-date" }
-flowy-folder2 = { path = "../flowy-folder2" }
-flowy-folder-deps = { path = "../flowy-folder-deps" }
-flowy-database2 = { path = "../flowy-database2" }
-flowy-database-deps = { path = "../flowy-database-deps" }
-flowy-sqlite = { path = "../flowy-sqlite" }
-flowy-document2 = { path = "../flowy-document2" }
-flowy-document-deps = { path = "../flowy-document-deps" }
-flowy-error = { path = "../flowy-error" }
-flowy-task = { path = "../flowy-task" }
-flowy-server = { path = "../flowy-server" }
-flowy-server-config = { path = "../flowy-server-config" }
-flowy-config = { path = "../flowy-config" }
-appflowy-integrate = { version = "0.1.0", features = [
-    "postgres_storage_plugin",
-    "snapshot_plugin",
-] }
-=======
 lib-dispatch = { workspace = true }
 lib-log = { workspace = true }
 flowy-user = { workspace = true }
@@ -45,12 +22,12 @@
 flowy-server = { workspace = true }
 flowy-server-config = { workspace = true }
 flowy-config = { workspace = true }
+flowy-date = { workspace = true }
 collab-integrate = { workspace = true, features = ["supabase_integrate", "appflowy_cloud_integrate", "snapshot_plugin"] }
 flowy-ai = { workspace = true }
 collab-define = { version = "0.1.0" }
 collab-plugins = { version = "0.1.0", features = ["sync_plugin"] }
 collab = { version = "0.1.0" }
->>>>>>> e3f11ea9
 diesel = { version = "1.4.8", features = ["sqlite"] }
 uuid = { version = "1.3.3", features = ["v4"] }
 flowy-storage = { workspace = true }
@@ -76,10 +53,7 @@
 use_bunyan = ["lib-log/use_bunyan"]
 dart = [
     "flowy-user/dart",
-<<<<<<< HEAD
     "flowy-date/dart",
-=======
->>>>>>> e3f11ea9
     "flowy-folder2/dart",
     "flowy-database2/dart",
     "flowy-document2/dart",
@@ -87,21 +61,11 @@
 ]
 ts = [
     "flowy-user/ts",
-<<<<<<< HEAD
     "flowy-date/ts",
-=======
->>>>>>> e3f11ea9
     "flowy-folder2/ts",
     "flowy-database2/ts",
     "flowy-document2/ts",
     "flowy-config/ts",
 ]
-<<<<<<< HEAD
 rev-sqlite = ["flowy-user/rev-sqlite"]
 openssl_vendored = ["flowy-sqlite/openssl_vendored"]
-=======
-rev-sqlite = [
-    "flowy-user/rev-sqlite",
-]
-openssl_vendored = ["flowy-sqlite/openssl_vendored"]
->>>>>>> e3f11ea9
