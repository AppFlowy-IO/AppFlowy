use std::fmt;
use std::path::Path;

use base64::Engine;
use tracing::{error, info};

use flowy_server_pub::af_cloud_config::AFCloudConfiguration;
use flowy_server_pub::supabase_config::SupabaseConfiguration;
use flowy_user::services::entities::URL_SAFE_ENGINE;
use lib_infra::file_util::copy_dir_recursive;
use lib_infra::util::Platform;

use crate::integrate::log::create_log_filter;

#[derive(Clone)]
pub struct AppFlowyCoreConfig {
  /// Different `AppFlowyCoreConfig` instance should have different name
  pub(crate) app_version: String,
  pub name: String,
  pub(crate) device_id: String,
  pub platform: String,
  /// Used to store the user data
  pub storage_path: String,
  /// Origin application path is the path of the application binary. By default, the
  /// storage_path is the same as the origin_application_path. However, when the user
  /// choose a custom path for the user data, the storage_path will be different from
  /// the origin_application_path.
  pub application_path: String,
  pub(crate) log_filter: String,
  cloud_config: Option<AFCloudConfiguration>,
}

impl fmt::Debug for AppFlowyCoreConfig {
  fn fmt(&self, f: &mut fmt::Formatter<'_>) -> fmt::Result {
    let mut debug = f.debug_struct("AppFlowy Configuration");
    debug.field("app_version", &self.app_version);
    debug.field("storage_path", &self.storage_path);
    debug.field("application_path", &self.application_path);
    if let Some(config) = &self.cloud_config {
      debug.field("base_url", &config.base_url);
      debug.field("ws_url", &config.ws_base_url);
      debug.field("gotrue_url", &config.gotrue_url);
    }
    debug.finish()
  }
}

fn make_user_data_folder(root: &str, url: &str) -> String {
  // Isolate the user data folder by using the base url of AppFlowy cloud. This is to avoid
  // the user data folder being shared by different AppFlowy cloud.
  let storage_path = if !url.is_empty() {
    let server_base64 = URL_SAFE_ENGINE.encode(url);
    format!("{}_{}", root, server_base64)
  } else {
    root.to_string()
  };

  // Copy the user data folder from the root path to the isolated path
  // The root path without any suffix is the created by the local version AppFlowy
  if !Path::new(&storage_path).exists() && Path::new(root).exists() {
    info!("Copy dir from {} to {}", root, storage_path);
    let src = Path::new(root);
    match copy_dir_recursive(src, Path::new(&storage_path)) {
      Ok(_) => storage_path,
      Err(err) => {
        // when the copy dir failed, use the root path as the storage path
        error!("Copy dir failed: {}", err);
        root.to_string()
      },
    }
  } else {
    storage_path
  }
}

impl AppFlowyCoreConfig {
  pub fn new(
    app_version: String,
    custom_application_path: String,
    application_path: String,
    device_id: String,
    platform: String,
    name: String,
  ) -> Self {
    let cloud_config = AFCloudConfiguration::from_env().ok();
    let storage_path = match &cloud_config {
      None => {
        let supabase_config = SupabaseConfiguration::from_env().ok();
        match &supabase_config {
          None => custom_application_path,
          Some(config) => make_user_data_folder(&custom_application_path, &config.url),
        }
      },
      Some(config) => make_user_data_folder(&custom_application_path, &config.base_url),
    };
    let log_filter = create_log_filter("info".to_owned(), vec![], Platform::from(&platform));

    AppFlowyCoreConfig {
      app_version,
      name,
      storage_path,
      application_path,
      device_id,
      platform,
      log_filter,
      cloud_config,
    }
  }

<<<<<<< HEAD
  pub fn log_filter(mut self, log_filter: String) -> Self {
    self.log_filter = log_filter;
=======
  pub fn log_filter(mut self, level: &str, with_crates: Vec<String>) -> Self {
    self.log_filter = create_log_filter(
      level.to_owned(),
      with_crates,
      Platform::from(&self.platform),
    );
>>>>>>> 34cf4da4
    self
  }
}<|MERGE_RESOLUTION|>--- conflicted
+++ resolved
@@ -107,17 +107,12 @@
     }
   }
 
-<<<<<<< HEAD
-  pub fn log_filter(mut self, log_filter: String) -> Self {
-    self.log_filter = log_filter;
-=======
   pub fn log_filter(mut self, level: &str, with_crates: Vec<String>) -> Self {
     self.log_filter = create_log_filter(
       level.to_owned(),
       with_crates,
       Platform::from(&self.platform),
     );
->>>>>>> 34cf4da4
     self
   }
 }