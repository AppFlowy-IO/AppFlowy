use bytes::Bytes;

use collab_entity::{CollabType, EncodedCollab};
use collab_folder::hierarchy_builder::NestedViewBuilder;
use collab_integrate::collab_builder::AppFlowyCollabBuilder;
use collab_integrate::CollabKVDB;
use flowy_ai::ai_manager::AIManager;
use flowy_database2::entities::DatabaseLayoutPB;
use flowy_database2::services::share::csv::CSVFormat;
use flowy_database2::template::{make_default_board, make_default_calendar, make_default_grid};
use flowy_database2::DatabaseManager;
use flowy_document::entities::DocumentDataPB;
use flowy_document::manager::DocumentManager;
use flowy_document::parser::json::parser::JsonToDocumentParser;
use flowy_error::{internal_error, FlowyError, FlowyResult};
use flowy_folder::entities::{CreateViewParams, UpdateViewParams, ViewLayoutPB};
use flowy_folder::manager::{FolderManager, FolderUser};
use flowy_folder::share::ImportType;
use flowy_folder::view_operation::{
  DatabaseEncodedCollab, FolderOperationHandler, GatherEncodedCollab, ImportedData, View, ViewData,
};
use flowy_folder::ViewLayout;
use flowy_search::folder::indexer::FolderIndexManagerImpl;
use flowy_sqlite::kv::KVStorePreferences;
use flowy_user::services::authenticate_user::AuthenticateUser;
use flowy_user::services::data_import::{load_collab_by_object_id, load_collab_by_object_ids};
use lib_dispatch::prelude::ToBytes;
use std::collections::HashMap;
use std::convert::TryFrom;
use std::path::Path;
use std::sync::{Arc, Weak};
use tokio::sync::RwLock;

use crate::integrate::server::ServerProvider;

use collab_plugins::local_storage::kv::KVTransactionDB;
use flowy_folder_pub::query::{FolderQueryService, FolderService, FolderViewEdit, QueryCollab};
use lib_infra::async_trait::async_trait;

pub struct FolderDepsResolver();
#[allow(clippy::too_many_arguments)]
impl FolderDepsResolver {
  pub async fn resolve(
    authenticate_user: Weak<AuthenticateUser>,
    collab_builder: Arc<AppFlowyCollabBuilder>,
    server_provider: Arc<ServerProvider>,
    folder_indexer: Arc<FolderIndexManagerImpl>,
    store_preferences: Arc<KVStorePreferences>,
  ) -> Arc<FolderManager> {
    let user: Arc<dyn FolderUser> = Arc::new(FolderUserImpl {
      authenticate_user: authenticate_user.clone(),
    });

    Arc::new(
      FolderManager::new(
        user.clone(),
        collab_builder,
        server_provider.clone(),
        folder_indexer,
        store_preferences,
      )
      .unwrap(),
    )
  }
}

pub fn register_handlers(
  folder_manager: &Arc<FolderManager>,
  document_manager: Arc<DocumentManager>,
  database_manager: Arc<DatabaseManager>,
  chat_manager: Arc<AIManager>,
) {
  let document_folder_operation = Arc::new(DocumentFolderOperation(document_manager));
  folder_manager.register_operation_handler(ViewLayout::Document, document_folder_operation);

  let database_folder_operation = Arc::new(DatabaseFolderOperation(database_manager));
  let chat_folder_operation = Arc::new(ChatFolderOperation(chat_manager));
  folder_manager.register_operation_handler(ViewLayout::Board, database_folder_operation.clone());
  folder_manager.register_operation_handler(ViewLayout::Grid, database_folder_operation.clone());
  folder_manager.register_operation_handler(ViewLayout::Calendar, database_folder_operation);
  folder_manager.register_operation_handler(ViewLayout::Chat, chat_folder_operation);
}

struct FolderUserImpl {
  authenticate_user: Weak<AuthenticateUser>,
}

impl FolderUserImpl {
  fn upgrade_user(&self) -> Result<Arc<AuthenticateUser>, FlowyError> {
    let user = self
      .authenticate_user
      .upgrade()
      .ok_or(FlowyError::internal().with_context("Unexpected error: UserSession is None"))?;
    Ok(user)
  }
}

impl FolderUser for FolderUserImpl {
  fn user_id(&self) -> Result<i64, FlowyError> {
    self.upgrade_user()?.user_id()
  }

  fn workspace_id(&self) -> Result<String, FlowyError> {
    self.upgrade_user()?.workspace_id()
  }

  fn collab_db(&self, uid: i64) -> Result<Weak<CollabKVDB>, FlowyError> {
    self.upgrade_user()?.get_collab_db(uid)
  }

  fn is_folder_exist_on_disk(&self, uid: i64, workspace_id: &str) -> FlowyResult<bool> {
    self.upgrade_user()?.is_collab_on_disk(uid, workspace_id)
  }
}

struct DocumentFolderOperation(Arc<DocumentManager>);
#[async_trait]
impl FolderOperationHandler for DocumentFolderOperation {
  fn name(&self) -> &str {
    "DocumentFolderOperationHandler"
  }

  async fn create_workspace_view(
    &self,
    uid: i64,
    workspace_view_builder: Arc<RwLock<NestedViewBuilder>>,
  ) -> Result<(), FlowyError> {
    let manager = self.0.clone();
    let mut write_guard = workspace_view_builder.write().await;
    // Create a view named "Getting started" with an icon ⭐️ and the built-in README data.
    // Don't modify this code unless you know what you are doing.
    write_guard
      .with_view_builder(|view_builder| async {
        let view = view_builder
          .with_name("Getting started")
          .with_icon("⭐️")
          .build();
        // create a empty document
        let json_str = include_str!("../../assets/read_me.json");
        let document_pb = JsonToDocumentParser::json_str_to_document(json_str).unwrap();
        manager
          .create_document(uid, &view.view.id, Some(document_pb.into()))
          .await
          .unwrap();
        view
      })
      .await;
    Ok(())
  }

  async fn open_view(&self, view_id: &str) -> Result<(), FlowyError> {
    self.0.open_document(view_id).await?;
    Ok(())
  }

  /// Close the document view.
  async fn close_view(&self, view_id: &str) -> Result<(), FlowyError> {
    self.0.close_document(view_id).await?;
    Ok(())
  }

  async fn delete_view(&self, view_id: &str) -> Result<(), FlowyError> {
    match self.0.delete_document(view_id).await {
      Ok(_) => tracing::trace!("Delete document: {}", view_id),
      Err(e) => tracing::error!("🔴delete document failed: {}", e),
    }
    Ok(())
  }

  async fn duplicate_view(&self, view_id: &str) -> Result<Bytes, FlowyError> {
    let data: DocumentDataPB = self.0.get_document_data(view_id).await?.into();
    let data_bytes = data.into_bytes().map_err(|_| FlowyError::invalid_data())?;
    Ok(data_bytes)
  }

  async fn gather_publish_encode_collab(
    &self,
    user: &Arc<dyn FolderUser>,
    view_id: &str,
  ) -> Result<GatherEncodedCollab, FlowyError> {
    let encoded_collab =
      get_encoded_collab_v1_from_disk(user, view_id, CollabType::Document).await?;
    Ok(GatherEncodedCollab::Document(encoded_collab))
  }

  async fn create_view_with_view_data(
    &self,
    user_id: i64,
    params: CreateViewParams,
  ) -> Result<Option<EncodedCollab>, FlowyError> {
    debug_assert_eq!(params.layout, ViewLayoutPB::Document);
    let data = match params.initial_data {
      ViewData::DuplicateData(data) => Some(DocumentDataPB::try_from(data)?),
      ViewData::Data(data) => Some(DocumentDataPB::try_from(data)?),
      ViewData::Empty => None,
    };
    let encoded_collab = self
      .0
      .create_document(user_id, &params.view_id, data.map(|d| d.into()))
      .await?;
    Ok(Some(encoded_collab))
  }

  /// Create a view with built-in data.
  async fn create_default_view(
    &self,
    user_id: i64,
    _parent_view_id: &str,
    view_id: &str,
    _name: &str,
    layout: ViewLayout,
  ) -> Result<(), FlowyError> {
    debug_assert_eq!(layout, ViewLayout::Document);
    match self.0.create_document(user_id, view_id, None).await {
      Ok(_) => Ok(()),
      Err(err) => {
        if err.is_already_exists() {
          Ok(())
        } else {
          Err(err)
        }
      },
    }
  }

  async fn import_from_bytes(
    &self,
    uid: i64,
    view_id: &str,
    _name: &str,
    _import_type: ImportType,
    bytes: Vec<u8>,
  ) -> Result<Vec<ImportedData>, FlowyError> {
    let data = DocumentDataPB::try_from(Bytes::from(bytes))?;
    let encoded_collab = self
      .0
      .create_document(uid, view_id, Some(data.into()))
      .await?;
    Ok(vec![(
      view_id.to_string(),
      CollabType::Document,
      encoded_collab,
    )])
  }

  async fn import_from_file_path(
    &self,
    _view_id: &str,
    _name: &str,
    _path: String,
  ) -> Result<(), FlowyError> {
    // TODO(lucas): import file from local markdown file
    Ok(())
  }
}

struct DatabaseFolderOperation(Arc<DatabaseManager>);

#[async_trait]
impl FolderOperationHandler for DatabaseFolderOperation {
  async fn open_view(&self, view_id: &str) -> Result<(), FlowyError> {
    self.0.open_database_view(view_id).await?;
    Ok(())
  }

  async fn close_view(&self, view_id: &str) -> Result<(), FlowyError> {
    self.0.close_database_view(view_id).await?;
    Ok(())
  }

  async fn delete_view(&self, view_id: &str) -> Result<(), FlowyError> {
    match self.0.delete_database_view(view_id).await {
      Ok(_) => tracing::trace!("Delete database view: {}", view_id),
      Err(e) => tracing::error!("🔴delete database failed: {}", e),
    }
    Ok(())
  }

  async fn gather_publish_encode_collab(
    &self,
    user: &Arc<dyn FolderUser>,
    view_id: &str,
  ) -> Result<GatherEncodedCollab, FlowyError> {
    let workspace_id = user.workspace_id()?;
    // get the collab_object_id for the database.
    //
    // the collab object_id for the database is not the view_id,
    //  we should use the view_id to get the database_id
    let oid = self.0.get_database_id_with_view_id(view_id).await?;
    let row_oids = self.0.get_database_row_ids_with_view_id(view_id).await?;
    let row_metas = self
      .0
      .get_database_row_metas_with_view_id(view_id, row_oids.clone())
      .await?;
    let row_document_ids = row_metas
      .iter()
      .filter_map(|meta| meta.document_id.clone())
      .collect::<Vec<_>>();
    let row_oids = row_oids
      .into_iter()
      .map(|oid| oid.into_inner())
      .collect::<Vec<_>>();
    let database_metas = self.0.get_all_databases_meta().await;

    let uid = user
      .user_id()
      .map_err(|e| e.with_context("unable to get the uid: {}"))?;

    // get the collab db
    let collab_db = user
      .collab_db(uid)
      .map_err(|e| e.with_context("unable to get the collab"))?;
    let collab_db = collab_db.upgrade().ok_or_else(|| {
      FlowyError::internal().with_context(
        "The collab db has been dropped, indicating that the user has switched to a new account",
      )
    })?;

    tokio::task::spawn_blocking(move || {
      let collab_read_txn = collab_db.read_txn();
      let database_collab = load_collab_by_object_id(uid, &collab_read_txn, &workspace_id, &oid)
        .map_err(|e| {
          FlowyError::internal().with_context(format!("load database collab failed: {}", e))
        })?;

      let database_encoded_collab = database_collab
          // encode the collab and check the integrity of the collab
          .encode_collab_v1(|collab| CollabType::Database.validate_require_data(collab))
          .map_err(|e| {
            FlowyError::internal().with_context(format!("encode database collab failed: {}", e))
          })?;

      let database_row_encoded_collabs =
        load_collab_by_object_ids(uid, &workspace_id, &collab_read_txn, &row_oids)
          .0
          .into_iter()
          .map(|(oid, collab)| {
            collab
              .encode_collab_v1(|c| CollabType::DatabaseRow.validate_require_data(c))
              .map(|encoded| (oid, encoded))
              .map_err(|e| {
                FlowyError::internal().with_context(format!("Database row collab error: {}", e))
              })
          })
          .collect::<Result<HashMap<_, _>, FlowyError>>()?;

      let database_relations = database_metas
        .into_iter()
        .filter_map(|meta| {
          meta
            .linked_views
            .clone()
            .into_iter()
            .next()
            .map(|lv| (meta.database_id, lv))
        })
        .collect::<HashMap<_, _>>();

      let database_row_document_encoded_collabs =
        load_collab_by_object_ids(uid, &workspace_id, &collab_read_txn, &row_document_ids)
          .0
          .into_iter()
          .map(|(oid, collab)| {
            collab
              .encode_collab_v1(|c| CollabType::Document.validate_require_data(c))
              .map(|encoded| (oid, encoded))
              .map_err(|e| {
                FlowyError::internal()
                  .with_context(format!("Database row document collab error: {}", e))
              })
          })
          .collect::<Result<HashMap<_, _>, FlowyError>>()?;

      Ok(GatherEncodedCollab::Database(DatabaseEncodedCollab {
        database_encoded_collab,
        database_row_encoded_collabs,
        database_row_document_encoded_collabs,
        database_relations,
      }))
    })
    .await?
  }

  async fn duplicate_view(&self, view_id: &str) -> Result<Bytes, FlowyError> {
    Ok(Bytes::from(view_id.to_string()))
  }

  /// Create a database view with duplicated data.
  /// If the ext contains the {"database_id": "xx"}, then it will link
  /// to the existing database.
  async fn create_view_with_view_data(
    &self,
    _user_id: i64,
    params: CreateViewParams,
  ) -> Result<Option<EncodedCollab>, FlowyError> {
    match CreateDatabaseExtParams::from_map(params.meta.clone()) {
      None => match params.initial_data {
        ViewData::DuplicateData(data) => {
          let duplicated_view_id =
            String::from_utf8(data.to_vec()).map_err(|_| FlowyError::invalid_data())?;
          let encoded_collab = self
            .0
            .duplicate_database(&duplicated_view_id, &params.view_id)
            .await?;
          Ok(Some(encoded_collab))
        },
        ViewData::Data(data) => {
          let encoded_collab = self
            .0
            .create_database_with_data(&params.view_id, data.to_vec())
            .await?;
          Ok(Some(encoded_collab))
        },
        ViewData::Empty => Ok(None),
      },
      Some(database_params) => {
        let layout = match params.layout {
          ViewLayoutPB::Board => DatabaseLayoutPB::Board,
          ViewLayoutPB::Calendar => DatabaseLayoutPB::Calendar,
          ViewLayoutPB::Grid => DatabaseLayoutPB::Grid,
          ViewLayoutPB::Document | ViewLayoutPB::Chat => {
            return Err(FlowyError::not_support());
          },
        };
        let name = params.name.to_string();
        let database_view_id = params.view_id.to_string();
        let database_parent_view_id = params.parent_view_id.to_string();
        self
          .0
          .create_linked_view(
            name,
            layout.into(),
            database_params.database_id,
            database_view_id,
            database_parent_view_id,
          )
          .await?;
        Ok(None)
      },
    }
  }

  /// Create a database view with build-in data.
  /// If the ext contains the {"database_id": "xx"}, then it will link to
  /// the existing database. The data of the database will be shared within
  /// these references views.
  async fn create_default_view(
    &self,
    _user_id: i64,
    _parent_view_id: &str,
    view_id: &str,
    name: &str,
    layout: ViewLayout,
  ) -> Result<(), FlowyError> {
    let name = name.to_string();
    let data = match layout {
      ViewLayout::Grid => make_default_grid(view_id, &name),
      ViewLayout::Board => make_default_board(view_id, &name),
      ViewLayout::Calendar => make_default_calendar(view_id, &name),
      ViewLayout::Document | ViewLayout::Chat => {
        return Err(
          FlowyError::internal().with_context(format!("Can't handle {:?} layout type", layout)),
        );
      },
    };
    let result = self.0.import_database(data).await;
    match result {
      Ok(_) => Ok(()),
      Err(err) => {
        if err.is_already_exists() {
          Ok(())
        } else {
          Err(err)
        }
      },
    }
  }

  async fn import_from_bytes(
    &self,
    _uid: i64,
    view_id: &str,
    _name: &str,
    import_type: ImportType,
    bytes: Vec<u8>,
  ) -> Result<Vec<ImportedData>, FlowyError> {
    let format = match import_type {
      ImportType::CSV => CSVFormat::Original,
      ImportType::AFDatabase => CSVFormat::META,
      _ => CSVFormat::Original,
    };
    let content = tokio::task::spawn_blocking(move || {
      String::from_utf8(bytes).map_err(|err| FlowyError::internal().with_context(err))
    })
    .await??;
    let result = self
      .0
      .import_csv(view_id.to_string(), content, format)
      .await?;
    Ok(
      result
        .encoded_collabs
        .into_iter()
        .map(|encoded| {
          (
            encoded.object_id,
            encoded.collab_type,
            encoded.encoded_collab,
          )
        })
        .collect(),
    )
  }

  async fn import_from_file_path(
    &self,
    view_id: &str,
    _name: &str,
    path: String,
  ) -> Result<(), FlowyError> {
<<<<<<< HEAD
    let file_path = Path::new(&path);
    if !file_path.exists() {
      return Err(FlowyError::record_not_found().with_context("File not found"));
    }

    let data = tokio::fs::read(file_path).await?;
    let content =
      String::from_utf8(data).map_err(|e| FlowyError::invalid_data().with_context(e))?;
    let _ = self
      .0
      .import_csv(view_id.to_string(), content, CSVFormat::Original)
      .await?;

=======
    self
      .0
      .import_csv_from_file(path, CSVFormat::Original)
      .await?;
>>>>>>> d7bda10e
    Ok(())
  }

  async fn did_update_view(&self, old: &View, new: &View) -> Result<(), FlowyError> {
    let database_layout = match new.layout {
      ViewLayout::Document | ViewLayout::Chat => {
        return Err(FlowyError::internal().with_context("Can't handle document layout type"));
      },
      ViewLayout::Grid => DatabaseLayoutPB::Grid,
      ViewLayout::Board => DatabaseLayoutPB::Board,
      ViewLayout::Calendar => DatabaseLayoutPB::Calendar,
    };

    if old.layout != new.layout {
      self
        .0
        .update_database_layout(&new.id, database_layout)
        .await?;
      Ok(())
    } else {
      Ok(())
    }
  }

  fn name(&self) -> &str {
    "DatabaseFolderOperationHandler"
  }
}

#[derive(Debug, serde::Deserialize)]
struct CreateDatabaseExtParams {
  database_id: String,
}

impl CreateDatabaseExtParams {
  pub fn from_map(map: HashMap<String, String>) -> Option<Self> {
    let value = serde_json::to_value(map).ok()?;
    serde_json::from_value::<Self>(value).ok()
  }
}

struct ChatFolderOperation(Arc<AIManager>);

#[async_trait]
impl FolderOperationHandler for ChatFolderOperation {
  fn name(&self) -> &str {
    "ChatFolderOperationHandler"
  }

  async fn open_view(&self, view_id: &str) -> Result<(), FlowyError> {
    self.0.open_chat(view_id).await
  }

  async fn close_view(&self, view_id: &str) -> Result<(), FlowyError> {
    self.0.close_chat(view_id).await
  }

  async fn delete_view(&self, view_id: &str) -> Result<(), FlowyError> {
    self.0.delete_chat(view_id).await
  }

  async fn duplicate_view(&self, _view_id: &str) -> Result<Bytes, FlowyError> {
    Err(FlowyError::not_support())
  }

  async fn create_view_with_view_data(
    &self,
    _user_id: i64,
    _params: CreateViewParams,
  ) -> Result<Option<EncodedCollab>, FlowyError> {
    Err(FlowyError::not_support())
  }

  async fn create_default_view(
    &self,
    user_id: i64,
    parent_view_id: &str,
    view_id: &str,
    _name: &str,
    _layout: ViewLayout,
  ) -> Result<(), FlowyError> {
    self
      .0
      .create_chat(&user_id, parent_view_id, view_id)
      .await?;
    Ok(())
  }

  async fn import_from_bytes(
    &self,
    _uid: i64,
    _view_id: &str,
    _name: &str,
    _import_type: ImportType,
    _bytes: Vec<u8>,
  ) -> Result<Vec<ImportedData>, FlowyError> {
    Err(FlowyError::not_support())
  }

  async fn import_from_file_path(
    &self,
    _view_id: &str,
    _name: &str,
    _path: String,
  ) -> Result<(), FlowyError> {
    Err(FlowyError::not_support())
  }
}

#[derive(Clone)]
pub struct FolderServiceImpl {
  folder_manager: Weak<FolderManager>,
  user: Arc<dyn FolderUser>,
}
impl FolderService for FolderServiceImpl {}

impl FolderServiceImpl {
  pub fn new(
    folder_manager: Weak<FolderManager>,
    authenticate_user: Weak<AuthenticateUser>,
  ) -> Self {
    let user: Arc<dyn FolderUser> = Arc::new(FolderUserImpl { authenticate_user });
    Self {
      folder_manager,
      user,
    }
  }
}

#[async_trait]
impl FolderViewEdit for FolderServiceImpl {
  async fn set_view_title_if_empty(&self, view_id: &str, title: &str) -> FlowyResult<()> {
    if title.is_empty() {
      return Ok(());
    }

    if let Some(folder_manager) = self.folder_manager.upgrade() {
      if let Ok(view) = folder_manager.get_view(view_id).await {
        if view.name.is_empty() {
          let title = if title.len() > 50 {
            title.chars().take(50).collect()
          } else {
            title.to_string()
          };

          folder_manager
            .update_view_with_params(UpdateViewParams {
              view_id: view_id.to_string(),
              name: Some(title),
              desc: None,
              thumbnail: None,
              layout: None,
              is_favorite: None,
              extra: None,
            })
            .await?;
        }
      }
    }
    Ok(())
  }
}

#[async_trait]
impl FolderQueryService for FolderServiceImpl {
  async fn get_surrounding_view_ids_with_view_layout(
    &self,
    parent_view_id: &str,
    view_layout: ViewLayout,
  ) -> Vec<String> {
    let folder_manager = match self.folder_manager.upgrade() {
      Some(folder_manager) => folder_manager,
      None => return vec![],
    };

    if let Ok(view) = folder_manager.get_view(parent_view_id).await {
      if view.space_info().is_some() {
        return vec![];
      }
    }

    match folder_manager
      .get_untrashed_views_belong_to(parent_view_id)
      .await
    {
      Ok(views) => {
        let mut children = views
          .into_iter()
          .filter_map(|child| {
            if child.layout == view_layout {
              Some(child.id.clone())
            } else {
              None
            }
          })
          .collect::<Vec<_>>();
        children.push(parent_view_id.to_string());
        children
      },
      _ => vec![],
    }
  }

  async fn get_collab(&self, object_id: &str, collab_type: CollabType) -> Option<QueryCollab> {
    let encode_collab = get_encoded_collab_v1_from_disk(&self.user, object_id, collab_type.clone())
      .await
      .ok();

    encode_collab.map(|encoded_collab| QueryCollab {
      collab_type,
      encoded_collab,
    })
  }
}

#[inline]
async fn get_encoded_collab_v1_from_disk(
  user: &Arc<dyn FolderUser>,
  view_id: &str,
  collab_type: CollabType,
) -> Result<EncodedCollab, FlowyError> {
  let workspace_id = user.workspace_id()?;
  let uid = user
    .user_id()
    .map_err(|e| e.with_context("unable to get the uid: {}"))?;

  // get the collab db
  let collab_db = user
    .collab_db(uid)
    .map_err(|e| e.with_context("unable to get the collab"))?;
  let collab_db = collab_db.upgrade().ok_or_else(|| {
    FlowyError::internal().with_context(
      "The collab db has been dropped, indicating that the user has switched to a new account",
    )
  })?;
  let collab_read_txn = collab_db.read_txn();
  let collab =
    load_collab_by_object_id(uid, &collab_read_txn, &workspace_id, view_id).map_err(|e| {
      FlowyError::internal().with_context(format!("load document collab failed: {}", e))
    })?;

  tokio::task::spawn_blocking(move || {
    let data = collab
      .encode_collab_v1(|collab| collab_type.validate_require_data(collab))
      .map_err(|e| {
        FlowyError::internal().with_context(format!("encode document collab failed: {}", e))
      })?;
    Ok::<_, FlowyError>(data)
  })
  .await
  .map_err(internal_error)?
}<|MERGE_RESOLUTION|>--- conflicted
+++ resolved
@@ -518,7 +518,6 @@
     _name: &str,
     path: String,
   ) -> Result<(), FlowyError> {
-<<<<<<< HEAD
     let file_path = Path::new(&path);
     if !file_path.exists() {
       return Err(FlowyError::record_not_found().with_context("File not found"));
@@ -531,13 +530,6 @@
       .0
       .import_csv(view_id.to_string(), content, CSVFormat::Original)
       .await?;
-
-=======
-    self
-      .0
-      .import_csv_from_file(path, CSVFormat::Original)
-      .await?;
->>>>>>> d7bda10e
     Ok(())
   }
 
