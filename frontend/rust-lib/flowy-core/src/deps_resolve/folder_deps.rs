use bytes::Bytes;
<<<<<<< HEAD

use flowy_document::DocumentIndexContent;
use tokio::sync::RwLock;

=======
>>>>>>> 2554ba81
use collab_integrate::collab_builder::AppFlowyCollabBuilder;
use collab_integrate::CollabKVDB;
use flowy_database2::entities::DatabaseLayoutPB;
use flowy_database2::services::share::csv::CSVFormat;
use flowy_database2::template::{make_default_board, make_default_calendar, make_default_grid};
use flowy_database2::DatabaseManager;
use flowy_document::entities::DocumentDataPB;
use flowy_document::manager::DocumentManager;
use flowy_document::parser::json::parser::JsonToDocumentParser;
use flowy_error::FlowyError;
use flowy_folder::entities::ViewLayoutPB;
use flowy_folder::manager::{FolderManager, FolderUser};
use flowy_folder::search::{DocumentIndexContentGetter, FolderIndexStorage};
use flowy_folder::share::ImportType;
use flowy_folder::view_operation::{FolderOperationHandler, FolderOperationHandlers, View};
use flowy_folder::ViewLayout;
<<<<<<< HEAD
use flowy_folder_deps::entities::{ImportData, SearchData};
use flowy_folder_deps::folder_builder::{ParentChildViews, WorkspaceViewBuilder};
use flowy_user::manager::UserManager;
use flowy_user::services::data_import::ImportDataSource;
=======
use std::collections::HashMap;
use std::convert::TryFrom;
use std::sync::{Arc, Weak};
use tokio::sync::RwLock;

use flowy_folder_pub::folder_builder::WorkspaceViewBuilder;
use flowy_user::services::authenticate_user::AuthenticateUser;
>>>>>>> 2554ba81

use crate::integrate::server::ServerProvider;
use lib_dispatch::prelude::ToBytes;
use lib_infra::async_trait::async_trait;
use lib_infra::future::FutureResult;

pub struct FolderDepsResolver();
impl FolderDepsResolver {
  pub async fn resolve(
    authenticate_user: Weak<AuthenticateUser>,
    document_manager: &Arc<DocumentManager>,
    database_manager: &Arc<DatabaseManager>,
    collab_builder: Arc<AppFlowyCollabBuilder>,
    server_provider: Arc<ServerProvider>,
  ) -> Arc<FolderManager> {
    let user: Arc<dyn FolderUser> = Arc::new(FolderUserImpl {
      authenticate_user: authenticate_user.clone(),
    });

    let index_storage = FolderIndexStorageImpl(user_manager.clone());
    let document_index_content_getter = DocumentIndexContentGetterImpl(document_manager.clone());
    let handlers = folder_operation_handlers(document_manager.clone(), database_manager.clone());
    Arc::new(
      FolderManager::new(
        user.clone(),
        collab_builder,
        handlers,
        server_provider.clone(),
        index_storage,
        document_index_content_getter,
      )
      .await
      .unwrap(),
    )
  }
}

fn folder_operation_handlers(
  document_manager: Arc<DocumentManager>,
  database_manager: Arc<DatabaseManager>,
) -> FolderOperationHandlers {
  let mut map: HashMap<ViewLayout, Arc<dyn FolderOperationHandler + Send + Sync>> = HashMap::new();

  let document_folder_operation = Arc::new(DocumentFolderOperation(document_manager));
  map.insert(ViewLayout::Document, document_folder_operation);

  let database_folder_operation = Arc::new(DatabaseFolderOperation(database_manager));
  map.insert(ViewLayout::Board, database_folder_operation.clone());
  map.insert(ViewLayout::Grid, database_folder_operation.clone());
  map.insert(ViewLayout::Calendar, database_folder_operation);
  Arc::new(map)
}

struct FolderUserImpl {
  authenticate_user: Weak<AuthenticateUser>,
}

#[async_trait]
impl FolderUser for FolderUserImpl {
  fn user_id(&self) -> Result<i64, FlowyError> {
    self
      .authenticate_user
      .upgrade()
      .ok_or(FlowyError::internal().with_context("Unexpected error: UserSession is None"))?
      .user_id()
  }

  fn collab_db(&self, uid: i64) -> Result<Weak<CollabKVDB>, FlowyError> {
    self
      .authenticate_user
      .upgrade()
      .ok_or(FlowyError::internal().with_context("Unexpected error: UserSession is None"))?
      .get_collab_db(uid)
  }
}

struct DocumentFolderOperation(Arc<DocumentManager>);
impl FolderOperationHandler for DocumentFolderOperation {
  fn create_workspace_view(
    &self,
    uid: i64,
    workspace_view_builder: Arc<RwLock<WorkspaceViewBuilder>>,
  ) -> FutureResult<(), FlowyError> {
    let manager = self.0.clone();
    FutureResult::new(async move {
      let mut write_guard = workspace_view_builder.write().await;

      // Create a view named "Getting started" with an icon ⭐️ and the built-in README data.
      // Don't modify this code unless you know what you are doing.
      write_guard
        .with_view_builder(|view_builder| async {
          let view = view_builder
            .with_name("Getting started")
            .with_icon("⭐️")
            .build();
          // create a empty document
          let json_str = include_str!("../../assets/read_me.json");
          let document_pb = JsonToDocumentParser::json_str_to_document(json_str).unwrap();
          manager
            .create_document(uid, &view.parent_view.id, Some(document_pb.into()))
            .await
            .unwrap();
          view
        })
        .await;
      Ok(())
    })
  }

  /// Close the document view.
  fn close_view(&self, view_id: &str) -> FutureResult<(), FlowyError> {
    let manager = self.0.clone();
    let view_id = view_id.to_string();
    FutureResult::new(async move {
      manager.close_document(&view_id).await?;
      Ok(())
    })
  }

  fn delete_view(&self, view_id: &str) -> FutureResult<(), FlowyError> {
    let manager = self.0.clone();
    let view_id = view_id.to_string();
    FutureResult::new(async move {
      match manager.delete_document(&view_id).await {
        Ok(_) => tracing::trace!("Delete document: {}", view_id),
        Err(e) => tracing::error!("🔴delete document failed: {}", e),
      }
      Ok(())
    })
  }

  fn duplicate_view(&self, view_id: &str) -> FutureResult<Bytes, FlowyError> {
    let manager = self.0.clone();
    let view_id = view_id.to_string();
    FutureResult::new(async move {
      let data: DocumentDataPB = manager.get_document_data(&view_id).await?.into();
      let data_bytes = data.into_bytes().map_err(|_| FlowyError::invalid_data())?;
      Ok(data_bytes)
    })
  }

  fn create_view_with_view_data(
    &self,
    user_id: i64,
    view_id: &str,
    _name: &str,
    data: Vec<u8>,
    layout: ViewLayout,
    _meta: HashMap<String, String>,
  ) -> FutureResult<(), FlowyError> {
    debug_assert_eq!(layout, ViewLayout::Document);
    let view_id = view_id.to_string();
    let manager = self.0.clone();
    FutureResult::new(async move {
      let data = DocumentDataPB::try_from(Bytes::from(data))?;
      manager
        .create_document(user_id, &view_id, Some(data.into()))
        .await?;
      Ok(())
    })
  }

  /// Create a view with built-in data.
  fn create_built_in_view(
    &self,
    user_id: i64,
    view_id: &str,
    _name: &str,
    layout: ViewLayout,
  ) -> FutureResult<(), FlowyError> {
    debug_assert_eq!(layout, ViewLayout::Document);
    let view_id = view_id.to_string();
    let manager = self.0.clone();
    FutureResult::new(async move {
      match manager.create_document(user_id, &view_id, None).await {
        Ok(_) => Ok(()),
        Err(err) => {
          if err.is_already_exists() {
            Ok(())
          } else {
            Err(err)
          }
        },
      }
    })
  }

  fn import_from_bytes(
    &self,
    uid: i64,
    view_id: &str,
    _name: &str,
    _import_type: ImportType,
    bytes: Vec<u8>,
  ) -> FutureResult<(), FlowyError> {
    let view_id = view_id.to_string();
    let manager = self.0.clone();
    FutureResult::new(async move {
      let data = DocumentDataPB::try_from(Bytes::from(bytes))?;
      manager
        .create_document(uid, &view_id, Some(data.into()))
        .await?;
      Ok(())
    })
  }

  // will implement soon
  fn import_from_file_path(
    &self,
    _view_id: &str,
    _name: &str,
    _path: String,
  ) -> FutureResult<(), FlowyError> {
    FutureResult::new(async move { Ok(()) })
  }
}

struct DatabaseFolderOperation(Arc<DatabaseManager>);
impl FolderOperationHandler for DatabaseFolderOperation {
  fn close_view(&self, view_id: &str) -> FutureResult<(), FlowyError> {
    let database_manager = self.0.clone();
    let view_id = view_id.to_string();
    FutureResult::new(async move {
      database_manager.close_database_view(view_id).await?;
      Ok(())
    })
  }

  fn delete_view(&self, view_id: &str) -> FutureResult<(), FlowyError> {
    let database_manager = self.0.clone();
    let view_id = view_id.to_string();
    FutureResult::new(async move {
      match database_manager.delete_database_view(&view_id).await {
        Ok(_) => tracing::trace!("Delete database view: {}", view_id),
        Err(e) => tracing::error!("🔴delete database failed: {}", e),
      }
      Ok(())
    })
  }

  fn duplicate_view(&self, view_id: &str) -> FutureResult<Bytes, FlowyError> {
    let database_manager = self.0.clone();
    let view_id = view_id.to_owned();
    FutureResult::new(async move {
      let delta_bytes = database_manager.duplicate_database(&view_id).await?;
      Ok(Bytes::from(delta_bytes))
    })
  }

  /// Create a database view with duplicated data.
  /// If the ext contains the {"database_id": "xx"}, then it will link
  /// to the existing database.
  fn create_view_with_view_data(
    &self,
    _user_id: i64,
    view_id: &str,
    name: &str,
    data: Vec<u8>,
    layout: ViewLayout,
    meta: HashMap<String, String>,
  ) -> FutureResult<(), FlowyError> {
    match CreateDatabaseExtParams::from_map(meta) {
      None => {
        let database_manager = self.0.clone();
        let view_id = view_id.to_string();
        FutureResult::new(async move {
          database_manager
            .create_database_with_database_data(&view_id, data)
            .await?;
          Ok(())
        })
      },
      Some(params) => {
        let database_manager = self.0.clone();
        let layout = layout_type_from_view_layout(layout.into());
        let name = name.to_string();
        let database_view_id = view_id.to_string();

        FutureResult::new(async move {
          database_manager
            .create_linked_view(name, layout.into(), params.database_id, database_view_id)
            .await?;
          Ok(())
        })
      },
    }
  }

  /// Create a database view with build-in data.
  /// If the ext contains the {"database_id": "xx"}, then it will link to
  /// the existing database. The data of the database will be shared within
  /// these references views.
  fn create_built_in_view(
    &self,
    _user_id: i64,
    view_id: &str,
    name: &str,
    layout: ViewLayout,
  ) -> FutureResult<(), FlowyError> {
    let name = name.to_string();
    let database_manager = self.0.clone();
    let data = match layout {
      ViewLayout::Grid => make_default_grid(view_id, &name),
      ViewLayout::Board => make_default_board(view_id, &name),
      ViewLayout::Calendar => make_default_calendar(view_id, &name),
      ViewLayout::Document => {
        return FutureResult::new(async move {
          Err(FlowyError::internal().with_context(format!("Can't handle {:?} layout type", layout)))
        });
      },
    };
    FutureResult::new(async move {
      let result = database_manager.create_database_with_params(data).await;
      match result {
        Ok(_) => Ok(()),
        Err(err) => {
          if err.is_already_exists() {
            Ok(())
          } else {
            Err(err)
          }
        },
      }
    })
  }

  fn import_from_bytes(
    &self,
    _uid: i64,
    view_id: &str,
    _name: &str,
    import_type: ImportType,
    bytes: Vec<u8>,
  ) -> FutureResult<(), FlowyError> {
    let database_manager = self.0.clone();
    let view_id = view_id.to_string();
    let format = match import_type {
      ImportType::CSV => CSVFormat::Original,
      ImportType::HistoryDatabase => CSVFormat::META,
      ImportType::RawDatabase => CSVFormat::META,
      _ => CSVFormat::Original,
    };
    FutureResult::new(async move {
      let content =
        String::from_utf8(bytes).map_err(|err| FlowyError::internal().with_context(err))?;
      database_manager
        .import_csv(view_id, content, format)
        .await?;
      Ok(())
    })
  }

  fn import_from_file_path(
    &self,
    _view_id: &str,
    _name: &str,
    path: String,
  ) -> FutureResult<(), FlowyError> {
    let database_manager = self.0.clone();
    FutureResult::new(async move {
      database_manager
        .import_csv_from_file(path, CSVFormat::META)
        .await?;
      Ok(())
    })
  }

  fn did_update_view(&self, old: &View, new: &View) -> FutureResult<(), FlowyError> {
    let database_layout = match new.layout {
      ViewLayout::Document => {
        return FutureResult::new(async {
          Err(FlowyError::internal().with_context("Can't handle document layout type"))
        });
      },
      ViewLayout::Grid => DatabaseLayoutPB::Grid,
      ViewLayout::Board => DatabaseLayoutPB::Board,
      ViewLayout::Calendar => DatabaseLayoutPB::Calendar,
    };

    let database_manager = self.0.clone();
    let view_id = new.id.clone();
    if old.layout != new.layout {
      FutureResult::new(async move {
        database_manager
          .update_database_layout(&view_id, database_layout)
          .await?;
        Ok(())
      })
    } else {
      FutureResult::new(async move { Ok(()) })
    }
  }
}

#[derive(Debug, serde::Deserialize)]
struct CreateDatabaseExtParams {
  database_id: String,
}

impl CreateDatabaseExtParams {
  pub fn from_map(map: HashMap<String, String>) -> Option<Self> {
    let value = serde_json::to_value(map).ok()?;
    serde_json::from_value::<Self>(value).ok()
  }
}

pub fn layout_type_from_view_layout(layout: ViewLayoutPB) -> DatabaseLayoutPB {
  match layout {
    ViewLayoutPB::Grid => DatabaseLayoutPB::Grid,
    ViewLayoutPB::Board => DatabaseLayoutPB::Board,
    ViewLayoutPB::Calendar => DatabaseLayoutPB::Calendar,
    ViewLayoutPB::Document => DatabaseLayoutPB::Grid,
  }
}

struct FolderIndexStorageImpl(Weak<UserManager>);

impl FolderIndexStorage for FolderIndexStorageImpl {
  fn search(&self, s: &str, limit: Option<i64>) -> Result<Vec<SearchData>, FlowyError> {
    let manager = self
      .0
      .upgrade()
      .ok_or(FlowyError::internal().with_context("The user session is already drop"))?;

    let uid = manager.user_id()?;
    let search_data = manager.search(uid, s, limit)?;

    let results = search_data
      .into_iter()
      .map(|d| SearchData {
        index_type: d.index_type,
        view_id: d.view_id,
        id: d.id,
        data: d.data,
      })
      .collect();
    Ok(results)
  }

  fn add_view(&self, id: &str, content: &str) -> Result<(), FlowyError> {
    let manager = self
      .0
      .upgrade()
      .ok_or(FlowyError::internal().with_context("The user session is already drop"))?;

    let uid = manager.user_id()?;
    manager.add_view_index(uid, id, content)?;
    Ok(())
  }

  fn update_view(&self, id: &str, content: &str) -> Result<(), FlowyError> {
    let manager = self
      .0
      .upgrade()
      .ok_or(FlowyError::internal().with_context("The user session is already drop"))?;

    let uid = manager.user_id()?;
    manager.update_view_index(uid, id, content)?;
    Ok(())
  }

  fn remove_view(&self, ids: &[String]) -> Result<(), FlowyError> {
    let manager = self
      .0
      .upgrade()
      .ok_or(FlowyError::internal().with_context("The user session is already drop"))?;

    let uid = manager.user_id()?;
    manager.delete_view_index(uid, ids)?;
    Ok(())
  }

  fn add_document(&self, view_id: &str, page_id: &str, content: &str) -> Result<(), FlowyError> {
    let manager = self
      .0
      .upgrade()
      .ok_or(FlowyError::internal().with_context("The user session is already drop"))?;

    let uid = manager.user_id()?;
    manager.add_document_index(uid, view_id, page_id, content)?;
    Ok(())
  }

  fn update_document(&self, view_id: &str, page_id: &str, content: &str) -> Result<(), FlowyError> {
    let manager = self
      .0
      .upgrade()
      .ok_or(FlowyError::internal().with_context("The user session is already drop"))?;

    let uid = manager.user_id()?;
    manager.update_document_index(uid, view_id, page_id, content)?;
    Ok(())
  }

  fn remove_document(&self, page_ids: &[String]) -> Result<(), FlowyError> {
    let manager = self
      .0
      .upgrade()
      .ok_or(FlowyError::internal().with_context("The user session is already drop"))?;

    let uid = manager.user_id()?;
    manager.delete_view_index(uid, page_ids)?;
    Ok(())
  }
}

struct DocumentIndexContentGetterImpl(Arc<DocumentManager>);

#[async_trait]
impl DocumentIndexContentGetter for DocumentIndexContentGetterImpl {
  async fn get_document_index_content(
    &self,
    doc_id: &str,
  ) -> Result<DocumentIndexContent, FlowyError> {
    let doc = self.0.get_document(doc_id).await?;
    let index_data = DocumentIndexContent::from(&*doc);
    Ok(index_data)
  }
}<|MERGE_RESOLUTION|>--- conflicted
+++ resolved
@@ -1,11 +1,4 @@
 use bytes::Bytes;
-<<<<<<< HEAD
-
-use flowy_document::DocumentIndexContent;
-use tokio::sync::RwLock;
-
-=======
->>>>>>> 2554ba81
 use collab_integrate::collab_builder::AppFlowyCollabBuilder;
 use collab_integrate::CollabKVDB;
 use flowy_database2::entities::DatabaseLayoutPB;
@@ -15,6 +8,7 @@
 use flowy_document::entities::DocumentDataPB;
 use flowy_document::manager::DocumentManager;
 use flowy_document::parser::json::parser::JsonToDocumentParser;
+use flowy_document::DocumentIndexContent;
 use flowy_error::FlowyError;
 use flowy_folder::entities::ViewLayoutPB;
 use flowy_folder::manager::{FolderManager, FolderUser};
@@ -22,12 +16,7 @@
 use flowy_folder::share::ImportType;
 use flowy_folder::view_operation::{FolderOperationHandler, FolderOperationHandlers, View};
 use flowy_folder::ViewLayout;
-<<<<<<< HEAD
-use flowy_folder_deps::entities::{ImportData, SearchData};
-use flowy_folder_deps::folder_builder::{ParentChildViews, WorkspaceViewBuilder};
-use flowy_user::manager::UserManager;
-use flowy_user::services::data_import::ImportDataSource;
-=======
+use flowy_folder_pub::entities::SearchData;
 use std::collections::HashMap;
 use std::convert::TryFrom;
 use std::sync::{Arc, Weak};
@@ -35,7 +24,6 @@
 
 use flowy_folder_pub::folder_builder::WorkspaceViewBuilder;
 use flowy_user::services::authenticate_user::AuthenticateUser;
->>>>>>> 2554ba81
 
 use crate::integrate::server::ServerProvider;
 use lib_dispatch::prelude::ToBytes;
@@ -55,7 +43,7 @@
       authenticate_user: authenticate_user.clone(),
     });
 
-    let index_storage = FolderIndexStorageImpl(user_manager.clone());
+    let index_storage = FolderIndexStorageImpl(authenticate_user.clone());
     let document_index_content_getter = DocumentIndexContentGetterImpl(document_manager.clone());
     let handlers = folder_operation_handlers(document_manager.clone(), database_manager.clone());
     Arc::new(
@@ -451,93 +439,95 @@
   }
 }
 
-struct FolderIndexStorageImpl(Weak<UserManager>);
+struct FolderIndexStorageImpl(Weak<AuthenticateUser>);
+
+impl FolderIndexStorageImpl {
+  fn get_auth_user(&self) -> Result<Arc<AuthenticateUser>, FlowyError> {
+    self
+      .0
+      .upgrade()
+      .ok_or(FlowyError::internal().with_context("The user session is already drop"))
+  }
+}
 
 impl FolderIndexStorage for FolderIndexStorageImpl {
   fn search(&self, s: &str, limit: Option<i64>) -> Result<Vec<SearchData>, FlowyError> {
-    let manager = self
-      .0
-      .upgrade()
-      .ok_or(FlowyError::internal().with_context("The user session is already drop"))?;
-
-    let uid = manager.user_id()?;
-    let search_data = manager.search(uid, s, limit)?;
-
-    let results = search_data
-      .into_iter()
-      .map(|d| SearchData {
-        index_type: d.index_type,
-        view_id: d.view_id,
-        id: d.id,
-        data: d.data,
-      })
-      .collect();
-    Ok(results)
+    // let auth_user = self.get_auth_user()?;
+    // let uid = auth_user.user_id()?;
+    // let search_data = auth_user.search(uid, s, limit)?;
+    //
+    // let results = search_data
+    //   .into_iter()
+    //   .map(|d| SearchData {
+    //     index_type: d.index_type,
+    //     view_id: d.view_id,
+    //     id: d.id,
+    //     data: d.data,
+    //   })
+    //   .collect();
+    // Ok(results)
+    Ok(vec![])
   }
 
   fn add_view(&self, id: &str, content: &str) -> Result<(), FlowyError> {
-    let manager = self
-      .0
-      .upgrade()
-      .ok_or(FlowyError::internal().with_context("The user session is already drop"))?;
-
-    let uid = manager.user_id()?;
-    manager.add_view_index(uid, id, content)?;
+    let auth_user = self.get_auth_user()?;
+    let uid = auth_user.user_id()?;
+    // TODO(nathan): add view index
+    // auth_user.add_view_index(uid, id, content)?;
     Ok(())
   }
 
   fn update_view(&self, id: &str, content: &str) -> Result<(), FlowyError> {
-    let manager = self
-      .0
-      .upgrade()
-      .ok_or(FlowyError::internal().with_context("The user session is already drop"))?;
-
-    let uid = manager.user_id()?;
-    manager.update_view_index(uid, id, content)?;
+    let auth_user = self.get_auth_user()?;
+
+    // TODO(nathan): add view index
+    // let uid = manager.user_id()?;
+    // manager.update_view_index(uid, id, content)?;
     Ok(())
   }
 
   fn remove_view(&self, ids: &[String]) -> Result<(), FlowyError> {
-    let manager = self
-      .0
-      .upgrade()
-      .ok_or(FlowyError::internal().with_context("The user session is already drop"))?;
-
-    let uid = manager.user_id()?;
-    manager.delete_view_index(uid, ids)?;
+    // let manager = self
+    //   .0
+    //   .upgrade()
+    //   .ok_or(FlowyError::internal().with_context("The user session is already drop"))?;
+    //
+    // let uid = manager.user_id()?;
+    // manager.delete_view_index(uid, ids)?;
+    // TODO(nathan): remove view index
     Ok(())
   }
 
   fn add_document(&self, view_id: &str, page_id: &str, content: &str) -> Result<(), FlowyError> {
-    let manager = self
-      .0
-      .upgrade()
-      .ok_or(FlowyError::internal().with_context("The user session is already drop"))?;
-
-    let uid = manager.user_id()?;
-    manager.add_document_index(uid, view_id, page_id, content)?;
+    // let manager = self
+    //   .0
+    //   .upgrade()
+    //   .ok_or(FlowyError::internal().with_context("The user session is already drop"))?;
+    //
+    // let uid = manager.user_id()?;
+    // manager.add_document_index(uid, view_id, page_id, content)?;
     Ok(())
   }
 
   fn update_document(&self, view_id: &str, page_id: &str, content: &str) -> Result<(), FlowyError> {
-    let manager = self
-      .0
-      .upgrade()
-      .ok_or(FlowyError::internal().with_context("The user session is already drop"))?;
-
-    let uid = manager.user_id()?;
-    manager.update_document_index(uid, view_id, page_id, content)?;
+    // let manager = self
+    //   .0
+    //   .upgrade()
+    //   .ok_or(FlowyError::internal().with_context("The user session is already drop"))?;
+    //
+    // let uid = manager.user_id()?;
+    // manager.update_document_index(uid, view_id, page_id, content)?;
     Ok(())
   }
 
   fn remove_document(&self, page_ids: &[String]) -> Result<(), FlowyError> {
-    let manager = self
-      .0
-      .upgrade()
-      .ok_or(FlowyError::internal().with_context("The user session is already drop"))?;
-
-    let uid = manager.user_id()?;
-    manager.delete_view_index(uid, page_ids)?;
+    // let manager = self
+    //   .0
+    //   .upgrade()
+    //   .ok_or(FlowyError::internal().with_context("The user session is already drop"))?;
+    //
+    // let uid = manager.user_id()?;
+    // manager.delete_view_index(uid, page_ids)?;
     Ok(())
   }
 }
