--- conflicted
+++ resolved
@@ -327,11 +327,7 @@
       .await
   }
 
-<<<<<<< HEAD
-  async fn get_publish_info(&self, view_id: &str) -> Result<PublishInfo, Error> {
-=======
-  async fn get_publish_info(&self, view_id: &str) -> Result<PublishInfoResponse, FlowyError> {
->>>>>>> 497fcf3b
+  async fn get_publish_info(&self, view_id: &str) -> Result<PublishInfo, FlowyError> {
     let server = self.get_server()?;
     server.folder_service().get_publish_info(view_id).await
   }
@@ -341,7 +337,7 @@
     workspace_id: &str,
     view_id: String,
     new_name: String,
-  ) -> Result<(), Error> {
+  ) -> Result<(), FlowyError> {
     let server = self.get_server()?;
     server
       .folder_service()
@@ -369,11 +365,10 @@
       .await
   }
 
-<<<<<<< HEAD
   async fn get_default_published_view_info(
     &self,
     workspace_id: &str,
-  ) -> Result<PublishInfo, Error> {
+  ) -> Result<PublishInfo, FlowyError> {
     let server = self.get_server()?;
     server
       .folder_service()
@@ -385,7 +380,7 @@
     &self,
     workspace_id: &str,
     view_id: uuid::Uuid,
-  ) -> Result<(), Error> {
+  ) -> Result<(), FlowyError> {
     let server = self.get_server()?;
     server
       .folder_service()
@@ -394,7 +389,10 @@
   }
 
   /// List all published views of the current workspace.
-  async fn list_published_views(&self, workspace_id: &str) -> Result<Vec<PublishInfoView>, Error> {
+  async fn list_published_views(
+    &self,
+    workspace_id: &str,
+  ) -> Result<Vec<PublishInfoView>, FlowyError> {
     let server = self.get_server()?;
     server
       .folder_service()
@@ -402,10 +400,7 @@
       .await
   }
 
-  async fn import_zip(&self, file_path: &str) -> Result<(), Error> {
-=======
   async fn import_zip(&self, file_path: &str) -> Result<(), FlowyError> {
->>>>>>> 497fcf3b
     self
       .get_server()?
       .folder_service()
