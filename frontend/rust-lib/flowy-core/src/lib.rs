use std::time::Duration;
use std::{
  fmt,
  sync::{
    atomic::{AtomicBool, Ordering},
    Arc,
  },
};

use tokio::sync::{broadcast, RwLock};

use flowy_client_ws::{listen_on_websocket, FlowyWebSocketConnect, NetworkType};
use flowy_database2::DatabaseManager2;
use flowy_document::entities::DocumentVersionPB;
use flowy_document::{DocumentConfig, DocumentManager};
use flowy_document2::manager::DocumentManager as DocumentManager2;
use flowy_error::FlowyResult;
use flowy_folder2::manager::Folder2Manager;
pub use flowy_net::get_client_server_configuration;
use flowy_net::local_server::LocalServer;
use flowy_net::ClientServerConfiguration;
use flowy_task::{TaskDispatcher, TaskRunner};
use flowy_user::event_map::UserStatusCallback;
use flowy_user::services::{UserSession, UserSessionConfig};
use lib_dispatch::prelude::*;
use lib_dispatch::runtime::tokio_default_runtime;
use lib_infra::future::{to_fut, Fut};
use module::make_plugins;
pub use module::*;
use user_model::UserProfile;

use crate::deps_resolve::*;

mod deps_resolve;
pub mod module;

static INIT_LOG: AtomicBool = AtomicBool::new(false);

/// This name will be used as to identify the current [AppFlowyCore] instance.
/// Don't change this.
pub const DEFAULT_NAME: &str = "appflowy";

#[derive(Clone)]
pub struct AppFlowyCoreConfig {
  /// Different `AppFlowyCoreConfig` instance should have different name
  name: String,
  /// Panics if the `root` path is not existing
  storage_path: String,
  log_filter: String,
  server_config: ClientServerConfiguration,
  pub document: DocumentConfig,
}

impl fmt::Debug for AppFlowyCoreConfig {
  fn fmt(&self, f: &mut fmt::Formatter<'_>) -> fmt::Result {
    f.debug_struct("AppFlowyCoreConfig")
      .field("storage_path", &self.storage_path)
      .field("server-config", &self.server_config)
      .field("document-config", &self.document)
      .finish()
  }
}

impl AppFlowyCoreConfig {
  pub fn new(root: &str, name: String, server_config: ClientServerConfiguration) -> Self {
    AppFlowyCoreConfig {
      name,
      storage_path: root.to_owned(),
      log_filter: create_log_filter("info".to_owned(), vec![]),
      server_config,
      document: DocumentConfig::default(),
    }
  }

  pub fn with_document_version(mut self, version: DocumentVersionPB) -> Self {
    self.document.version = version;
    self
  }

  pub fn log_filter(mut self, level: &str, with_crates: Vec<String>) -> Self {
    self.log_filter = create_log_filter(level.to_owned(), with_crates);
    self
  }
}

fn create_log_filter(level: String, with_crates: Vec<String>) -> String {
  let level = std::env::var("RUST_LOG").unwrap_or(level);
  let mut filters = with_crates
    .into_iter()
    .map(|crate_name| format!("{}={}", crate_name, level))
    .collect::<Vec<String>>();
  filters.push(format!("flowy_core={}", level));
  filters.push(format!("flowy_folder={}", level));
  filters.push(format!("flowy_folder2={}", level));
  filters.push(format!("collab_folder={}", level));
  filters.push(format!("collab_persistence={}", level));
  filters.push(format!("collab_database={}", level));
  filters.push(format!("flowy_user={}", level));
  filters.push(format!("flowy_document={}", level));
  filters.push(format!("flowy_document2={}", level));
  filters.push(format!("flowy_database={}", level));
  filters.push(format!("flowy_database2={}", level));
  filters.push(format!("flowy_sync={}", "info"));
  filters.push(format!("flowy_client_sync={}", "info"));
  filters.push(format!("flowy_notification={}", "info"));
  filters.push(format!("lib_ot={}", level));
  filters.push(format!("lib_ws={}", level));
  filters.push(format!("lib_infra={}", level));
  filters.push(format!("flowy_sync={}", level));
  filters.push(format!("flowy_revision={}", level));
  filters.push(format!("flowy_revision_persistence={}", level));
  filters.push(format!("flowy_task={}", level));
  // filters.push(format!("lib_dispatch={}", level));

  filters.push(format!("dart_ffi={}", "info"));
  filters.push(format!("flowy_sqlite={}", "info"));
  filters.push(format!("flowy_net={}", level));
  #[cfg(feature = "profiling")]
  filters.push(format!("tokio={}", level));

  #[cfg(feature = "profiling")]
  filters.push(format!("runtime={}", level));

  filters.join(",")
}

#[derive(Clone)]
pub struct AppFlowyCore {
  #[allow(dead_code)]
  pub config: AppFlowyCoreConfig,
  pub user_session: Arc<UserSession>,
  pub document_manager: Arc<DocumentManager>,
  pub document_manager2: Arc<DocumentManager2>,
  pub folder_manager: Arc<Folder2Manager>,
  // pub database_manager: Arc<DatabaseManager>,
  pub database_manager: Arc<DatabaseManager2>,
  pub event_dispatcher: Arc<AFPluginDispatcher>,
  pub ws_conn: Arc<FlowyWebSocketConnect>,
  pub local_server: Option<Arc<LocalServer>>,
  pub task_dispatcher: Arc<RwLock<TaskDispatcher>>,
}

impl AppFlowyCore {
  pub fn new(config: AppFlowyCoreConfig) -> Self {
    #[cfg(feature = "profiling")]
    console_subscriber::init();

    init_log(&config);
    init_kv(&config.storage_path);
    tracing::debug!("🔥 {:?}", config);
    let runtime = tokio_default_runtime().unwrap();
    let task_scheduler = TaskDispatcher::new(Duration::from_secs(2));
    let task_dispatcher = Arc::new(RwLock::new(task_scheduler));
    runtime.spawn(TaskRunner::run(task_dispatcher.clone()));

    let (local_server, ws_conn) = mk_local_server(&config.server_config);
<<<<<<< HEAD
    let (user_session, document_manager, folder_manager, local_server, database_manager) = runtime
      .block_on(async {
        let user_session = mk_user_session(&config, &local_server, &config.server_config);
        let document_manager = DocumentDepsResolver::resolve(
          local_server.clone(),
          ws_conn.clone(),
          user_session.clone(),
          &config.server_config,
          &config.document,
        );

        // let database_manager = DatabaseDepsResolver::resolve(
        //   ws_conn.clone(),
        //   user_session.clone(),
        //   task_dispatcher.clone(),
        // )
        // .await;

        let database_manager2 = Database2DepsResolver::resolve(
          ws_conn.clone(),
          user_session.clone(),
          task_dispatcher.clone(),
        )
        .await;

        let folder_manager =
          Folder2DepsResolver::resolve(user_session.clone(), &document_manager, &database_manager2)
            .await;

        if let Some(local_server) = local_server.as_ref() {
          local_server.run();
        }
        ws_conn.init().await;
        (
          user_session,
          document_manager,
          folder_manager,
          local_server,
          database_manager2,
        )
      });
=======
    let (
      user_session,
      document_manager,
      folder_manager,
      local_server,
      database_manager,
      document_manager2,
    ) = runtime.block_on(async {
      let user_session = mk_user_session(&config, &local_server, &config.server_config);
      let document_manager = DocumentDepsResolver::resolve(
        local_server.clone(),
        ws_conn.clone(),
        user_session.clone(),
        &config.server_config,
        &config.document,
      );

      let database_manager = DatabaseDepsResolver::resolve(
        ws_conn.clone(),
        user_session.clone(),
        task_dispatcher.clone(),
      )
      .await;

      let folder_manager =
        Folder2DepsResolver::resolve(user_session.clone(), &document_manager, &database_manager)
          .await;

      let document_manager2 =
        Document2DepsResolver::resolve(user_session.clone(), &database_manager);

      if let Some(local_server) = local_server.as_ref() {
        local_server.run();
      }
      ws_conn.init().await;
      (
        user_session,
        document_manager,
        folder_manager,
        local_server,
        database_manager,
        document_manager2,
      )
    });
>>>>>>> 07947db9

    let user_status_listener = UserStatusListener {
      document_manager: document_manager.clone(),
      folder_manager: folder_manager.clone(),
      database_manager: database_manager.clone(),
      ws_conn: ws_conn.clone(),
      config: config.clone(),
    };
    let user_status_callback = UserStatusCallbackImpl {
      listener: Arc::new(user_status_listener),
    };
    let cloned_user_session = user_session.clone();
    runtime.block_on(async move {
      cloned_user_session.clone().init(user_status_callback).await;
    });

    let event_dispatcher = Arc::new(AFPluginDispatcher::construct(runtime, || {
      make_plugins(
        &ws_conn,
        &folder_manager,
        &database_manager,
        &user_session,
        &document_manager,
        &document_manager2,
      )
    }));
    _start_listening(&event_dispatcher, &ws_conn, &folder_manager);

    Self {
      config,
      user_session,
      document_manager,
      document_manager2,
      folder_manager,
      database_manager,
      event_dispatcher,
      ws_conn,
      local_server,
      task_dispatcher,
    }
  }

  pub fn dispatcher(&self) -> Arc<AFPluginDispatcher> {
    self.event_dispatcher.clone()
  }
}

fn _start_listening(
  event_dispatcher: &AFPluginDispatcher,
  ws_conn: &Arc<FlowyWebSocketConnect>,
  folder_manager: &Arc<Folder2Manager>,
) {
  let subscribe_network_type = ws_conn.subscribe_network_ty();
  let folder_manager = folder_manager.clone();
  let _cloned_folder_manager = folder_manager;
  let ws_conn = ws_conn.clone();

  event_dispatcher.spawn(async move {
    listen_on_websocket(ws_conn.clone());
  });

  event_dispatcher.spawn(async move {
    _listen_network_status(subscribe_network_type).await;
  });
}

fn mk_local_server(
  server_config: &ClientServerConfiguration,
) -> (Option<Arc<LocalServer>>, Arc<FlowyWebSocketConnect>) {
  let ws_addr = server_config.ws_addr();
  if cfg!(feature = "http_sync") {
    let ws_conn = Arc::new(FlowyWebSocketConnect::new(ws_addr));
    (None, ws_conn)
  } else {
    let context = flowy_net::local_server::build_server(server_config);
    let local_ws = Arc::new(context.local_ws);
    let ws_conn = Arc::new(FlowyWebSocketConnect::from_local(ws_addr, local_ws));
    (Some(Arc::new(context.local_server)), ws_conn)
  }
}

async fn _listen_network_status(mut subscribe: broadcast::Receiver<NetworkType>) {
  while let Ok(_new_type) = subscribe.recv().await {
    // core.network_state_changed(new_type);
  }
}

fn init_kv(root: &str) {
  match flowy_sqlite::kv::KV::init(root) {
    Ok(_) => {},
    Err(e) => tracing::error!("Init kv store failed: {}", e),
  }
}

fn init_log(config: &AppFlowyCoreConfig) {
  if !INIT_LOG.load(Ordering::SeqCst) {
    INIT_LOG.store(true, Ordering::SeqCst);

    let _ = lib_log::Builder::new("AppFlowy-Client", &config.storage_path)
      .env_filter(&config.log_filter)
      .build();
  }
}

fn mk_user_session(
  config: &AppFlowyCoreConfig,
  local_server: &Option<Arc<LocalServer>>,
  server_config: &ClientServerConfiguration,
) -> Arc<UserSession> {
  let user_config = UserSessionConfig::new(&config.name, &config.storage_path);
  let cloud_service = UserDepsResolver::resolve(local_server, server_config);
  Arc::new(UserSession::new(user_config, cloud_service))
}

struct UserStatusListener {
  document_manager: Arc<DocumentManager>,
  folder_manager: Arc<Folder2Manager>,
  database_manager: Arc<DatabaseManager2>,
  ws_conn: Arc<FlowyWebSocketConnect>,
  #[allow(dead_code)]
  config: AppFlowyCoreConfig,
}

impl UserStatusListener {
  async fn did_sign_in(&self, token: &str, user_id: i64) -> FlowyResult<()> {
    self.folder_manager.initialize(user_id).await?;
    self.document_manager.initialize(user_id).await?;
    self.database_manager.initialize(user_id, token).await?;
    self
      .ws_conn
      .start(token.to_owned(), user_id.to_owned())
      .await?;
    Ok(())
  }

  async fn did_sign_up(&self, user_profile: &UserProfile) -> FlowyResult<()> {
    self
      .folder_manager
      .initialize_with_new_user(user_profile.id, &user_profile.token)
      .await?;
    self
      .document_manager
      .initialize_with_new_user(user_profile.id, &user_profile.token)
      .await?;

    self
      .database_manager
      .initialize_with_new_user(user_profile.id, &user_profile.token)
      .await?;

    self
      .ws_conn
      .start(user_profile.token.clone(), user_profile.id)
      .await?;
    Ok(())
  }

  async fn did_expired(&self, _token: &str, user_id: i64) -> FlowyResult<()> {
    self.folder_manager.clear(user_id).await;
    self.ws_conn.stop().await;
    Ok(())
  }
}

struct UserStatusCallbackImpl {
  listener: Arc<UserStatusListener>,
}

impl UserStatusCallback for UserStatusCallbackImpl {
  fn did_sign_in(&self, token: &str, user_id: i64) -> Fut<FlowyResult<()>> {
    let listener = self.listener.clone();
    let token = token.to_owned();
    let user_id = user_id.to_owned();
    to_fut(async move { listener.did_sign_in(&token, user_id).await })
  }

  fn did_sign_up(&self, user_profile: &UserProfile) -> Fut<FlowyResult<()>> {
    let listener = self.listener.clone();
    let user_profile = user_profile.clone();
    to_fut(async move { listener.did_sign_up(&user_profile).await })
  }

  fn did_expired(&self, token: &str, user_id: i64) -> Fut<FlowyResult<()>> {
    let listener = self.listener.clone();
    let token = token.to_owned();
    let user_id = user_id.to_owned();
    to_fut(async move { listener.did_expired(&token, user_id).await })
  }

  fn will_migrated(&self, _token: &str, _old_user_id: &str, _user_id: i64) -> Fut<FlowyResult<()>> {
    // Read the folder data
    todo!()
  }
}<|MERGE_RESOLUTION|>--- conflicted
+++ resolved
@@ -154,49 +154,6 @@
     runtime.spawn(TaskRunner::run(task_dispatcher.clone()));
 
     let (local_server, ws_conn) = mk_local_server(&config.server_config);
-<<<<<<< HEAD
-    let (user_session, document_manager, folder_manager, local_server, database_manager) = runtime
-      .block_on(async {
-        let user_session = mk_user_session(&config, &local_server, &config.server_config);
-        let document_manager = DocumentDepsResolver::resolve(
-          local_server.clone(),
-          ws_conn.clone(),
-          user_session.clone(),
-          &config.server_config,
-          &config.document,
-        );
-
-        // let database_manager = DatabaseDepsResolver::resolve(
-        //   ws_conn.clone(),
-        //   user_session.clone(),
-        //   task_dispatcher.clone(),
-        // )
-        // .await;
-
-        let database_manager2 = Database2DepsResolver::resolve(
-          ws_conn.clone(),
-          user_session.clone(),
-          task_dispatcher.clone(),
-        )
-        .await;
-
-        let folder_manager =
-          Folder2DepsResolver::resolve(user_session.clone(), &document_manager, &database_manager2)
-            .await;
-
-        if let Some(local_server) = local_server.as_ref() {
-          local_server.run();
-        }
-        ws_conn.init().await;
-        (
-          user_session,
-          document_manager,
-          folder_manager,
-          local_server,
-          database_manager2,
-        )
-      });
-=======
     let (
       user_session,
       document_manager,
@@ -213,7 +170,12 @@
         &config.server_config,
         &config.document,
       );
-
+      let database_manager2 = Database2DepsResolver::resolve(
+        ws_conn.clone(),
+        user_session.clone(),
+        task_dispatcher.clone(),
+      )
+      .await;
       let database_manager = DatabaseDepsResolver::resolve(
         ws_conn.clone(),
         user_session.clone(),
@@ -237,11 +199,10 @@
         document_manager,
         folder_manager,
         local_server,
-        database_manager,
+        database_manager2,
         document_manager2,
       )
     });
->>>>>>> 07947db9
 
     let user_status_listener = UserStatusListener {
       document_manager: document_manager.clone(),
