mod deps_resolve;
pub mod module;
use crate::deps_resolve::*;
use flowy_client_ws::{listen_on_websocket, FlowyWebSocketConnect, NetworkType};
use flowy_database::manager::DatabaseManager;
use flowy_document::entities::DocumentVersionPB;
use flowy_document::{DocumentConfig, DocumentManager};
use flowy_error::FlowyResult;
use flowy_folder::entities::ViewDataFormatPB;
use flowy_folder::{errors::FlowyError, manager::FolderManager};
pub use flowy_net::get_client_server_configuration;
use flowy_net::local_server::LocalServer;
use flowy_net::ClientServerConfiguration;
use flowy_task::{TaskDispatcher, TaskRunner};
use flowy_user::event_map::UserStatusCallback;
use flowy_user::services::{UserSession, UserSessionConfig};
use lib_dispatch::prelude::*;
use lib_dispatch::runtime::tokio_default_runtime;

use lib_infra::future::{to_fut, Fut};
use module::make_plugins;
pub use module::*;
use std::time::Duration;
use std::{
    fmt,
    sync::{
        atomic::{AtomicBool, Ordering},
        Arc,
    },
};
use tokio::sync::{broadcast, RwLock};
use user_model::UserProfile;

static INIT_LOG: AtomicBool = AtomicBool::new(false);

#[derive(Clone)]
pub struct AppFlowyCoreConfig {
    /// Different `AppFlowyCoreConfig` instance should have different name
    name: String,
    /// Panics if the `root` path is not existing
    storage_path: String,
    log_filter: String,
    server_config: ClientServerConfiguration,
    pub document: DocumentConfig,
}

impl fmt::Debug for AppFlowyCoreConfig {
    fn fmt(&self, f: &mut fmt::Formatter<'_>) -> fmt::Result {
        f.debug_struct("AppFlowyCoreConfig")
            .field("storage_path", &self.storage_path)
            .field("server-config", &self.server_config)
            .field("document-config", &self.document)
            .finish()
    }
}

impl AppFlowyCoreConfig {
    pub fn new(root: &str, name: String, server_config: ClientServerConfiguration) -> Self {
        AppFlowyCoreConfig {
            name,
            storage_path: root.to_owned(),
            log_filter: create_log_filter("info".to_owned(), vec![]),
            server_config,
            document: DocumentConfig::default(),
        }
    }

    pub fn with_document_version(mut self, version: DocumentVersionPB) -> Self {
        self.document.version = version;
        self
    }

    pub fn log_filter(mut self, level: &str, with_crates: Vec<String>) -> Self {
        self.log_filter = create_log_filter(level.to_owned(), with_crates);
        self
    }
}

fn create_log_filter(level: String, with_crates: Vec<String>) -> String {
    let level = std::env::var("RUST_LOG").unwrap_or(level);
    let mut filters = with_crates
        .into_iter()
        .map(|crate_name| format!("{}={}", crate_name, level))
        .collect::<Vec<String>>();
    filters.push(format!("flowy_core={}", level));
    filters.push(format!("flowy_folder={}", level));
    filters.push(format!("flowy_user={}", level));
    filters.push(format!("flowy_document={}", level));
    filters.push(format!("flowy_database={}", level));
    filters.push(format!("flowy_sync={}", "info"));
    filters.push(format!("flowy_client_sync={}", "info"));
    filters.push(format!("flowy_notification={}", "info"));
    filters.push(format!("lib_ot={}", level));
    filters.push(format!("lib_ws={}", level));
    filters.push(format!("lib_infra={}", level));
    filters.push(format!("flowy_sync={}", level));
    filters.push(format!("flowy_revision={}", level));
    filters.push(format!("flowy_revision_persistence={}", level));
    filters.push(format!("flowy_task={}", level));
    // filters.push(format!("lib_dispatch={}", level));

    filters.push(format!("dart_ffi={}", "info"));
    filters.push(format!("flowy_sqlite={}", "info"));
    filters.push(format!("flowy_net={}", "info"));
    filters.join(",")
}

#[derive(Clone)]
pub struct AppFlowyCore {
    #[allow(dead_code)]
    pub config: AppFlowyCoreConfig,
    pub user_session: Arc<UserSession>,
    pub document_manager: Arc<DocumentManager>,
    pub folder_manager: Arc<FolderManager>,
    pub grid_manager: Arc<DatabaseManager>,
    pub event_dispatcher: Arc<AFPluginDispatcher>,
    pub ws_conn: Arc<FlowyWebSocketConnect>,
    pub local_server: Option<Arc<LocalServer>>,
    pub task_dispatcher: Arc<RwLock<TaskDispatcher>>,
}

impl AppFlowyCore {
    pub fn new(config: AppFlowyCoreConfig) -> Self {
        init_log(&config);
        init_kv(&config.storage_path);
        tracing::debug!("🔥 {:?}", config);
        let runtime = tokio_default_runtime().unwrap();
        let task_scheduler = TaskDispatcher::new(Duration::from_secs(2));
        let task_dispatcher = Arc::new(RwLock::new(task_scheduler));
        runtime.spawn(TaskRunner::run(task_dispatcher.clone()));

        let (local_server, ws_conn) = mk_local_server(&config.server_config);
        let (user_session, document_manager, folder_manager, local_server, grid_manager) = runtime.block_on(async {
            let user_session = mk_user_session(&config, &local_server, &config.server_config);
            let document_manager = DocumentDepsResolver::resolve(
                local_server.clone(),
                ws_conn.clone(),
                user_session.clone(),
                &config.server_config,
                &config.document,
            );

            let grid_manager =
                GridDepsResolver::resolve(ws_conn.clone(), user_session.clone(), task_dispatcher.clone()).await;

            let folder_manager = FolderDepsResolver::resolve(
                local_server.clone(),
                user_session.clone(),
                &config.server_config,
                &ws_conn,
                &document_manager,
                &grid_manager,
            )
            .await;

            if let Some(local_server) = local_server.as_ref() {
                local_server.run();
            }
            ws_conn.init().await;
            (
                user_session,
                document_manager,
                folder_manager,
                local_server,
                grid_manager,
            )
        });

        let user_status_listener = UserStatusListener {
            document_manager: document_manager.clone(),
            folder_manager: folder_manager.clone(),
            grid_manager: grid_manager.clone(),
            ws_conn: ws_conn.clone(),
            config: config.clone(),
        };
        let user_status_callback = UserStatusCallbackImpl {
            listener: Arc::new(user_status_listener),
        };
        let cloned_user_session = user_session.clone();
        runtime.block_on(async move {
            cloned_user_session.clone().init(user_status_callback).await;
        });

        let event_dispatcher = Arc::new(AFPluginDispatcher::construct(runtime, || {
            make_plugins(
                &ws_conn,
                &folder_manager,
                &grid_manager,
                &user_session,
                &document_manager,
            )
        }));
        _start_listening(&event_dispatcher, &ws_conn, &folder_manager);

        Self {
            config,
            user_session,
            document_manager,
            folder_manager,
            grid_manager,
            event_dispatcher,
            ws_conn,
            local_server,
            task_dispatcher,
        }
    }

    pub fn dispatcher(&self) -> Arc<AFPluginDispatcher> {
        self.event_dispatcher.clone()
    }
}

fn _start_listening(
    event_dispatcher: &AFPluginDispatcher,
    ws_conn: &Arc<FlowyWebSocketConnect>,
    folder_manager: &Arc<FolderManager>,
) {
    let subscribe_network_type = ws_conn.subscribe_network_ty();
    let folder_manager = folder_manager.clone();
    let cloned_folder_manager = folder_manager;
    let ws_conn = ws_conn.clone();

    event_dispatcher.spawn(async move {
        listen_on_websocket(ws_conn.clone());
    });

    event_dispatcher.spawn(async move {
        _listen_network_status(subscribe_network_type, cloned_folder_manager).await;
    });
}

fn mk_local_server(
    server_config: &ClientServerConfiguration,
) -> (Option<Arc<LocalServer>>, Arc<FlowyWebSocketConnect>) {
    let ws_addr = server_config.ws_addr();
    if cfg!(feature = "http_sync") {
        let ws_conn = Arc::new(FlowyWebSocketConnect::new(ws_addr));
        (None, ws_conn)
    } else {
        let context = flowy_net::local_server::build_server(server_config);
        let local_ws = Arc::new(context.local_ws);
        let ws_conn = Arc::new(FlowyWebSocketConnect::from_local(ws_addr, local_ws));
        (Some(Arc::new(context.local_server)), ws_conn)
    }
}

async fn _listen_network_status(mut subscribe: broadcast::Receiver<NetworkType>, _core: Arc<FolderManager>) {
    while let Ok(_new_type) = subscribe.recv().await {
        // core.network_state_changed(new_type);
    }
}

fn init_kv(root: &str) {
    match flowy_sqlite::kv::KV::init(root) {
        Ok(_) => {}
        Err(e) => tracing::error!("Init kv store failed: {}", e),
    }
}

fn init_log(config: &AppFlowyCoreConfig) {
    if !INIT_LOG.load(Ordering::SeqCst) {
        INIT_LOG.store(true, Ordering::SeqCst);

        let _ = lib_log::Builder::new("AppFlowy-Client", &config.storage_path)
            .env_filter(&config.log_filter)
            .build();
    }
}

fn mk_user_session(
    config: &AppFlowyCoreConfig,
    local_server: &Option<Arc<LocalServer>>,
    server_config: &ClientServerConfiguration,
) -> Arc<UserSession> {
    let user_config = UserSessionConfig::new(&config.name, &config.storage_path);
    let cloud_service = UserDepsResolver::resolve(local_server, server_config);
    Arc::new(UserSession::new(user_config, cloud_service))
}

struct UserStatusListener {
    document_manager: Arc<DocumentManager>,
    folder_manager: Arc<FolderManager>,
    grid_manager: Arc<DatabaseManager>,
    ws_conn: Arc<FlowyWebSocketConnect>,
<<<<<<< HEAD
    config: FlowySDKConfig,
=======
    config: AppFlowyCoreConfig,
>>>>>>> 72768a2f
}

impl UserStatusListener {
    async fn did_sign_in(&self, token: &str, user_id: &str) -> FlowyResult<()> {
        self.folder_manager.initialize(user_id, token).await?;
        self.document_manager.initialize(user_id).await?;
        self.grid_manager.initialize(user_id, token).await?;
        self.ws_conn.start(token.to_owned(), user_id.to_owned()).await?;
        Ok(())
    }

    async fn did_sign_up(&self, user_profile: &UserProfile) -> FlowyResult<()> {
        let view_data_type = match self.config.document.version {
            DocumentVersionPB::V0 => ViewDataFormatPB::DeltaFormat,
<<<<<<< HEAD
            DocumentVersionPB::V1 => ViewDataFormatPB::TreeFormat,
=======
            DocumentVersionPB::V1 => ViewDataFormatPB::NodeFormat,
>>>>>>> 72768a2f
        };
        self.folder_manager
            .initialize_with_new_user(&user_profile.id, &user_profile.token, view_data_type)
            .await?;
        self.document_manager
            .initialize_with_new_user(&user_profile.id, &user_profile.token)
            .await?;

        self.grid_manager
            .initialize_with_new_user(&user_profile.id, &user_profile.token)
            .await?;

        self.ws_conn
            .start(user_profile.token.clone(), user_profile.id.clone())
            .await?;
        Ok(())
    }

    async fn did_expired(&self, _token: &str, user_id: &str) -> FlowyResult<()> {
        self.folder_manager.clear(user_id).await;
        self.ws_conn.stop().await;
        Ok(())
    }
}

struct UserStatusCallbackImpl {
    listener: Arc<UserStatusListener>,
}

impl UserStatusCallback for UserStatusCallbackImpl {
    fn did_sign_in(&self, token: &str, user_id: &str) -> Fut<FlowyResult<()>> {
        let listener = self.listener.clone();
        let token = token.to_owned();
        let user_id = user_id.to_owned();
        to_fut(async move { listener.did_sign_in(&token, &user_id).await })
    }

    fn did_sign_up(&self, user_profile: &UserProfile) -> Fut<FlowyResult<()>> {
        let listener = self.listener.clone();
        let user_profile = user_profile.clone();
        to_fut(async move { listener.did_sign_up(&user_profile).await })
    }

    fn did_expired(&self, token: &str, user_id: &str) -> Fut<FlowyResult<()>> {
        let listener = self.listener.clone();
        let token = token.to_owned();
        let user_id = user_id.to_owned();
        to_fut(async move { listener.did_expired(&token, &user_id).await })
    }
}<|MERGE_RESOLUTION|>--- conflicted
+++ resolved
@@ -282,11 +282,7 @@
     folder_manager: Arc<FolderManager>,
     grid_manager: Arc<DatabaseManager>,
     ws_conn: Arc<FlowyWebSocketConnect>,
-<<<<<<< HEAD
-    config: FlowySDKConfig,
-=======
     config: AppFlowyCoreConfig,
->>>>>>> 72768a2f
 }
 
 impl UserStatusListener {
@@ -301,11 +297,7 @@
     async fn did_sign_up(&self, user_profile: &UserProfile) -> FlowyResult<()> {
         let view_data_type = match self.config.document.version {
             DocumentVersionPB::V0 => ViewDataFormatPB::DeltaFormat,
-<<<<<<< HEAD
-            DocumentVersionPB::V1 => ViewDataFormatPB::TreeFormat,
-=======
             DocumentVersionPB::V1 => ViewDataFormatPB::NodeFormat,
->>>>>>> 72768a2f
         };
         self.folder_manager
             .initialize_with_new_user(&user_profile.id, &user_profile.token, view_data_type)
