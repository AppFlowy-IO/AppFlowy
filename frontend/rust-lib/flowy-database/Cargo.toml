--- conflicted
+++ resolved
@@ -1,28 +1,3 @@
-<<<<<<< HEAD
-[package]
-name = "flowy-database"
-version = "0.1.0"
-edition = "2018"
-
-# See more keys and their definitions at https://doc.rust-lang.org/cargo/reference/manifest.html
-
-[dependencies]
-diesel = { version = "1.4.8", features = ["sqlite"] }
-diesel_derives = { version = "1.4.1", features = ["sqlite"] }
-diesel_migrations = { version = "1.4.0", features = ["sqlite"] }
-tracing = { version = "0.1", features = ["log"] }
-lazy_static = "1.4.0"
-
-r2d2 = "0.8.9"
-libsqlite3-sys = { version = ">=0.8.0, <0.24.0", features = ["bundled"] }
-scheduled-thread-pool = "0.2.5"
-error-chain = "=0.12.0"
-openssl = { version = "0.10.38",  features = ["vendored"] }
-openssl-sys = { version = "0.9.69",  features = ["vendored"] }
-
-[features]
-openssl_vendored = ["openssl/vendored", "openssl-sys/vendored"]
-=======
 [package]
 name = "flowy-database"
 version = "0.1.0"
@@ -85,5 +60,4 @@
 rev-sqlite = ["flowy-sqlite"]
 dart = ["flowy-codegen/dart", "flowy-notification/dart"]
 ts = ["flowy-codegen/ts", "flowy-notification/ts"]
-flowy_unit_test = ["flowy-revision/flowy_unit_test"]
->>>>>>> d0957495
+flowy_unit_test = ["flowy-revision/flowy_unit_test"]