--- conflicted
+++ resolved
@@ -224,23 +224,18 @@
 }
 
 pub fn insert_url_cell(url: String, field_rev: &FieldRevision) -> CellRevision {
-<<<<<<< HEAD
-    // chacking if url is equal to group id of no status group because evereywhere
-    // except group of rows with empty url the group id is equal to the url
-    // so then on the case that url is equal to empty url group id we should change
-    // the url to empty string
-    let _no_status_group_id = make_no_status_group(field_rev).id;
-    let url = match url {
-        a if a == _no_status_group_id => "".to_owned(),
-        _ => url,
-    };
-
-    let data = apply_cell_data_changeset(url, None, field_rev, None).unwrap();
-    CellRevision::new(data)
-=======
+  // checking if url is equal to group id of no status group because everywhere
+  // except group of rows with empty url the group id is equal to the url
+  // so then on the case that url is equal to empty url group id we should change
+  // the url to empty string
+  let _no_status_group_id = make_no_status_group(field_rev).id;
+  let url = match url {
+    a if a == _no_status_group_id => "".to_owned(),
+    _ => url,
+  };
+
   let data = apply_cell_data_changeset(url, None, field_rev, None).unwrap();
   CellRevision::new(data)
->>>>>>> 6bb1c4e8
 }
 
 pub fn insert_checkbox_cell(is_check: bool, field_rev: &FieldRevision) -> CellRevision {
