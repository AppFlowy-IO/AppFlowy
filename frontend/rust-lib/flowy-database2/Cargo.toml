[package]
name = "flowy-database2"
version = "0.1.0"
edition = "2021"

# See more keys and their definitions at https://doc.rust-lang.org/cargo/reference/manifest.html

[dependencies]
collab = { version = "0.1.0" }
collab-database = { version = "0.1.0" }
appflowy-integrate = {version = "0.1.0" }

flowy-derive = { path = "../../../shared-lib/flowy-derive" }
flowy-notification = { path = "../flowy-notification" }
parking_lot = "0.12.1"
protobuf = {version = "2.28.0"}
flowy-error = { path = "../flowy-error", features = ["adaptor_dispatch", "collab"]}
lib-dispatch = { path = "../lib-dispatch" }
tokio = { version = "1.26", features = ["sync"] }
flowy-task= { path = "../flowy-task" }
bytes = { version = "1.4" }
tracing = { version = "0.1", features = ["log"] }
serde = { version = "1.0", features = ["derive"] }
serde_json = {version = "1.0"}
serde_repr = "0.1"
lib-infra = { path = "../../../shared-lib/lib-infra" }
chrono = { version = "0.4.22", default-features = false, features = ["clock"] }
rust_decimal = "1.28.1"
rusty-money = {version = "0.4.1", features = ["iso"]}
lazy_static = "1.4.0"
indexmap = {version = "1.9.2", features = ["serde"]}
url = { version = "2"}
fancy-regex = "0.10.0"
futures = "0.3.26"
dashmap = "5"
anyhow = "1.0"
async-stream = "0.3.4"
rayon = "1.6.1"
nanoid = "0.4.0"
async-trait = "0.1"
<<<<<<< HEAD
chrono-tz = "0.8.2"
=======
csv = "1.1.6"
>>>>>>> 9a213fa5

strum = "0.21"
strum_macros = "0.21"

[dev-dependencies]
flowy-test = { path = "../flowy-test" }

[build-dependencies]
flowy-codegen = { path = "../../../shared-lib/flowy-codegen"}


[features]
dart = ["flowy-codegen/dart", "flowy-notification/dart"]
ts = ["flowy-codegen/ts", "flowy-notification/ts"]<|MERGE_RESOLUTION|>--- conflicted
+++ resolved
@@ -38,11 +38,8 @@
 rayon = "1.6.1"
 nanoid = "0.4.0"
 async-trait = "0.1"
-<<<<<<< HEAD
 chrono-tz = "0.8.2"
-=======
 csv = "1.1.6"
->>>>>>> 9a213fa5
 
 strum = "0.21"
 strum_macros = "0.21"
