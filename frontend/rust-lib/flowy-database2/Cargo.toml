--- conflicted
+++ resolved
@@ -48,11 +48,7 @@
 strum = "0.25"
 strum_macros = "0.25"
 lru.workspace = true
-<<<<<<< HEAD
-validator = "0.16.0"
-=======
 validator = { version = "0.16.0", features = ["derive"] }
->>>>>>> d117cd6b
 
 [dev-dependencies]
 event-integration = { path = "../event-integration", default-features = false }
