#![allow(clippy::upper_case_acronyms)]

use std::fmt::{Display, Formatter};
use std::sync::Arc;

use collab_database::fields::Field;
use collab_database::views::{FieldOrder, OrderObjectPosition};
use serde_repr::*;
use strum_macros::{EnumCount as EnumCountMacro, EnumIter};

use flowy_derive::{ProtoBuf, ProtoBuf_Enum};
use flowy_error::ErrorCode;
use validator::Validate;

use crate::entities::parser::NotEmptyStr;
use crate::entities::position_entities::OrderObjectPositionPB;
use crate::impl_into_field_type;
use crate::services::field::{default_type_option_data_from_type, type_option_to_pb};

/// [FieldPB] defines a Field's attributes. Such as the name, field_type, and width. etc.
#[derive(Debug, Clone, Default, ProtoBuf)]
pub struct FieldPB {
  #[pb(index = 1)]
  pub id: String,

  #[pb(index = 2)]
  pub name: String,

  #[pb(index = 3)]
  pub field_type: FieldType,

  #[pb(index = 6)]
  pub is_primary: bool,

  #[pb(index = 7)]
  pub type_option_data: Vec<u8>,
}

impl FieldPB {
  pub fn new(field: Field) -> Self {
    let field_type = field.field_type.into();
    let type_option = field
      .get_any_type_option(field_type)
      .unwrap_or_else(|| default_type_option_data_from_type(field_type));
    Self {
      id: field.id,
      name: field.name,
      field_type,
      is_primary: field.is_primary,
      type_option_data: type_option_to_pb(type_option, &field_type).to_vec(),
    }
  }
}

/// [FieldIdPB] id of the [Field]
#[derive(Debug, Clone, Default, ProtoBuf)]
pub struct FieldIdPB {
  #[pb(index = 1)]
  pub field_id: String,
}

impl std::convert::From<&str> for FieldIdPB {
  fn from(s: &str) -> Self {
    FieldIdPB {
      field_id: s.to_owned(),
    }
  }
}

impl std::convert::From<String> for FieldIdPB {
  fn from(s: String) -> Self {
    FieldIdPB { field_id: s }
  }
}

impl From<FieldOrder> for FieldIdPB {
  fn from(field_order: FieldOrder) -> Self {
    Self {
      field_id: field_order.id,
    }
  }
}

impl std::convert::From<&Arc<Field>> for FieldIdPB {
  fn from(field_rev: &Arc<Field>) -> Self {
    Self {
      field_id: field_rev.id.clone(),
    }
  }
}
#[derive(Debug, Clone, Default, ProtoBuf)]
pub struct DatabaseFieldChangesetPB {
  #[pb(index = 1)]
  pub view_id: String,

  #[pb(index = 2)]
  pub inserted_fields: Vec<IndexFieldPB>,

  #[pb(index = 3)]
  pub deleted_fields: Vec<FieldIdPB>,

  #[pb(index = 4)]
  pub updated_fields: Vec<FieldPB>,
}

impl DatabaseFieldChangesetPB {
  pub fn insert(database_id: &str, inserted_fields: Vec<IndexFieldPB>) -> Self {
    Self {
      view_id: database_id.to_owned(),
      inserted_fields,
      deleted_fields: vec![],
      updated_fields: vec![],
    }
  }

  pub fn delete(database_id: &str, deleted_fields: Vec<FieldIdPB>) -> Self {
    Self {
      view_id: database_id.to_string(),
      inserted_fields: vec![],
      deleted_fields,
      updated_fields: vec![],
    }
  }

  pub fn update(database_id: &str, updated_fields: Vec<FieldPB>) -> Self {
    Self {
      view_id: database_id.to_string(),
      inserted_fields: vec![],
      deleted_fields: vec![],
      updated_fields,
    }
  }
}

#[derive(Debug, Clone, Default, ProtoBuf)]
pub struct IndexFieldPB {
  #[pb(index = 1)]
  pub field: FieldPB,

  #[pb(index = 2)]
  pub index: i32,
}

#[derive(Debug, Default, ProtoBuf)]
pub struct CreateFieldPayloadPB {
  #[pb(index = 1)]
  pub view_id: String,

  #[pb(index = 2)]
  pub field_type: FieldType,

  #[pb(index = 3, one_of)]
  pub field_name: Option<String>,

  /// If the type_option_data is not empty, it will be used to create the field.
  /// Otherwise, the default value will be used.
  #[pb(index = 4, one_of)]
  pub type_option_data: Option<Vec<u8>>,

  #[pb(index = 5)]
  pub field_position: OrderObjectPositionPB,
}

#[derive(Clone)]
pub struct CreateFieldParams {
  pub view_id: String,
  pub field_name: Option<String>,
  pub field_type: FieldType,
  pub type_option_data: Option<Vec<u8>>,
  pub position: OrderObjectPosition,
}

impl TryInto<CreateFieldParams> for CreateFieldPayloadPB {
  type Error = ErrorCode;

  fn try_into(self) -> Result<CreateFieldParams, Self::Error> {
    let view_id = NotEmptyStr::parse(self.view_id).map_err(|_| ErrorCode::ViewIdIsInvalid)?;

    let field_name = match self.field_name {
      Some(name) => Some(
        NotEmptyStr::parse(name)
          .map_err(|_| ErrorCode::InvalidParams)?
          .0,
      ),
      None => None,
    };

    let position = self.field_position.try_into()?;

    Ok(CreateFieldParams {
      view_id: view_id.0,
      field_name,
      field_type: self.field_type,
      type_option_data: self.type_option_data,
      position,
    })
  }
}

#[derive(Debug, Default, ProtoBuf)]
pub struct UpdateFieldTypePayloadPB {
  #[pb(index = 1)]
  pub view_id: String,

  #[pb(index = 2)]
  pub field_id: String,

  #[pb(index = 3)]
  pub field_type: FieldType,
}

pub struct EditFieldParams {
  pub view_id: String,
  pub field_id: String,
  pub field_type: FieldType,
}

impl TryInto<EditFieldParams> for UpdateFieldTypePayloadPB {
  type Error = ErrorCode;

  fn try_into(self) -> Result<EditFieldParams, Self::Error> {
    let view_id = NotEmptyStr::parse(self.view_id).map_err(|_| ErrorCode::DatabaseIdIsEmpty)?;
    let field_id = NotEmptyStr::parse(self.field_id).map_err(|_| ErrorCode::FieldIdIsEmpty)?;
    Ok(EditFieldParams {
      view_id: view_id.0,
      field_id: field_id.0,
      field_type: self.field_type,
    })
  }
}

/// Collection of the [FieldPB]
#[derive(Debug, Default, ProtoBuf)]
pub struct RepeatedFieldPB {
  #[pb(index = 1)]
  pub items: Vec<FieldPB>,
}
impl std::ops::Deref for RepeatedFieldPB {
  type Target = Vec<FieldPB>;
  fn deref(&self) -> &Self::Target {
    &self.items
  }
}

impl std::ops::DerefMut for RepeatedFieldPB {
  fn deref_mut(&mut self) -> &mut Self::Target {
    &mut self.items
  }
}

impl std::convert::From<Vec<FieldPB>> for RepeatedFieldPB {
  fn from(items: Vec<FieldPB>) -> Self {
    Self { items }
  }
}

#[derive(Debug, Clone, Default, ProtoBuf)]
pub struct RepeatedFieldIdPB {
  #[pb(index = 1)]
  pub items: Vec<FieldIdPB>,
}

impl std::ops::Deref for RepeatedFieldIdPB {
  type Target = Vec<FieldIdPB>;
  fn deref(&self) -> &Self::Target {
    &self.items
  }
}

impl std::convert::From<Vec<FieldIdPB>> for RepeatedFieldIdPB {
  fn from(items: Vec<FieldIdPB>) -> Self {
    RepeatedFieldIdPB { items }
  }
}

impl std::convert::From<String> for RepeatedFieldIdPB {
  fn from(s: String) -> Self {
    RepeatedFieldIdPB {
      items: vec![FieldIdPB::from(s)],
    }
  }
}

impl From<Vec<String>> for RepeatedFieldIdPB {
  fn from(value: Vec<String>) -> Self {
    let field_ids = value.into_iter().map(FieldIdPB::from).collect();
    RepeatedFieldIdPB { items: field_ids }
  }
}

/// [TypeOptionChangesetPB] is used to update the type-option data.
#[derive(ProtoBuf, Default)]
pub struct TypeOptionChangesetPB {
  #[pb(index = 1)]
  pub view_id: String,

  #[pb(index = 2)]
  pub field_id: String,

  /// Check out [TypeOptionPB] for more details.
  #[pb(index = 3)]
  pub type_option_data: Vec<u8>,
}

#[derive(Clone)]
pub struct TypeOptionChangesetParams {
  pub view_id: String,
  pub field_id: String,
  pub type_option_data: Vec<u8>,
}

impl TryInto<TypeOptionChangesetParams> for TypeOptionChangesetPB {
  type Error = ErrorCode;

  fn try_into(self) -> Result<TypeOptionChangesetParams, Self::Error> {
    let view_id = NotEmptyStr::parse(self.view_id).map_err(|_| ErrorCode::DatabaseIdIsEmpty)?;
    let _ = NotEmptyStr::parse(self.field_id.clone()).map_err(|_| ErrorCode::FieldIdIsEmpty)?;

    Ok(TypeOptionChangesetParams {
      view_id: view_id.0,
      field_id: self.field_id,
      type_option_data: self.type_option_data,
    })
  }
}

#[derive(ProtoBuf, Default)]
pub struct GetFieldPayloadPB {
  #[pb(index = 1)]
  pub view_id: String,

  #[pb(index = 2, one_of)]
  pub field_ids: Option<RepeatedFieldIdPB>,
}

pub struct GetFieldParams {
  pub view_id: String,
  pub field_ids: Option<Vec<String>>,
}

impl TryInto<GetFieldParams> for GetFieldPayloadPB {
  type Error = ErrorCode;

  fn try_into(self) -> Result<GetFieldParams, Self::Error> {
    let view_id = NotEmptyStr::parse(self.view_id).map_err(|_| ErrorCode::DatabaseIdIsEmpty)?;
    let field_ids = self.field_ids.map(|repeated| {
      repeated
        .items
        .into_iter()
        .map(|item| item.field_id)
        .collect::<Vec<String>>()
    });

    Ok(GetFieldParams {
      view_id: view_id.0,
      field_ids,
    })
  }
}

/// [FieldChangesetPB] is used to modify the corresponding field. It defines which properties of
/// the field can be modified.
///
/// Pass in None if you don't want to modify a property
/// Pass in Some(Value) if you want to modify a property
///
#[derive(Debug, Clone, Default, ProtoBuf)]
pub struct FieldChangesetPB {
  #[pb(index = 1)]
  pub field_id: String,

  #[pb(index = 2)]
  pub view_id: String,

  #[pb(index = 3, one_of)]
  pub name: Option<String>,

  #[pb(index = 4, one_of)]
  pub desc: Option<String>,

  #[pb(index = 5, one_of)]
  pub frozen: Option<bool>,
}

impl TryInto<FieldChangesetParams> for FieldChangesetPB {
  type Error = ErrorCode;

  fn try_into(self) -> Result<FieldChangesetParams, Self::Error> {
    let view_id = NotEmptyStr::parse(self.view_id).map_err(|_| ErrorCode::DatabaseIdIsEmpty)?;
    let field_id = NotEmptyStr::parse(self.field_id).map_err(|_| ErrorCode::FieldIdIsEmpty)?;

    Ok(FieldChangesetParams {
      field_id: field_id.0,
      view_id: view_id.0,
      name: self.name,
      desc: self.desc,
      frozen: self.frozen,
    })
  }
}

#[derive(Debug, Clone, Default)]
pub struct FieldChangesetParams {
  pub field_id: String,

  pub view_id: String,

  pub name: Option<String>,

  pub desc: Option<String>,

  pub frozen: Option<bool>,
}
/// Certain field types have user-defined options such as color, date format, number format,
/// or a list of values for a multi-select list. These options are defined within a specialization
/// of the FieldTypeOption class.
///
/// You could check [this](https://appflowy.gitbook.io/docs/essential-documentation/contribute-to-appflowy/architecture/frontend/grid#fieldtype)
/// for more information.
///
/// The order of the enum can't be changed. If you want to add a new type,
/// it would be better to append it to the end of the list.
#[derive(
  Debug,
  Copy,
  Clone,
  PartialEq,
  Hash,
  Eq,
  ProtoBuf_Enum,
  EnumCountMacro,
  EnumIter,
  Serialize_repr,
  Deserialize_repr,
)]
#[repr(u8)]
#[derive(Default)]
pub enum FieldType {
  #[default]
  RichText = 0,
  Number = 1,
  DateTime = 2,
  SingleSelect = 3,
  MultiSelect = 4,
  Checkbox = 5,
  URL = 6,
  Checklist = 7,
  LastEditedTime = 8,
  CreatedTime = 9,
  Relation = 10,
<<<<<<< HEAD
  Timer = 11,
=======
  Summary = 11,
>>>>>>> a0ed043c
}

impl Display for FieldType {
  fn fmt(&self, f: &mut Formatter<'_>) -> std::fmt::Result {
    let value: i64 = (*self).into();
    f.write_fmt(format_args!("{}", value))
  }
}

impl AsRef<FieldType> for FieldType {
  fn as_ref(&self) -> &FieldType {
    self
  }
}

impl From<&FieldType> for FieldType {
  fn from(field_type: &FieldType) -> Self {
    *field_type
  }
}

impl FieldType {
  pub fn value(&self) -> i64 {
    (*self).into()
  }

  pub fn default_name(&self) -> String {
    let s = match self {
      FieldType::RichText => "Text",
      FieldType::Number => "Number",
      FieldType::DateTime => "Date",
      FieldType::SingleSelect => "Single Select",
      FieldType::MultiSelect => "Multi Select",
      FieldType::Checkbox => "Checkbox",
      FieldType::URL => "URL",
      FieldType::Checklist => "Checklist",
      FieldType::LastEditedTime => "Last modified",
      FieldType::CreatedTime => "Created time",
      FieldType::Relation => "Relation",
<<<<<<< HEAD
      FieldType::Timer => "Timer",
=======
      FieldType::Summary => "Summarize",
>>>>>>> a0ed043c
    };
    s.to_string()
  }

  pub fn is_number(&self) -> bool {
    matches!(self, FieldType::Number)
  }

  pub fn is_text(&self) -> bool {
    matches!(self, FieldType::RichText)
  }

  pub fn is_checkbox(&self) -> bool {
    matches!(self, FieldType::Checkbox)
  }

  pub fn is_date(&self) -> bool {
    matches!(self, FieldType::DateTime)
  }

  pub fn is_single_select(&self) -> bool {
    matches!(self, FieldType::SingleSelect)
  }

  pub fn is_multi_select(&self) -> bool {
    matches!(self, FieldType::MultiSelect)
  }

  pub fn is_last_edited_time(&self) -> bool {
    matches!(self, FieldType::LastEditedTime)
  }

  pub fn is_created_time(&self) -> bool {
    matches!(self, FieldType::CreatedTime)
  }

  pub fn is_url(&self) -> bool {
    matches!(self, FieldType::URL)
  }

  pub fn is_select_option(&self) -> bool {
    self.is_single_select() || self.is_multi_select()
  }

  pub fn is_checklist(&self) -> bool {
    matches!(self, FieldType::Checklist)
  }

  pub fn is_relation(&self) -> bool {
    matches!(self, FieldType::Relation)
  }

  pub fn is_timer(&self) -> bool {
    matches!(self, FieldType::Timer)
  }

  pub fn can_be_group(&self) -> bool {
    self.is_select_option() || self.is_checkbox() || self.is_url()
  }

  pub fn is_auto_update(&self) -> bool {
    self.is_last_edited_time()
  }
}

impl_into_field_type!(i64);
impl_into_field_type!(u8);

impl From<FieldType> for i64 {
  fn from(ty: FieldType) -> Self {
    (ty as u8) as i64
  }
}

impl From<&FieldType> for i64 {
  fn from(ty: &FieldType) -> Self {
    i64::from(*ty)
  }
}

#[derive(Debug, Clone, Default, ProtoBuf)]
pub struct DuplicateFieldPayloadPB {
  #[pb(index = 1)]
  pub field_id: String,

  #[pb(index = 2)]
  pub view_id: String,
}

// #[derive(Debug, Clone, Default, ProtoBuf)]
// pub struct GridFieldIdentifierPayloadPB {
//   #[pb(index = 1)]
//   pub field_id: String,
//
//   #[pb(index = 2)]
//   pub view_id: String,
// }

impl TryInto<FieldIdParams> for DuplicateFieldPayloadPB {
  type Error = ErrorCode;

  fn try_into(self) -> Result<FieldIdParams, Self::Error> {
    let view_id = NotEmptyStr::parse(self.view_id).map_err(|_| ErrorCode::DatabaseIdIsEmpty)?;
    let field_id = NotEmptyStr::parse(self.field_id).map_err(|_| ErrorCode::FieldIdIsEmpty)?;
    Ok(FieldIdParams {
      view_id: view_id.0,
      field_id: field_id.0,
    })
  }
}

#[derive(Debug, Clone, Default, ProtoBuf, Validate)]
pub struct ClearFieldPayloadPB {
  #[pb(index = 1)]
  #[validate(custom = "lib_infra::validator_fn::required_not_empty_str")]
  pub field_id: String,

  #[pb(index = 2)]
  #[validate(custom = "lib_infra::validator_fn::required_not_empty_str")]
  pub view_id: String,
}

impl TryInto<FieldIdParams> for ClearFieldPayloadPB {
  type Error = ErrorCode;

  fn try_into(self) -> Result<FieldIdParams, Self::Error> {
    let view_id = NotEmptyStr::parse(self.view_id).map_err(|_| ErrorCode::DatabaseIdIsEmpty)?;
    let field_id = NotEmptyStr::parse(self.field_id).map_err(|_| ErrorCode::FieldIdIsEmpty)?;
    Ok(FieldIdParams {
      view_id: view_id.0,
      field_id: field_id.0,
    })
  }
}

#[derive(Debug, Clone, Default, ProtoBuf)]
pub struct DeleteFieldPayloadPB {
  #[pb(index = 1)]
  pub field_id: String,

  #[pb(index = 2)]
  pub view_id: String,
}

impl TryInto<FieldIdParams> for DeleteFieldPayloadPB {
  type Error = ErrorCode;

  fn try_into(self) -> Result<FieldIdParams, Self::Error> {
    let view_id = NotEmptyStr::parse(self.view_id).map_err(|_| ErrorCode::DatabaseIdIsEmpty)?;
    let field_id = NotEmptyStr::parse(self.field_id).map_err(|_| ErrorCode::FieldIdIsEmpty)?;
    Ok(FieldIdParams {
      view_id: view_id.0,
      field_id: field_id.0,
    })
  }
}

pub struct FieldIdParams {
  pub field_id: String,
  pub view_id: String,
}<|MERGE_RESOLUTION|>--- conflicted
+++ resolved
@@ -448,11 +448,8 @@
   LastEditedTime = 8,
   CreatedTime = 9,
   Relation = 10,
-<<<<<<< HEAD
-  Timer = 11,
-=======
   Summary = 11,
->>>>>>> a0ed043c
+  Timer = 12,
 }
 
 impl Display for FieldType {
@@ -492,11 +489,8 @@
       FieldType::LastEditedTime => "Last modified",
       FieldType::CreatedTime => "Created time",
       FieldType::Relation => "Relation",
-<<<<<<< HEAD
+      FieldType::Summary => "Summarize",
       FieldType::Timer => "Timer",
-=======
-      FieldType::Summary => "Summarize",
->>>>>>> a0ed043c
     };
     s.to_string()
   }
