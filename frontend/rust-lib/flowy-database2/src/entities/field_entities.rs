--- conflicted
+++ resolved
@@ -449,11 +449,8 @@
   CreatedTime = 9,
   Relation = 10,
   Summary = 11,
-<<<<<<< HEAD
-  Time = 12,
-=======
   Translate = 12,
->>>>>>> 2d674060
+  Time = 13,
 }
 
 impl Display for FieldType {
@@ -494,11 +491,8 @@
       FieldType::CreatedTime => "Created time",
       FieldType::Relation => "Relation",
       FieldType::Summary => "Summarize",
-<<<<<<< HEAD
+      FieldType::Translate => "Translate",
       FieldType::Time => "Time",
-=======
-      FieldType::Translate => "Translate",
->>>>>>> 2d674060
     };
     s.to_string()
   }
