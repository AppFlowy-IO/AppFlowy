use std::convert::TryInto;

use bytes::Bytes;

use flowy_derive::{ProtoBuf, ProtoBuf_Enum};
use flowy_error::ErrorCode;
use lib_infra::box_any::BoxAny;
use protobuf::ProtobufError;
use validator::Validate;

use crate::entities::{
  CheckboxFilterPB, ChecklistFilterPB, DateFilterPB, FieldType, NumberFilterPB, RelationFilterPB,
  SelectOptionFilterPB, TextFilterPB, TimeFilterPB,
};
use crate::services::filter::{Filter, FilterChangeset, FilterInner};

#[derive(Debug, Default, Clone, ProtoBuf_Enum, Eq, PartialEq, Copy)]
#[repr(u8)]
pub enum FilterType {
  #[default]
  Data = 0,
  And = 1,
  Or = 2,
}

impl From<&FilterInner> for FilterType {
  fn from(value: &FilterInner) -> Self {
    match value {
      FilterInner::And { .. } => Self::And,
      FilterInner::Or { .. } => Self::Or,
      FilterInner::Data { .. } => Self::Data,
    }
  }
}

#[derive(Debug, Default, Clone, ProtoBuf, Eq, PartialEq)]
pub struct FilterPB {
  #[pb(index = 1)]
  pub id: String,

  #[pb(index = 2)]
  pub filter_type: FilterType,

  #[pb(index = 3)]
  pub children: Vec<FilterPB>,

  #[pb(index = 4, one_of)]
  pub data: Option<FilterDataPB>,
}

#[derive(Debug, Default, Clone, ProtoBuf, Eq, PartialEq)]
pub struct FilterDataPB {
  #[pb(index = 1)]
  pub field_id: String,

  #[pb(index = 2)]
  pub field_type: FieldType,

  #[pb(index = 3)]
  pub data: Vec<u8>,
}

impl From<&Filter> for FilterPB {
  fn from(filter: &Filter) -> Self {
    match &filter.inner {
      FilterInner::And { children } | FilterInner::Or { children } => Self {
        id: filter.id.clone(),
        filter_type: FilterType::from(&filter.inner),
        children: children.iter().map(FilterPB::from).collect(),
        data: None,
      },
      FilterInner::Data {
        field_id,
        field_type,
        condition_and_content,
      } => {
        let bytes: Result<Bytes, ProtobufError> = match field_type {
          FieldType::RichText | FieldType::URL => condition_and_content
            .cloned::<TextFilterPB>()
            .unwrap()
            .try_into(),
          FieldType::Number => condition_and_content
            .cloned::<NumberFilterPB>()
            .unwrap()
            .try_into(),
          FieldType::DateTime | FieldType::CreatedTime | FieldType::LastEditedTime => {
            condition_and_content
              .cloned::<DateFilterPB>()
              .unwrap()
              .try_into()
          },
          FieldType::SingleSelect | FieldType::MultiSelect => condition_and_content
            .cloned::<SelectOptionFilterPB>()
            .unwrap()
            .try_into(),
          FieldType::Checklist => condition_and_content
            .cloned::<ChecklistFilterPB>()
            .unwrap()
            .try_into(),
          FieldType::Checkbox => condition_and_content
            .cloned::<CheckboxFilterPB>()
            .unwrap()
            .try_into(),
          FieldType::Relation => condition_and_content
            .cloned::<RelationFilterPB>()
            .unwrap()
            .try_into(),
          FieldType::Summary => condition_and_content
            .cloned::<TextFilterPB>()
            .unwrap()
            .try_into(),
<<<<<<< HEAD
          FieldType::Time => condition_and_content
            .cloned::<TimeFilterPB>()
=======
          FieldType::Translate => condition_and_content
            .cloned::<TextFilterPB>()
>>>>>>> 2d674060
            .unwrap()
            .try_into(),
        };

        Self {
          id: filter.id.clone(),
          filter_type: FilterType::Data,
          children: vec![],
          data: Some(FilterDataPB {
            field_id: field_id.clone(),
            field_type: *field_type,
            data: bytes.unwrap().to_vec(),
          }),
        }
      },
    }
  }
}

impl TryFrom<FilterDataPB> for FilterInner {
  type Error = ErrorCode;

  fn try_from(value: FilterDataPB) -> Result<Self, Self::Error> {
    let bytes: &[u8] = value.data.as_ref();
    let condition_and_content = match value.field_type {
      FieldType::RichText | FieldType::URL => {
        BoxAny::new(TextFilterPB::try_from(bytes).map_err(|_| ErrorCode::ProtobufSerde)?)
      },
      FieldType::Checkbox => {
        BoxAny::new(CheckboxFilterPB::try_from(bytes).map_err(|_| ErrorCode::ProtobufSerde)?)
      },
      FieldType::Number => {
        BoxAny::new(NumberFilterPB::try_from(bytes).map_err(|_| ErrorCode::ProtobufSerde)?)
      },
      FieldType::DateTime | FieldType::LastEditedTime | FieldType::CreatedTime => {
        BoxAny::new(DateFilterPB::try_from(bytes).map_err(|_| ErrorCode::ProtobufSerde)?)
      },
      FieldType::SingleSelect | FieldType::MultiSelect => {
        BoxAny::new(SelectOptionFilterPB::try_from(bytes).map_err(|_| ErrorCode::ProtobufSerde)?)
      },
      FieldType::Checklist => {
        BoxAny::new(ChecklistFilterPB::try_from(bytes).map_err(|_| ErrorCode::ProtobufSerde)?)
      },
      FieldType::Relation => {
        BoxAny::new(RelationFilterPB::try_from(bytes).map_err(|_| ErrorCode::ProtobufSerde)?)
      },
      FieldType::Summary => {
        BoxAny::new(TextFilterPB::try_from(bytes).map_err(|_| ErrorCode::ProtobufSerde)?)
      },
<<<<<<< HEAD
      FieldType::Time => {
        BoxAny::new(TimeFilterPB::try_from(bytes).map_err(|_| ErrorCode::ProtobufSerde)?)
=======
      FieldType::Translate => {
        BoxAny::new(TextFilterPB::try_from(bytes).map_err(|_| ErrorCode::ProtobufSerde)?)
>>>>>>> 2d674060
      },
    };

    Ok(Self::Data {
      field_id: value.field_id,
      field_type: value.field_type,
      condition_and_content,
    })
  }
}

#[derive(Eq, PartialEq, ProtoBuf, Debug, Default, Clone)]
pub struct RepeatedFilterPB {
  #[pb(index = 1)]
  pub items: Vec<FilterPB>,
}

impl From<&Vec<Filter>> for RepeatedFilterPB {
  fn from(filters: &Vec<Filter>) -> Self {
    RepeatedFilterPB {
      items: filters.iter().map(|filter| filter.into()).collect(),
    }
  }
}

impl From<Vec<FilterPB>> for RepeatedFilterPB {
  fn from(items: Vec<FilterPB>) -> Self {
    Self { items }
  }
}

#[derive(ProtoBuf, Debug, Default, Clone, Validate)]
pub struct InsertFilterPB {
  /// If None, the filter will be the root of a new filter tree
  #[pb(index = 1, one_of)]
  #[validate(custom = "crate::entities::utils::validate_filter_id")]
  pub parent_filter_id: Option<String>,

  #[pb(index = 2)]
  pub data: FilterDataPB,
}

#[derive(ProtoBuf, Debug, Default, Clone, Validate)]
pub struct UpdateFilterTypePB {
  #[pb(index = 1)]
  #[validate(custom = "crate::entities::utils::validate_filter_id")]
  pub filter_id: String,

  #[pb(index = 2)]
  pub filter_type: FilterType,
}

#[derive(ProtoBuf, Debug, Default, Clone, Validate)]
pub struct UpdateFilterDataPB {
  #[pb(index = 1)]
  #[validate(custom = "crate::entities::utils::validate_filter_id")]
  pub filter_id: String,

  #[pb(index = 2)]
  pub data: FilterDataPB,
}

#[derive(ProtoBuf, Debug, Default, Clone, Validate)]
pub struct DeleteFilterPB {
  #[pb(index = 1)]
  #[validate(custom = "crate::entities::utils::validate_filter_id")]
  pub filter_id: String,

  #[pb(index = 2)]
  #[validate(custom = "lib_infra::validator_fn::required_not_empty_str")]
  pub field_id: String,
}

impl TryFrom<InsertFilterPB> for FilterChangeset {
  type Error = ErrorCode;

  fn try_from(value: InsertFilterPB) -> Result<Self, Self::Error> {
    let changeset = Self::Insert {
      parent_filter_id: value.parent_filter_id,
      data: value.data.try_into()?,
    };

    Ok(changeset)
  }
}

impl TryFrom<UpdateFilterDataPB> for FilterChangeset {
  type Error = ErrorCode;

  fn try_from(value: UpdateFilterDataPB) -> Result<Self, Self::Error> {
    let changeset = Self::UpdateData {
      filter_id: value.filter_id,
      data: value.data.try_into()?,
    };

    Ok(changeset)
  }
}

impl TryFrom<UpdateFilterTypePB> for FilterChangeset {
  type Error = ErrorCode;

  fn try_from(value: UpdateFilterTypePB) -> Result<Self, Self::Error> {
    if matches!(value.filter_type, FilterType::Data) {
      return Err(ErrorCode::InvalidParams);
    }

    let changeset = Self::UpdateType {
      filter_id: value.filter_id,
      filter_type: value.filter_type,
    };
    Ok(changeset)
  }
}

impl From<DeleteFilterPB> for FilterChangeset {
  fn from(value: DeleteFilterPB) -> Self {
    Self::Delete {
      filter_id: value.filter_id,
      field_id: value.field_id,
    }
  }
}<|MERGE_RESOLUTION|>--- conflicted
+++ resolved
@@ -109,13 +109,9 @@
             .cloned::<TextFilterPB>()
             .unwrap()
             .try_into(),
-<<<<<<< HEAD
-          FieldType::Time => condition_and_content
-            .cloned::<TimeFilterPB>()
-=======
+          FieldType::Time => condition_and_content.cloned::<TimeFilterPB>(),
           FieldType::Translate => condition_and_content
             .cloned::<TextFilterPB>()
->>>>>>> 2d674060
             .unwrap()
             .try_into(),
         };
@@ -165,13 +161,11 @@
       FieldType::Summary => {
         BoxAny::new(TextFilterPB::try_from(bytes).map_err(|_| ErrorCode::ProtobufSerde)?)
       },
-<<<<<<< HEAD
       FieldType::Time => {
         BoxAny::new(TimeFilterPB::try_from(bytes).map_err(|_| ErrorCode::ProtobufSerde)?)
-=======
+      },
       FieldType::Translate => {
         BoxAny::new(TextFilterPB::try_from(bytes).map_err(|_| ErrorCode::ProtobufSerde)?)
->>>>>>> 2d674060
       },
     };
 
