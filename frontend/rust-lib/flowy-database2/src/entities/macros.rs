#[macro_export]
macro_rules! impl_into_field_type {
  ($target: ident) => {
    impl std::convert::From<$target> for FieldType {
      fn from(ty: $target) -> Self {
        match ty {
          0 => FieldType::RichText,
          1 => FieldType::Number,
          2 => FieldType::DateTime,
          3 => FieldType::SingleSelect,
          4 => FieldType::MultiSelect,
          5 => FieldType::Checkbox,
          6 => FieldType::URL,
          7 => FieldType::Checklist,
          8 => FieldType::LastEditedTime,
          9 => FieldType::CreatedTime,
          10 => FieldType::Relation,
          11 => FieldType::Summary,
<<<<<<< HEAD
          12 => FieldType::Time,
=======
          12 => FieldType::Translate,
>>>>>>> 2d674060
          _ => {
            tracing::error!("🔴Can't parse FieldType from value: {}", ty);
            FieldType::RichText
          },
        }
      }
    }
  };
}

#[macro_export]
macro_rules! impl_into_field_visibility {
  ($target: ident) => {
    impl std::convert::From<$target> for FieldVisibility {
      fn from(ty: $target) -> Self {
        match ty {
          0 => FieldVisibility::AlwaysShown,
          1 => FieldVisibility::HideWhenEmpty,
          2 => FieldVisibility::AlwaysHidden,
          _ => {
            tracing::error!("🔴Can't parse FieldVisibility from value: {}", ty);
            FieldVisibility::AlwaysShown
          },
        }
      }
    }
  };
}

#[macro_export]
macro_rules! impl_into_calculation_type {
  ($target: ident) => {
    impl std::convert::From<$target> for CalculationType {
      fn from(ty: $target) -> Self {
        match ty {
          0 => CalculationType::Average,
          1 => CalculationType::Max,
          2 => CalculationType::Median,
          3 => CalculationType::Min,
          4 => CalculationType::Sum,
          5 => CalculationType::Count,
          6 => CalculationType::CountEmpty,
          7 => CalculationType::CountNonEmpty,
          _ => {
            tracing::error!("🔴 Can't parse CalculationType from value: {}", ty);
            CalculationType::Average
          },
        }
      }
    }
  };
}<|MERGE_RESOLUTION|>--- conflicted
+++ resolved
@@ -16,11 +16,8 @@
           9 => FieldType::CreatedTime,
           10 => FieldType::Relation,
           11 => FieldType::Summary,
-<<<<<<< HEAD
-          12 => FieldType::Time,
-=======
           12 => FieldType::Translate,
->>>>>>> 2d674060
+          13 => FieldType::Time,
           _ => {
             tracing::error!("🔴Can't parse FieldType from value: {}", ty);
             FieldType::RichText
