--- conflicted
+++ resolved
@@ -15,11 +15,8 @@
           8 => FieldType::LastEditedTime,
           9 => FieldType::CreatedTime,
           10 => FieldType::Relation,
-<<<<<<< HEAD
-          11 => FieldType::Timer,
-=======
           11 => FieldType::Summary,
->>>>>>> a0ed043c
+          12 => FieldType::Timer,
           _ => {
             tracing::error!("🔴Can't parse FieldType from value: {}", ty);
             FieldType::RichText
