--- conflicted
+++ resolved
@@ -136,30 +136,14 @@
   fn from(row_detail: RowDetail) -> Self {
     Self {
       id: row_detail.row.id.to_string(),
-      document_id: Some(row_detail.document_id),
-      icon: row_detail.meta.icon_url,
-      is_document_empty: Some(row_detail.meta.is_document_empty),
-      attachment_count: Some(row_detail.meta.attachment_count),
-      cover: row_detail.meta.cover.map(|cover| cover.into()),
-    }
-  }
-}
-<<<<<<< HEAD
-=======
-
-impl From<&RowDetail> for RowMetaPB {
-  fn from(row_detail: &RowDetail) -> Self {
-    Self {
-      id: row_detail.row.id.to_string(),
       document_id: Some(row_detail.document_id.clone()),
       icon: row_detail.meta.icon_url.clone(),
       is_document_empty: Some(row_detail.meta.is_document_empty),
       attachment_count: Some(row_detail.meta.attachment_count),
-    }
-  }
-}
-//
->>>>>>> 06c356c7
+      cover: row_detail.meta.cover.map(|cover| cover.into()),
+    }
+  }
+}
 
 #[derive(Debug, Default, Clone, ProtoBuf)]
 pub struct UpdateRowMetaChangesetPB {
