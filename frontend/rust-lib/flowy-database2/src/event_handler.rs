--- conflicted
+++ resolved
@@ -15,7 +15,7 @@
   type_option_data_from_pb_or_default, DateCellChangeset, SelectOptionCellChangeset,
 };
 use crate::services::field_settings::FieldSettingsChangesetParams;
-use crate::services::group::{GroupChangeset, GroupChangesets};
+use crate::services::group::{GroupChangeset, GroupChangesets, GroupSettingChangeset};
 use crate::services::share::csv::CSVFormat;
 
 fn upgrade_manager(
@@ -724,20 +724,14 @@
   let params: UpdateGroupParams = data.into_inner().try_into()?;
   let view_id = params.view_id.clone();
   let database_editor = manager.get_database_with_view_id(&view_id).await?;
-<<<<<<< HEAD
-  let group_setting_changeset = GroupChangesets {
-    update_groups: vec![GroupChangeset::from(params)],
-  };
-=======
   let group_changeset = GroupChangeset::from(params);
   database_editor
     .update_group(&view_id, group_changeset.clone())
     .await?;
->>>>>>> aa27c4e6
   database_editor
     .update_group_setting(
       &view_id,
-      GroupSettingChangeset {
+      GroupChangesets {
         update_groups: vec![group_changeset],
       },
     )
