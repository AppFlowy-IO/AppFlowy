--- conflicted
+++ resolved
@@ -107,13 +107,8 @@
       trace!("workspace database not exist, try to fetch from remote");
       match self
         .cloud_service
-<<<<<<< HEAD
         .get_database_object_doc_state(
-          &database_views_aggregate_id,
-=======
-        .get_collab_doc_state_db(
           &workspace_database_object_id,
->>>>>>> a143a030
           CollabType::WorkspaceDatabase,
           &workspace_id,
         )
