--- conflicted
+++ resolved
@@ -210,12 +210,7 @@
   let cell_data = serde_json::to_string(&DateCellChangeset {
     date: Some(timestamp.to_string()),
     time: None,
-<<<<<<< HEAD
-    include_time: Some(false),
-=======
     include_time,
-    timezone_id: None,
->>>>>>> 9a213fa5
   })
   .unwrap();
   apply_cell_changeset(cell_data, None, field, None).unwrap()
