--- conflicted
+++ resolved
@@ -52,16 +52,9 @@
 
   let field_settings = view
     .field_settings
-<<<<<<< HEAD
-    .iter()
-    .flat_map(|(field_id, field_settings)| {
-      FieldSettings::try_from_anymap(field_id.clone(), field_settings.into())
-    })
-=======
     .into_inner()
     .into_iter()
     .flat_map(|(field_id, field_settings)| FieldSettings::try_from_anymap(field_id, field_settings))
->>>>>>> 18498c04
     .map(FieldSettingsPB::from)
     .collect::<Vec<FieldSettingsPB>>();
 
