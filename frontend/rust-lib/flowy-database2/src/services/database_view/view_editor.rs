--- conflicted
+++ resolved
@@ -396,13 +396,6 @@
     Ok(())
   }
 
-<<<<<<< HEAD
-  pub async fn v_get_group_configuration_settings(&self) -> Vec<GroupSetting> {
-    self.delegate.get_group_setting(&self.view_id)
-  }
-
-=======
->>>>>>> b9a25f44
   pub async fn v_get_all_sorts(&self) -> Vec<Sort> {
     self.delegate.get_all_sorts(&self.view_id)
   }
