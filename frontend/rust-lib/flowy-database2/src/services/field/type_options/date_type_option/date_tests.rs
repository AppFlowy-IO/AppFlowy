#[cfg(test)]
mod tests {
  use chrono::format::strftime::StrftimeItems;
  use chrono::{FixedOffset, NaiveDateTime};
  use collab_database::fields::Field;
  use collab_database::rows::Cell;
  use strum::IntoEnumIterator;

  use crate::entities::FieldType;
  use crate::services::cell::{CellDataChangeset, CellDataDecoder};
  use crate::services::field::{
    DateCellChangeset, DateFormat, DateTypeOption, FieldBuilder, TimeFormat, TypeOptionCellData,
  };

  #[test]
  fn date_type_option_date_format_test() {
<<<<<<< HEAD
    let mut type_option = DateTypeOption::test();
=======
    let mut type_option = DateTypeOption::new(FieldType::DateTime);
>>>>>>> 9a213fa5
    let field = FieldBuilder::from_field_type(FieldType::DateTime).build();
    for date_format in DateFormat::iter() {
      type_option.date_format = date_format;
      match date_format {
        DateFormat::Friendly => {
          assert_date(
            &type_option,
            &field,
            DateCellChangeset {
              date: Some("1647251762".to_owned()),
              time: None,
              include_time: None,
            },
            None,
            "Mar 14, 2022",
          );
        },
        DateFormat::US => {
          assert_date(
            &type_option,
            &field,
            DateCellChangeset {
              date: Some("1647251762".to_owned()),
              time: None,
              include_time: None,
            },
            None,
            "2022/03/14",
          );
        },
        DateFormat::ISO => {
          assert_date(
            &type_option,
            &field,
            DateCellChangeset {
              date: Some("1647251762".to_owned()),
              time: None,
              include_time: None,
            },
            None,
            "2022-03-14",
          );
        },
        DateFormat::Local => {
          assert_date(
            &type_option,
            &field,
            DateCellChangeset {
              date: Some("1647251762".to_owned()),
              time: None,
              include_time: None,
            },
            None,
            "03/14/2022",
          );
        },
        DateFormat::DayMonthYear => {
          assert_date(
            &type_option,
            &field,
            DateCellChangeset {
              date: Some("1647251762".to_owned()),
              time: None,
              include_time: None,
            },
            None,
            "14/03/2022",
          );
        },
      }
    }
  }

  #[test]
  fn date_type_option_different_time_format_test() {
<<<<<<< HEAD
    let mut type_option = DateTypeOption::test();
=======
    let mut type_option = DateTypeOption::new(FieldType::DateTime);
>>>>>>> 9a213fa5
    let field = FieldBuilder::from_field_type(FieldType::DateTime).build();

    for time_format in TimeFormat::iter() {
      type_option.time_format = time_format;
      match time_format {
        TimeFormat::TwentyFourHour => {
          assert_date(
            &type_option,
            &field,
            DateCellChangeset {
              date: Some("1653609600".to_owned()),
              time: None,
              include_time: Some(true),
            },
            None,
            "May 27, 2022 00:00",
          );
          assert_date(
            &type_option,
            &field,
            DateCellChangeset {
              date: Some("1653609600".to_owned()),
              time: Some("9:00".to_owned()),
              include_time: Some(true),
            },
            None,
            "May 27, 2022 09:00",
          );
          assert_date(
            &type_option,
            &field,
            DateCellChangeset {
              date: Some("1653609600".to_owned()),
              time: Some("23:00".to_owned()),
              include_time: Some(true),
            },
            None,
            "May 27, 2022 23:00",
          );
        },
        TimeFormat::TwelveHour => {
          assert_date(
            &type_option,
            &field,
            DateCellChangeset {
              date: Some("1653609600".to_owned()),
              time: None,
              include_time: Some(true),
            },
            None,
            "May 27, 2022 12:00 AM",
          );
          assert_date(
            &type_option,
            &field,
            DateCellChangeset {
              date: Some("1653609600".to_owned()),
              time: Some("9:00 AM".to_owned()),
              include_time: Some(true),
            },
            None,
            "May 27, 2022 09:00 AM",
          );
          assert_date(
            &type_option,
            &field,
            DateCellChangeset {
              date: Some("1653609600".to_owned()),
              time: Some("11:23 pm".to_owned()),
              include_time: Some(true),
            },
            None,
            "May 27, 2022 11:23 PM",
          );
        },
      }
    }
  }

  #[test]
  fn date_type_option_invalid_date_str_test() {
<<<<<<< HEAD
    let type_option = DateTypeOption::test();
=======
>>>>>>> 9a213fa5
    let field_type = FieldType::DateTime;
    let type_option = DateTypeOption::new(field_type.clone());
    let field = FieldBuilder::from_field_type(field_type).build();
    assert_date(
      &type_option,
      &field,
      DateCellChangeset {
        date: Some("abc".to_owned()),
        time: None,
        include_time: None,
      },
      None,
      "",
    );
  }

  #[test]
  #[should_panic]
  fn date_type_option_invalid_include_time_str_test() {
<<<<<<< HEAD
    let type_option = DateTypeOption::test();
    let field = FieldBuilder::from_field_type(FieldType::DateTime).build();
=======
    let field_type = FieldType::DateTime;
    let type_option = DateTypeOption::new(field_type.clone());
    let field = FieldBuilder::from_field_type(field_type).build();
>>>>>>> 9a213fa5

    assert_date(
      &type_option,
      &field,
      DateCellChangeset {
        date: Some("1653609600".to_owned()),
        time: Some("1:".to_owned()),
        include_time: Some(true),
      },
      None,
      "May 27, 2022 01:00",
    );
  }

  #[test]
  #[should_panic]
  fn date_type_option_empty_include_time_str_test() {
<<<<<<< HEAD
    let type_option = DateTypeOption::test();
    let field = FieldBuilder::from_field_type(FieldType::DateTime).build();
=======
    let field_type = FieldType::DateTime;
    let type_option = DateTypeOption::new(field_type.clone());
    let field = FieldBuilder::from_field_type(field_type).build();
>>>>>>> 9a213fa5

    assert_date(
      &type_option,
      &field,
      DateCellChangeset {
        date: Some("1653609600".to_owned()),
        time: Some("".to_owned()),
        include_time: Some(true),
      },
      None,
      "May 27, 2022 01:00",
    );
  }

  #[test]
  fn date_type_midnight_include_time_str_test() {
<<<<<<< HEAD
    let type_option = DateTypeOption::test();
=======
>>>>>>> 9a213fa5
    let field_type = FieldType::DateTime;
    let type_option = DateTypeOption::new(field_type.clone());
    let field = FieldBuilder::from_field_type(field_type).build();
    assert_date(
      &type_option,
      &field,
      DateCellChangeset {
        date: Some("1653609600".to_owned()),
        time: Some("00:00".to_owned()),
        include_time: Some(true),
      },
      None,
      "May 27, 2022 00:00",
    );
  }

  /// The default time format is TwentyFourHour, so the include_time_str in
  /// twelve_hours_format will cause parser error.
  #[test]
  #[should_panic]
  fn date_type_option_twelve_hours_include_time_str_in_twenty_four_hours_format() {
<<<<<<< HEAD
    let type_option = DateTypeOption::test();
=======
    let type_option = DateTypeOption::new(FieldType::DateTime);
>>>>>>> 9a213fa5
    let field = FieldBuilder::from_field_type(FieldType::DateTime).build();
    assert_date(
      &type_option,
      &field,
      DateCellChangeset {
        date: Some("1653609600".to_owned()),
        time: Some("1:00 am".to_owned()),
        include_time: Some(true),
      },
      None,
      "May 27, 2022 01:00 AM",
    );
  }

  /// Attempting to parse include_time_str as TwelveHour when TwentyFourHour
  /// format is given should cause parser error.
  #[test]
  #[should_panic]
  fn date_type_option_twenty_four_hours_include_time_str_in_twelve_hours_format() {
<<<<<<< HEAD
    let mut type_option = DateTypeOption::test();
=======
    let field_type = FieldType::DateTime;
    let mut type_option = DateTypeOption::new(field_type.clone());
>>>>>>> 9a213fa5
    type_option.time_format = TimeFormat::TwelveHour;
    let field = FieldBuilder::from_field_type(field_type).build();

    assert_date(
      &type_option,
      &field,
      DateCellChangeset {
        date: Some("1653609600".to_owned()),
        time: Some("20:00".to_owned()),
        include_time: Some(true),
      },
      None,
      "May 27, 2022 08:00 PM",
    );
  }

  #[test]
  fn utc_to_native_test() {
    let native_timestamp = 1647251762;
    let native = NaiveDateTime::from_timestamp_opt(native_timestamp, 0).unwrap();

    let utc = chrono::DateTime::<chrono::Utc>::from_utc(native, chrono::Utc);
    // utc_timestamp doesn't  carry timezone
    let utc_timestamp = utc.timestamp();
    assert_eq!(native_timestamp, utc_timestamp);

    let format = "%m/%d/%Y %I:%M %p".to_string();
    let native_time_str = format!("{}", native.format_with_items(StrftimeItems::new(&format)));
    let utc_time_str = format!("{}", utc.format_with_items(StrftimeItems::new(&format)));
    assert_eq!(native_time_str, utc_time_str);

    // Mon Mar 14 2022 17:56:02 GMT+0800 (China Standard Time)
    let gmt_8_offset = FixedOffset::east_opt(8 * 3600).unwrap();
    let china_local = chrono::DateTime::<chrono::Local>::from_utc(native, gmt_8_offset);
    let china_local_time = format!(
      "{}",
      china_local.format_with_items(StrftimeItems::new(&format))
    );

    assert_eq!(china_local_time, "03/14/2022 05:56 PM");
  }

  /// The time component shouldn't remain the same since the timestamp is
  /// completely overwritten. To achieve the desired result, also pass in the
  /// time string along with the new timestamp.
  #[test]
  #[should_panic]
  fn update_date_keep_time() {
<<<<<<< HEAD
    let type_option = DateTypeOption::test();
=======
    let type_option = DateTypeOption::new(FieldType::DateTime);
>>>>>>> 9a213fa5
    let field = FieldBuilder::from_field_type(FieldType::DateTime).build();

    let old_cell_data = initialize_date_cell(
      &type_option,
      DateCellChangeset {
        date: Some("1700006400".to_owned()),
        time: Some("08:00".to_owned()),
        include_time: Some(true),
      },
    );
    assert_date(
      &type_option,
      &field,
      DateCellChangeset {
        date: Some("1701302400".to_owned()),
        time: None,
        include_time: None,
      },
      Some(old_cell_data),
      "Nov 30, 2023 08:00",
    );
  }

  #[test]
  fn update_time_keep_date() {
<<<<<<< HEAD
    let type_option = DateTypeOption::test();
=======
    let type_option = DateTypeOption::new(FieldType::DateTime);
>>>>>>> 9a213fa5
    let field = FieldBuilder::from_field_type(FieldType::DateTime).build();

    let old_cell_data = initialize_date_cell(
      &type_option,
      DateCellChangeset {
        date: Some("1700006400".to_owned()),
        time: Some("08:00".to_owned()),
        include_time: Some(true),
      },
    );
    assert_date(
      &type_option,
      &field,
      DateCellChangeset {
        date: None,
        time: Some("14:00".to_owned()),
        include_time: None,
      },
      Some(old_cell_data),
      "Nov 15, 2023 14:00",
    );
  }

<<<<<<< HEAD
=======
  #[test]
  fn timezone_no_daylight_saving_time() {
    let type_option = DateTypeOption::new(FieldType::DateTime);
    let field = FieldBuilder::from_field_type(FieldType::DateTime).build();

    assert_date(
      &type_option,
      &field,
      DateCellChangeset {
        date: Some("1672963200".to_owned()),
        time: None,
        include_time: Some(true),
        timezone_id: Some("Asia/Tokyo".to_owned()),
      },
      None,
      "Jan 06, 2023 09:00",
    );
    assert_date(
      &type_option,
      &field,
      DateCellChangeset {
        date: Some("1685404800".to_owned()),
        time: None,
        include_time: Some(true),
        timezone_id: Some("Asia/Tokyo".to_owned()),
      },
      None,
      "May 30, 2023 09:00",
    );
  }

  #[test]
  fn timezone_with_daylight_saving_time() {
    let type_option = DateTypeOption::new(FieldType::DateTime);
    let field = FieldBuilder::from_field_type(FieldType::DateTime).build();

    assert_date(
      &type_option,
      &field,
      DateCellChangeset {
        date: Some("1672963200".to_owned()),
        time: None,
        include_time: Some(true),
        timezone_id: Some("Europe/Paris".to_owned()),
      },
      None,
      "Jan 06, 2023 01:00",
    );
    assert_date(
      &type_option,
      &field,
      DateCellChangeset {
        date: Some("1685404800".to_owned()),
        time: None,
        include_time: Some(true),
        timezone_id: Some("Europe/Paris".to_owned()),
      },
      None,
      "May 30, 2023 02:00",
    );
  }

  #[test]
  fn change_timezone() {
    let type_option = DateTypeOption::new(FieldType::DateTime);
    let field = FieldBuilder::from_field_type(FieldType::DateTime).build();

    let old_cell_data = initialize_date_cell(
      &type_option,
      DateCellChangeset {
        date: Some("1672963200".to_owned()),
        time: None,
        include_time: Some(true),
        timezone_id: Some("Asia/China".to_owned()),
      },
    );
    assert_date(
      &type_option,
      &field,
      DateCellChangeset {
        date: None,
        time: None,
        include_time: None,
        timezone_id: Some("America/Los_Angeles".to_owned()),
      },
      Some(old_cell_data),
      "Jan 05, 2023 16:00",
    );
  }

>>>>>>> 9a213fa5
  fn assert_date(
    type_option: &DateTypeOption,
    field: &Field,
    changeset: DateCellChangeset,
    old_cell_data: Option<Cell>,
    expected_str: &str,
  ) {
    let (cell, cell_data) = type_option
      .apply_changeset(changeset, old_cell_data)
      .unwrap();

    assert_eq!(
      decode_cell_data(&cell, type_option, cell_data.include_time, field),
      expected_str,
    );
  }

  fn decode_cell_data(
    cell: &Cell,
    type_option: &DateTypeOption,
    include_time: bool,
    field: &Field,
  ) -> String {
    let decoded_data = type_option
      .decode_cell_str(cell, &FieldType::DateTime, field)
      .unwrap();
    let decoded_data = type_option.convert_to_protobuf(decoded_data);
    if include_time {
      format!("{} {}", decoded_data.date, decoded_data.time)
        .trim_end()
        .to_owned()
    } else {
      decoded_data.date
    }
  }

  fn initialize_date_cell(type_option: &DateTypeOption, changeset: DateCellChangeset) -> Cell {
    let (cell, _) = type_option.apply_changeset(changeset, None).unwrap();
    cell
  }
}<|MERGE_RESOLUTION|>--- conflicted
+++ resolved
@@ -14,11 +14,7 @@
 
   #[test]
   fn date_type_option_date_format_test() {
-<<<<<<< HEAD
-    let mut type_option = DateTypeOption::test();
-=======
     let mut type_option = DateTypeOption::new(FieldType::DateTime);
->>>>>>> 9a213fa5
     let field = FieldBuilder::from_field_type(FieldType::DateTime).build();
     for date_format in DateFormat::iter() {
       type_option.date_format = date_format;
@@ -94,11 +90,7 @@
 
   #[test]
   fn date_type_option_different_time_format_test() {
-<<<<<<< HEAD
-    let mut type_option = DateTypeOption::test();
-=======
     let mut type_option = DateTypeOption::new(FieldType::DateTime);
->>>>>>> 9a213fa5
     let field = FieldBuilder::from_field_type(FieldType::DateTime).build();
 
     for time_format in TimeFormat::iter() {
@@ -180,10 +172,6 @@
 
   #[test]
   fn date_type_option_invalid_date_str_test() {
-<<<<<<< HEAD
-    let type_option = DateTypeOption::test();
-=======
->>>>>>> 9a213fa5
     let field_type = FieldType::DateTime;
     let type_option = DateTypeOption::new(field_type.clone());
     let field = FieldBuilder::from_field_type(field_type).build();
@@ -203,14 +191,9 @@
   #[test]
   #[should_panic]
   fn date_type_option_invalid_include_time_str_test() {
-<<<<<<< HEAD
-    let type_option = DateTypeOption::test();
-    let field = FieldBuilder::from_field_type(FieldType::DateTime).build();
-=======
     let field_type = FieldType::DateTime;
     let type_option = DateTypeOption::new(field_type.clone());
     let field = FieldBuilder::from_field_type(field_type).build();
->>>>>>> 9a213fa5
 
     assert_date(
       &type_option,
@@ -228,14 +211,9 @@
   #[test]
   #[should_panic]
   fn date_type_option_empty_include_time_str_test() {
-<<<<<<< HEAD
-    let type_option = DateTypeOption::test();
-    let field = FieldBuilder::from_field_type(FieldType::DateTime).build();
-=======
     let field_type = FieldType::DateTime;
     let type_option = DateTypeOption::new(field_type.clone());
     let field = FieldBuilder::from_field_type(field_type).build();
->>>>>>> 9a213fa5
 
     assert_date(
       &type_option,
@@ -252,10 +230,6 @@
 
   #[test]
   fn date_type_midnight_include_time_str_test() {
-<<<<<<< HEAD
-    let type_option = DateTypeOption::test();
-=======
->>>>>>> 9a213fa5
     let field_type = FieldType::DateTime;
     let type_option = DateTypeOption::new(field_type.clone());
     let field = FieldBuilder::from_field_type(field_type).build();
@@ -277,11 +251,7 @@
   #[test]
   #[should_panic]
   fn date_type_option_twelve_hours_include_time_str_in_twenty_four_hours_format() {
-<<<<<<< HEAD
-    let type_option = DateTypeOption::test();
-=======
     let type_option = DateTypeOption::new(FieldType::DateTime);
->>>>>>> 9a213fa5
     let field = FieldBuilder::from_field_type(FieldType::DateTime).build();
     assert_date(
       &type_option,
@@ -301,12 +271,8 @@
   #[test]
   #[should_panic]
   fn date_type_option_twenty_four_hours_include_time_str_in_twelve_hours_format() {
-<<<<<<< HEAD
-    let mut type_option = DateTypeOption::test();
-=======
     let field_type = FieldType::DateTime;
     let mut type_option = DateTypeOption::new(field_type.clone());
->>>>>>> 9a213fa5
     type_option.time_format = TimeFormat::TwelveHour;
     let field = FieldBuilder::from_field_type(field_type).build();
 
@@ -355,11 +321,7 @@
   #[test]
   #[should_panic]
   fn update_date_keep_time() {
-<<<<<<< HEAD
-    let type_option = DateTypeOption::test();
-=======
     let type_option = DateTypeOption::new(FieldType::DateTime);
->>>>>>> 9a213fa5
     let field = FieldBuilder::from_field_type(FieldType::DateTime).build();
 
     let old_cell_data = initialize_date_cell(
@@ -385,11 +347,7 @@
 
   #[test]
   fn update_time_keep_date() {
-<<<<<<< HEAD
-    let type_option = DateTypeOption::test();
-=======
     let type_option = DateTypeOption::new(FieldType::DateTime);
->>>>>>> 9a213fa5
     let field = FieldBuilder::from_field_type(FieldType::DateTime).build();
 
     let old_cell_data = initialize_date_cell(
@@ -413,99 +371,6 @@
     );
   }
 
-<<<<<<< HEAD
-=======
-  #[test]
-  fn timezone_no_daylight_saving_time() {
-    let type_option = DateTypeOption::new(FieldType::DateTime);
-    let field = FieldBuilder::from_field_type(FieldType::DateTime).build();
-
-    assert_date(
-      &type_option,
-      &field,
-      DateCellChangeset {
-        date: Some("1672963200".to_owned()),
-        time: None,
-        include_time: Some(true),
-        timezone_id: Some("Asia/Tokyo".to_owned()),
-      },
-      None,
-      "Jan 06, 2023 09:00",
-    );
-    assert_date(
-      &type_option,
-      &field,
-      DateCellChangeset {
-        date: Some("1685404800".to_owned()),
-        time: None,
-        include_time: Some(true),
-        timezone_id: Some("Asia/Tokyo".to_owned()),
-      },
-      None,
-      "May 30, 2023 09:00",
-    );
-  }
-
-  #[test]
-  fn timezone_with_daylight_saving_time() {
-    let type_option = DateTypeOption::new(FieldType::DateTime);
-    let field = FieldBuilder::from_field_type(FieldType::DateTime).build();
-
-    assert_date(
-      &type_option,
-      &field,
-      DateCellChangeset {
-        date: Some("1672963200".to_owned()),
-        time: None,
-        include_time: Some(true),
-        timezone_id: Some("Europe/Paris".to_owned()),
-      },
-      None,
-      "Jan 06, 2023 01:00",
-    );
-    assert_date(
-      &type_option,
-      &field,
-      DateCellChangeset {
-        date: Some("1685404800".to_owned()),
-        time: None,
-        include_time: Some(true),
-        timezone_id: Some("Europe/Paris".to_owned()),
-      },
-      None,
-      "May 30, 2023 02:00",
-    );
-  }
-
-  #[test]
-  fn change_timezone() {
-    let type_option = DateTypeOption::new(FieldType::DateTime);
-    let field = FieldBuilder::from_field_type(FieldType::DateTime).build();
-
-    let old_cell_data = initialize_date_cell(
-      &type_option,
-      DateCellChangeset {
-        date: Some("1672963200".to_owned()),
-        time: None,
-        include_time: Some(true),
-        timezone_id: Some("Asia/China".to_owned()),
-      },
-    );
-    assert_date(
-      &type_option,
-      &field,
-      DateCellChangeset {
-        date: None,
-        time: None,
-        include_time: None,
-        timezone_id: Some("America/Los_Angeles".to_owned()),
-      },
-      Some(old_cell_data),
-      "Jan 05, 2023 16:00",
-    );
-  }
-
->>>>>>> 9a213fa5
   fn assert_date(
     type_option: &DateTypeOption,
     field: &Field,
