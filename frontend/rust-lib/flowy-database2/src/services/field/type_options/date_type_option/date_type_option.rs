use std::cmp::Ordering;
use std::str::FromStr;

use chrono::{DateTime, FixedOffset, Local, NaiveDateTime, NaiveTime, Offset, TimeZone};
use chrono_tz::Tz;
use collab::core::any_map::AnyMapExtension;
use collab_database::fields::{Field, TypeOptionData, TypeOptionDataBuilder};
use collab_database::rows::Cell;
use serde::{Deserialize, Serialize};

use flowy_error::{ErrorCode, FlowyError, FlowyResult};

use crate::entities::{DateCellDataPB, DateFilterPB, FieldType};
use crate::services::cell::{CellDataChangeset, CellDataDecoder};
use crate::services::field::{
  default_order, DateCellChangeset, DateCellData, DateFormat, TimeFormat, TypeOption,
  TypeOptionCellDataCompare, TypeOptionCellDataFilter, TypeOptionCellDataSerde,
  TypeOptionTransform,
};
use crate::services::sort::SortCondition;

<<<<<<< HEAD
#[derive(Clone, Debug, Default, Serialize, Deserialize)]
=======
/// The [DateTypeOption] is used by [FieldType::Date], [FieldType::LastEditedTime], and [FieldType::CreatedTime].
/// So, storing the field type is necessary to distinguish the field type.
/// Most of the cases, each [FieldType] has its own [TypeOption] implementation.
#[derive(Clone, Debug, Serialize, Deserialize, Default)]
>>>>>>> 1c84ee1d
pub struct DateTypeOption {
  pub date_format: DateFormat,
  pub time_format: TimeFormat,
  pub timezone_id: String,
}

impl TypeOption for DateTypeOption {
  type CellData = DateCellData;
  type CellChangeset = DateCellChangeset;
  type CellProtobufType = DateCellDataPB;
  type CellFilter = DateFilterPB;
}

impl From<TypeOptionData> for DateTypeOption {
  fn from(data: TypeOptionData) -> Self {
    let date_format = data
      .get_i64_value("date_format")
      .map(DateFormat::from)
      .unwrap_or_default();
    let time_format = data
      .get_i64_value("time_format")
      .map(TimeFormat::from)
      .unwrap_or_default();
    let timezone_id = data.get_str_value("timezone_id").unwrap_or_default();
    Self {
      date_format,
      time_format,
      timezone_id,
    }
  }
}

impl From<DateTypeOption> for TypeOptionData {
  fn from(data: DateTypeOption) -> Self {
    TypeOptionDataBuilder::new()
      .insert_i64_value("date_format", data.date_format.value())
      .insert_i64_value("time_format", data.time_format.value())
      .insert_str_value("timezone_id", data.timezone_id)
      .build()
  }
}

impl TypeOptionCellDataSerde for DateTypeOption {
  fn protobuf_encode(
    &self,
    cell_data: <Self as TypeOption>::CellData,
  ) -> <Self as TypeOption>::CellProtobufType {
    let include_time = cell_data.include_time;
    let is_range = cell_data.is_range;

    let timestamp = cell_data.timestamp;
    let (date, time) = self.formatted_date_time_from_timestamp(&timestamp);

    let end_timestamp = cell_data.end_timestamp;
    let (end_date, end_time) = self.formatted_date_time_from_timestamp(&end_timestamp);

    DateCellDataPB {
      date,
      time,
      timestamp: timestamp.unwrap_or_default(),
      end_date,
      end_time,
      end_timestamp: end_timestamp.unwrap_or_default(),
      include_time,
      is_range,
    }
  }

  fn parse_cell(&self, cell: &Cell) -> FlowyResult<<Self as TypeOption>::CellData> {
    Ok(DateCellData::from(cell))
  }
}

impl DateTypeOption {
  pub fn new() -> Self {
    Self::default()
  }

  pub fn test() -> Self {
    Self {
      timezone_id: "Etc/UTC".to_owned(),
      ..Self::default()
    }
  }

  fn formatted_date_time_from_timestamp(&self, timestamp: &Option<i64>) -> (String, String) {
    if let Some(timestamp) = timestamp {
      let naive = chrono::NaiveDateTime::from_timestamp_opt(*timestamp, 0).unwrap();
      let offset = self.get_timezone_offset(naive);
      let date_time = DateTime::<Local>::from_naive_utc_and_offset(naive, offset);

      let fmt = self.date_format.format_str();
      let date = format!("{}", date_time.format(fmt));
      let fmt = self.time_format.format_str();
      let time = format!("{}", date_time.format(fmt));
      (date, time)
    } else {
      ("".to_owned(), "".to_owned())
    }
  }

  fn naive_time_from_time_string(
    &self,
    include_time: bool,
    time_str: Option<String>,
  ) -> FlowyResult<Option<NaiveTime>> {
    match (include_time, time_str) {
      (true, Some(time_str)) => {
        let result = NaiveTime::parse_from_str(&time_str, self.time_format.format_str());
        match result {
          Ok(time) => Ok(Some(time)),
          Err(_e) => {
            let msg = format!("Parse {} failed", time_str);
            Err(FlowyError::new(ErrorCode::InvalidDateTimeFormat, msg))
          },
        }
      },
      _ => Ok(None),
    }
  }

  /// combine the changeset_timestamp and parsed_time if provided. if
  /// changeset_timestamp is None, fallback to previous_timestamp
  fn timestamp_from_parsed_time_previous_and_new_timestamp(
    &self,
    parsed_time: Option<NaiveTime>,
    previous_timestamp: Option<i64>,
    changeset_timestamp: Option<i64>,
  ) -> Option<i64> {
    if let Some(time) = parsed_time {
      // a valid time is provided, so we replace the time component of old timestamp
      // (or new timestamp if provided) with it.
      let utc_date = changeset_timestamp
        .or(previous_timestamp)
        .map(|timestamp| NaiveDateTime::from_timestamp_opt(timestamp, 0).unwrap())
        .unwrap();
      let offset = self.get_timezone_offset(utc_date);

      let local_date = changeset_timestamp.or(previous_timestamp).map(|timestamp| {
        offset
          .from_utc_datetime(&NaiveDateTime::from_timestamp_opt(timestamp, 0).unwrap())
          .date_naive()
      });

      match local_date {
        Some(date) => {
          let local_datetime = offset
            .from_local_datetime(&NaiveDateTime::new(date, time))
            .unwrap();

          Some(local_datetime.timestamp())
        },
        None => None,
      }
    } else {
      changeset_timestamp.or(previous_timestamp)
    }
  }

  /// returns offset of Tz timezone if provided or of the local timezone otherwise
  fn get_timezone_offset(&self, date_time: NaiveDateTime) -> FixedOffset {
    let current_timezone_offset = Local::now().offset().fix();
    if self.timezone_id.is_empty() {
      current_timezone_offset
    } else {
      match Tz::from_str(&self.timezone_id) {
        Ok(timezone) => timezone.offset_from_utc_datetime(&date_time).fix(),
        Err(_) => current_timezone_offset,
      }
    }
  }
}

impl TypeOptionTransform for DateTypeOption {}

impl CellDataDecoder for DateTypeOption {
  fn decode_cell(
    &self,
    cell: &Cell,
    decoded_field_type: &FieldType,
    _field: &Field,
  ) -> FlowyResult<<Self as TypeOption>::CellData> {
    // Return default data if the type_option_cell_data is not FieldType::DateTime.
    // It happens when switching from one field to another.
    // For example:
    // FieldType::RichText -> FieldType::DateTime, it will display empty content on the screen.
    if !decoded_field_type.is_date() {
      return Ok(Default::default());
    }

    self.parse_cell(cell)
  }

  fn stringify_cell_data(&self, cell_data: <Self as TypeOption>::CellData) -> String {
    let include_time = cell_data.include_time;
    let timestamp = cell_data.timestamp;
    let is_range = cell_data.is_range;

    let (date, time) = self.formatted_date_time_from_timestamp(&timestamp);

    if is_range {
      let (end_date, end_time) = match cell_data.end_timestamp {
        Some(timestamp) => self.formatted_date_time_from_timestamp(&Some(timestamp)),
        None => (date.clone(), time.clone()),
      };
      if include_time && timestamp.is_some() {
        format!("{} {} → {} {}", date, time, end_date, end_time)
          .trim()
          .to_string()
      } else if timestamp.is_some() {
        format!("{} → {}", date, end_date).trim().to_string()
      } else {
        "".to_string()
      }
    } else if include_time {
      format!("{} {}", date, time).trim().to_string()
    } else {
      date
    }
  }

  fn stringify_cell(&self, cell: &Cell) -> String {
    let cell_data = Self::CellData::from(cell);
    self.stringify_cell_data(cell_data)
  }
}

impl CellDataChangeset for DateTypeOption {
  fn apply_changeset(
    &self,
    changeset: <Self as TypeOption>::CellChangeset,
    cell: Option<Cell>,
  ) -> FlowyResult<(Cell, <Self as TypeOption>::CellData)> {
    // old date cell data
    let (previous_timestamp, previous_end_timestamp, include_time, is_range) = match cell {
      Some(cell) => {
        let cell_data = DateCellData::from(&cell);
        (
          cell_data.timestamp,
          cell_data.end_timestamp,
          cell_data.include_time,
          cell_data.is_range,
        )
      },
      None => (None, None, false, false),
    };

    if changeset.clear_flag == Some(true) {
      let cell_data = DateCellData {
        timestamp: None,
        end_timestamp: None,
        include_time,
        is_range,
      };

      return Ok((Cell::from(&cell_data), cell_data));
    }

    // update include_time and is_range if necessary
    let include_time = changeset.include_time.unwrap_or(include_time);
    let is_range = changeset.is_range.unwrap_or(is_range);

    // Calculate the timestamp in the time zone specified in type option. If
    // a new timestamp is included in the changeset without an accompanying
    // time string, the old timestamp will simply be overwritten. Meaning, in
    // order to change the day without changing the time, the old time string
    // should be passed in as well.

    // parse the time string, which is in the local timezone
    let parsed_start_time = self.naive_time_from_time_string(include_time, changeset.time)?;

    let timestamp = self.timestamp_from_parsed_time_previous_and_new_timestamp(
      parsed_start_time,
      previous_timestamp,
      changeset.date,
    );

    let end_timestamp =
      if is_range && changeset.end_date.is_none() && previous_end_timestamp.is_none() {
        // just toggled is_range so no passed in or existing end time data
        timestamp
      } else if is_range {
        // parse the changeset's end time data or fallback to previous version
        let parsed_end_time = self.naive_time_from_time_string(include_time, changeset.end_time)?;

        self.timestamp_from_parsed_time_previous_and_new_timestamp(
          parsed_end_time,
          previous_end_timestamp,
          changeset.end_date,
        )
      } else {
        // clear the end time data
        None
      };

    let cell_data = DateCellData {
      timestamp,
      end_timestamp,
      include_time,
      is_range,
    };

    Ok((Cell::from(&cell_data), cell_data))
  }
}

impl TypeOptionCellDataFilter for DateTypeOption {
  fn apply_filter(
    &self,
    filter: &<Self as TypeOption>::CellFilter,
    field_type: &FieldType,
    cell_data: &<Self as TypeOption>::CellData,
  ) -> bool {
    if !field_type.is_date() {
      return true;
    }

    filter.is_visible(cell_data.timestamp)
  }
}

impl TypeOptionCellDataCompare for DateTypeOption {
  fn apply_cmp(
    &self,
    cell_data: &<Self as TypeOption>::CellData,
    other_cell_data: &<Self as TypeOption>::CellData,
    sort_condition: SortCondition,
  ) -> Ordering {
    match (cell_data.timestamp, other_cell_data.timestamp) {
      (Some(left), Some(right)) => {
        let order = left.cmp(&right);
        sort_condition.evaluate_order(order)
      },
      (Some(_), None) => Ordering::Less,
      (None, Some(_)) => Ordering::Greater,
      (None, None) => default_order(),
    }
  }
}<|MERGE_RESOLUTION|>--- conflicted
+++ resolved
@@ -19,14 +19,10 @@
 };
 use crate::services::sort::SortCondition;
 
-<<<<<<< HEAD
-#[derive(Clone, Debug, Default, Serialize, Deserialize)]
-=======
 /// The [DateTypeOption] is used by [FieldType::Date], [FieldType::LastEditedTime], and [FieldType::CreatedTime].
 /// So, storing the field type is necessary to distinguish the field type.
 /// Most of the cases, each [FieldType] has its own [TypeOption] implementation.
 #[derive(Clone, Debug, Serialize, Deserialize, Default)]
->>>>>>> 1c84ee1d
 pub struct DateTypeOption {
   pub date_format: DateFormat,
   pub time_format: TimeFormat,
