--- conflicted
+++ resolved
@@ -19,15 +19,12 @@
 /// The [DateTypeOption] is used by [FieldType::Date], [FieldType::UpdatedAt], and [FieldType::CreatedAt].
 /// So, storing the field type is necessary to distinguish the field type.
 /// Most of the cases, each [FieldType] has its own [TypeOption] implementation.
-#[derive(Clone, Debug, Serialize, Deserialize)]
+#[derive(Clone, Default, Debug, Serialize, Deserialize)]
 pub struct DateTypeOption {
   pub date_format: DateFormat,
   pub time_format: TimeFormat,
-<<<<<<< HEAD
   pub timezone_id: String,
-=======
   pub field_type: FieldType,
->>>>>>> 9a213fa5
 }
 
 impl TypeOption for DateTypeOption {
@@ -47,13 +44,7 @@
       .get_i64_value("time_format")
       .map(TimeFormat::from)
       .unwrap_or_default();
-<<<<<<< HEAD
     let timezone_id = data.get_str_value("timezone_id").unwrap_or_default();
-    Self {
-      date_format,
-      time_format,
-      timezone_id,
-=======
     let field_type = data
       .get_i64_value("field_type")
       .map(FieldType::from)
@@ -61,8 +52,8 @@
     Self {
       date_format,
       time_format,
+      timezone_id,
       field_type,
->>>>>>> 9a213fa5
     }
   }
 }
@@ -72,11 +63,8 @@
     TypeOptionDataBuilder::new()
       .insert_i64_value("data_format", data.date_format.value())
       .insert_i64_value("time_format", data.time_format.value())
-<<<<<<< HEAD
       .insert_str_value("timezone_id", data.timezone_id)
-=======
       .insert_i64_value("field_type", data.field_type.value())
->>>>>>> 9a213fa5
       .build()
   }
 }
@@ -97,18 +85,17 @@
 impl DateTypeOption {
   pub fn new(field_type: FieldType) -> Self {
     Self {
-      date_format: Default::default(),
-      time_format: Default::default(),
       field_type,
-    }
-  }
-
-  pub fn test() -> Self {
-    Self {
-      timezone_id: "Etc/UTC".to_owned(),
-      ..Self::default()
-    }
-  }
+      ..Default::default()
+    }
+  }
+
+  // pub fn test() -> Self {
+  //   Self {
+  //     timezone_id: "Etc/UTC".to_owned(),
+  //     ..Self::default()
+  //   }
+  // }
 
   fn today_desc_from_timestamp(&self, cell_data: DateCellData) -> DateCellDataPB {
     let timestamp = cell_data.timestamp.unwrap_or_default();
@@ -225,42 +212,23 @@
     cell: Option<Cell>,
   ) -> FlowyResult<(Cell, <Self as TypeOption>::CellData)> {
     // old date cell data
-<<<<<<< HEAD
     let (previous_timestamp, include_time) = match cell {
-      None => (None, false),
-      Some(type_cell_data) => {
-        let cell_data = DateCellData::from(&type_cell_data);
-        (cell_data.timestamp, cell_data.include_time)
-=======
-    let (previous_timestamp, include_time, timezone_id) = match cell {
-      None => (None, false, "".to_owned()),
       Some(cell) => {
         let cell_data = DateCellData::from(&cell);
-        (
-          cell_data.timestamp,
-          cell_data.include_time,
-          cell_data.timezone_id,
-        )
->>>>>>> 9a213fa5
+        (cell_data.timestamp, cell_data.include_time)
       },
+      None => (None, false),
     };
 
     // update include_time if necessary
     let include_time = changeset.include_time.unwrap_or(include_time);
 
-<<<<<<< HEAD
     // Calculate the timestamp in the time zone specified in type option. If
     // a new timestamp is included in the changeset without an accompanying
     // time string, the old timestamp will simply be overwritten. Meaning, in
     // order to change the day without changing the time, the old time string
     // should be passed in as well.
 
-=======
-    // Calculate the timezone-aware timestamp. If a new timestamp is included
-    // in the changeset without an accompanying time string, the old timestamp
-    // will simply be overwritten. Meaning, in order to change the day without
-    // changing the time, the old time string should be passed in as well.
->>>>>>> 9a213fa5
     let changeset_timestamp = changeset.date_timestamp();
 
     // parse the time string, which is in the local timezone
