--- conflicted
+++ resolved
@@ -86,11 +86,8 @@
       | FieldType::LastEditedTime
       | FieldType::CreatedTime
       | FieldType::Relation => None,
-<<<<<<< HEAD
-=======
       FieldType::Summary => Some(StringCellData::from(stringify_cell(cell, field))),
       FieldType::Translate => Some(StringCellData::from(stringify_cell(cell, field))),
->>>>>>> 2d674060
     }
   }
 
