--- conflicted
+++ resolved
@@ -6,7 +6,8 @@
   TypeOptionTransform,
 };
 use crate::services::sort::SortCondition;
-use collab::core::any_map::AnyMapExtension;
+use collab::preclude::Any;
+use collab::util::AnyMapExt;
 use collab_database::fields::{TypeOptionData, TypeOptionDataBuilder};
 use collab_database::rows::Cell;
 use flowy_error::FlowyResult;
@@ -33,11 +34,11 @@
   fn from(data: TypeOptionData) -> Self {
     Self {
       time_type: data
-        .get_i64_value(TIME_TYPE)
+        .get_as::<i64>(TIME_TYPE)
         .map(TimeType::from)
         .unwrap_or_default(),
       precision: data
-        .get_i64_value(PRECISION)
+        .get_as::<i64>(PRECISION)
         .map(TimePrecision::from)
         .unwrap_or_default(),
     }
@@ -45,16 +46,11 @@
 }
 
 impl From<TimeTypeOption> for TypeOptionData {
-<<<<<<< HEAD
   fn from(data: TimeTypeOption) -> Self {
-    TypeOptionDataBuilder::new()
-      .insert_i64_value(TIME_TYPE, data.time_type.value())
-      .insert_i64_value(PRECISION, data.precision.value())
-      .build()
-=======
-  fn from(_data: TimeTypeOption) -> Self {
-    TypeOptionDataBuilder::new()
->>>>>>> a1793b53
+    TypeOptionDataBuilder::from([
+      (TIME_TYPE.into(), Any::BigInt(data.time_type.value())),
+      (PRECISION.into(), Any::BigInt(data.precision.value())),
+    ])
   }
 }
 
