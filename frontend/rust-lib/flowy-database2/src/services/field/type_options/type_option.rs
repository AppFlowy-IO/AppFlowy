use std::cmp::Ordering;
use std::fmt::Debug;

use bytes::Bytes;
use collab_database::fields::TypeOptionData;
use collab_database::rows::Cell;
use protobuf::ProtobufError;

use flowy_error::FlowyResult;

use crate::entities::{
  CheckboxTypeOptionPB, ChecklistTypeOptionPB, DateTypeOptionPB, FieldType,
  MultiSelectTypeOptionPB, NumberTypeOptionPB, RelationTypeOptionPB, RichTextTypeOptionPB,
<<<<<<< HEAD
  SingleSelectTypeOptionPB, SummarizationTypeOptionPB, TimeTypeOptionPB, TimestampTypeOptionPB,
  URLTypeOptionPB,
=======
  SingleSelectTypeOptionPB, SummarizationTypeOptionPB, TimestampTypeOptionPB,
  TranslateTypeOptionPB, URLTypeOptionPB,
>>>>>>> 2d674060
};
use crate::services::cell::CellDataDecoder;
use crate::services::field::checklist_type_option::ChecklistTypeOption;
use crate::services::field::summary_type_option::summary::SummarizationTypeOption;
use crate::services::field::translate_type_option::translate::TranslateTypeOption;
use crate::services::field::{
  CheckboxTypeOption, DateTypeOption, MultiSelectTypeOption, NumberTypeOption, RelationTypeOption,
  RichTextTypeOption, SingleSelectTypeOption, TimeTypeOption, TimestampTypeOption, URLTypeOption,
};
use crate::services::filter::{ParseFilterData, PreFillCellsWithFilter};
use crate::services::sort::SortCondition;

pub trait TypeOption: From<TypeOptionData> + Into<TypeOptionData> {
  /// `CellData` represents the decoded model for the current type option. Each of them must
  /// implement the From<&Cell> trait. If the `Cell` cannot be decoded into this type, the default
  /// value will be returned.
  ///
  /// Note: Use `StrCellData` for any `TypeOption` whose cell data is simply `String`.
  ///
  /// - FieldType::Checkbox => CheckboxCellData
  /// - FieldType::Date => DateCellData
  /// - FieldType::URL => URLCellData
  ///
  type CellData: for<'a> From<&'a Cell>
    + TypeOptionCellData
    + ToString
    + Default
    + Send
    + Sync
    + Clone
    + Debug
    + 'static;

  /// Represents as the corresponding field type cell changeset. Must be able
  /// to be placed into a `BoxAny`.
  ///
  type CellChangeset: Send + Sync + 'static;

  ///  For the moment, the protobuf type only be used in the FFI of `Dart`. If the decoded cell
  /// struct is just a `String`, then use the `StrCellData` as its `CellProtobufType`.
  /// Otherwise, providing a custom protobuf type as its `CellProtobufType`.
  /// For example:
  ///     FieldType::Date => DateCellDataPB
  ///     FieldType::URL => URLCellDataPB
  ///
  type CellProtobufType: TryInto<Bytes, Error = ProtobufError> + Debug;

  /// Represents the filter configuration for this type option.
  type CellFilter: ParseFilterData + PreFillCellsWithFilter + Clone + Send + Sync + 'static;
}
/// This trait providing serialization and deserialization methods for cell data.
///
/// This trait ensures that a type which implements both `TypeOption` and `TypeOptionCellDataSerde` can
/// be converted to and from a corresponding `Protobuf struct`, and can be parsed from an opaque [Cell] structure.
pub trait TypeOptionCellDataSerde: TypeOption {
  /// Encode the cell data into corresponding `Protobuf struct`.
  /// For example:
  ///    FieldType::URL => URLCellDataPB
  ///    FieldType::Date=> DateCellDataPB
  fn protobuf_encode(
    &self,
    cell_data: <Self as TypeOption>::CellData,
  ) -> <Self as TypeOption>::CellProtobufType;

  /// Parse the opaque [Cell] to corresponding data struct.
  /// The [Cell] is a map that stores list of key/value data. Each [TypeOption::CellData]
  /// should implement the From<&Cell> trait to parse the [Cell] to corresponding data struct.
  fn parse_cell(&self, cell: &Cell) -> FlowyResult<<Self as TypeOption>::CellData>;
}

/// This trait that provides methods to extend the [TypeOption::CellData] functionalities.
pub trait TypeOptionCellData {
  /// Checks if the cell content is considered empty based on certain criteria. e.g. empty text,
  /// no date selected, no selected options
  fn is_cell_empty(&self) -> bool {
    false
  }
}

pub trait TypeOptionTransform: TypeOption {
  /// Transform the TypeOption from one field type to another
  /// For example, when switching from `Checkbox` type option to `Single-Select`
  /// type option, adding the `Yes` option if the `Single-select` type-option doesn't contain it.
  /// But the cell content is a string, `Yes`, it's need to do the cell content transform.
  /// The `Yes` string will be transformed to the `Yes` option id.
  ///
  /// # Arguments
  ///
  /// * `old_type_option_field_type`: the FieldType of the passed-in TypeOption
  /// * `old_type_option_data`: the data that can be parsed into corresponding `TypeOption`.
  ///
  fn transform_type_option(
    &mut self,
    _old_type_option_field_type: FieldType,
    _old_type_option_data: TypeOptionData,
  ) {
  }
}

pub trait TypeOptionCellDataFilter: TypeOption + CellDataDecoder {
  fn apply_filter(
    &self,
    filter: &<Self as TypeOption>::CellFilter,
    cell_data: &<Self as TypeOption>::CellData,
  ) -> bool;
}

#[inline(always)]
pub fn default_order() -> Ordering {
  Ordering::Equal
}

pub trait TypeOptionCellDataCompare: TypeOption {
  /// Compares the cell contents of two cells that are both not
  /// None. However, the cell contents might still be empty
  fn apply_cmp(
    &self,
    cell_data: &<Self as TypeOption>::CellData,
    other_cell_data: &<Self as TypeOption>::CellData,
    sort_condition: SortCondition,
  ) -> Ordering;

  /// Compares the two cells where one of the cells is None
  fn apply_cmp_with_uninitialized(
    &self,
    cell_data: Option<&<Self as TypeOption>::CellData>,
    other_cell_data: Option<&<Self as TypeOption>::CellData>,
    _sort_condition: SortCondition,
  ) -> Ordering {
    match (cell_data, other_cell_data) {
      (None, Some(cell_data)) if !cell_data.is_cell_empty() => Ordering::Greater,
      (Some(cell_data), None) if !cell_data.is_cell_empty() => Ordering::Less,
      _ => Ordering::Equal,
    }
  }
}

pub fn type_option_data_from_pb<T: Into<Bytes>>(
  bytes: T,
  field_type: &FieldType,
) -> Result<TypeOptionData, ProtobufError> {
  let bytes = bytes.into();
  match field_type {
    FieldType::RichText => {
      RichTextTypeOptionPB::try_from(bytes).map(|pb| RichTextTypeOption::from(pb).into())
    },
    FieldType::Number => {
      NumberTypeOptionPB::try_from(bytes).map(|pb| NumberTypeOption::from(pb).into())
    },
    FieldType::DateTime => {
      DateTypeOptionPB::try_from(bytes).map(|pb| DateTypeOption::from(pb).into())
    },
    FieldType::LastEditedTime | FieldType::CreatedTime => {
      TimestampTypeOptionPB::try_from(bytes).map(|pb| TimestampTypeOption::from(pb).into())
    },
    FieldType::SingleSelect => {
      SingleSelectTypeOptionPB::try_from(bytes).map(|pb| SingleSelectTypeOption::from(pb).into())
    },
    FieldType::MultiSelect => {
      MultiSelectTypeOptionPB::try_from(bytes).map(|pb| MultiSelectTypeOption::from(pb).into())
    },
    FieldType::Checkbox => {
      CheckboxTypeOptionPB::try_from(bytes).map(|pb| CheckboxTypeOption::from(pb).into())
    },
    FieldType::URL => URLTypeOptionPB::try_from(bytes).map(|pb| URLTypeOption::from(pb).into()),
    FieldType::Checklist => {
      ChecklistTypeOptionPB::try_from(bytes).map(|pb| ChecklistTypeOption::from(pb).into())
    },
    FieldType::Relation => {
      RelationTypeOptionPB::try_from(bytes).map(|pb| RelationTypeOption::from(pb).into())
    },
    FieldType::Summary => {
      SummarizationTypeOptionPB::try_from(bytes).map(|pb| SummarizationTypeOption::from(pb).into())
    },
<<<<<<< HEAD
    FieldType::Time => TimeTypeOptionPB::try_from(bytes).map(|pb| TimeTypeOption::from(pb).into()),
=======
    FieldType::Translate => {
      TranslateTypeOptionPB::try_from(bytes).map(|pb| TranslateTypeOption::from(pb).into())
    },
>>>>>>> 2d674060
  }
}

pub fn type_option_to_pb(type_option: TypeOptionData, field_type: &FieldType) -> Bytes {
  match field_type {
    FieldType::RichText => {
      let rich_text_type_option: RichTextTypeOption = type_option.into();
      RichTextTypeOptionPB::from(rich_text_type_option)
        .try_into()
        .unwrap()
    },
    FieldType::Number => {
      let number_type_option: NumberTypeOption = type_option.into();
      NumberTypeOptionPB::from(number_type_option)
        .try_into()
        .unwrap()
    },
    FieldType::DateTime => {
      let date_type_option: DateTypeOption = type_option.into();
      DateTypeOptionPB::from(date_type_option).try_into().unwrap()
    },
    FieldType::LastEditedTime | FieldType::CreatedTime => {
      let timestamp_type_option: TimestampTypeOption = type_option.into();
      TimestampTypeOptionPB::from(timestamp_type_option)
        .try_into()
        .unwrap()
    },
    FieldType::SingleSelect => {
      let single_select_type_option: SingleSelectTypeOption = type_option.into();
      SingleSelectTypeOptionPB::from(single_select_type_option)
        .try_into()
        .unwrap()
    },
    FieldType::MultiSelect => {
      let multi_select_type_option: MultiSelectTypeOption = type_option.into();
      MultiSelectTypeOptionPB::from(multi_select_type_option)
        .try_into()
        .unwrap()
    },
    FieldType::Checkbox => {
      let checkbox_type_option: CheckboxTypeOption = type_option.into();
      CheckboxTypeOptionPB::from(checkbox_type_option)
        .try_into()
        .unwrap()
    },
    FieldType::URL => {
      let url_type_option: URLTypeOption = type_option.into();
      URLTypeOptionPB::from(url_type_option).try_into().unwrap()
    },
    FieldType::Checklist => {
      let checklist_type_option: ChecklistTypeOption = type_option.into();
      ChecklistTypeOptionPB::from(checklist_type_option)
        .try_into()
        .unwrap()
    },
    FieldType::Relation => {
      let relation_type_option: RelationTypeOption = type_option.into();
      RelationTypeOptionPB::from(relation_type_option)
        .try_into()
        .unwrap()
    },
    FieldType::Summary => {
      let summarization_type_option: SummarizationTypeOption = type_option.into();
      SummarizationTypeOptionPB::from(summarization_type_option)
        .try_into()
        .unwrap()
    },
<<<<<<< HEAD
    FieldType::Time => {
      let time_type_option: TimeTypeOption = type_option.into();
      TimeTypeOptionPB::from(time_type_option).try_into().unwrap()
=======
    FieldType::Translate => {
      let translate_type_option: TranslateTypeOption = type_option.into();
      TranslateTypeOptionPB::from(translate_type_option)
        .try_into()
        .unwrap()
>>>>>>> 2d674060
    },
  }
}

pub fn default_type_option_data_from_type(field_type: FieldType) -> TypeOptionData {
  match field_type {
    FieldType::RichText => RichTextTypeOption::default().into(),
    FieldType::Number => NumberTypeOption::default().into(),
    FieldType::DateTime => DateTypeOption::default().into(),
    FieldType::LastEditedTime | FieldType::CreatedTime => TimestampTypeOption {
      field_type,
      ..Default::default()
    }
    .into(),
    FieldType::SingleSelect => SingleSelectTypeOption::default().into(),
    FieldType::MultiSelect => MultiSelectTypeOption::default().into(),
    FieldType::Checkbox => CheckboxTypeOption::default().into(),
    FieldType::URL => URLTypeOption::default().into(),
    FieldType::Checklist => ChecklistTypeOption.into(),
    FieldType::Relation => RelationTypeOption::default().into(),
    FieldType::Summary => SummarizationTypeOption::default().into(),
<<<<<<< HEAD
    FieldType::Time => TimeTypeOption.into(),
=======
    FieldType::Translate => TranslateTypeOption::default().into(),
>>>>>>> 2d674060
  }
}<|MERGE_RESOLUTION|>--- conflicted
+++ resolved
@@ -11,13 +11,8 @@
 use crate::entities::{
   CheckboxTypeOptionPB, ChecklistTypeOptionPB, DateTypeOptionPB, FieldType,
   MultiSelectTypeOptionPB, NumberTypeOptionPB, RelationTypeOptionPB, RichTextTypeOptionPB,
-<<<<<<< HEAD
   SingleSelectTypeOptionPB, SummarizationTypeOptionPB, TimeTypeOptionPB, TimestampTypeOptionPB,
-  URLTypeOptionPB,
-=======
-  SingleSelectTypeOptionPB, SummarizationTypeOptionPB, TimestampTypeOptionPB,
   TranslateTypeOptionPB, URLTypeOptionPB,
->>>>>>> 2d674060
 };
 use crate::services::cell::CellDataDecoder;
 use crate::services::field::checklist_type_option::ChecklistTypeOption;
@@ -192,13 +187,10 @@
     FieldType::Summary => {
       SummarizationTypeOptionPB::try_from(bytes).map(|pb| SummarizationTypeOption::from(pb).into())
     },
-<<<<<<< HEAD
     FieldType::Time => TimeTypeOptionPB::try_from(bytes).map(|pb| TimeTypeOption::from(pb).into()),
-=======
     FieldType::Translate => {
       TranslateTypeOptionPB::try_from(bytes).map(|pb| TranslateTypeOption::from(pb).into())
     },
->>>>>>> 2d674060
   }
 }
 
@@ -266,17 +258,15 @@
         .try_into()
         .unwrap()
     },
-<<<<<<< HEAD
     FieldType::Time => {
       let time_type_option: TimeTypeOption = type_option.into();
       TimeTypeOptionPB::from(time_type_option).try_into().unwrap()
-=======
+    },
     FieldType::Translate => {
       let translate_type_option: TranslateTypeOption = type_option.into();
       TranslateTypeOptionPB::from(translate_type_option)
         .try_into()
         .unwrap()
->>>>>>> 2d674060
     },
   }
 }
@@ -298,10 +288,7 @@
     FieldType::Checklist => ChecklistTypeOption.into(),
     FieldType::Relation => RelationTypeOption::default().into(),
     FieldType::Summary => SummarizationTypeOption::default().into(),
-<<<<<<< HEAD
+    FieldType::Translate => TranslateTypeOption::default().into(),
     FieldType::Time => TimeTypeOption.into(),
-=======
-    FieldType::Translate => TranslateTypeOption::default().into(),
->>>>>>> 2d674060
   }
 }