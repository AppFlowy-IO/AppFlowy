--- conflicted
+++ resolved
@@ -11,11 +11,7 @@
 use crate::entities::{
   CheckboxTypeOptionPB, ChecklistTypeOptionPB, DateTypeOptionPB, FieldType,
   MultiSelectTypeOptionPB, NumberTypeOptionPB, RelationTypeOptionPB, RichTextTypeOptionPB,
-<<<<<<< HEAD
-  SingleSelectTypeOptionPB, TimerTypeOptionPB, TimestampTypeOptionPB, URLTypeOptionPB,
-=======
-  SingleSelectTypeOptionPB, SummarizationTypeOptionPB, TimestampTypeOptionPB, URLTypeOptionPB,
->>>>>>> a0ed043c
+  SingleSelectTypeOptionPB, SummarizationTypeOptionPB, TimestampTypeOptionPB, URLTypeOptionPB, TimerTypeOptionPB
 };
 use crate::services::cell::CellDataDecoder;
 use crate::services::field::checklist_type_option::ChecklistTypeOption;
@@ -186,13 +182,11 @@
     FieldType::Relation => {
       RelationTypeOptionPB::try_from(bytes).map(|pb| RelationTypeOption::from(pb).into())
     },
-<<<<<<< HEAD
+    FieldType::Summary => {
+      SummarizationTypeOptionPB::try_from(bytes).map(|pb| SummarizationTypeOption::from(pb).into())
+    },
     FieldType::Timer => {
       TimerTypeOptionPB::try_from(bytes).map(|pb| TimerTypeOption::from(pb).into())
-=======
-    FieldType::Summary => {
-      SummarizationTypeOptionPB::try_from(bytes).map(|pb| SummarizationTypeOption::from(pb).into())
->>>>>>> a0ed043c
     },
   }
 }
@@ -255,15 +249,15 @@
         .try_into()
         .unwrap()
     },
-<<<<<<< HEAD
+    FieldType::Summary => {
+      let summarization_type_option: SummarizationTypeOption = type_option.into();
+      SummarizationTypeOptionPB::from(summarization_type_option)
+        .try_into()
+        .unwrap()
+    },
     FieldType::Timer => {
       let timer_type_option: TimerTypeOption = type_option.into();
       TimerTypeOptionPB::from(timer_type_option)
-=======
-    FieldType::Summary => {
-      let summarization_type_option: SummarizationTypeOption = type_option.into();
-      SummarizationTypeOptionPB::from(summarization_type_option)
->>>>>>> a0ed043c
         .try_into()
         .unwrap()
     },
@@ -286,10 +280,7 @@
     FieldType::URL => URLTypeOption::default().into(),
     FieldType::Checklist => ChecklistTypeOption.into(),
     FieldType::Relation => RelationTypeOption::default().into(),
-<<<<<<< HEAD
+    FieldType::Summary => SummarizationTypeOption::default().into(),
     FieldType::Timer => TimerTypeOption::default().into(),
-=======
-    FieldType::Summary => SummarizationTypeOption::default().into(),
->>>>>>> a0ed043c
   }
 }