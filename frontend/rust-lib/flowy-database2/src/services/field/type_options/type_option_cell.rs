--- conflicted
+++ resolved
@@ -439,16 +439,20 @@
             self.cell_data_cache.clone(),
           )
         }),
-<<<<<<< HEAD
+      FieldType::Summary => self
+        .field
+        .get_type_option::<SummarizationTypeOption>(field_type)
+        .map(|type_option| {
+          TypeOptionCellDataHandlerImpl::new_with_boxed(
+            type_option,
+            field_type,
+            self.cell_data_cache.clone(),
+          )
+        }),
       FieldType::Timer => self
         .field
         .get_type_option::<TimerTypeOption>(field_type)
-=======
-      FieldType::Summary => self
-        .field
-        .get_type_option::<SummarizationTypeOption>(field_type)
->>>>>>> a0ed043c
-        .map(|type_option| {
+.map(|type_option| {
           TypeOptionCellDataHandlerImpl::new_with_boxed(
             type_option,
             field_type,
@@ -556,14 +560,11 @@
     FieldType::Relation => {
       Box::new(RelationTypeOption::from(type_option_data)) as Box<dyn TypeOptionTransformHandler>
     },
-<<<<<<< HEAD
+    FieldType::Summary => Box::new(SummarizationTypeOption::from(type_option_data))
+      as Box<dyn TypeOptionTransformHandler>,
     FieldType::Timer => {
       Box::new(TimerTypeOption::from(type_option_data)) as Box<dyn TypeOptionTransformHandler>
     },
-=======
-    FieldType::Summary => Box::new(SummarizationTypeOption::from(type_option_data))
-      as Box<dyn TypeOptionTransformHandler>,
->>>>>>> a0ed043c
   }
 }
 
