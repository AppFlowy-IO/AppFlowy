use std::collections::HashMap;
use std::mem;

use anyhow::bail;
use collab::core::any_map::AnyMapExtension;
use collab_database::database::gen_database_filter_id;
use collab_database::rows::RowId;
use collab_database::views::{FilterMap, FilterMapBuilder};
use flowy_error::{FlowyError, FlowyResult};
use lib_infra::box_any::BoxAny;

use crate::entities::{
  CheckboxFilterPB, ChecklistFilterPB, DateFilterContent, DateFilterPB, FieldType, FilterType,
  InsertedRowPB, NumberFilterPB, RelationFilterPB, SelectOptionFilterPB, TextFilterPB,
  TimeFilterPB,
};
use crate::services::field::SelectOptionIds;

pub trait ParseFilterData {
  fn parse(condition: u8, content: String) -> Self;
}

#[derive(Debug)]
pub struct Filter {
  pub id: String,
  pub inner: FilterInner,
}

impl Filter {
  /// Recursively determine whether there are any data filters in the filter tree. A tree that has
  /// multiple AND/OR filters but no Data filters is considered "empty".
  pub fn is_empty(&self) -> bool {
    match &self.inner {
      FilterInner::And { children } | FilterInner::Or { children } => children
        .iter()
        .map(|filter| filter.is_empty())
        .all(|is_empty| is_empty),
      FilterInner::Data { .. } => false,
    }
  }

  /// Recursively find a filter based on `filter_id`. Returns `None` if the filter cannot be found.
  pub fn find_filter(&mut self, filter_id: &str) -> Option<&mut Self> {
    if self.id == filter_id {
      return Some(self);
    }
    match &mut self.inner {
      FilterInner::And { children } | FilterInner::Or { children } => {
        for child_filter in children.iter_mut() {
          let result = child_filter.find_filter(filter_id);
          if result.is_some() {
            return result;
          }
        }
        None
      },
      FilterInner::Data { .. } => None,
    }
  }

  /// Recursively find the parent of a filter whose id is `filter_id`. Returns `None` if the filter
  /// cannot be found.
  pub fn find_parent_of_filter(&mut self, filter_id: &str) -> Option<&mut Self> {
    if self.id == filter_id {
      return None;
    }
    match &mut self.inner {
      FilterInner::And { children } | FilterInner::Or { children } => {
        for child_filter in children.iter_mut() {
          if child_filter.id == filter_id {
            return Some(child_filter);
          }
          let result = child_filter.find_parent_of_filter(filter_id);
          if result.is_some() {
            return result;
          }
        }
        None
      },
      FilterInner::Data { .. } => None,
    }
  }

  /// Converts a filter from And/Or/Data to And/Or. If the current type of the filter is Data,
  /// return the FilterInner after the conversion.
  pub fn convert_to_and_or_filter_type(
    &mut self,
    filter_type: FilterType,
  ) -> FlowyResult<Option<FilterInner>> {
    match (&mut self.inner, filter_type) {
      (FilterInner::And { children }, FilterType::Or) => {
        self.inner = FilterInner::Or {
          children: mem::take(children),
        };
        Ok(None)
      },
      (FilterInner::Or { children }, FilterType::And) => {
        self.inner = FilterInner::And {
          children: mem::take(children),
        };
        Ok(None)
      },
      (FilterInner::Data { .. }, FilterType::And) => {
        let mut inner = FilterInner::And { children: vec![] };
        mem::swap(&mut self.inner, &mut inner);
        Ok(Some(inner))
      },
      (FilterInner::Data { .. }, FilterType::Or) => {
        let mut inner = FilterInner::Or { children: vec![] };
        mem::swap(&mut self.inner, &mut inner);
        Ok(Some(inner))
      },
      (_, FilterType::Data) => {
        // from And/Or to Data
        Err(FlowyError::internal().with_context(format!(
          "conversion from {:?} to FilterType::Data not supported",
          FilterType::from(&self.inner)
        )))
      },
      _ => {
        tracing::warn!("conversion to the same filter type");
        Ok(None)
      },
    }
  }

  /// Insert a filter into the current filter in the filter tree. If the current filter
  /// is an AND/OR filter, then the filter is appended to its children. Otherwise, the current
  /// filter is converted to an AND filter, after which the current data filter and the new filter
  /// are added to the AND filter's children.
  pub fn insert_filter(&mut self, filter: Filter) -> FlowyResult<()> {
    match &mut self.inner {
      FilterInner::And { children } | FilterInner::Or { children } => {
        children.push(filter);
      },
      FilterInner::Data { .. } => {
        // convert to FilterInner::And by default
        let old_filter = self
          .convert_to_and_or_filter_type(FilterType::And)
          .and_then(|result| {
            result.ok_or_else(|| FlowyError::internal().with_context("failed to convert filter"))
          })?;
        self.insert_filter(Filter {
          id: gen_database_filter_id(),
          inner: old_filter,
        })?;
        self.insert_filter(filter)?;
      },
    }

    Ok(())
  }

  /// Update the criteria of a data filter. Return an error if the current filter is an AND/OR
  /// filter.
  pub fn update_filter_data(&mut self, filter_data: FilterInner) -> FlowyResult<()> {
    match &self.inner {
      FilterInner::And { .. } | FilterInner::Or { .. } => Err(FlowyError::internal().with_context(
        format!("unexpected filter type {:?}", FilterType::from(&self.inner)),
      )),
      _ => {
        self.inner = filter_data;
        Ok(())
      },
    }
  }

  /// Delete a filter based on `filter_id`. The current filter must be the parent of the filter
  /// whose id is `filter_id`. Returns an error if the current filter is a Data filter (which
  /// cannot have children), or the filter to be deleted cannot be found.
  pub fn delete_filter(&mut self, filter_id: &str) -> FlowyResult<()> {
    match &mut self.inner {
      FilterInner::And { children } | FilterInner::Or { children } => children
        .iter()
        .position(|filter| filter.id == filter_id)
        .map(|position| {
          children.remove(position);
        })
        .ok_or_else(|| {
          FlowyError::internal()
            .with_context(format!("filter with filter_id {:?} not found", filter_id))
        }),
      FilterInner::Data { .. } => Err(
        FlowyError::internal().with_context("unexpected parent filter type of FilterInner::Data"),
      ),
    }
  }

  /// Recursively finds any Data filter whose `field_id` is equal to `matching_field_id`. Any found
  /// filters' id is appended to the `ids` vector.
  pub fn find_all_filters_with_field_id(&self, matching_field_id: &str, ids: &mut Vec<String>) {
    match &self.inner {
      FilterInner::And { children } | FilterInner::Or { children } => {
        for child_filter in children.iter() {
          child_filter.find_all_filters_with_field_id(matching_field_id, ids);
        }
      },
      FilterInner::Data { field_id, .. } => {
        if field_id == matching_field_id {
          ids.push(self.id.clone());
        }
      },
    }
  }

  /// Recursively determine the smallest set of filters that loosely represents the filter tree. The
  /// filters are appended to the `min_effective_filters` vector. The following rules are followed
  /// when determining if a filter should get included. If the current filter is:
  ///
  /// 1. a Data filter, then it should be included.
  /// 2. an AND filter, then all of its effective children should be
  /// included.
  /// 3. an OR filter, then only the first child should be included.
  pub fn get_min_effective_filters<'a>(&'a self, min_effective_filters: &mut Vec<&'a FilterInner>) {
    match &self.inner {
      FilterInner::And { children } => {
        for filter in children.iter() {
          filter.get_min_effective_filters(min_effective_filters);
        }
      },
      FilterInner::Or { children } => {
        if let Some(filter) = children.first() {
          filter.get_min_effective_filters(min_effective_filters);
        }
      },
      FilterInner::Data { .. } => min_effective_filters.push(&self.inner),
    }
  }

  /// Recursively get all of the filtering field ids and the associated filter_ids
  pub fn get_all_filtering_field_ids(&self, field_ids: &mut HashMap<String, Vec<String>>) {
    match &self.inner {
      FilterInner::And { children } | FilterInner::Or { children } => {
        for child in children.iter() {
          child.get_all_filtering_field_ids(field_ids);
        }
      },
      FilterInner::Data { field_id, .. } => {
        field_ids
          .entry(field_id.clone())
          .and_modify(|filter_ids| filter_ids.push(self.id.clone()))
          .or_insert_with(|| vec![self.id.clone()]);
      },
    }
  }
}

#[derive(Debug)]
pub enum FilterInner {
  And {
    children: Vec<Filter>,
  },
  Or {
    children: Vec<Filter>,
  },
  Data {
    field_id: String,
    field_type: FieldType,
    condition_and_content: BoxAny,
  },
}

impl FilterInner {
  pub fn new_data(
    field_id: String,
    field_type: FieldType,
    condition: i64,
    content: String,
  ) -> Self {
    let condition_and_content = match field_type {
      FieldType::RichText | FieldType::URL => {
        BoxAny::new(TextFilterPB::parse(condition as u8, content))
      },
      FieldType::Number => BoxAny::new(NumberFilterPB::parse(condition as u8, content)),
      FieldType::DateTime | FieldType::CreatedTime | FieldType::LastEditedTime => {
        BoxAny::new(DateFilterPB::parse(condition as u8, content))
      },
      FieldType::SingleSelect | FieldType::MultiSelect => {
        BoxAny::new(SelectOptionFilterPB::parse(condition as u8, content))
      },
      FieldType::Checklist => BoxAny::new(ChecklistFilterPB::parse(condition as u8, content)),
      FieldType::Checkbox => BoxAny::new(CheckboxFilterPB::parse(condition as u8, content)),
      FieldType::Relation => BoxAny::new(RelationFilterPB::parse(condition as u8, content)),
      FieldType::Summary => BoxAny::new(TextFilterPB::parse(condition as u8, content)),
      FieldType::Translate => BoxAny::new(TextFilterPB::parse(condition as u8, content)),
<<<<<<< HEAD
      FieldType::Tag => BoxAny::new(TextFilterPB::parse(condition as u8, content)),
=======
      FieldType::Time => BoxAny::new(TimeFilterPB::parse(condition as u8, content)),
>>>>>>> 6be9c001
    };

    FilterInner::Data {
      field_id,
      field_type,
      condition_and_content,
    }
  }

  pub fn get_int_repr(&self) -> i64 {
    match self {
      FilterInner::And { .. } => FILTER_AND_INDEX,
      FilterInner::Or { .. } => FILTER_OR_INDEX,
      FilterInner::Data { .. } => FILTER_DATA_INDEX,
    }
  }
}

const FILTER_ID: &str = "id";
const FILTER_TYPE: &str = "filter_type";
const FIELD_ID: &str = "field_id";
const FIELD_TYPE: &str = "ty";
const FILTER_CONDITION: &str = "condition";
const FILTER_CONTENT: &str = "content";
const FILTER_CHILDREN: &str = "children";

const FILTER_AND_INDEX: i64 = 0;
const FILTER_OR_INDEX: i64 = 1;
const FILTER_DATA_INDEX: i64 = 2;

impl<'a> From<&'a Filter> for FilterMap {
  fn from(filter: &'a Filter) -> Self {
    let mut builder = FilterMapBuilder::new()
      .insert_str_value(FILTER_ID, &filter.id)
      .insert_i64_value(FILTER_TYPE, filter.inner.get_int_repr());

    builder = match &filter.inner {
      FilterInner::And { children } | FilterInner::Or { children } => {
        builder.insert_maps(FILTER_CHILDREN, children.iter().collect::<Vec<&Filter>>())
      },
      FilterInner::Data {
        field_id,
        field_type,
        condition_and_content,
      } => {
        let get_raw_condition_and_content = || -> Option<(u8, String)> {
          let (condition, content) = match field_type {
            FieldType::RichText | FieldType::URL => {
              let filter = condition_and_content.cloned::<TextFilterPB>()?;
              (filter.condition as u8, filter.content)
            },
            FieldType::Number => {
              let filter = condition_and_content.cloned::<NumberFilterPB>()?;
              (filter.condition as u8, filter.content)
            },
            FieldType::DateTime | FieldType::LastEditedTime | FieldType::CreatedTime => {
              let filter = condition_and_content.cloned::<DateFilterPB>()?;
              let content = DateFilterContent {
                start: filter.start,
                end: filter.end,
                timestamp: filter.timestamp,
              }
              .to_string();
              (filter.condition as u8, content)
            },
            FieldType::SingleSelect | FieldType::MultiSelect => {
              let filter = condition_and_content.cloned::<SelectOptionFilterPB>()?;
              let content = SelectOptionIds::from(filter.option_ids).to_string();
              (filter.condition as u8, content)
            },
            FieldType::Checkbox => {
              let filter = condition_and_content.cloned::<CheckboxFilterPB>()?;
              (filter.condition as u8, "".to_string())
            },
            FieldType::Checklist => {
              let filter = condition_and_content.cloned::<ChecklistFilterPB>()?;
              (filter.condition as u8, "".to_string())
            },
            FieldType::Relation => {
              let filter = condition_and_content.cloned::<RelationFilterPB>()?;
              (filter.condition as u8, "".to_string())
            },
            FieldType::Summary => {
              let filter = condition_and_content.cloned::<TextFilterPB>()?;
              (filter.condition as u8, filter.content)
            },
            FieldType::Time => {
              let filter = condition_and_content.cloned::<TimeFilterPB>()?;
              (filter.condition as u8, filter.content)
            },
            FieldType::Translate => {
              let filter = condition_and_content.cloned::<TextFilterPB>()?;
              (filter.condition as u8, filter.content)
            },
            FieldType::Tag => {
              let filter = condition_and_content.cloned::<TextFilterPB>()?;
              (filter.condition as u8, filter.content)
            },
          };
          Some((condition, content))
        };

        let (condition, content) = get_raw_condition_and_content().unwrap_or_else(|| {
          tracing::error!("cannot deserialize filter condition and content filter properly");
          Default::default()
        });

        builder
          .insert_str_value(FIELD_ID, field_id)
          .insert_i64_value(FIELD_TYPE, field_type.into())
          .insert_i64_value(FILTER_CONDITION, condition as i64)
          .insert_str_value(FILTER_CONTENT, content)
      },
    };

    builder.build()
  }
}

impl TryFrom<FilterMap> for Filter {
  type Error = anyhow::Error;

  fn try_from(filter_map: FilterMap) -> Result<Self, Self::Error> {
    let filter_id = filter_map
      .get_str_value(FILTER_ID)
      .ok_or_else(|| anyhow::anyhow!("invalid filter data"))?;
    let filter_type = filter_map
      .get_i64_value(FILTER_TYPE)
      .unwrap_or(FILTER_DATA_INDEX);

    let filter = Filter {
      id: filter_id,
      inner: match filter_type {
        FILTER_AND_INDEX => FilterInner::And {
          children: filter_map.try_get_array(FILTER_CHILDREN),
        },
        FILTER_OR_INDEX => FilterInner::Or {
          children: filter_map.try_get_array(FILTER_CHILDREN),
        },
        FILTER_DATA_INDEX => {
          let field_id = filter_map
            .get_str_value(FIELD_ID)
            .ok_or_else(|| anyhow::anyhow!("invalid filter data"))?;
          let field_type = filter_map
            .get_i64_value(FIELD_TYPE)
            .map(FieldType::from)
            .unwrap_or_default();
          let condition = filter_map.get_i64_value(FILTER_CONDITION).unwrap_or(0);
          let content = filter_map.get_str_value(FILTER_CONTENT).unwrap_or_default();

          FilterInner::new_data(field_id, field_type, condition, content)
        },
        _ => bail!("Unsupported filter type"),
      },
    };

    Ok(filter)
  }
}

#[derive(Debug)]
pub enum FilterChangeset {
  Insert {
    parent_filter_id: Option<String>,
    data: FilterInner,
  },
  UpdateType {
    filter_id: String,
    filter_type: FilterType,
  },
  UpdateData {
    filter_id: String,
    data: FilterInner,
  },
  Delete {
    filter_id: String,
    field_id: String,
  },
  DeleteAllWithFieldId {
    field_id: String,
  },
}

#[derive(Clone, Debug)]
pub struct FilterResultNotification {
  pub view_id: String,

  // Indicates there will be some new rows being visible from invisible state.
  pub visible_rows: Vec<InsertedRowPB>,

  // Indicates there will be some new rows being invisible from visible state.
  pub invisible_rows: Vec<RowId>,
}

impl FilterResultNotification {
  pub fn new(view_id: String) -> Self {
    Self {
      view_id,
      visible_rows: vec![],
      invisible_rows: vec![],
    }
  }
}<|MERGE_RESOLUTION|>--- conflicted
+++ resolved
@@ -283,11 +283,8 @@
       FieldType::Relation => BoxAny::new(RelationFilterPB::parse(condition as u8, content)),
       FieldType::Summary => BoxAny::new(TextFilterPB::parse(condition as u8, content)),
       FieldType::Translate => BoxAny::new(TextFilterPB::parse(condition as u8, content)),
-<<<<<<< HEAD
+      FieldType::Time => BoxAny::new(TimeFilterPB::parse(condition as u8, content)),
       FieldType::Tag => BoxAny::new(TextFilterPB::parse(condition as u8, content)),
-=======
-      FieldType::Time => BoxAny::new(TimeFilterPB::parse(condition as u8, content)),
->>>>>>> 6be9c001
     };
 
     FilterInner::Data {
