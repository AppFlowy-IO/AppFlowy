use std::collections::HashMap;
use std::mem;

use anyhow::bail;
use collab::core::any_map::AnyMapExtension;
use collab_database::database::gen_database_filter_id;
use collab_database::rows::RowId;
use collab_database::views::{FilterMap, FilterMapBuilder};
use flowy_error::{FlowyError, FlowyResult};
use lib_infra::box_any::BoxAny;

use crate::entities::{
  CheckboxFilterPB, ChecklistFilterPB, DateFilterContent, DateFilterPB, FieldType, FilterType,
  InsertedRowPB, NumberFilterPB, RelationFilterPB, SelectOptionFilterPB, TextFilterPB,
  TimerFilterPB,
};
use crate::services::field::SelectOptionIds;

pub trait ParseFilterData {
  fn parse(condition: u8, content: String) -> Self;
}

#[derive(Debug)]
pub struct Filter {
  pub id: String,
  pub inner: FilterInner,
}

impl Filter {
  /// Recursively determine whether there are any data filters in the filter tree. A tree that has
  /// multiple AND/OR filters but no Data filters is considered "empty".
  pub fn is_empty(&self) -> bool {
    match &self.inner {
      FilterInner::And { children } | FilterInner::Or { children } => children
        .iter()
        .map(|filter| filter.is_empty())
        .all(|is_empty| is_empty),
      FilterInner::Data { .. } => false,
    }
  }

  /// Recursively find a filter based on `filter_id`. Returns `None` if the filter cannot be found.
  pub fn find_filter(&mut self, filter_id: &str) -> Option<&mut Self> {
    if self.id == filter_id {
      return Some(self);
    }
    match &mut self.inner {
      FilterInner::And { children } | FilterInner::Or { children } => {
        for child_filter in children.iter_mut() {
          let result = child_filter.find_filter(filter_id);
          if result.is_some() {
            return result;
          }
        }
        None
      },
      FilterInner::Data { .. } => None,
    }
  }

  /// Recursively find the parent of a filter whose id is `filter_id`. Returns `None` if the filter
  /// cannot be found.
  pub fn find_parent_of_filter(&mut self, filter_id: &str) -> Option<&mut Self> {
    if self.id == filter_id {
      return None;
    }
    match &mut self.inner {
      FilterInner::And { children } | FilterInner::Or { children } => {
        for child_filter in children.iter_mut() {
          if child_filter.id == filter_id {
            return Some(child_filter);
          }
          let result = child_filter.find_parent_of_filter(filter_id);
          if result.is_some() {
            return result;
          }
        }
        None
      },
      FilterInner::Data { .. } => None,
    }
  }

  /// Converts a filter from And/Or/Data to And/Or. If the current type of the filter is Data,
  /// return the FilterInner after the conversion.
  pub fn convert_to_and_or_filter_type(
    &mut self,
    filter_type: FilterType,
  ) -> FlowyResult<Option<FilterInner>> {
    match (&mut self.inner, filter_type) {
      (FilterInner::And { children }, FilterType::Or) => {
        self.inner = FilterInner::Or {
          children: mem::take(children),
        };
        Ok(None)
      },
      (FilterInner::Or { children }, FilterType::And) => {
        self.inner = FilterInner::And {
          children: mem::take(children),
        };
        Ok(None)
      },
      (FilterInner::Data { .. }, FilterType::And) => {
        let mut inner = FilterInner::And { children: vec![] };
        mem::swap(&mut self.inner, &mut inner);
        Ok(Some(inner))
      },
      (FilterInner::Data { .. }, FilterType::Or) => {
        let mut inner = FilterInner::Or { children: vec![] };
        mem::swap(&mut self.inner, &mut inner);
        Ok(Some(inner))
      },
      (_, FilterType::Data) => {
        // from And/Or to Data
        Err(FlowyError::internal().with_context(format!(
          "conversion from {:?} to FilterType::Data not supported",
          FilterType::from(&self.inner)
        )))
      },
      _ => {
        tracing::warn!("conversion to the same filter type");
        Ok(None)
      },
    }
  }

  /// Insert a filter into the current filter in the filter tree. If the current filter
  /// is an AND/OR filter, then the filter is appended to its children. Otherwise, the current
  /// filter is converted to an AND filter, after which the current data filter and the new filter
  /// are added to the AND filter's children.
  pub fn insert_filter(&mut self, filter: Filter) -> FlowyResult<()> {
    match &mut self.inner {
      FilterInner::And { children } | FilterInner::Or { children } => {
        children.push(filter);
      },
      FilterInner::Data { .. } => {
        // convert to FilterInner::And by default
        let old_filter = self
          .convert_to_and_or_filter_type(FilterType::And)
          .and_then(|result| {
            result.ok_or_else(|| FlowyError::internal().with_context("failed to convert filter"))
          })?;
        self.insert_filter(Filter {
          id: gen_database_filter_id(),
          inner: old_filter,
        })?;
        self.insert_filter(filter)?;
      },
    }

    Ok(())
  }

  /// Update the criteria of a data filter. Return an error if the current filter is an AND/OR
  /// filter.
  pub fn update_filter_data(&mut self, filter_data: FilterInner) -> FlowyResult<()> {
    match &self.inner {
      FilterInner::And { .. } | FilterInner::Or { .. } => Err(FlowyError::internal().with_context(
        format!("unexpected filter type {:?}", FilterType::from(&self.inner)),
      )),
      _ => {
        self.inner = filter_data;
        Ok(())
      },
    }
  }

  /// Delete a filter based on `filter_id`. The current filter must be the parent of the filter
  /// whose id is `filter_id`. Returns an error if the current filter is a Data filter (which
  /// cannot have children), or the filter to be deleted cannot be found.
  pub fn delete_filter(&mut self, filter_id: &str) -> FlowyResult<()> {
    match &mut self.inner {
      FilterInner::And { children } | FilterInner::Or { children } => children
        .iter()
        .position(|filter| filter.id == filter_id)
        .map(|position| {
          children.remove(position);
        })
        .ok_or_else(|| {
          FlowyError::internal()
            .with_context(format!("filter with filter_id {:?} not found", filter_id))
        }),
      FilterInner::Data { .. } => Err(
        FlowyError::internal().with_context("unexpected parent filter type of FilterInner::Data"),
      ),
    }
  }

  /// Recursively finds any Data filter whose `field_id` is equal to `matching_field_id`. Any found
  /// filters' id is appended to the `ids` vector.
  pub fn find_all_filters_with_field_id(&self, matching_field_id: &str, ids: &mut Vec<String>) {
    match &self.inner {
      FilterInner::And { children } | FilterInner::Or { children } => {
        for child_filter in children.iter() {
          child_filter.find_all_filters_with_field_id(matching_field_id, ids);
        }
      },
      FilterInner::Data { field_id, .. } => {
        if field_id == matching_field_id {
          ids.push(self.id.clone());
        }
      },
    }
  }

  /// Recursively determine the smallest set of filters that loosely represents the filter tree. The
  /// filters are appended to the `min_effective_filters` vector. The following rules are followed
  /// when determining if a filter should get included. If the current filter is:
  ///
  /// 1. a Data filter, then it should be included.
  /// 2. an AND filter, then all of its effective children should be
  /// included.
  /// 3. an OR filter, then only the first child should be included.
  pub fn get_min_effective_filters<'a>(&'a self, min_effective_filters: &mut Vec<&'a FilterInner>) {
    match &self.inner {
      FilterInner::And { children } => {
        for filter in children.iter() {
          filter.get_min_effective_filters(min_effective_filters);
        }
      },
      FilterInner::Or { children } => {
        if let Some(filter) = children.first() {
          filter.get_min_effective_filters(min_effective_filters);
        }
      },
      FilterInner::Data { .. } => min_effective_filters.push(&self.inner),
    }
  }

  /// Recursively get all of the filtering field ids and the associated filter_ids
  pub fn get_all_filtering_field_ids(&self, field_ids: &mut HashMap<String, Vec<String>>) {
    match &self.inner {
      FilterInner::And { children } | FilterInner::Or { children } => {
        for child in children.iter() {
          child.get_all_filtering_field_ids(field_ids);
        }
      },
      FilterInner::Data { field_id, .. } => {
        field_ids
          .entry(field_id.clone())
          .and_modify(|filter_ids| filter_ids.push(self.id.clone()))
          .or_insert_with(|| vec![self.id.clone()]);
      },
    }
  }
}

#[derive(Debug)]
pub enum FilterInner {
  And {
    children: Vec<Filter>,
  },
  Or {
    children: Vec<Filter>,
  },
  Data {
    field_id: String,
    field_type: FieldType,
    condition_and_content: BoxAny,
  },
}

impl FilterInner {
  pub fn new_data(
    field_id: String,
    field_type: FieldType,
    condition: i64,
    content: String,
  ) -> Self {
    let condition_and_content = match field_type {
      FieldType::RichText | FieldType::URL => {
        BoxAny::new(TextFilterPB::parse(condition as u8, content))
      },
      FieldType::Number => BoxAny::new(NumberFilterPB::parse(condition as u8, content)),
      FieldType::DateTime | FieldType::CreatedTime | FieldType::LastEditedTime => {
        BoxAny::new(DateFilterPB::parse(condition as u8, content))
      },
      FieldType::SingleSelect | FieldType::MultiSelect => {
        BoxAny::new(SelectOptionFilterPB::parse(condition as u8, content))
      },
      FieldType::Checklist => BoxAny::new(ChecklistFilterPB::parse(condition as u8, content)),
      FieldType::Checkbox => BoxAny::new(CheckboxFilterPB::parse(condition as u8, content)),
      FieldType::Relation => BoxAny::new(RelationFilterPB::parse(condition as u8, content)),
<<<<<<< HEAD
      FieldType::Timer => BoxAny::new(TimerFilterPB::parse(condition as u8, content)),
=======
      FieldType::Summary => BoxAny::new(TextFilterPB::parse(condition as u8, content)),
>>>>>>> a0ed043c
    };

    FilterInner::Data {
      field_id,
      field_type,
      condition_and_content,
    }
  }

  pub fn get_int_repr(&self) -> i64 {
    match self {
      FilterInner::And { .. } => FILTER_AND_INDEX,
      FilterInner::Or { .. } => FILTER_OR_INDEX,
      FilterInner::Data { .. } => FILTER_DATA_INDEX,
    }
  }
}

const FILTER_ID: &str = "id";
const FILTER_TYPE: &str = "filter_type";
const FIELD_ID: &str = "field_id";
const FIELD_TYPE: &str = "ty";
const FILTER_CONDITION: &str = "condition";
const FILTER_CONTENT: &str = "content";
const FILTER_CHILDREN: &str = "children";

const FILTER_AND_INDEX: i64 = 0;
const FILTER_OR_INDEX: i64 = 1;
const FILTER_DATA_INDEX: i64 = 2;

impl<'a> From<&'a Filter> for FilterMap {
  fn from(filter: &'a Filter) -> Self {
    let mut builder = FilterMapBuilder::new()
      .insert_str_value(FILTER_ID, &filter.id)
      .insert_i64_value(FILTER_TYPE, filter.inner.get_int_repr());

    builder = match &filter.inner {
      FilterInner::And { children } | FilterInner::Or { children } => {
        builder.insert_maps(FILTER_CHILDREN, children.iter().collect::<Vec<&Filter>>())
      },
      FilterInner::Data {
        field_id,
        field_type,
        condition_and_content,
      } => {
        let get_raw_condition_and_content = || -> Option<(u8, String)> {
          let (condition, content) = match field_type {
            FieldType::RichText | FieldType::URL => {
              let filter = condition_and_content.cloned::<TextFilterPB>()?;
              (filter.condition as u8, filter.content)
            },
            FieldType::Number => {
              let filter = condition_and_content.cloned::<NumberFilterPB>()?;
              (filter.condition as u8, filter.content)
            },
            FieldType::DateTime | FieldType::LastEditedTime | FieldType::CreatedTime => {
              let filter = condition_and_content.cloned::<DateFilterPB>()?;
              let content = DateFilterContent {
                start: filter.start,
                end: filter.end,
                timestamp: filter.timestamp,
              }
              .to_string();
              (filter.condition as u8, content)
            },
            FieldType::SingleSelect | FieldType::MultiSelect => {
              let filter = condition_and_content.cloned::<SelectOptionFilterPB>()?;
              let content = SelectOptionIds::from(filter.option_ids).to_string();
              (filter.condition as u8, content)
            },
            FieldType::Checkbox => {
              let filter = condition_and_content.cloned::<CheckboxFilterPB>()?;
              (filter.condition as u8, "".to_string())
            },
            FieldType::Checklist => {
              let filter = condition_and_content.cloned::<ChecklistFilterPB>()?;
              (filter.condition as u8, "".to_string())
            },
            FieldType::Relation => {
              let filter = condition_and_content.cloned::<RelationFilterPB>()?;
              (filter.condition as u8, "".to_string())
            },
<<<<<<< HEAD
            FieldType::Timer => {
              let filter = condition_and_content.cloned::<TimerFilterPB>()?;
=======
            FieldType::Summary => {
              let filter = condition_and_content.cloned::<TextFilterPB>()?;
>>>>>>> a0ed043c
              (filter.condition as u8, filter.content)
            },
          };
          Some((condition, content))
        };

        let (condition, content) = get_raw_condition_and_content().unwrap_or_else(|| {
          tracing::error!("cannot deserialize filter condition and content filter properly");
          Default::default()
        });

        builder
          .insert_str_value(FIELD_ID, field_id)
          .insert_i64_value(FIELD_TYPE, field_type.into())
          .insert_i64_value(FILTER_CONDITION, condition as i64)
          .insert_str_value(FILTER_CONTENT, content)
      },
    };

    builder.build()
  }
}

impl TryFrom<FilterMap> for Filter {
  type Error = anyhow::Error;

  fn try_from(filter_map: FilterMap) -> Result<Self, Self::Error> {
    let filter_id = filter_map
      .get_str_value(FILTER_ID)
      .ok_or_else(|| anyhow::anyhow!("invalid filter data"))?;
    let filter_type = filter_map
      .get_i64_value(FILTER_TYPE)
      .unwrap_or(FILTER_DATA_INDEX);

    let filter = Filter {
      id: filter_id,
      inner: match filter_type {
        FILTER_AND_INDEX => FilterInner::And {
          children: filter_map.try_get_array(FILTER_CHILDREN),
        },
        FILTER_OR_INDEX => FilterInner::Or {
          children: filter_map.try_get_array(FILTER_CHILDREN),
        },
        FILTER_DATA_INDEX => {
          let field_id = filter_map
            .get_str_value(FIELD_ID)
            .ok_or_else(|| anyhow::anyhow!("invalid filter data"))?;
          let field_type = filter_map
            .get_i64_value(FIELD_TYPE)
            .map(FieldType::from)
            .unwrap_or_default();
          let condition = filter_map.get_i64_value(FILTER_CONDITION).unwrap_or(0);
          let content = filter_map.get_str_value(FILTER_CONTENT).unwrap_or_default();

          FilterInner::new_data(field_id, field_type, condition, content)
        },
        _ => bail!("Unsupported filter type"),
      },
    };

    Ok(filter)
  }
}

#[derive(Debug)]
pub enum FilterChangeset {
  Insert {
    parent_filter_id: Option<String>,
    data: FilterInner,
  },
  UpdateType {
    filter_id: String,
    filter_type: FilterType,
  },
  UpdateData {
    filter_id: String,
    data: FilterInner,
  },
  Delete {
    filter_id: String,
    field_id: String,
  },
  DeleteAllWithFieldId {
    field_id: String,
  },
}

#[derive(Clone, Debug)]
pub struct FilterResultNotification {
  pub view_id: String,

  // Indicates there will be some new rows being visible from invisible state.
  pub visible_rows: Vec<InsertedRowPB>,

  // Indicates there will be some new rows being invisible from visible state.
  pub invisible_rows: Vec<RowId>,
}

impl FilterResultNotification {
  pub fn new(view_id: String) -> Self {
    Self {
      view_id,
      visible_rows: vec![],
      invisible_rows: vec![],
    }
  }
}<|MERGE_RESOLUTION|>--- conflicted
+++ resolved
@@ -281,11 +281,8 @@
       FieldType::Checklist => BoxAny::new(ChecklistFilterPB::parse(condition as u8, content)),
       FieldType::Checkbox => BoxAny::new(CheckboxFilterPB::parse(condition as u8, content)),
       FieldType::Relation => BoxAny::new(RelationFilterPB::parse(condition as u8, content)),
-<<<<<<< HEAD
+      FieldType::Summary => BoxAny::new(TextFilterPB::parse(condition as u8, content)),
       FieldType::Timer => BoxAny::new(TimerFilterPB::parse(condition as u8, content)),
-=======
-      FieldType::Summary => BoxAny::new(TextFilterPB::parse(condition as u8, content)),
->>>>>>> a0ed043c
     };
 
     FilterInner::Data {
@@ -368,13 +365,12 @@
               let filter = condition_and_content.cloned::<RelationFilterPB>()?;
               (filter.condition as u8, "".to_string())
             },
-<<<<<<< HEAD
+            FieldType::Summary => {
+              let filter = condition_and_content.cloned::<TextFilterPB>()?;
+              (filter.condition as u8, filter.content)
+            },
             FieldType::Timer => {
               let filter = condition_and_content.cloned::<TimerFilterPB>()?;
-=======
-            FieldType::Summary => {
-              let filter = condition_and_content.cloned::<TextFilterPB>()?;
->>>>>>> a0ed043c
               (filter.condition as u8, filter.content)
             },
           };
