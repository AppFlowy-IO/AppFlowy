use std::collections::HashMap;
use std::mem;

use anyhow::bail;
use collab::core::any_map::AnyMapExtension;
use collab_database::database::gen_database_filter_id;
use collab_database::rows::RowId;
use collab_database::views::{FilterMap, FilterMapBuilder};
use flowy_error::{FlowyError, FlowyResult};
use lib_infra::box_any::BoxAny;

use crate::entities::{
  CheckboxFilterPB, ChecklistFilterPB, DateFilterContent, DateFilterPB, FieldType, FilterType,
  InsertedRowPB, NumberFilterPB, RelationFilterPB, SelectOptionFilterPB, TextFilterPB,
  TimeFilterPB,
};
use crate::services::field::SelectOptionIds;

pub trait ParseFilterData {
  fn parse(condition: u8, content: String) -> Self;
}

#[derive(Debug)]
pub struct Filter {
  pub id: String,
  pub inner: FilterInner,
}

impl Filter {
  /// Recursively determine whether there are any data filters in the filter tree. A tree that has
  /// multiple AND/OR filters but no Data filters is considered "empty".
  pub fn is_empty(&self) -> bool {
    match &self.inner {
      FilterInner::And { children } | FilterInner::Or { children } => children
        .iter()
        .map(|filter| filter.is_empty())
        .all(|is_empty| is_empty),
      FilterInner::Data { .. } => false,
    }
  }

  /// Recursively find a filter based on `filter_id`. Returns `None` if the filter cannot be found.
  pub fn find_filter(&mut self, filter_id: &str) -> Option<&mut Self> {
    if self.id == filter_id {
      return Some(self);
    }
    match &mut self.inner {
      FilterInner::And { children } | FilterInner::Or { children } => {
        for child_filter in children.iter_mut() {
          let result = child_filter.find_filter(filter_id);
          if result.is_some() {
            return result;
          }
        }
        None
      },
      FilterInner::Data { .. } => None,
    }
  }

  /// Recursively find the parent of a filter whose id is `filter_id`. Returns `None` if the filter
  /// cannot be found.
  pub fn find_parent_of_filter(&mut self, filter_id: &str) -> Option<&mut Self> {
    if self.id == filter_id {
      return None;
    }
    match &mut self.inner {
      FilterInner::And { children } | FilterInner::Or { children } => {
        for child_filter in children.iter_mut() {
          if child_filter.id == filter_id {
            return Some(child_filter);
          }
          let result = child_filter.find_parent_of_filter(filter_id);
          if result.is_some() {
            return result;
          }
        }
        None
      },
      FilterInner::Data { .. } => None,
    }
  }

  /// Converts a filter from And/Or/Data to And/Or. If the current type of the filter is Data,
  /// return the FilterInner after the conversion.
  pub fn convert_to_and_or_filter_type(
    &mut self,
    filter_type: FilterType,
  ) -> FlowyResult<Option<FilterInner>> {
    match (&mut self.inner, filter_type) {
      (FilterInner::And { children }, FilterType::Or) => {
        self.inner = FilterInner::Or {
          children: mem::take(children),
        };
        Ok(None)
      },
      (FilterInner::Or { children }, FilterType::And) => {
        self.inner = FilterInner::And {
          children: mem::take(children),
        };
        Ok(None)
      },
      (FilterInner::Data { .. }, FilterType::And) => {
        let mut inner = FilterInner::And { children: vec![] };
        mem::swap(&mut self.inner, &mut inner);
        Ok(Some(inner))
      },
      (FilterInner::Data { .. }, FilterType::Or) => {
        let mut inner = FilterInner::Or { children: vec![] };
        mem::swap(&mut self.inner, &mut inner);
        Ok(Some(inner))
      },
      (_, FilterType::Data) => {
        // from And/Or to Data
        Err(FlowyError::internal().with_context(format!(
          "conversion from {:?} to FilterType::Data not supported",
          FilterType::from(&self.inner)
        )))
      },
      _ => {
        tracing::warn!("conversion to the same filter type");
        Ok(None)
      },
    }
  }

  /// Insert a filter into the current filter in the filter tree. If the current filter
  /// is an AND/OR filter, then the filter is appended to its children. Otherwise, the current
  /// filter is converted to an AND filter, after which the current data filter and the new filter
  /// are added to the AND filter's children.
  pub fn insert_filter(&mut self, filter: Filter) -> FlowyResult<()> {
    match &mut self.inner {
      FilterInner::And { children } | FilterInner::Or { children } => {
        children.push(filter);
      },
      FilterInner::Data { .. } => {
        // convert to FilterInner::And by default
        let old_filter = self
          .convert_to_and_or_filter_type(FilterType::And)
          .and_then(|result| {
            result.ok_or_else(|| FlowyError::internal().with_context("failed to convert filter"))
          })?;
        self.insert_filter(Filter {
          id: gen_database_filter_id(),
          inner: old_filter,
        })?;
        self.insert_filter(filter)?;
      },
    }

    Ok(())
  }

  /// Update the criteria of a data filter. Return an error if the current filter is an AND/OR
  /// filter.
  pub fn update_filter_data(&mut self, filter_data: FilterInner) -> FlowyResult<()> {
    match &self.inner {
      FilterInner::And { .. } | FilterInner::Or { .. } => Err(FlowyError::internal().with_context(
        format!("unexpected filter type {:?}", FilterType::from(&self.inner)),
      )),
      _ => {
        self.inner = filter_data;
        Ok(())
      },
    }
  }

  /// Delete a filter based on `filter_id`. The current filter must be the parent of the filter
  /// whose id is `filter_id`. Returns an error if the current filter is a Data filter (which
  /// cannot have children), or the filter to be deleted cannot be found.
  pub fn delete_filter(&mut self, filter_id: &str) -> FlowyResult<()> {
    match &mut self.inner {
      FilterInner::And { children } | FilterInner::Or { children } => children
        .iter()
        .position(|filter| filter.id == filter_id)
        .map(|position| {
          children.remove(position);
        })
        .ok_or_else(|| {
          FlowyError::internal()
            .with_context(format!("filter with filter_id {:?} not found", filter_id))
        }),
      FilterInner::Data { .. } => Err(
        FlowyError::internal().with_context("unexpected parent filter type of FilterInner::Data"),
      ),
    }
  }

  /// Recursively finds any Data filter whose `field_id` is equal to `matching_field_id`. Any found
  /// filters' id is appended to the `ids` vector.
  pub fn find_all_filters_with_field_id(&self, matching_field_id: &str, ids: &mut Vec<String>) {
    match &self.inner {
      FilterInner::And { children } | FilterInner::Or { children } => {
        for child_filter in children.iter() {
          child_filter.find_all_filters_with_field_id(matching_field_id, ids);
        }
      },
      FilterInner::Data { field_id, .. } => {
        if field_id == matching_field_id {
          ids.push(self.id.clone());
        }
      },
    }
  }

  /// Recursively determine the smallest set of filters that loosely represents the filter tree. The
  /// filters are appended to the `min_effective_filters` vector. The following rules are followed
  /// when determining if a filter should get included. If the current filter is:
  ///
  /// 1. a Data filter, then it should be included.
  /// 2. an AND filter, then all of its effective children should be
  /// included.
  /// 3. an OR filter, then only the first child should be included.
  pub fn get_min_effective_filters<'a>(&'a self, min_effective_filters: &mut Vec<&'a FilterInner>) {
    match &self.inner {
      FilterInner::And { children } => {
        for filter in children.iter() {
          filter.get_min_effective_filters(min_effective_filters);
        }
      },
      FilterInner::Or { children } => {
        if let Some(filter) = children.first() {
          filter.get_min_effective_filters(min_effective_filters);
        }
      },
      FilterInner::Data { .. } => min_effective_filters.push(&self.inner),
    }
  }

  /// Recursively get all of the filtering field ids and the associated filter_ids
  pub fn get_all_filtering_field_ids(&self, field_ids: &mut HashMap<String, Vec<String>>) {
    match &self.inner {
      FilterInner::And { children } | FilterInner::Or { children } => {
        for child in children.iter() {
          child.get_all_filtering_field_ids(field_ids);
        }
      },
      FilterInner::Data { field_id, .. } => {
        field_ids
          .entry(field_id.clone())
          .and_modify(|filter_ids| filter_ids.push(self.id.clone()))
          .or_insert_with(|| vec![self.id.clone()]);
      },
    }
  }
}

#[derive(Debug)]
pub enum FilterInner {
  And {
    children: Vec<Filter>,
  },
  Or {
    children: Vec<Filter>,
  },
  Data {
    field_id: String,
    field_type: FieldType,
    condition_and_content: BoxAny,
  },
}

impl FilterInner {
  pub fn new_data(
    field_id: String,
    field_type: FieldType,
    condition: i64,
    content: String,
  ) -> Self {
    let condition_and_content = match field_type {
      FieldType::RichText | FieldType::URL => {
        BoxAny::new(TextFilterPB::parse(condition as u8, content))
      },
      FieldType::Number => BoxAny::new(NumberFilterPB::parse(condition as u8, content)),
      FieldType::DateTime | FieldType::CreatedTime | FieldType::LastEditedTime => {
        BoxAny::new(DateFilterPB::parse(condition as u8, content))
      },
      FieldType::SingleSelect | FieldType::MultiSelect => {
        BoxAny::new(SelectOptionFilterPB::parse(condition as u8, content))
      },
      FieldType::Checklist => BoxAny::new(ChecklistFilterPB::parse(condition as u8, content)),
      FieldType::Checkbox => BoxAny::new(CheckboxFilterPB::parse(condition as u8, content)),
      FieldType::Relation => BoxAny::new(RelationFilterPB::parse(condition as u8, content)),
      FieldType::Summary => BoxAny::new(TextFilterPB::parse(condition as u8, content)),
<<<<<<< HEAD
      FieldType::Time => BoxAny::new(TimeFilterPB::parse(condition as u8, content)),
=======
      FieldType::Translate => BoxAny::new(TextFilterPB::parse(condition as u8, content)),
>>>>>>> 2d674060
    };

    FilterInner::Data {
      field_id,
      field_type,
      condition_and_content,
    }
  }

  pub fn get_int_repr(&self) -> i64 {
    match self {
      FilterInner::And { .. } => FILTER_AND_INDEX,
      FilterInner::Or { .. } => FILTER_OR_INDEX,
      FilterInner::Data { .. } => FILTER_DATA_INDEX,
    }
  }
}

const FILTER_ID: &str = "id";
const FILTER_TYPE: &str = "filter_type";
const FIELD_ID: &str = "field_id";
const FIELD_TYPE: &str = "ty";
const FILTER_CONDITION: &str = "condition";
const FILTER_CONTENT: &str = "content";
const FILTER_CHILDREN: &str = "children";

const FILTER_AND_INDEX: i64 = 0;
const FILTER_OR_INDEX: i64 = 1;
const FILTER_DATA_INDEX: i64 = 2;

impl<'a> From<&'a Filter> for FilterMap {
  fn from(filter: &'a Filter) -> Self {
    let mut builder = FilterMapBuilder::new()
      .insert_str_value(FILTER_ID, &filter.id)
      .insert_i64_value(FILTER_TYPE, filter.inner.get_int_repr());

    builder = match &filter.inner {
      FilterInner::And { children } | FilterInner::Or { children } => {
        builder.insert_maps(FILTER_CHILDREN, children.iter().collect::<Vec<&Filter>>())
      },
      FilterInner::Data {
        field_id,
        field_type,
        condition_and_content,
      } => {
        let get_raw_condition_and_content = || -> Option<(u8, String)> {
          let (condition, content) = match field_type {
            FieldType::RichText | FieldType::URL => {
              let filter = condition_and_content.cloned::<TextFilterPB>()?;
              (filter.condition as u8, filter.content)
            },
            FieldType::Number => {
              let filter = condition_and_content.cloned::<NumberFilterPB>()?;
              (filter.condition as u8, filter.content)
            },
            FieldType::DateTime | FieldType::LastEditedTime | FieldType::CreatedTime => {
              let filter = condition_and_content.cloned::<DateFilterPB>()?;
              let content = DateFilterContent {
                start: filter.start,
                end: filter.end,
                timestamp: filter.timestamp,
              }
              .to_string();
              (filter.condition as u8, content)
            },
            FieldType::SingleSelect | FieldType::MultiSelect => {
              let filter = condition_and_content.cloned::<SelectOptionFilterPB>()?;
              let content = SelectOptionIds::from(filter.option_ids).to_string();
              (filter.condition as u8, content)
            },
            FieldType::Checkbox => {
              let filter = condition_and_content.cloned::<CheckboxFilterPB>()?;
              (filter.condition as u8, "".to_string())
            },
            FieldType::Checklist => {
              let filter = condition_and_content.cloned::<ChecklistFilterPB>()?;
              (filter.condition as u8, "".to_string())
            },
            FieldType::Relation => {
              let filter = condition_and_content.cloned::<RelationFilterPB>()?;
              (filter.condition as u8, "".to_string())
            },
            FieldType::Summary => {
              let filter = condition_and_content.cloned::<TextFilterPB>()?;
              (filter.condition as u8, filter.content)
            },
<<<<<<< HEAD
            FieldType::Time => {
              let filter = condition_and_content.cloned::<TimeFilterPB>()?;
=======
            FieldType::Translate => {
              let filter = condition_and_content.cloned::<TextFilterPB>()?;
>>>>>>> 2d674060
              (filter.condition as u8, filter.content)
            },
          };
          Some((condition, content))
        };

        let (condition, content) = get_raw_condition_and_content().unwrap_or_else(|| {
          tracing::error!("cannot deserialize filter condition and content filter properly");
          Default::default()
        });

        builder
          .insert_str_value(FIELD_ID, field_id)
          .insert_i64_value(FIELD_TYPE, field_type.into())
          .insert_i64_value(FILTER_CONDITION, condition as i64)
          .insert_str_value(FILTER_CONTENT, content)
      },
    };

    builder.build()
  }
}

impl TryFrom<FilterMap> for Filter {
  type Error = anyhow::Error;

  fn try_from(filter_map: FilterMap) -> Result<Self, Self::Error> {
    let filter_id = filter_map
      .get_str_value(FILTER_ID)
      .ok_or_else(|| anyhow::anyhow!("invalid filter data"))?;
    let filter_type = filter_map
      .get_i64_value(FILTER_TYPE)
      .unwrap_or(FILTER_DATA_INDEX);

    let filter = Filter {
      id: filter_id,
      inner: match filter_type {
        FILTER_AND_INDEX => FilterInner::And {
          children: filter_map.try_get_array(FILTER_CHILDREN),
        },
        FILTER_OR_INDEX => FilterInner::Or {
          children: filter_map.try_get_array(FILTER_CHILDREN),
        },
        FILTER_DATA_INDEX => {
          let field_id = filter_map
            .get_str_value(FIELD_ID)
            .ok_or_else(|| anyhow::anyhow!("invalid filter data"))?;
          let field_type = filter_map
            .get_i64_value(FIELD_TYPE)
            .map(FieldType::from)
            .unwrap_or_default();
          let condition = filter_map.get_i64_value(FILTER_CONDITION).unwrap_or(0);
          let content = filter_map.get_str_value(FILTER_CONTENT).unwrap_or_default();

          FilterInner::new_data(field_id, field_type, condition, content)
        },
        _ => bail!("Unsupported filter type"),
      },
    };

    Ok(filter)
  }
}

#[derive(Debug)]
pub enum FilterChangeset {
  Insert {
    parent_filter_id: Option<String>,
    data: FilterInner,
  },
  UpdateType {
    filter_id: String,
    filter_type: FilterType,
  },
  UpdateData {
    filter_id: String,
    data: FilterInner,
  },
  Delete {
    filter_id: String,
    field_id: String,
  },
  DeleteAllWithFieldId {
    field_id: String,
  },
}

#[derive(Clone, Debug)]
pub struct FilterResultNotification {
  pub view_id: String,

  // Indicates there will be some new rows being visible from invisible state.
  pub visible_rows: Vec<InsertedRowPB>,

  // Indicates there will be some new rows being invisible from visible state.
  pub invisible_rows: Vec<RowId>,
}

impl FilterResultNotification {
  pub fn new(view_id: String) -> Self {
    Self {
      view_id,
      visible_rows: vec![],
      invisible_rows: vec![],
    }
  }
}<|MERGE_RESOLUTION|>--- conflicted
+++ resolved
@@ -282,11 +282,8 @@
       FieldType::Checkbox => BoxAny::new(CheckboxFilterPB::parse(condition as u8, content)),
       FieldType::Relation => BoxAny::new(RelationFilterPB::parse(condition as u8, content)),
       FieldType::Summary => BoxAny::new(TextFilterPB::parse(condition as u8, content)),
-<<<<<<< HEAD
+      FieldType::Translate => BoxAny::new(TextFilterPB::parse(condition as u8, content)),
       FieldType::Time => BoxAny::new(TimeFilterPB::parse(condition as u8, content)),
-=======
-      FieldType::Translate => BoxAny::new(TextFilterPB::parse(condition as u8, content)),
->>>>>>> 2d674060
     };
 
     FilterInner::Data {
@@ -373,13 +370,11 @@
               let filter = condition_and_content.cloned::<TextFilterPB>()?;
               (filter.condition as u8, filter.content)
             },
-<<<<<<< HEAD
             FieldType::Time => {
               let filter = condition_and_content.cloned::<TimeFilterPB>()?;
-=======
+            },
             FieldType::Translate => {
               let filter = condition_and_content.cloned::<TextFilterPB>()?;
->>>>>>> 2d674060
               (filter.condition as u8, filter.content)
             },
           };
