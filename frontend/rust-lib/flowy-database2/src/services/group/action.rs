use async_trait::async_trait;
use collab_database::fields::{Field, TypeOptionData};
use collab_database::rows::{Cell, Cells, Row, RowId};

use flowy_error::FlowyResult;

use crate::entities::{GroupChangesPB, GroupPB, GroupRowsNotificationPB, InsertedGroupPB};
use crate::services::field::TypeOption;
use crate::services::group::{GroupChangeset, GroupData, MoveGroupRowContext};

/// [GroupCustomize] is implemented by parameterized `BaseGroupController`s to provide different
/// behaviors. This allows the BaseGroupController to call these actions indescriminantly using
/// polymorphism.
#[async_trait]
pub trait GroupCustomize: Send + Sync {
  type GroupTypeOption: TypeOption;
  /// Returns the a value of the cell if the cell data is not exist.
  /// The default value is `None`
  ///
  /// Determine which group the row is placed in based on the data of the cell. If the cell data
  /// is None. The row will be put in to the `No status` group  
  ///
  fn placeholder_cell(&self) -> Option<Cell> {
    None
  }

  /// Returns a bool value to determine whether the group should contain this cell or not.
  fn can_group(
    &self,
    content: &str,
    cell_data: &<Self::GroupTypeOption as TypeOption>::CellData,
  ) -> bool;

  fn create_or_delete_group_when_cell_changed(
    &mut self,
    _row: &Row,
    _old_cell_data: Option<&<Self::GroupTypeOption as TypeOption>::CellProtobufType>,
    _cell_data: &<Self::GroupTypeOption as TypeOption>::CellProtobufType,
  ) -> FlowyResult<(Option<InsertedGroupPB>, Option<GroupPB>)> {
    Ok((None, None))
  }

  /// Adds or removes a row if the cell data match the group filter.
  /// It gets called after editing the cell or row
  ///
  fn add_or_remove_row_when_cell_changed(
    &mut self,
    row: &Row,
    cell_data: &<Self::GroupTypeOption as TypeOption>::CellProtobufType,
  ) -> Vec<GroupRowsNotificationPB>;

  /// Deletes the row from the group
  fn delete_row(
    &mut self,
    row: &Row,
    cell_data: &<Self::GroupTypeOption as TypeOption>::CellData,
  ) -> (Option<GroupPB>, Vec<GroupRowsNotificationPB>);

  /// Move row from one group to another
  fn move_row(&mut self, context: MoveGroupRowContext) -> Vec<GroupRowsNotificationPB>;

  /// Returns None if there is no need to delete the group when corresponding row get removed
  fn delete_group_after_moving_row(
    &mut self,
    _row: &Row,
    _cell_data: &<Self::GroupTypeOption as TypeOption>::CellProtobufType,
  ) -> Option<GroupPB> {
    None
  }

  async fn create_group(
    &mut self,
    _name: String,
  ) -> FlowyResult<(Option<TypeOptionData>, Option<InsertedGroupPB>)> {
    Ok((None, None))
  }

  async fn delete_group(&mut self, group_id: &str) -> FlowyResult<Option<TypeOptionData>>;

  fn update_type_option_when_update_group(
    &mut self,
    _changeset: &GroupChangeset,
    _type_option: &Self::GroupTypeOption,
  ) -> Option<Self::GroupTypeOption> {
    None
  }

  fn will_create_row(&self, cells: &mut Cells, field: &Field, group_id: &str);
}

/// The `GroupController` trait defines the behavior of the group controller when performing any
/// group-related tasks, such as managing rows within a group, transferring rows between groups,
/// manipulating groups themselves, and even pre-filling a row's cells before it is created.
///
/// Depending on the type of the field that is being grouped, a parameterized `BaseGroupController`
/// or a `DefaultGroupController` may be the actual object that provides the functionality of
/// this trait. For example, a `Single-Select` group controller will be a `BaseGroupController`,
/// while a `URL` group controller will be a `DefaultGroupController`.
#[async_trait]
pub trait GroupController: Send + Sync {
  /// Returns the id of field that is being used to group the rows
  fn get_grouping_field_id(&self) -> &str;

  /// Returns all of the groups currently managed by the controller
  fn get_all_groups(&self) -> Vec<&GroupData>;

  /// Returns the index and the group data with the given group id if it exists.
  ///
  /// * `group_id` - A string slice that is used to match the group
  fn get_group(&self, group_id: &str) -> Option<(usize, GroupData)>;

  /// Sort the rows into the different groups.
  ///
  /// * `rows`: rows to be inserted
  /// * `field`: reference to the field being sorted (currently unused)
  fn fill_groups(&mut self, rows: &[&Row], field: &Field) -> FlowyResult<()>;

  /// Create a new group, currently only supports single and multi-select.
  ///
  /// Returns a new type option data for the grouping field if it's altered.
  ///
  /// * `name`: name of the new group
  async fn create_group(
    &mut self,
    name: String,
  ) -> FlowyResult<(Option<TypeOptionData>, Option<InsertedGroupPB>)>;

  /// Reorders the group in the group controller.
  ///
  /// * `from_group_id`: id of the group being moved
  /// * `to_group_id`: id of the group whose index is the one at which the
  /// reordered group will be placed
  fn move_group(&mut self, from_group_id: &str, to_group_id: &str) -> FlowyResult<()>;

  /// Adds a newly-created row to one or more suitable groups.
  ///
  /// Returns a changeset payload to be sent as a notification.
  ///
  /// * `row_detail`: the newly-created row
<<<<<<< HEAD
  fn did_create_row(&mut self, row: &Row, index: u32) -> Vec<GroupRowsNotificationPB>;
=======
  async fn did_create_row(
    &mut self,
    row: &Row,
    index: usize,
  ) -> Option<Vec<GroupRowsNotificationPB>>;
>>>>>>> decc438b

  /// Called after a row's cell data is changed, this moves the row to the
  /// correct group. It may also insert a new group and/or remove an old group.
  ///
  /// Returns the inserted and removed groups if necessary for notification.
  ///
  /// * `old_row_detail`:
  /// * `row_detail`:
  /// * `field`:
  fn did_update_group_row(
    &mut self,
    old_row: &Option<Row>,
    new_row: &Row,
    field: &Field,
  ) -> FlowyResult<DidUpdateGroupRowResult>;

  /// Called after the row is deleted, this removes the row from the group.
  /// A group could be deleted as a result.
  ///
  /// Returns a the removed group when this occurs.
  fn did_delete_row(&mut self, row: &Row) -> FlowyResult<DidMoveGroupRowResult>;

  /// Reorders a row within the current group or move the row to another group.
  ///
  /// * `context`: information about the row being moved and its destination
  fn move_group_row(&mut self, context: MoveGroupRowContext) -> FlowyResult<DidMoveGroupRowResult>;

  /// Updates the groups after a field change. (currently never does anything)
  ///
  /// * `field`: new changeset
  fn did_update_group_field(&mut self, field: &Field) -> FlowyResult<Option<GroupChangesPB>>;

  /// Delete a group from the group configuration.
  ///
  /// Return a list of deleted row ids and/or a new `TypeOptionData` if
  /// successful.
  ///
  /// * `group_id`: the id of the group to be deleted
  async fn delete_group(
    &mut self,
    group_id: &str,
  ) -> FlowyResult<(Vec<RowId>, Option<TypeOptionData>)>;

  /// Updates the name and/or visibility of groups.
  ///
  /// Returns a non-empty `TypeOptionData` when the changes require a change
  /// in the field type option data.
  ///
  /// * `changesets`: list of changesets to be made to one or more groups
  async fn apply_group_changeset(
    &mut self,
    changesets: &[GroupChangeset],
  ) -> FlowyResult<(Vec<GroupPB>, Option<TypeOptionData>)>;

  /// Updates the name of a group.
  ///
  /// Returns a non-empty `TypeOptionData` when the change require a change
  /// in the field type option data.
  ///
  async fn apply_group_rename(
    &mut self,
    changeset: &GroupChangeset,
  ) -> FlowyResult<(GroupPB, Option<TypeOptionData>)>;

  /// Called before the row was created.
  fn will_create_row(&self, cells: &mut Cells, field: &Field, group_id: &str);
}

#[derive(Debug)]
pub struct DidUpdateGroupRowResult {
  pub(crate) inserted_group: Option<InsertedGroupPB>,
  pub(crate) deleted_group: Option<GroupPB>,
  pub(crate) row_changesets: Vec<GroupRowsNotificationPB>,
}

#[derive(Debug)]
pub struct DidMoveGroupRowResult {
  pub(crate) deleted_group: Option<GroupPB>,
  pub(crate) row_changesets: Vec<GroupRowsNotificationPB>,
}<|MERGE_RESOLUTION|>--- conflicted
+++ resolved
@@ -137,15 +137,8 @@
   /// Returns a changeset payload to be sent as a notification.
   ///
   /// * `row_detail`: the newly-created row
-<<<<<<< HEAD
-  fn did_create_row(&mut self, row: &Row, index: u32) -> Vec<GroupRowsNotificationPB>;
-=======
-  async fn did_create_row(
-    &mut self,
-    row: &Row,
-    index: usize,
-  ) -> Option<Vec<GroupRowsNotificationPB>>;
->>>>>>> decc438b
+  async fn did_create_row(&mut self, row: &Row, index: u32)
+    -> Option<Vec<GroupRowsNotificationPB>>;
 
   /// Called after a row's cell data is changed, this moves the row to the
   /// correct group. It may also insert a new group and/or remove an old group.
