use std::collections::HashMap;
use std::fmt::Formatter;
use std::marker::PhantomData;
use std::sync::Arc;

use collab_database::fields::Field;
use indexmap::IndexMap;
use serde::de::DeserializeOwned;
use serde::Serialize;

use flowy_error::{FlowyError, FlowyResult};
use lib_infra::future::Fut;

use crate::entities::{GroupChangesPB, GroupPB, InsertedGroupPB};
use crate::services::field::RowSingleCellData;
use crate::services::group::{
  default_group_setting, GeneratedGroups, Group, GroupChangeset, GroupData, GroupSetting,
};

pub trait GroupSettingReader: Send + Sync + 'static {
  fn get_group_setting(&self, view_id: &str) -> Fut<Option<Arc<GroupSetting>>>;
  fn get_configuration_cells(&self, view_id: &str, field_id: &str) -> Fut<Vec<RowSingleCellData>>;
}

pub trait GroupSettingWriter: Send + Sync + 'static {
  fn save_configuration(&self, view_id: &str, group_setting: GroupSetting) -> Fut<FlowyResult<()>>;
}

impl<T> std::fmt::Display for GroupContext<T> {
  fn fmt(&self, f: &mut Formatter<'_>) -> std::fmt::Result {
    self.group_by_id.iter().for_each(|(_, group)| {
      let _ = f.write_fmt(format_args!(
        "Group:{} has {} rows \n",
        group.id,
        group.rows.len()
      ));
    });

    Ok(())
  }
}

/// A [GroupContext] represents as the groups memory cache
/// Each [GenericGroupController] has its own [GroupContext], the `context` has its own configuration
/// that is restored from the disk.
///
/// The `context` contains a list of [GroupData]s and the grouping [Field]
pub struct GroupContext<C> {
  pub view_id: String,
  /// The group configuration restored from the disk.
  ///
  /// Uses the [GroupSettingReader] to read the configuration data from disk
  setting: Arc<GroupSetting>,

  configuration_phantom: PhantomData<C>,

  /// The grouping field
  field: Arc<Field>,

  /// Cache all the groups. Cache the group by its id.
  /// We use the id of the [Field] as the [No Status] group id.
  group_by_id: IndexMap<String, GroupData>,

  /// A reader that implement the [GroupSettingReader] trait
  ///
  #[allow(dead_code)]
  reader: Arc<dyn GroupSettingReader>,

  /// A writer that implement the [GroupSettingWriter] trait is used to save the
  /// configuration to disk  
  ///
  writer: Arc<dyn GroupSettingWriter>,
}

impl<C> GroupContext<C>
where
  C: Serialize + DeserializeOwned,
{
  #[tracing::instrument(level = "trace", skip_all, err)]
  pub async fn new(
    view_id: String,
    field: Arc<Field>,
    reader: Arc<dyn GroupSettingReader>,
    writer: Arc<dyn GroupSettingWriter>,
  ) -> FlowyResult<Self> {
    let setting = match reader.get_group_setting(&view_id).await {
      None => {
        let default_configuration = default_group_setting(&field);
        writer
          .save_configuration(&view_id, default_configuration.clone())
          .await?;
        Arc::new(default_configuration)
      },
      Some(setting) => setting,
    };

    Ok(Self {
      view_id,
      field,
      group_by_id: IndexMap::new(),
      reader,
      writer,
      setting,
      configuration_phantom: PhantomData,
    })
  }

  /// Returns the no `status` group
  ///
  /// We take the `id` of the `field` as the no status group id
  pub(crate) fn get_no_status_group(&self) -> Option<&GroupData> {
    self.group_by_id.get(&self.field.id)
  }

  pub(crate) fn get_mut_no_status_group(&mut self) -> Option<&mut GroupData> {
    self.group_by_id.get_mut(&self.field.id)
  }

  pub(crate) fn groups(&self) -> Vec<&GroupData> {
    self.group_by_id.values().collect()
  }

  pub(crate) fn get_mut_group(&mut self, group_id: &str) -> Option<&mut GroupData> {
    self.group_by_id.get_mut(group_id)
  }

  // Returns the index and group specified by the group_id
  pub(crate) fn get_group(&self, group_id: &str) -> Option<(usize, &GroupData)> {
    match (
      self.group_by_id.get_index_of(group_id),
      self.group_by_id.get(group_id),
    ) {
      (Some(index), Some(group)) => Some((index, group)),
      _ => None,
    }
  }

  /// Iterate mut the groups without `No status` group
  pub(crate) fn iter_mut_status_groups(&mut self, mut each: impl FnMut(&mut GroupData)) {
    self.group_by_id.iter_mut().for_each(|(_, group)| {
      if group.id != self.field.id {
        each(group);
      }
    });
  }

  pub(crate) fn iter_mut_groups(&mut self, mut each: impl FnMut(&mut GroupData)) {
    self.group_by_id.iter_mut().for_each(|(_, group)| {
      each(group);
    });
  }
  #[tracing::instrument(level = "trace", skip(self), err)]
  pub(crate) fn add_new_group(&mut self, group: Group) -> FlowyResult<InsertedGroupPB> {
    let group_data = GroupData::new(
      group.id.clone(),
      self.field.id.clone(),
      group.name.clone(),
      group.id.clone(),
    );
    self.group_by_id.insert(group.id.clone(), group_data);
    let (index, group_data) = self.get_group(&group.id).unwrap();
    let insert_group = InsertedGroupPB {
      group: GroupPB::from(group_data.clone()),
      index: index as i32,
    };

    self.mut_configuration(|configuration| {
      configuration.groups.push(group);
      true
    })?;

    Ok(insert_group)
  }

  #[tracing::instrument(level = "trace", skip(self))]
  pub(crate) fn delete_group(&mut self, deleted_group_id: &str) -> FlowyResult<()> {
    self.group_by_id.remove(deleted_group_id);
    self.mut_configuration(|configuration| {
      configuration
        .groups
        .retain(|group| group.id != deleted_group_id);
      true
    })?;
    Ok(())
  }

  pub(crate) fn move_group(&mut self, from_id: &str, to_id: &str) -> FlowyResult<()> {
    let from_index = self.group_by_id.get_index_of(from_id);
    let to_index = self.group_by_id.get_index_of(to_id);
    match (from_index, to_index) {
      (Some(from_index), Some(to_index)) => {
        self.group_by_id.move_index(from_index, to_index);

        self.mut_configuration(|configuration| {
          let from_index = configuration
            .groups
            .iter()
            .position(|group| group.id == from_id);
          let to_index = configuration
            .groups
            .iter()
            .position(|group| group.id == to_id);
          if let (Some(from), Some(to)) = &(from_index, to_index) {
            tracing::trace!(
              "Move group from index:{:?} to index:{:?}",
              from_index,
              to_index
            );
            let group = configuration.groups.remove(*from);
            configuration.groups.insert(*to, group);
          }
          tracing::trace!(
            "Group order: {:?} ",
            configuration
              .groups
              .iter()
              .map(|group| group.name.clone())
              .collect::<Vec<String>>()
              .join(",")
          );

          from_index.is_some() && to_index.is_some()
        })?;
        Ok(())
      },
      _ => Err(FlowyError::record_not_found().context("Moving group failed. Groups are not exist")),
    }
  }

  ///  Reset the memory cache of the groups and update the group configuration
  ///
  /// # Arguments
  ///
  /// * `generated_group_configs`: the generated groups contains a list of [GeneratedGroupConfig].
  ///
  /// Each [FieldType] can implement the [GroupGenerator] trait in order to generate different
  /// groups. For example, the FieldType::Checkbox has the [CheckboxGroupGenerator] that implements
  /// the [GroupGenerator] trait.
  ///
  /// Consider the passed-in generated_group_configs as new groups, the groups in the current
  /// [GroupConfigurationRevision] as old groups. The old groups and the new groups will be merged
  /// while keeping the order of the old groups.
  ///
  #[tracing::instrument(level = "trace", skip_all, err)]
  pub(crate) fn init_groups(
    &mut self,
    generated_groups: GeneratedGroups,
  ) -> FlowyResult<Option<GroupChangesPB>> {
    let GeneratedGroups {
      no_status_group,
      group_configs,
    } = generated_groups;

    let mut new_groups = vec![];
    let mut filter_content_map = HashMap::new();
    group_configs.into_iter().for_each(|generate_group| {
      filter_content_map.insert(
        generate_group.group.id.clone(),
        generate_group.filter_content,
      );
      new_groups.push(generate_group.group);
    });

    let mut old_groups = self.setting.groups.clone();
    // clear all the groups if grouping by a new field
    if self.setting.field_id != self.field.id {
      old_groups.clear();
    }

    // The `all_group_revs` is the combination of the new groups and old groups
    let MergeGroupResult {
      mut all_groups,
      new_groups,
      deleted_groups,
    } = merge_groups(no_status_group, old_groups, new_groups);

    let deleted_group_ids = deleted_groups
      .into_iter()
      .map(|group_rev| group_rev.id)
      .collect::<Vec<String>>();

    self.mut_configuration(|configuration| {
      let mut is_changed = !deleted_group_ids.is_empty();
      // Remove the groups
      configuration
        .groups
        .retain(|group| !deleted_group_ids.contains(&group.id));

      // Update/Insert new groups
      for group in &mut all_groups {
        match configuration
          .groups
          .iter()
          .position(|old_group_rev| old_group_rev.id == group.id)
        {
          None => {
            // Push the group to the end of the list if it doesn't exist in the group
            configuration.groups.push(group.clone());
            is_changed = true;
          },
          Some(pos) => {
            let mut old_group = configuration.groups.get_mut(pos).unwrap();
            // Take the old group setting
            group.visible = old_group.visible;
            if !is_changed {
              is_changed = is_group_changed(group, old_group);
            }
            // Consider the the name of the `group_rev` as the newest.
            old_group.name = group.name.clone();
          },
        }
      }
      is_changed
    })?;

    // Update the memory cache of the groups
    all_groups.into_iter().for_each(|group| {
      let filter_content = filter_content_map
        .get(&group.id)
        .cloned()
        .unwrap_or_else(|| "".to_owned());
      let group = GroupData::new(group.id, self.field.id.clone(), group.name, filter_content);
      self.group_by_id.insert(group.id.clone(), group);
    });

    let initial_groups = new_groups
      .into_iter()
      .flat_map(|group_rev| {
        let filter_content = filter_content_map.get(&group_rev.id)?;
        let group = GroupData::new(
          group_rev.id,
          self.field.id.clone(),
          group_rev.name,
          filter_content.clone(),
        );
        Some(GroupPB::from(group))
      })
      .collect();

    let changeset = GroupChangesPB {
      view_id: self.view_id.clone(),
      initial_groups,
      deleted_groups: deleted_group_ids,
      update_groups: vec![],
      inserted_groups: vec![],
    };

    tracing::trace!("Group changeset: {:?}", changeset);
    if changeset.is_empty() {
      Ok(None)
    } else {
      Ok(Some(changeset))
    }
  }

  pub(crate) fn update_group(&mut self, group_changeset: GroupChangeset) -> FlowyResult<()> {
    let update_group = self.mut_group(&group_changeset.group_id, |group| {
      if let Some(visible) = group_changeset.visible {
        group.visible = visible;
      }
      if let Some(name) = &group_changeset.name {
        group.name = name.clone();
      }
    })?;

    if let Some(group) = update_group {
      if let Some(group_data) = self.group_by_id.get_mut(&group.id) {
        group_data.name = group.name.clone();
        group_data.is_visible = group.visible;
      };
    }
    Ok(())
  }

  pub(crate) async fn get_all_cells(&self) -> Vec<RowSingleCellData> {
    self
      .reader
      .get_configuration_cells(&self.view_id, &self.field.id)
      .await
  }

<<<<<<< HEAD
  pub fn get_setting_content(&self) -> String {
    self.setting.content.clone()
  }

=======
  /// # Arguments
  ///
  /// * `mut_configuration_fn`: mutate the [GroupSetting] and return whether the [GroupSetting] is
  /// changed. If the [GroupSetting] is changed, the [GroupSetting] will be saved to the storage.
  ///
>>>>>>> 453be835
  fn mut_configuration(
    &mut self,
    mut_configuration_fn: impl FnOnce(&mut GroupSetting) -> bool,
  ) -> FlowyResult<()> {
    let configuration = Arc::make_mut(&mut self.setting);
    let is_changed = mut_configuration_fn(configuration);
    if is_changed {
      let configuration = (*self.setting).clone();
      let writer = self.writer.clone();
      let view_id = self.view_id.clone();
      tokio::spawn(async move {
        match writer.save_configuration(&view_id, configuration).await {
          Ok(_) => {},
          Err(e) => {
            tracing::error!("Save group configuration failed: {}", e);
          },
        }
      });
    }
    Ok(())
  }

  fn mut_group(
    &mut self,
    group_id: &str,
    mut_groups_fn: impl Fn(&mut Group),
  ) -> FlowyResult<Option<Group>> {
    let mut updated_group = None;
    self.mut_configuration(|configuration| {
      match configuration
        .groups
        .iter_mut()
        .find(|group| group.id == group_id)
      {
        None => false,
        Some(group) => {
          mut_groups_fn(group);
          updated_group = Some(group.clone());
          true
        },
      }
    })?;
    Ok(updated_group)
  }
}

/// Merge the new groups into old groups while keeping the order in the old groups
///
fn merge_groups(
  no_status_group: Option<Group>,
  old_groups: Vec<Group>,
  new_groups: Vec<Group>,
) -> MergeGroupResult {
  let mut merge_result = MergeGroupResult::new();
  // group_map is a helper map is used to filter out the new groups.
  let mut new_group_map: IndexMap<String, Group> = IndexMap::new();
  new_groups.into_iter().for_each(|group_rev| {
    new_group_map.insert(group_rev.id.clone(), group_rev);
  });

  // The group is ordered in old groups. Add them before adding the new groups
  for old in old_groups {
    if let Some(new) = new_group_map.remove(&old.id) {
      merge_result.all_groups.push(new.clone());
    } else {
      merge_result.deleted_groups.push(old);
    }
  }

  // Find out the new groups
  let new_groups = new_group_map.into_values();
  for (_, group) in new_groups.into_iter().enumerate() {
    merge_result.all_groups.push(group.clone());
    merge_result.new_groups.push(group);
  }

  // The `No status` group index is initialized to 0
  if let Some(no_status_group) = no_status_group {
    merge_result.all_groups.insert(0, no_status_group);
  }
  merge_result
}

fn is_group_changed(new: &Group, old: &Group) -> bool {
  if new.name != old.name {
    return true;
  }
  false
}

struct MergeGroupResult {
  // Contains the new groups and the updated groups
  all_groups: Vec<Group>,
  new_groups: Vec<Group>,
  deleted_groups: Vec<Group>,
}

impl MergeGroupResult {
  fn new() -> Self {
    Self {
      all_groups: vec![],
      new_groups: vec![],
      deleted_groups: vec![],
    }
  }
}<|MERGE_RESOLUTION|>--- conflicted
+++ resolved
@@ -379,18 +379,15 @@
       .await
   }
 
-<<<<<<< HEAD
   pub fn get_setting_content(&self) -> String {
     self.setting.content.clone()
   }
 
-=======
   /// # Arguments
   ///
   /// * `mut_configuration_fn`: mutate the [GroupSetting] and return whether the [GroupSetting] is
   /// changed. If the [GroupSetting] is changed, the [GroupSetting] will be saved to the storage.
   ///
->>>>>>> 453be835
   fn mut_configuration(
     &mut self,
     mut_configuration_fn: impl FnOnce(&mut GroupSetting) -> bool,
