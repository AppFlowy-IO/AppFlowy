use async_trait::async_trait;
use std::marker::PhantomData;
use std::sync::Arc;

use collab_database::fields::{Field, TypeOptionData};
use collab_database::rows::{Cells, Row, RowId};
use futures::executor::block_on;
use serde::de::DeserializeOwned;
use serde::Serialize;

use flowy_error::{FlowyError, FlowyResult};

use crate::entities::{
  FieldType, GroupChangesPB, GroupPB, GroupRowsNotificationPB, InsertedGroupPB, InsertedRowPB,
  RowMetaPB,
};
use crate::services::cell::{get_cell_protobuf, CellProtobufBlobParser};
use crate::services::field::{default_type_option_data_from_type, TypeOption, TypeOptionCellData};
use crate::services::group::action::{
  DidMoveGroupRowResult, DidUpdateGroupRowResult, GroupController, GroupCustomize,
};
use crate::services::group::configuration::GroupControllerContext;
use crate::services::group::entities::GroupData;
use crate::services::group::{GroupChangeset, GroupsBuilder, MoveGroupRowContext};

#[async_trait]
pub trait GroupControllerDelegate: Send + Sync + 'static {
  async fn get_field(&self, field_id: &str) -> Option<Field>;

  async fn get_all_rows(&self, view_id: &str) -> Vec<Arc<Row>>;
}

/// [BaseGroupController] is a generic group controller that provides customized implementations
/// of the `GroupController` trait for different field types.
///
/// - `C`: represents the group configuration that impl [GroupConfigurationSerde]
/// - `G`: group generator, [GroupsBuilder]
/// - `P`: parser that impl [CellProtobufBlobParser] for the CellBytes
///
/// See also: [DefaultGroupController] which contains the most basic implementation of
/// `GroupController` that only has one group.
pub struct BaseGroupController<C, G, P> {
  pub grouping_field_id: String,
  pub context: GroupControllerContext<C>,
  group_builder_phantom: PhantomData<G>,
  cell_parser_phantom: PhantomData<P>,
  pub delegate: Arc<dyn GroupControllerDelegate>,
}

impl<C, T, G, P> BaseGroupController<C, G, P>
where
  C: Serialize + DeserializeOwned,
  T: TypeOption + Send + Sync,
  G: GroupsBuilder<Context = GroupControllerContext<C>, GroupTypeOption = T>,
{
  pub async fn new(
    grouping_field: &Field,
    mut configuration: GroupControllerContext<C>,
    delegate: Arc<dyn GroupControllerDelegate>,
  ) -> FlowyResult<Self> {
    let field_type = FieldType::from(grouping_field.field_type);
    let type_option = grouping_field
      .get_type_option::<T>(&field_type)
      .unwrap_or_else(|| T::from(default_type_option_data_from_type(field_type)));

    // TODO(nathan): remove block_on
    let generated_groups = block_on(G::build(grouping_field, &configuration, &type_option));
    let _ = configuration.init_groups(generated_groups)?;

    Ok(Self {
      grouping_field_id: grouping_field.id.clone(),
      context: configuration,
      group_builder_phantom: PhantomData,
      cell_parser_phantom: PhantomData,
      delegate,
    })
  }

  pub async fn get_grouping_field_type_option(&self) -> Option<T> {
    self
      .delegate
      .get_field(&self.grouping_field_id)
      .await
      .and_then(|field| field.get_type_option::<T>(FieldType::from(field.field_type)))
  }

  fn update_no_status_group(
    &mut self,
    row: &Row,
    other_group_changesets: &[GroupRowsNotificationPB],
  ) -> Option<GroupRowsNotificationPB> {
    let no_status_group = self.context.get_mut_no_status_group()?;

    // [other_group_inserted_row] contains all the inserted rows except the default group.
    let other_group_inserted_row = other_group_changesets
      .iter()
      .flat_map(|changeset| &changeset.inserted_rows)
      .collect::<Vec<&InsertedRowPB>>();

    // Calculate the inserted_rows of the default_group
    let no_status_group_rows = other_group_changesets
      .iter()
      .flat_map(|changeset| &changeset.deleted_rows)
      .filter(|&row_id| {
        // if the [other_group_inserted_row] contains the row_id of the row
        // which means the row should not move to the default group.
        !other_group_inserted_row
          .iter()
          .any(|inserted_row| &inserted_row.row_meta.id == row_id)
      })
      .cloned()
      .collect::<Vec<String>>();

    let mut changeset = GroupRowsNotificationPB::new(no_status_group.id.clone());
    if !no_status_group_rows.is_empty() {
      changeset
        .inserted_rows
        .push(InsertedRowPB::new(RowMetaPB::from(row.clone())));
      no_status_group.add_row(row.clone());
    }

    // [other_group_delete_rows] contains all the deleted rows except the default group.
    let other_group_delete_rows: Vec<String> = other_group_changesets
      .iter()
      .flat_map(|changeset| &changeset.deleted_rows)
      .cloned()
      .collect();

    let default_group_deleted_rows = other_group_changesets
      .iter()
      .flat_map(|changeset| &changeset.inserted_rows)
      .filter(|inserted_row| {
        // if the [other_group_delete_rows] contain the inserted_row, which means this row should move
        // out from the default_group.
        !other_group_delete_rows
          .iter()
          .any(|row_id| &inserted_row.row_meta.id == row_id)
      })
      .collect::<Vec<&InsertedRowPB>>();

    let mut deleted_row_ids = vec![];
    for row in &no_status_group.rows {
      let row_id = row.id.to_string();
      if default_group_deleted_rows
        .iter()
        .any(|deleted_row| deleted_row.row_meta.id == row_id)
      {
        deleted_row_ids.push(row_id);
      }
    }
    no_status_group
      .rows
      .retain(|row| !deleted_row_ids.contains(&row.id));
    changeset.deleted_rows.extend(deleted_row_ids);
    Some(changeset)
  }
<<<<<<< HEAD

  fn insert_row_into_group(
    &mut self,
    new_row: &Row,
    index_in_row_order_array: u32,
    group_id: &str,
    all_rows: &[Arc<Row>],
  ) -> Option<usize> {
    let mut delta: i64 = 0;
    let mut left_reached = false;
    let mut right_reached = false;
    let group_data = self.context.get_mut_group(group_id)?;

    // from the index in the row order array, find the nearest row that's also in the same group
    let index = loop {
      delta = if delta > 0 { -delta } else { -(delta - 1) };

      let query_index = index_in_row_order_array as i64 + delta;

      if query_index < 0 {
        if right_reached && left_reached {
          break None;
        } else {
          left_reached = true;
          continue;
        }
      } else if query_index >= all_rows.len() as i64 {
        if right_reached && left_reached {
          break None;
        } else {
          right_reached = true;
          continue;
        }
      }

      let row = &all_rows[query_index as usize];

      if let Some(index) = group_data.index_of_row(&row.id.clone()) {
        if delta > 0 {
          break Some(index);
        } else {
          break Some(index + 1);
        }
      }
    }?;

    group_data.insert_row(index, new_row.clone());

    Some(index)
  }
=======
>>>>>>> b089a411
}

#[async_trait]
impl<C, T, G, P> GroupController for BaseGroupController<C, G, P>
where
  P: CellProtobufBlobParser<Object = <T as TypeOption>::CellProtobufType>,
  C: Serialize + DeserializeOwned + Sync + Send,
  T: TypeOption + Send + Sync,
  G: GroupsBuilder<Context = GroupControllerContext<C>, GroupTypeOption = T>,
  Self: GroupCustomize<GroupTypeOption = T>,
{
  fn get_grouping_field_id(&self) -> &str {
    &self.grouping_field_id
  }

  fn get_all_groups(&self) -> Vec<&GroupData> {
    self.context.groups()
  }

  fn get_group(&self, group_id: &str) -> Option<(usize, GroupData)> {
    let group = self.context.get_group(group_id)?;
    Some((group.0, group.1.clone()))
  }

  #[tracing::instrument(level = "trace", skip_all, fields(row_count=%rows.len(), group_result))]
  fn fill_groups(&mut self, rows: &[&Row], _field: &Field) -> FlowyResult<()> {
    for row in rows {
      let cell = match row.cells.get(&self.grouping_field_id) {
        None => self.placeholder_cell(),
        Some(cell) => Some(cell.clone()),
      };

      if let Some(cell) = cell {
        let mut grouped_rows: Vec<GroupedRow> = vec![];
        let cell_data = <T as TypeOption>::CellData::from(&cell);
        for group in self.context.groups() {
          if self.can_group(&group.id, &cell_data) {
            grouped_rows.push(GroupedRow {
              row: (*row).clone(),
              group_id: group.id.clone(),
            });
          }
        }

        if !grouped_rows.is_empty() {
          for group_row in grouped_rows {
            if let Some(group) = self.context.get_mut_group(&group_row.group_id) {
              group.add_row(group_row.row);
            }
          }
          continue;
        }
      }

      match self.context.get_mut_no_status_group() {
        None => {},
        Some(no_status_group) => no_status_group.add_row((*row).clone()),
      }
    }

    tracing::Span::current().record("group_result", format!("{},", self.context,).as_str());
    Ok(())
  }

  async fn create_group(
    &mut self,
    name: String,
  ) -> FlowyResult<(Option<TypeOptionData>, Option<InsertedGroupPB>)> {
    <Self as GroupCustomize>::create_group(self, name).await
  }

  fn move_group(&mut self, from_group_id: &str, to_group_id: &str) -> FlowyResult<()> {
    self.context.move_group(from_group_id, to_group_id)
  }

<<<<<<< HEAD
  async fn did_create_row(
    &mut self,
    row: &Row,
    index: u32,
  ) -> Option<Vec<GroupRowsNotificationPB>> {
    let cell = match row.cells.get(&self.grouping_field_id) {
      None => self.placeholder_cell()?,
      Some(cell) => cell.clone(),
    };

=======
  fn did_create_row(&mut self, row: &Row, index: usize) -> Vec<GroupRowsNotificationPB> {
>>>>>>> b089a411
    let mut changesets: Vec<GroupRowsNotificationPB> = vec![];

    let cell = match row.cells.get(&self.grouping_field_id) {
      None => self.placeholder_cell(),
      Some(cell) => Some(cell.clone()),
    };

    if let Some(cell) = cell {
      let cell_data = <T as TypeOption>::CellData::from(&cell);

      let mut suitable_group_ids = vec![];

      for group in self.get_all_groups() {
        if self.can_group(&group.id, &cell_data) {
          suitable_group_ids.push(group.id.clone());
          let changeset = GroupRowsNotificationPB::insert(
            group.id.clone(),
            vec![InsertedRowPB {
              row_meta: (*row).clone().into(),
              index: Some(index as i32),
              is_new: true,
            }],
          );
          changesets.push(changeset);
        }
      }
      if !suitable_group_ids.is_empty() {
        for group_id in suitable_group_ids.iter() {
          if let Some(group) = self.context.get_mut_group(group_id) {
            group.add_row((*row).clone());
          }
        }
      } else if let Some(no_status_group) = self.context.get_mut_no_status_group() {
        no_status_group.add_row((*row).clone());
        let changeset = GroupRowsNotificationPB::insert(
          no_status_group.id.clone(),
          vec![InsertedRowPB {
            row_meta: (*row).clone().into(),
            index: Some(index as i32),
            is_new: true,
          }],
        );
        changesets.push(changeset);
      }
    }

    changesets
  }

  fn did_update_group_row(
    &mut self,
    old_row: &Option<Row>,
    new_row: &Row,
    field: &Field,
  ) -> FlowyResult<DidUpdateGroupRowResult> {
    let mut result = DidUpdateGroupRowResult {
      inserted_group: None,
      deleted_group: None,
      row_changesets: vec![],
    };
    if let Some(cell_data) = get_cell_data_from_row::<P>(Some(new_row), field) {
      let old_cell_data = get_cell_data_from_row::<P>(old_row.as_ref(), field);
      if let Ok((insert, delete)) =
        self.create_or_delete_group_when_cell_changed(new_row, old_cell_data.as_ref(), &cell_data)
      {
        result.inserted_group = insert;
        result.deleted_group = delete;
      }

      let mut changesets = self.add_or_remove_row_when_cell_changed(new_row, &cell_data);
      if let Some(changeset) = self.update_no_status_group(new_row, &changesets) {
        if !changeset.is_empty() {
          changesets.push(changeset);
        }
      }
      result.row_changesets = changesets;
    }

    Ok(result)
  }

  fn did_delete_row(&mut self, row: &Row) -> FlowyResult<DidMoveGroupRowResult> {
    let mut result = DidMoveGroupRowResult {
      deleted_group: None,
      row_changesets: vec![],
    };

    // remove row from its group if it is in a group
    if let Some(cell) = row.cells.get(&self.grouping_field_id) {
      let cell_data = <T as TypeOption>::CellData::from(cell);
      if !cell_data.is_cell_empty() {
        (result.deleted_group, result.row_changesets) = self.delete_row(row, &cell_data);
        return Ok(result);
      }
    }

    // when the deleted row is not in current group. It should be in the no status group
    match self.context.get_mut_no_status_group() {
      None => {
        tracing::error!("Unexpected None value. It should have the no status group");
      },
      Some(no_status_group) => {
        if !no_status_group.contains_row(&row.id) {
          tracing::error!("The row: {:?} should be in the no status group", row.id);
        }
        no_status_group.remove_row(&row.id);
        result.row_changesets = vec![GroupRowsNotificationPB::delete(
          no_status_group.id.clone(),
          vec![row.id.clone().into_inner()],
        )];
      },
    }
    Ok(result)
  }

  #[tracing::instrument(level = "trace", skip_all, err)]
  fn move_group_row(&mut self, context: MoveGroupRowContext) -> FlowyResult<DidMoveGroupRowResult> {
    let mut result = DidMoveGroupRowResult {
      deleted_group: None,
      row_changesets: vec![],
    };
    let cell = match context.row.cells.get(&self.grouping_field_id) {
      Some(cell) => Some(cell.clone()),
      None => self.placeholder_cell(),
    };

    if let Some(cell) = cell {
      let cell_bytes = get_cell_protobuf(&cell, context.field, None);
      let cell_data = cell_bytes.parser::<P>()?;
      result.deleted_group = self.delete_group_after_moving_row(context.row, &cell_data);
      result.row_changesets = self.move_row(context);
    } else {
      tracing::warn!("Unexpected moving group row, changes should not be empty");
    }
    Ok(result)
  }

  fn did_update_group_field(&mut self, _field: &Field) -> FlowyResult<Option<GroupChangesPB>> {
    Ok(None)
  }

  async fn delete_group(
    &mut self,
    group_id: &str,
  ) -> FlowyResult<(Vec<RowId>, Option<TypeOptionData>)> {
    let group = if group_id != self.get_grouping_field_id() {
      self.get_group(group_id)
    } else {
      None
    };

    match group {
      Some((_index, group_data)) => {
        let row_ids = group_data.rows.iter().map(|row| row.id.clone()).collect();
        let type_option_data = <Self as GroupCustomize>::delete_group(self, group_id).await?;
        Ok((row_ids, type_option_data))
      },
      None => Ok((vec![], None)),
    }
  }

  async fn apply_group_changeset(
    &mut self,
    changeset: &[GroupChangeset],
  ) -> FlowyResult<(Vec<GroupPB>, Option<TypeOptionData>)> {
    // update group visibility
    for group_changeset in changeset.iter() {
      self.context.update_group(group_changeset)?;
    }

    // update group name
    let type_option = self.get_grouping_field_type_option().await.ok_or_else(|| {
      FlowyError::internal().with_context("Failed to get grouping field type option")
    })?;

    let mut updated_type_option = None;

    for group_changeset in changeset.iter() {
      if let Some(type_option) =
        self.update_type_option_when_update_group(group_changeset, &type_option)
      {
        updated_type_option = Some(type_option);
        break;
      }
    }

    let updated_groups = changeset
      .iter()
      .filter_map(|changeset| {
        self
          .get_group(&changeset.group_id)
          .map(|(_, group)| GroupPB::from(group))
      })
      .collect::<Vec<_>>();

    Ok((
      updated_groups,
      updated_type_option.map(|type_option| type_option.into()),
    ))
  }

  async fn apply_group_rename(
    &mut self,
    changeset: &GroupChangeset,
  ) -> FlowyResult<(GroupPB, Option<TypeOptionData>)> {
    let type_option = self.get_grouping_field_type_option().await.ok_or_else(|| {
      FlowyError::internal().with_context("Failed to get grouping field type option")
    })?;

    let mut updated_type_option = None;

    if let Some(type_option) = self.update_type_option_when_update_group(changeset, &type_option) {
      updated_type_option = Some(type_option);
    }

    let updated_group = self
      .get_group(&changeset.group_id)
      .map(|(_, group)| GroupPB::from(group))
      .ok_or_else(|| FlowyError::internal().with_context("Failed to get group"))?;

    Ok((
      updated_group,
      updated_type_option.map(|type_option| type_option.into()),
    ))
  }

  fn will_create_row(&self, cells: &mut Cells, field: &Field, group_id: &str) {
    <Self as GroupCustomize>::will_create_row(self, cells, field, group_id);
  }
}

struct GroupedRow {
  row: Row,
  group_id: String,
}

fn get_cell_data_from_row<P: CellProtobufBlobParser>(
  row: Option<&Row>,
  field: &Field,
) -> Option<P::Object> {
  let cell = row.and_then(|row| row.cells.get(&field.id))?;
  let cell_bytes = get_cell_protobuf(cell, field, None);
  cell_bytes.parser::<P>().ok()
}<|MERGE_RESOLUTION|>--- conflicted
+++ resolved
@@ -154,59 +154,6 @@
     changeset.deleted_rows.extend(deleted_row_ids);
     Some(changeset)
   }
-<<<<<<< HEAD
-
-  fn insert_row_into_group(
-    &mut self,
-    new_row: &Row,
-    index_in_row_order_array: u32,
-    group_id: &str,
-    all_rows: &[Arc<Row>],
-  ) -> Option<usize> {
-    let mut delta: i64 = 0;
-    let mut left_reached = false;
-    let mut right_reached = false;
-    let group_data = self.context.get_mut_group(group_id)?;
-
-    // from the index in the row order array, find the nearest row that's also in the same group
-    let index = loop {
-      delta = if delta > 0 { -delta } else { -(delta - 1) };
-
-      let query_index = index_in_row_order_array as i64 + delta;
-
-      if query_index < 0 {
-        if right_reached && left_reached {
-          break None;
-        } else {
-          left_reached = true;
-          continue;
-        }
-      } else if query_index >= all_rows.len() as i64 {
-        if right_reached && left_reached {
-          break None;
-        } else {
-          right_reached = true;
-          continue;
-        }
-      }
-
-      let row = &all_rows[query_index as usize];
-
-      if let Some(index) = group_data.index_of_row(&row.id.clone()) {
-        if delta > 0 {
-          break Some(index);
-        } else {
-          break Some(index + 1);
-        }
-      }
-    }?;
-
-    group_data.insert_row(index, new_row.clone());
-
-    Some(index)
-  }
-=======
->>>>>>> b089a411
 }
 
 #[async_trait]
@@ -282,20 +229,7 @@
     self.context.move_group(from_group_id, to_group_id)
   }
 
-<<<<<<< HEAD
-  async fn did_create_row(
-    &mut self,
-    row: &Row,
-    index: u32,
-  ) -> Option<Vec<GroupRowsNotificationPB>> {
-    let cell = match row.cells.get(&self.grouping_field_id) {
-      None => self.placeholder_cell()?,
-      Some(cell) => cell.clone(),
-    };
-
-=======
   fn did_create_row(&mut self, row: &Row, index: usize) -> Vec<GroupRowsNotificationPB> {
->>>>>>> b089a411
     let mut changesets: Vec<GroupRowsNotificationPB> = vec![];
 
     let cell = match row.cells.get(&self.grouping_field_id) {
@@ -305,9 +239,7 @@
 
     if let Some(cell) = cell {
       let cell_data = <T as TypeOption>::CellData::from(&cell);
-
       let mut suitable_group_ids = vec![];
-
       for group in self.get_all_groups() {
         if self.can_group(&group.id, &cell_data) {
           suitable_group_ids.push(group.id.clone());
