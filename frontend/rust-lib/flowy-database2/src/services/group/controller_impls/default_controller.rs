--- conflicted
+++ resolved
@@ -71,17 +71,8 @@
     Ok(())
   }
 
-<<<<<<< HEAD
-  async fn did_create_row(
-    &mut self,
-    row: &Row,
-    index: u32,
-  ) -> Option<Vec<GroupRowsNotificationPB>> {
-    self.group.insert_row(index as usize, row.clone());
-=======
   fn did_create_row(&mut self, row: &Row, index: usize) -> Vec<GroupRowsNotificationPB> {
     self.group.add_row((*row).clone());
->>>>>>> b089a411
 
     vec![GroupRowsNotificationPB::insert(
       self.group.id.clone(),
