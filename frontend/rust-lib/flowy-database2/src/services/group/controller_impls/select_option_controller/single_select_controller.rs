use async_trait::async_trait;
use collab_database::fields::{Field, TypeOptionData};
use collab_database::rows::{new_cell_builder, Cell, Cells, Row, RowDetail};
use serde::{Deserialize, Serialize};

use crate::entities::{FieldType, GroupRowsNotificationPB};
use crate::services::cell::insert_select_option_cell;
use crate::services::field::{
  SelectOption, SelectOptionCellDataParser, SelectTypeOptionSharedAction, SingleSelectTypeOption,
  TypeOption,
};
use crate::services::group::action::GroupCustomize;
use crate::services::group::controller::{BaseGroupController, GroupController};
use crate::services::group::controller_impls::select_option_controller::util::*;
use crate::services::group::entities::GroupData;
use crate::services::group::{
  make_no_status_group, GeneratedGroups, GroupChangeset, GroupContext, GroupOperationInterceptor,
  GroupsBuilder, MoveGroupRowContext,
};

#[derive(Default, Serialize, Deserialize)]
pub struct SingleSelectGroupConfiguration {
  pub hide_empty: bool,
}

pub type SingleSelectOptionGroupContext = GroupContext<SingleSelectGroupConfiguration>;

// SingleSelect
pub type SingleSelectGroupController = BaseGroupController<
  SingleSelectGroupConfiguration,
  SingleSelectTypeOption,
  SingleSelectGroupBuilder,
  SelectOptionCellDataParser,
  SingleSelectGroupOperationInterceptorImpl,
>;

impl GroupCustomize for SingleSelectGroupController {
  type GroupTypeOption = SingleSelectTypeOption;
  fn can_group(
    &self,
    content: &str,
    cell_data: &<Self::GroupTypeOption as TypeOption>::CellData,
  ) -> bool {
    cell_data.iter().any(|option_id| option_id == content)
  }

  fn placeholder_cell(&self) -> Option<Cell> {
    Some(
      new_cell_builder(FieldType::SingleSelect)
        .insert_str_value("data", "")
        .build(),
    )
  }

  fn add_or_remove_row_when_cell_changed(
    &mut self,
    row_detail: &RowDetail,
    cell_data: &<Self::GroupTypeOption as TypeOption>::CellProtobufType,
  ) -> Vec<GroupRowsNotificationPB> {
    let mut changesets = vec![];
    self.context.iter_mut_status_groups(|group| {
      if let Some(changeset) = add_or_remove_select_option_row(group, cell_data, row_detail) {
        changesets.push(changeset);
      }
    });
    changesets
  }

  fn delete_row(
    &mut self,
    row: &Row,
    cell_data: &<Self::GroupTypeOption as TypeOption>::CellData,
  ) -> Vec<GroupRowsNotificationPB> {
    let mut changesets = vec![];
    self.context.iter_mut_status_groups(|group| {
      if let Some(changeset) = remove_select_option_row(group, cell_data, row) {
        changesets.push(changeset);
      }
    });
    changesets
  }

  fn move_row(
    &mut self,
    _cell_data: &<Self::GroupTypeOption as TypeOption>::CellProtobufType,
    mut context: MoveGroupRowContext,
  ) -> Vec<GroupRowsNotificationPB> {
    let mut group_changeset = vec![];
    self.context.iter_mut_groups(|group| {
      if let Some(changeset) = move_group_row(group, &mut context) {
        group_changeset.push(changeset);
      }
    });
    group_changeset
  }
}

impl GroupController for SingleSelectGroupController {
  fn did_update_field_type_option(&mut self, _field: &Field) {}

  fn will_create_row(&mut self, cells: &mut Cells, field: &Field, group_id: &str) {
    let group: Option<&mut GroupData> = self.context.get_mut_group(group_id);
    match group {
      None => {},
      Some(group) => {
        let cell = insert_select_option_cell(vec![group.id.clone()], field);
        cells.insert(field.id.clone(), cell);
      },
    }
  }

  fn did_create_row(&mut self, row_detail: &RowDetail, group_id: &str) {
    if let Some(group) = self.context.get_mut_group(group_id) {
      group.add_row(row_detail.clone())
    }
  }
}

pub struct SingleSelectGroupBuilder();
#[async_trait]
impl GroupsBuilder for SingleSelectGroupBuilder {
  type Context = SingleSelectOptionGroupContext;
  type GroupTypeOption = SingleSelectTypeOption;
  async fn build(
    field: &Field,
    _context: &Self::Context,
    type_option: &Self::GroupTypeOption,
  ) -> GeneratedGroups {
    let group_configs = generate_select_option_groups(&field.id, &type_option.options);

    GeneratedGroups {
      no_status_group: Some(make_no_status_group(field)),
      group_configs,
    }
  }
}

pub struct SingleSelectGroupOperationInterceptorImpl;

#[async_trait]
impl GroupOperationInterceptor for SingleSelectGroupOperationInterceptorImpl {
  type GroupTypeOption = SingleSelectTypeOption;

  #[tracing::instrument(level = "trace", skip_all)]
  async fn type_option_from_group_changeset(
    &self,
    changeset: &GroupChangeset,
    type_option: &Self::GroupTypeOption,
    _view_id: &str,
  ) -> Option<TypeOptionData> {
<<<<<<< HEAD
    let mut new_type_option = type_option.clone();
    if let Some(name) = &changeset.name {
=======
    if let Some(name) = &changeset.name {
      let mut new_type_option = type_option.clone();
>>>>>>> e28e5a06
      let select_option = type_option
        .options
        .iter()
        .find(|option| option.id == changeset.group_id)
        .unwrap();

      let new_select_option = SelectOption {
        name: name.to_owned(),
        ..select_option.to_owned()
      };
      new_type_option.insert_option(new_select_option);
<<<<<<< HEAD
    }
    Some(new_type_option.into())
=======
      return Some(new_type_option.into());
    }

    None
>>>>>>> e28e5a06
  }
}<|MERGE_RESOLUTION|>--- conflicted
+++ resolved
@@ -148,13 +148,8 @@
     type_option: &Self::GroupTypeOption,
     _view_id: &str,
   ) -> Option<TypeOptionData> {
-<<<<<<< HEAD
-    let mut new_type_option = type_option.clone();
-    if let Some(name) = &changeset.name {
-=======
     if let Some(name) = &changeset.name {
       let mut new_type_option = type_option.clone();
->>>>>>> e28e5a06
       let select_option = type_option
         .options
         .iter()
@@ -166,14 +161,9 @@
         ..select_option.to_owned()
       };
       new_type_option.insert_option(new_select_option);
-<<<<<<< HEAD
-    }
-    Some(new_type_option.into())
-=======
       return Some(new_type_option.into());
     }
 
     None
->>>>>>> e28e5a06
   }
 }