--- conflicted
+++ resolved
@@ -126,20 +126,9 @@
             FieldType::RichText => row_builder.insert_text_cell("A"),
             FieldType::Number => row_builder.insert_number_cell("1"),
             // 1647251762 => Mar 14,2022
-<<<<<<< HEAD
-            FieldType::DateTime | FieldType::LastEditedTime | FieldType::CreatedTime => row_builder
-              .insert_date_cell(
-                "1647251762",
-                None,
-                None,
-                Some(chrono_tz::Tz::Etc__GMTPlus8.to_string()),
-                &field_type,
-              ),
-=======
             FieldType::DateTime | FieldType::LastEditedTime | FieldType::CreatedTime => {
               row_builder.insert_date_cell("1647251762", None, None, &field_type)
             },
->>>>>>> 09d61c79
             FieldType::SingleSelect => {
               row_builder.insert_single_select_cell(|mut options| options.remove(0))
             },
@@ -157,20 +146,9 @@
             FieldType::RichText => row_builder.insert_text_cell("B"),
             FieldType::Number => row_builder.insert_number_cell("2"),
             // 1647251762 => Mar 14,2022
-<<<<<<< HEAD
-            FieldType::DateTime | FieldType::LastEditedTime | FieldType::CreatedTime => row_builder
-              .insert_date_cell(
-                "1647251762",
-                None,
-                None,
-                Some(chrono_tz::Tz::Etc__GMTPlus8.to_string()),
-                &field_type,
-              ),
-=======
             FieldType::DateTime | FieldType::LastEditedTime | FieldType::CreatedTime => {
               row_builder.insert_date_cell("1647251762", None, None, &field_type)
             },
->>>>>>> 09d61c79
             FieldType::SingleSelect => {
               row_builder.insert_single_select_cell(|mut options| options.remove(0))
             },
@@ -187,20 +165,9 @@
             FieldType::RichText => row_builder.insert_text_cell("C"),
             FieldType::Number => row_builder.insert_number_cell("3"),
             // 1647251762 => Mar 14,2022
-<<<<<<< HEAD
-            FieldType::DateTime | FieldType::LastEditedTime | FieldType::CreatedTime => row_builder
-              .insert_date_cell(
-                "1647251762",
-                None,
-                None,
-                Some(chrono_tz::Tz::Etc__GMTPlus8.to_string()),
-                &field_type,
-              ),
-=======
             FieldType::DateTime | FieldType::LastEditedTime | FieldType::CreatedTime => {
               row_builder.insert_date_cell("1647251762", None, None, &field_type)
             },
->>>>>>> 09d61c79
             FieldType::SingleSelect => {
               row_builder.insert_single_select_cell(|mut options| options.remove(1))
             },
@@ -220,20 +187,9 @@
           match field_type {
             FieldType::RichText => row_builder.insert_text_cell("DA"),
             FieldType::Number => row_builder.insert_number_cell("4"),
-<<<<<<< HEAD
-            FieldType::DateTime | FieldType::LastEditedTime | FieldType::CreatedTime => row_builder
-              .insert_date_cell(
-                "1668704685",
-                None,
-                None,
-                Some(chrono_tz::Tz::Etc__GMTPlus8.to_string()),
-                &field_type,
-              ),
-=======
             FieldType::DateTime | FieldType::LastEditedTime | FieldType::CreatedTime => {
               row_builder.insert_date_cell("1668704685", None, None, &field_type)
             },
->>>>>>> 09d61c79
             FieldType::SingleSelect => {
               row_builder.insert_single_select_cell(|mut options| options.remove(1))
             },
@@ -248,20 +204,9 @@
           match field_type {
             FieldType::RichText => row_builder.insert_text_cell("AE"),
             FieldType::Number => row_builder.insert_number_cell(""),
-<<<<<<< HEAD
-            FieldType::DateTime | FieldType::LastEditedTime | FieldType::CreatedTime => row_builder
-              .insert_date_cell(
-                "1668359085",
-                None,
-                None,
-                Some(chrono_tz::Tz::Etc__GMTPlus8.to_string()),
-                &field_type,
-              ),
-=======
             FieldType::DateTime | FieldType::LastEditedTime | FieldType::CreatedTime => {
               row_builder.insert_date_cell("1668359085", None, None, &field_type)
             },
->>>>>>> 09d61c79
             FieldType::SingleSelect => {
               row_builder.insert_single_select_cell(|mut options| options.remove(2))
             },
