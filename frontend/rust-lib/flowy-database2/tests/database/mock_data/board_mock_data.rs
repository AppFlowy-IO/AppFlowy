--- conflicted
+++ resolved
@@ -43,9 +43,7 @@
         let date_type_option = DateTypeOption {
           date_format: DateFormat::US,
           time_format: TimeFormat::TwentyFourHour,
-<<<<<<< HEAD
           timezone_id: "Etc/UTC".to_owned(),
-=======
           field_type: field_type.clone(),
         };
         let name = match field_type {
@@ -53,7 +51,6 @@
           FieldType::UpdatedAt => "Updated At",
           FieldType::CreatedAt => "Created At",
           _ => "",
->>>>>>> 9a213fa5
         };
         let date_field = FieldBuilder::new(field_type.clone(), date_type_option)
           .name(name)
@@ -130,18 +127,9 @@
             FieldType::RichText => row_builder.insert_text_cell("A"),
             FieldType::Number => row_builder.insert_number_cell("1"),
             // 1647251762 => Mar 14,2022
-<<<<<<< HEAD
-            FieldType::DateTime => row_builder.insert_date_cell("1647251762", None, None),
-=======
-            FieldType::DateTime | FieldType::UpdatedAt | FieldType::CreatedAt => row_builder
-              .insert_date_cell(
-                "1647251762",
-                None,
-                None,
-                Some(chrono_tz::Tz::Etc__GMTPlus8.to_string()),
-                &field_type,
-              ),
->>>>>>> 9a213fa5
+            FieldType::DateTime | FieldType::UpdatedAt | FieldType::CreatedAt => {
+              row_builder.insert_date_cell("1647251762", None, None, &field_type)
+            },
             FieldType::SingleSelect => {
               row_builder.insert_single_select_cell(|mut options| options.remove(0))
             },
@@ -159,18 +147,9 @@
             FieldType::RichText => row_builder.insert_text_cell("B"),
             FieldType::Number => row_builder.insert_number_cell("2"),
             // 1647251762 => Mar 14,2022
-<<<<<<< HEAD
-            FieldType::DateTime => row_builder.insert_date_cell("1647251762", None, None),
-=======
-            FieldType::DateTime | FieldType::UpdatedAt | FieldType::CreatedAt => row_builder
-              .insert_date_cell(
-                "1647251762",
-                None,
-                None,
-                Some(chrono_tz::Tz::Etc__GMTPlus8.to_string()),
-                &field_type,
-              ),
->>>>>>> 9a213fa5
+            FieldType::DateTime | FieldType::UpdatedAt | FieldType::CreatedAt => {
+              row_builder.insert_date_cell("1647251762", None, None, &field_type)
+            },
             FieldType::SingleSelect => {
               row_builder.insert_single_select_cell(|mut options| options.remove(0))
             },
@@ -187,18 +166,9 @@
             FieldType::RichText => row_builder.insert_text_cell("C"),
             FieldType::Number => row_builder.insert_number_cell("3"),
             // 1647251762 => Mar 14,2022
-<<<<<<< HEAD
-            FieldType::DateTime => row_builder.insert_date_cell("1647251762", None, None),
-=======
-            FieldType::DateTime | FieldType::UpdatedAt | FieldType::CreatedAt => row_builder
-              .insert_date_cell(
-                "1647251762",
-                None,
-                None,
-                Some(chrono_tz::Tz::Etc__GMTPlus8.to_string()),
-                &field_type,
-              ),
->>>>>>> 9a213fa5
+            FieldType::DateTime | FieldType::UpdatedAt | FieldType::CreatedAt => {
+              row_builder.insert_date_cell("1647251762", None, None, &field_type)
+            },
             FieldType::SingleSelect => {
               row_builder.insert_single_select_cell(|mut options| options.remove(1))
             },
@@ -218,18 +188,9 @@
           match field_type {
             FieldType::RichText => row_builder.insert_text_cell("DA"),
             FieldType::Number => row_builder.insert_number_cell("4"),
-<<<<<<< HEAD
-            FieldType::DateTime => row_builder.insert_date_cell("1668704685", None, None),
-=======
-            FieldType::DateTime | FieldType::UpdatedAt | FieldType::CreatedAt => row_builder
-              .insert_date_cell(
-                "1668704685",
-                None,
-                None,
-                Some(chrono_tz::Tz::Etc__GMTPlus8.to_string()),
-                &field_type,
-              ),
->>>>>>> 9a213fa5
+            FieldType::DateTime | FieldType::UpdatedAt | FieldType::CreatedAt => {
+              row_builder.insert_date_cell("1668704685", None, None, &field_type)
+            },
             FieldType::SingleSelect => {
               row_builder.insert_single_select_cell(|mut options| options.remove(1))
             },
@@ -244,18 +205,9 @@
           match field_type {
             FieldType::RichText => row_builder.insert_text_cell("AE"),
             FieldType::Number => row_builder.insert_number_cell(""),
-<<<<<<< HEAD
-            FieldType::DateTime => row_builder.insert_date_cell("1668359085", None, None),
-=======
-            FieldType::DateTime | FieldType::UpdatedAt | FieldType::CreatedAt => row_builder
-              .insert_date_cell(
-                "1668359085",
-                None,
-                None,
-                Some(chrono_tz::Tz::Etc__GMTPlus8.to_string()),
-                &field_type,
-              ),
->>>>>>> 9a213fa5
+            FieldType::DateTime | FieldType::UpdatedAt | FieldType::CreatedAt => {
+              row_builder.insert_date_cell("1668359085", None, None, &field_type)
+            },
             FieldType::SingleSelect => {
               row_builder.insert_single_select_cell(|mut options| options.remove(2))
             },
