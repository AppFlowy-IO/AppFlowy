--- conflicted
+++ resolved
@@ -134,16 +134,13 @@
           .build();
         fields.push(relation_field);
       },
-<<<<<<< HEAD
       FieldType::Time => {
         let time_field = FieldBuilder::from_field_type(field_type)
           .name("Estimated time")
           .build();
         fields.push(time_field);
       },
-=======
       FieldType::Translate => {},
->>>>>>> 2d674060
     }
   }
 
