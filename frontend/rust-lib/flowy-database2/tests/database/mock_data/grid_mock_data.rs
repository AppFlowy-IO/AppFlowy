use collab_database::database::{gen_database_id, gen_database_view_id, gen_row_id, DatabaseData};
use collab_database::views::{DatabaseLayout, DatabaseView};
use strum::IntoEnumIterator;

use crate::database::mock_data::{COMPLETED, FACEBOOK, GOOGLE, PAUSED, PLANNED, TWITTER};
use event_integration_test::database_event::TestRowBuilder;
use flowy_database2::entities::FieldType;
use flowy_database2::services::field::summary_type_option::summary::SummarizationTypeOption;
use flowy_database2::services::field::{
  ChecklistTypeOption, DateFormat, DateTypeOption, FieldBuilder, MultiSelectTypeOption,
  NumberFormat, NumberTypeOption, RelationTypeOption, SelectOption, SelectOptionColor,
  SingleSelectTypeOption, TimeFormat, TimestampTypeOption,
};
use flowy_database2::services::field_settings::default_field_settings_for_fields;

pub fn make_test_grid() -> DatabaseData {
  let database_id = gen_database_id();
  let mut fields = vec![];
  let mut rows = vec![];

  // Iterate through the FieldType to create the corresponding Field.
  for field_type in FieldType::iter() {
    match field_type {
      FieldType::RichText => {
        let text_field = FieldBuilder::from_field_type(field_type)
          .name("Name")
          .primary(true)
          .build();
        fields.push(text_field);
      },
      FieldType::Number => {
        // Number
        let mut type_option = NumberTypeOption::default();
        type_option.set_format(NumberFormat::USD);

        let number_field = FieldBuilder::new(field_type, type_option)
          .name("Price")
          .build();
        fields.push(number_field);
      },
      FieldType::DateTime => {
        // Date
        let date_type_option = DateTypeOption {
          date_format: DateFormat::US,
          time_format: TimeFormat::TwentyFourHour,
          timezone_id: "Etc/UTC".to_owned(),
        };
        let name = "Time";
        let date_field = FieldBuilder::new(field_type, date_type_option)
          .name(name)
          .build();
        fields.push(date_field);
      },
      FieldType::LastEditedTime | FieldType::CreatedTime => {
        // LastEditedTime and CreatedTime
        let timestamp_type_option = TimestampTypeOption {
          date_format: DateFormat::US,
          time_format: TimeFormat::TwentyFourHour,
          include_time: true,
          field_type,
        };
        let name = match field_type {
          FieldType::LastEditedTime => "Last Modified",
          FieldType::CreatedTime => "Created At",
          _ => "",
        };
        let timestamp_field = FieldBuilder::new(field_type, timestamp_type_option)
          .name(name)
          .build();
        fields.push(timestamp_field);
      },
      FieldType::SingleSelect => {
        // Single Select
        let option1 = SelectOption::with_color(COMPLETED, SelectOptionColor::Purple);
        let option2 = SelectOption::with_color(PLANNED, SelectOptionColor::Orange);
        let option3 = SelectOption::with_color(PAUSED, SelectOptionColor::Yellow);
        let mut single_select_type_option = SingleSelectTypeOption::default();
        single_select_type_option
          .options
          .extend(vec![option1, option2, option3]);
        let single_select_field = FieldBuilder::new(field_type, single_select_type_option)
          .name("Status")
          .build();
        fields.push(single_select_field);
      },
      FieldType::MultiSelect => {
        // MultiSelect
        let option1 = SelectOption::with_color(GOOGLE, SelectOptionColor::Purple);
        let option2 = SelectOption::with_color(FACEBOOK, SelectOptionColor::Orange);
        let option3 = SelectOption::with_color(TWITTER, SelectOptionColor::Yellow);
        let mut type_option = MultiSelectTypeOption::default();
        type_option.options.extend(vec![option1, option2, option3]);
        let multi_select_field = FieldBuilder::new(field_type, type_option)
          .name("Platform")
          .build();
        fields.push(multi_select_field);
      },
      FieldType::Checkbox => {
        // Checkbox
        let checkbox_field = FieldBuilder::from_field_type(field_type)
          .name("is urgent")
          .build();
        fields.push(checkbox_field);
      },
      FieldType::URL => {
        // URL
        let url = FieldBuilder::from_field_type(field_type)
          .name("link")
          .build();
        fields.push(url);
      },
      FieldType::Checklist => {
        let type_option = ChecklistTypeOption;
        let checklist_field = FieldBuilder::new(field_type, type_option)
          .name("TODO")
          .build();
        fields.push(checklist_field);
      },
      FieldType::Relation => {
        let type_option = RelationTypeOption {
          database_id: "".to_string(),
        };
        let relation_field = FieldBuilder::new(field_type, type_option)
          .name("Related")
          .build();
        fields.push(relation_field);
      },
<<<<<<< HEAD
      FieldType::Timer => {
        let type_option = TimerTypeOption::default();

        let timer_field = FieldBuilder::new(field_type.clone(), type_option)
          .name("Estimated time")
          .visibility(true)
          .build();
        fields.push(timer_field);
=======
      FieldType::Summary => {
        let type_option = SummarizationTypeOption { auto_fill: false };
        let relation_field = FieldBuilder::new(field_type, type_option)
          .name("AI summary")
          .build();
        fields.push(relation_field);
>>>>>>> a0ed043c
      },
    }
  }

  let field_settings = default_field_settings_for_fields(&fields, DatabaseLayout::Grid);

  for i in 0..7 {
    let mut row_builder = TestRowBuilder::new(&database_id, gen_row_id(), &fields);
    match i {
      0 => {
        for field_type in FieldType::iter() {
          match field_type {
            FieldType::RichText => row_builder.insert_text_cell("A"),
            FieldType::Number => row_builder.insert_number_cell("1"),
            FieldType::DateTime => {
              row_builder.insert_date_cell(1647251762, None, None, &field_type)
            },
            FieldType::MultiSelect => row_builder
              .insert_multi_select_cell(|mut options| vec![options.remove(0), options.remove(0)]),
            FieldType::Checkbox => row_builder.insert_checkbox_cell("true"),
            FieldType::URL => {
              row_builder.insert_url_cell("AppFlowy website - https://www.appflowy.io")
            },
            FieldType::Checklist => {
              row_builder.insert_checklist_cell(vec![("First thing".to_string(), false)])
            },
            FieldType::Timer => row_builder.insert_timer_cell(75),
            _ => "".to_owned(),
          };
        }
      },
      1 => {
        for field_type in FieldType::iter() {
          match field_type {
            FieldType::RichText => row_builder.insert_text_cell(""),
            FieldType::Number => row_builder.insert_number_cell("2"),
            FieldType::DateTime => {
              row_builder.insert_date_cell(1647251762, None, None, &field_type)
            },
            FieldType::MultiSelect => row_builder
              .insert_multi_select_cell(|mut options| vec![options.remove(0), options.remove(1)]),
            FieldType::Checkbox => row_builder.insert_checkbox_cell("true"),
            FieldType::Checklist => row_builder.insert_checklist_cell(vec![
              ("Have breakfast".to_string(), true),
              ("Have lunch".to_string(), true),
              ("Take a nap".to_string(), false),
              ("Have dinner".to_string(), true),
              ("Shower and head to bed".to_string(), false),
            ]),
            _ => "".to_owned(),
          };
        }
      },
      2 => {
        for field_type in FieldType::iter() {
          match field_type {
            FieldType::RichText => row_builder.insert_text_cell("C"),
            FieldType::Number => row_builder.insert_number_cell("3"),
            FieldType::DateTime => {
              row_builder.insert_date_cell(1647251762, None, None, &field_type)
            },
            FieldType::SingleSelect => {
              row_builder.insert_single_select_cell(|mut options| options.remove(0))
            },
            FieldType::MultiSelect => row_builder.insert_multi_select_cell(|mut options| {
              vec![options.remove(1), options.remove(0), options.remove(0)]
            }),
            FieldType::Checkbox => row_builder.insert_checkbox_cell("false"),
            _ => "".to_owned(),
          };
        }
      },
      3 => {
        for field_type in FieldType::iter() {
          match field_type {
            FieldType::RichText => row_builder.insert_text_cell("DA"),
            FieldType::Number => row_builder.insert_number_cell("14"),
            FieldType::DateTime => {
              row_builder.insert_date_cell(1668704685, None, None, &field_type)
            },
            FieldType::SingleSelect => {
              row_builder.insert_single_select_cell(|mut options| options.remove(0))
            },
            FieldType::Checkbox => row_builder.insert_checkbox_cell("false"),
            FieldType::Checklist => {
              row_builder.insert_checklist_cell(vec![("Task 1".to_string(), true)])
            },
            _ => "".to_owned(),
          };
        }
      },
      4 => {
        for field_type in FieldType::iter() {
          match field_type {
            FieldType::RichText => row_builder.insert_text_cell("AE"),
            FieldType::Number => row_builder.insert_number_cell(""),
            FieldType::DateTime => {
              row_builder.insert_date_cell(1668359085, None, None, &field_type)
            },
            FieldType::SingleSelect => {
              row_builder.insert_single_select_cell(|mut options| options.remove(1))
            },
            FieldType::MultiSelect => row_builder
              .insert_multi_select_cell(|mut options| vec![options.remove(1), options.remove(1)]),
            FieldType::Checkbox => row_builder.insert_checkbox_cell("false"),
            _ => "".to_owned(),
          };
        }
      },
      5 => {
        for field_type in FieldType::iter() {
          match field_type {
            FieldType::RichText => row_builder.insert_text_cell("AE"),
            FieldType::Number => row_builder.insert_number_cell("5"),
            FieldType::DateTime => {
              row_builder.insert_date_cell(1671938394, None, None, &field_type)
            },
            FieldType::SingleSelect => {
              row_builder.insert_single_select_cell(|mut options| options.remove(1))
            },
            FieldType::MultiSelect => {
              row_builder.insert_multi_select_cell(|mut options| vec![options.remove(1)])
            },
            FieldType::Checkbox => row_builder.insert_checkbox_cell("true"),
            FieldType::Checklist => row_builder.insert_checklist_cell(vec![
              ("Sprint".to_string(), true),
              ("Sprint some more".to_string(), false),
              ("Rest".to_string(), true),
            ]),
            _ => "".to_owned(),
          };
        }
      },
      6 => {
        row_builder.insert_text_cell("CB");
      },
      _ => {},
    }

    let row = row_builder.build();
    rows.push(row);
  }

  let inline_view_id = gen_database_view_id();

  let view = DatabaseView {
    database_id: database_id.clone(),
    id: inline_view_id.clone(),
    name: "".to_string(),
    layout: DatabaseLayout::Grid,
    field_settings,
    ..Default::default()
  };

  DatabaseData {
    database_id,
    inline_view_id,
    views: vec![view],
    fields,
    rows,
  }
}

pub fn make_no_date_test_grid() -> DatabaseData {
  let database_id = gen_database_id();
  let mut fields = vec![];
  let mut rows = vec![];

  // Iterate through the FieldType to create the corresponding Field.
  for field_type in FieldType::iter() {
    match field_type {
      FieldType::RichText => {
        let text_field = FieldBuilder::from_field_type(field_type)
          .name("Name")
          .primary(true)
          .build();
        fields.push(text_field);
      },
      FieldType::Number => {
        // Number
        let mut type_option = NumberTypeOption::default();
        type_option.set_format(NumberFormat::USD);

        let number_field = FieldBuilder::new(field_type, type_option)
          .name("Price")
          .build();
        fields.push(number_field);
      },
      _ => {},
    }
  }

  let field_settings = default_field_settings_for_fields(&fields, DatabaseLayout::Grid);

  for i in 0..3 {
    let mut row_builder = TestRowBuilder::new(&database_id, gen_row_id(), &fields);
    match i {
      0 => {
        for field_type in FieldType::iter() {
          match field_type {
            FieldType::RichText => row_builder.insert_text_cell("A"),
            FieldType::Number => row_builder.insert_number_cell("1"),
            _ => "".to_owned(),
          };
        }
      },
      1 => {
        for field_type in FieldType::iter() {
          match field_type {
            FieldType::RichText => row_builder.insert_text_cell(""),
            FieldType::Number => row_builder.insert_number_cell("2"),
            _ => "".to_owned(),
          };
        }
      },
      2 => {
        for field_type in FieldType::iter() {
          match field_type {
            FieldType::RichText => row_builder.insert_text_cell("C"),
            FieldType::Number => row_builder.insert_number_cell("3"),
            _ => "".to_owned(),
          };
        }
      },
      _ => {},
    }

    let row = row_builder.build();
    rows.push(row);
  }

  let inline_view_id = gen_database_view_id();

  let view = DatabaseView {
    database_id: database_id.clone(),
    id: inline_view_id.clone(),
    name: "".to_string(),
    layout: DatabaseLayout::Grid,
    field_settings,
    ..Default::default()
  };

  DatabaseData {
    database_id,
    inline_view_id,
    views: vec![view],
    fields,
    rows,
  }
}<|MERGE_RESOLUTION|>--- conflicted
+++ resolved
@@ -125,23 +125,21 @@
           .build();
         fields.push(relation_field);
       },
-<<<<<<< HEAD
-      FieldType::Timer => {
-        let type_option = TimerTypeOption::default();
-
-        let timer_field = FieldBuilder::new(field_type.clone(), type_option)
-          .name("Estimated time")
-          .visibility(true)
-          .build();
-        fields.push(timer_field);
-=======
       FieldType::Summary => {
         let type_option = SummarizationTypeOption { auto_fill: false };
         let relation_field = FieldBuilder::new(field_type, type_option)
           .name("AI summary")
           .build();
         fields.push(relation_field);
->>>>>>> a0ed043c
+      },
+      FieldType::Timer => {
+        let type_option = TimerTypeOption::default();
+
+        let timer_field = FieldBuilder::new(field_type.clone(), type_option)
+          .name("Estimated time")
+          .visibility(true)
+          .build();
+        fields.push(timer_field);
       },
     }
   }
