--- conflicted
+++ resolved
@@ -133,14 +133,13 @@
           .build();
         fields.push(relation_field);
       },
-<<<<<<< HEAD
       FieldType::Time => {
         let type_option = TimeTypeOption;
         let time_field = FieldBuilder::new(field_type, type_option)
           .name("Estimated time")
           .build();
         fields.push(time_field);
-=======
+      },
       FieldType::Translate => {
         let type_option = TranslateTypeOption {
           auto_fill: false,
@@ -150,7 +149,6 @@
           .name("AI translate")
           .build();
         fields.push(translate_field);
->>>>>>> 2d674060
       },
     }
   }
