--- conflicted
+++ resolved
@@ -44,9 +44,7 @@
         let date_type_option = DateTypeOption {
           date_format: DateFormat::US,
           time_format: TimeFormat::TwentyFourHour,
-<<<<<<< HEAD
           timezone_id: "Etc/UTC".to_owned(),
-=======
           field_type: field_type.clone(),
         };
         let name = match field_type {
@@ -54,7 +52,6 @@
           FieldType::UpdatedAt => "Updated At",
           FieldType::CreatedAt => "Created At",
           _ => "",
->>>>>>> 9a213fa5
         };
         let date_field = FieldBuilder::new(field_type.clone(), date_type_option)
           .name(name)
@@ -129,18 +126,9 @@
           match field_type {
             FieldType::RichText => row_builder.insert_text_cell("A"),
             FieldType::Number => row_builder.insert_number_cell("1"),
-<<<<<<< HEAD
-            FieldType::DateTime => row_builder.insert_date_cell("1647251762", None, None),
-=======
-            FieldType::DateTime | FieldType::UpdatedAt | FieldType::CreatedAt => row_builder
-              .insert_date_cell(
-                "1647251762",
-                None,
-                None,
-                Some(chrono_tz::Tz::Etc__GMTPlus8.to_string()),
-                &field_type,
-              ),
->>>>>>> 9a213fa5
+            FieldType::DateTime | FieldType::UpdatedAt | FieldType::CreatedAt => {
+              row_builder.insert_date_cell("1647251762", None, None, &field_type)
+            },
             FieldType::MultiSelect => row_builder
               .insert_multi_select_cell(|mut options| vec![options.remove(0), options.remove(0)]),
             FieldType::Checklist => row_builder.insert_checklist_cell(|options| options),
@@ -157,18 +145,9 @@
           match field_type {
             FieldType::RichText => row_builder.insert_text_cell(""),
             FieldType::Number => row_builder.insert_number_cell("2"),
-<<<<<<< HEAD
-            FieldType::DateTime => row_builder.insert_date_cell("1647251762", None, None),
-=======
-            FieldType::DateTime | FieldType::UpdatedAt | FieldType::CreatedAt => row_builder
-              .insert_date_cell(
-                "1647251762",
-                None,
-                None,
-                Some(chrono_tz::Tz::Etc__GMTPlus8.to_string()),
-                &field_type,
-              ),
->>>>>>> 9a213fa5
+            FieldType::DateTime | FieldType::UpdatedAt | FieldType::CreatedAt => {
+              row_builder.insert_date_cell("1647251762", None, None, &field_type)
+            },
             FieldType::MultiSelect => row_builder
               .insert_multi_select_cell(|mut options| vec![options.remove(0), options.remove(1)]),
             FieldType::Checkbox => row_builder.insert_checkbox_cell("true"),
@@ -181,18 +160,9 @@
           match field_type {
             FieldType::RichText => row_builder.insert_text_cell("C"),
             FieldType::Number => row_builder.insert_number_cell("3"),
-<<<<<<< HEAD
-            FieldType::DateTime => row_builder.insert_date_cell("1647251762", None, None),
-=======
-            FieldType::DateTime | FieldType::UpdatedAt | FieldType::CreatedAt => row_builder
-              .insert_date_cell(
-                "1647251762",
-                None,
-                None,
-                Some(chrono_tz::Tz::Etc__GMTPlus8.to_string()),
-                &field_type,
-              ),
->>>>>>> 9a213fa5
+            FieldType::DateTime | FieldType::UpdatedAt | FieldType::CreatedAt => {
+              row_builder.insert_date_cell("1647251762", None, None, &field_type)
+            },
             FieldType::SingleSelect => {
               row_builder.insert_single_select_cell(|mut options| options.remove(0))
             },
@@ -209,18 +179,9 @@
           match field_type {
             FieldType::RichText => row_builder.insert_text_cell("DA"),
             FieldType::Number => row_builder.insert_number_cell("14"),
-<<<<<<< HEAD
-            FieldType::DateTime => row_builder.insert_date_cell("1668704685", None, None),
-=======
-            FieldType::DateTime | FieldType::UpdatedAt | FieldType::CreatedAt => row_builder
-              .insert_date_cell(
-                "1668704685",
-                None,
-                None,
-                Some(chrono_tz::Tz::Etc__GMTPlus8.to_string()),
-                &field_type,
-              ),
->>>>>>> 9a213fa5
+            FieldType::DateTime | FieldType::UpdatedAt | FieldType::CreatedAt => {
+              row_builder.insert_date_cell("1668704685", None, None, &field_type)
+            },
             FieldType::SingleSelect => {
               row_builder.insert_single_select_cell(|mut options| options.remove(0))
             },
@@ -234,18 +195,9 @@
           match field_type {
             FieldType::RichText => row_builder.insert_text_cell("AE"),
             FieldType::Number => row_builder.insert_number_cell(""),
-<<<<<<< HEAD
-            FieldType::DateTime => row_builder.insert_date_cell("1668359085", None, None),
-=======
-            FieldType::DateTime | FieldType::UpdatedAt | FieldType::CreatedAt => row_builder
-              .insert_date_cell(
-                "1668359085",
-                None,
-                None,
-                Some(chrono_tz::Tz::Etc__GMTPlus8.to_string()),
-                &field_type,
-              ),
->>>>>>> 9a213fa5
+            FieldType::DateTime | FieldType::UpdatedAt | FieldType::CreatedAt => {
+              row_builder.insert_date_cell("1668359085", None, None, &field_type)
+            },
             FieldType::SingleSelect => {
               row_builder.insert_single_select_cell(|mut options| options.remove(1))
             },
@@ -260,18 +212,9 @@
           match field_type {
             FieldType::RichText => row_builder.insert_text_cell("AE"),
             FieldType::Number => row_builder.insert_number_cell("5"),
-<<<<<<< HEAD
-            FieldType::DateTime => row_builder.insert_date_cell("1671938394", None, None),
-=======
-            FieldType::DateTime | FieldType::UpdatedAt | FieldType::CreatedAt => row_builder
-              .insert_date_cell(
-                "1671938394",
-                None,
-                None,
-                Some(chrono_tz::Tz::Etc__GMTPlus8.to_string()),
-                &field_type,
-              ),
->>>>>>> 9a213fa5
+            FieldType::DateTime | FieldType::UpdatedAt | FieldType::CreatedAt => {
+              row_builder.insert_date_cell("1671938394", None, None, &field_type)
+            },
             FieldType::SingleSelect => {
               row_builder.insert_single_select_cell(|mut options| options.remove(1))
             },
