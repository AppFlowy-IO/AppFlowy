--- conflicted
+++ resolved
@@ -83,11 +83,8 @@
           FieldType::CreatedTime => {},
           FieldType::Relation => {},
           FieldType::Summary => {},
-<<<<<<< HEAD
           FieldType::Time => {},
-=======
           FieldType::Translate => {},
->>>>>>> 2d674060
         }
       } else {
         panic!(
@@ -171,11 +168,8 @@
           FieldType::CreatedTime => {},
           FieldType::Relation => {},
           FieldType::Summary => {},
-<<<<<<< HEAD
           FieldType::Time => {},
-=======
           FieldType::Translate => {},
->>>>>>> 2d674060
         }
       } else {
         panic!(
