--- conflicted
+++ resolved
@@ -1,19 +1,8 @@
 use crate::{context::DocumentUser, core::RevisionManager};
 use async_stream::stream;
 use flowy_collaboration::{
-<<<<<<< HEAD:frontend/rust-lib/flowy-document/src/core/edit/queue.rs
-<<<<<<< HEAD:frontend/rust-lib/flowy-document/src/core/edit/queue.rs
-=======
     document::{history::UndoResult, Document, NewlineDoc},
-<<<<<<< HEAD
->>>>>>> upstream/main:frontend/rust-lib/flowy-document/src/services/doc/edit/editor_cmd_queue.rs
-=======
-    document::{history::UndoResult, Document, NewlineDoc},
->>>>>>> upstream/main:frontend/rust-lib/flowy-document/src/services/doc/edit/editor_cmd_queue.rs
-    entities::revision::Revision,
-=======
     entities::revision::{RepeatedRevision, RevId, Revision},
->>>>>>> 2a134bcb
     errors::CollaborateError,
     util::make_delta_from_revisions,
 };
@@ -25,7 +14,6 @@
 };
 use std::sync::Arc;
 use tokio::sync::{mpsc, oneshot, RwLock};
-use flowy_collaboration::document::{Document, history::UndoResult};
 
 pub(crate) struct EditorCommandQueue {
     document: Arc<RwLock<Document>>,
@@ -109,44 +97,11 @@
                 let _ = self.rev_manager.add_remote_revision(&client_revision).await?;
                 let _ = ret.send(Ok(server_revision));
             },
-<<<<<<< HEAD
-<<<<<<< HEAD:frontend/rust-lib/flowy-document/src/core/edit/queue.rs
-<<<<<<< HEAD:frontend/rust-lib/flowy-document/src/core/edit/queue.rs
-            EditorCommand::ProcessRemoteRevision { revisions, ret } => {
-                let f = || async {
-                    let mut new_delta = RichTextDelta::new();
-                    for revision in revisions {
-                        match RichTextDelta::from_bytes(revision.delta_data) {
-                            Ok(delta) => {
-                                new_delta = new_delta.compose(&delta)?;
-                            },
-                            Err(e) => {
-                                let err_msg = format!("Deserialize remote revision failed: {:?}", e);
-                                log::error!("{}", err_msg);
-                                return Err(CollaborateError::internal().context(err_msg));
-                            },
-                        }
-                    }
-
-                    let read_guard = self.document.read().await;
-                    let (server_prime, client_prime) = read_guard.delta().transform(&new_delta)?;
-                    drop(read_guard);
-=======
-            EditorCommand::OverrideDelta { delta, ret } => {
-                let fut = || async {
-                    let mut document = self.document.write().await;
-                    let _ = document.set_delta(delta);
-                    let md5 = document.md5();
-                    drop(document);
-                    Ok::<String, CollaborateError>(md5)
-                };
-=======
             EditorCommand::OverrideDelta { revisions, delta, ret } => {
                 let mut document = self.document.write().await;
                 let _ = document.set_delta(delta);
                 let md5 = document.md5();
                 drop(document);
->>>>>>> 2a134bcb
 
                 let repeated_revision = RepeatedRevision::new(revisions);
                 assert_eq!(repeated_revision.last().unwrap().md5, md5);
@@ -168,54 +123,11 @@
                         client_prime = c_prime;
                         server_prime = Some(s_prime);
                     }
-<<<<<<< HEAD
->>>>>>> upstream/main:frontend/rust-lib/flowy-document/src/services/doc/edit/editor_cmd_queue.rs
-
-=======
-            EditorCommand::OverrideDelta { delta, ret } => {
-                let fut = || async {
-                    let mut document = self.document.write().await;
-                    let _ = document.set_delta(delta);
-                    let md5 = document.md5();
-                    drop(document);
-                    Ok::<String, CollaborateError>(md5)
-                };
-
-                let _ = ret.send(fut().await);
-            },
-            EditorCommand::TransformRevision { revisions, ret } => {
-                let f = || async {
-                    let new_delta = make_delta_from_revisions(revisions)?;
-                    let read_guard = self.document.read().await;
-                    let mut server_prime: Option<RichTextDelta> = None;
-                    let client_prime: RichTextDelta;
-                    if read_guard.is_empty::<NewlineDoc>() {
-                        // Do nothing
-                        client_prime = new_delta;
-                    } else {
-                        let (s_prime, c_prime) = read_guard.delta().transform(&new_delta)?;
-                        client_prime = c_prime;
-                        server_prime = Some(s_prime);
-                    }
-
->>>>>>> upstream/main:frontend/rust-lib/flowy-document/src/services/doc/edit/editor_cmd_queue.rs
-=======
->>>>>>> 2a134bcb
                     drop(read_guard);
                     Ok::<TransformDeltas, CollaborateError>(TransformDeltas {
                         client_prime,
                         server_prime,
-<<<<<<< HEAD:frontend/rust-lib/flowy-document/src/core/edit/queue.rs
-<<<<<<< HEAD:frontend/rust-lib/flowy-document/src/core/edit/queue.rs
-                    };
-
-                    Ok::<TransformDeltas, CollaborateError>(transform_delta)
-=======
                     })
->>>>>>> upstream/main:frontend/rust-lib/flowy-document/src/services/doc/edit/editor_cmd_queue.rs
-=======
-                    })
->>>>>>> upstream/main:frontend/rust-lib/flowy-document/src/services/doc/edit/editor_cmd_queue.rs
                 };
                 let _ = ret.send(f().await);
             },
@@ -334,22 +246,12 @@
         server_delta: RichTextDelta,
         ret: Ret<Option<Revision>>,
     },
-<<<<<<< HEAD:frontend/rust-lib/flowy-document/src/core/edit/queue.rs
-<<<<<<< HEAD:frontend/rust-lib/flowy-document/src/core/edit/queue.rs
-    ProcessRemoteRevision {
-=======
-=======
->>>>>>> upstream/main:frontend/rust-lib/flowy-document/src/services/doc/edit/editor_cmd_queue.rs
     OverrideDelta {
         revisions: Vec<Revision>,
         delta: RichTextDelta,
         ret: Ret<()>,
     },
     TransformRevision {
-<<<<<<< HEAD:frontend/rust-lib/flowy-document/src/core/edit/queue.rs
->>>>>>> upstream/main:frontend/rust-lib/flowy-document/src/services/doc/edit/editor_cmd_queue.rs
-=======
->>>>>>> upstream/main:frontend/rust-lib/flowy-document/src/services/doc/edit/editor_cmd_queue.rs
         revisions: Vec<Revision>,
         ret: Ret<TransformDeltas>,
     },
@@ -416,13 +318,5 @@
 
 pub(crate) struct TransformDeltas {
     pub client_prime: RichTextDelta,
-<<<<<<< HEAD:frontend/rust-lib/flowy-document/src/core/edit/queue.rs
-<<<<<<< HEAD:frontend/rust-lib/flowy-document/src/core/edit/queue.rs
-    pub server_prime: RichTextDelta,
-=======
     pub server_prime: Option<RichTextDelta>,
->>>>>>> upstream/main:frontend/rust-lib/flowy-document/src/services/doc/edit/editor_cmd_queue.rs
-=======
-    pub server_prime: Option<RichTextDelta>,
->>>>>>> upstream/main:frontend/rust-lib/flowy-document/src/services/doc/edit/editor_cmd_queue.rs
 }