/*
 * The following code defines functions that handle creating, opening, and closing documents,
 * as well as performing actions on documents. These functions make use of a DocumentManager,
 * which you can think of as a higher-level interface to interact with documents.
 */

use std::sync::Arc;

use collab_document::blocks::{
  json_str_to_hashmap, Block, BlockAction, BlockActionPayload, BlockActionType, BlockEvent,
  BlockEventPayload, DeltaType,
};

use flowy_error::{FlowyError, FlowyResult};
use lib_dispatch::prelude::{data_result_ok, AFPluginData, AFPluginState, DataResult};

use crate::{
  entities::{
    ApplyActionPayloadPB, BlockActionPB, BlockActionPayloadPB, BlockActionTypePB, BlockEventPB,
    BlockEventPayloadPB, BlockPB, CloseDocumentPayloadPB, ConvertDataPayloadPB, ConvertType,
    CreateDocumentPayloadPB, DeltaTypePB, DocEventPB, DocumentDataPB, OpenDocumentPayloadPB,
  },
  manager::DocumentManager,
  parser::json::parser::JsonToDocumentParser,
};

// Handler for creating a new document
pub(crate) async fn create_document_handler(
  data: AFPluginData<CreateDocumentPayloadPB>,
  manager: AFPluginState<Arc<DocumentManager>>,
) -> FlowyResult<()> {
  let data = data.into_inner();
<<<<<<< HEAD
  let initial_data = data
    .initial_data
    .map(DocumentData::from)
    .unwrap_or_else(default_document_data);
=======
  let initial_data = data.initial_data.map(|data| data.into());
>>>>>>> 561d0f08
  manager.create_document(data.document_id, initial_data)?;
  Ok(())
}

// Handler for opening an existing document
pub(crate) async fn open_document_handler(
  data: AFPluginData<OpenDocumentPayloadPB>,
  manager: AFPluginState<Arc<DocumentManager>>,
) -> DataResult<DocumentDataPB, FlowyError> {
  let context = data.into_inner();
  let document = manager.open_document(context.document_id)?;
  let document_data = document.lock().get_document()?;
  data_result_ok(DocumentDataPB::from(document_data))
}

pub(crate) async fn close_document_handler(
  data: AFPluginData<CloseDocumentPayloadPB>,
  manager: AFPluginState<Arc<DocumentManager>>,
) -> FlowyResult<()> {
  let context = data.into_inner();
  manager.close_document(context.document_id)?;
  Ok(())
}

// Get the content of the existing document,
//  if the document does not exist, return an error.
pub(crate) async fn get_document_data_handler(
  data: AFPluginData<OpenDocumentPayloadPB>,
  manager: AFPluginState<Arc<DocumentManager>>,
) -> DataResult<DocumentDataPB, FlowyError> {
  let context = data.into_inner();
  let document = manager.get_document(context.document_id)?;
  let document_data = document.lock().get_document()?;
  data_result_ok(DocumentDataPB::from(document_data))
}

// Handler for applying an action to a document
pub(crate) async fn apply_action_handler(
  data: AFPluginData<ApplyActionPayloadPB>,
  manager: AFPluginState<Arc<DocumentManager>>,
) -> FlowyResult<()> {
  let context = data.into_inner();
  let doc_id = context.document_id;
  let document = manager.open_document(doc_id)?;
  let actions = context.actions.into_iter().map(BlockAction::from).collect();
  document.lock().apply_action(actions);
  Ok(())
}

pub(crate) async fn convert_data_to_document(
  data: AFPluginData<ConvertDataPayloadPB>,
  _manager: AFPluginState<Arc<DocumentManager>>,
) -> DataResult<DocumentDataPB, FlowyError> {
  let payload = data.into_inner();
  let document = convert_data_to_document_internal(payload)?;
  data_result_ok(document)
}

pub fn convert_data_to_document_internal(
  payload: ConvertDataPayloadPB,
) -> Result<DocumentDataPB, FlowyError> {
  let convert_type = payload.convert_type;
  let data = payload.data;
  match convert_type {
    ConvertType::Json => {
      let json_str = String::from_utf8(data).map_err(|_| FlowyError::invalid_data())?;
      let document = JsonToDocumentParser::json_str_to_document(&json_str)?;
      Ok(document)
    },
  }
}

impl From<BlockActionPB> for BlockAction {
  fn from(pb: BlockActionPB) -> Self {
    Self {
      action: pb.action.into(),
      payload: pb.payload.into(),
    }
  }
}

impl From<BlockActionTypePB> for BlockActionType {
  fn from(pb: BlockActionTypePB) -> Self {
    match pb {
      BlockActionTypePB::Insert => Self::Insert,
      BlockActionTypePB::Update => Self::Update,
      BlockActionTypePB::Delete => Self::Delete,
      BlockActionTypePB::Move => Self::Move,
    }
  }
}

impl From<BlockActionPayloadPB> for BlockActionPayload {
  fn from(pb: BlockActionPayloadPB) -> Self {
    Self {
      block: pb.block.into(),
      parent_id: pb.parent_id,
      prev_id: pb.prev_id,
    }
  }
}

impl From<BlockPB> for Block {
  fn from(pb: BlockPB) -> Self {
    // Use `json_str_to_hashmap()` from the `collab_document` crate to convert the JSON data to a hashmap
    let data = json_str_to_hashmap(&pb.data).unwrap_or_default();

    // Convert the protobuf `BlockPB` to our internal `Block` struct
    Self {
      id: pb.id,
      ty: pb.ty,
      children: pb.children_id,
      parent: pb.parent_id,
      data,
      external_id: None,
      external_type: None,
    }
  }
}

impl From<BlockEvent> for BlockEventPB {
  fn from(payload: BlockEvent) -> Self {
    // Convert each individual `BlockEvent` to a protobuf `BlockEventPB`, and collect the results into a `Vec`
    Self {
      event: payload.iter().map(|e| e.to_owned().into()).collect(),
    }
  }
}

impl From<BlockEventPayload> for BlockEventPayloadPB {
  fn from(payload: BlockEventPayload) -> Self {
    Self {
      command: payload.command.into(),
      path: payload.path,
      id: payload.id,
      value: payload.value,
    }
  }
}

impl From<DeltaType> for DeltaTypePB {
  fn from(action: DeltaType) -> Self {
    match action {
      DeltaType::Inserted => Self::Inserted,
      DeltaType::Updated => Self::Updated,
      DeltaType::Removed => Self::Removed,
    }
  }
}

impl From<(&Vec<BlockEvent>, bool)> for DocEventPB {
  fn from((events, is_remote): (&Vec<BlockEvent>, bool)) -> Self {
    // Convert each individual `BlockEvent` to a protobuf `BlockEventPB`, and collect the results into a `Vec`
    Self {
      events: events.iter().map(|e| e.to_owned().into()).collect(),
      is_remote,
    }
  }
}<|MERGE_RESOLUTION|>--- conflicted
+++ resolved
@@ -30,14 +30,7 @@
   manager: AFPluginState<Arc<DocumentManager>>,
 ) -> FlowyResult<()> {
   let data = data.into_inner();
-<<<<<<< HEAD
-  let initial_data = data
-    .initial_data
-    .map(DocumentData::from)
-    .unwrap_or_else(default_document_data);
-=======
   let initial_data = data.initial_data.map(|data| data.into());
->>>>>>> 561d0f08
   manager.create_document(data.document_id, initial_data)?;
   Ok(())
 }
