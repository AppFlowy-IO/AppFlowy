/*
 * The following code defines functions that handle creating, opening, and closing documents,
 * as well as performing actions on documents. These functions make use of a DocumentManager,
 * which you can think of as a higher-level interface to interact with documents.
 */

use std::sync::Arc;

use collab_document::blocks::{
  json_str_to_hashmap, Block, BlockAction, BlockActionPayload, BlockActionType, BlockEvent,
  BlockEventPayload, DeltaType,
};

use flowy_error::{FlowyError, FlowyResult};
use lib_dispatch::prelude::{data_result_ok, AFPluginData, AFPluginState, DataResult};

use crate::{
  document_data::DocumentDataWrapper,
  entities::{
    ApplyActionPayloadPBV2, BlockActionPB, BlockActionPayloadPB, BlockActionTypePB, BlockEventPB,
    BlockEventPayloadPB, BlockPB, CloseDocumentPayloadPBV2, CreateDocumentPayloadPBV2, DeltaTypePB,
    DocEventPB, DocumentDataPB2, OpenDocumentPayloadPBV2,
  },
  manager::DocumentManager,
};

<<<<<<< HEAD
use collab_document::blocks::{
  json_str_to_hashmap, Block, BlockAction, BlockActionPayload, BlockActionType, BlockEvent,
  BlockEventPayload, DeltaType,
};
use flowy_error::{FlowyError, FlowyResult};
use lib_dispatch::prelude::{data_result_ok, AFPluginData, AFPluginState, DataResult};
=======
pub(crate) async fn open_document_handler(
  data: AFPluginData<OpenDocumentPayloadPBV2>,
  manager: AFPluginState<Arc<DocumentManager>>,
) -> DataResult<DocumentDataPB2, FlowyError> {
  let context = data.into_inner();
  let document = manager.open_document(context.document_id).await?;
  let document_data = document
    .lock()
    .get_document()
    .map_err(|err| FlowyError::internal().context(err))?;
  data_result_ok(DocumentDataPB2::from(DocumentDataWrapper(document_data)))
}
>>>>>>> 6dcf69f1

// Handler for creating a new document
pub(crate) async fn create_document_handler(
  data: AFPluginData<CreateDocumentPayloadPBV2>,
  manager: AFPluginState<Arc<DocumentManager>>,
) -> FlowyResult<()> {
  let context = data.into_inner();
  // Create a new document with a default content, one page block and one text block
  let data = DocumentDataWrapper::default();
  manager.create_document(context.document_id, data).await?;
  Ok(())
}

// Handler for opening an existing document
pub(crate) async fn open_document_handler(
  data: AFPluginData<OpenDocumentPayloadPBV2>,
  manager: AFPluginState<Arc<DocumentManager>>,
) -> DataResult<DocumentDataPB2, FlowyError> {
  let context = data.into_inner();
  let document = manager.open_document(context.document_id)?;
  let document_data = document.lock().get_document()?;
  data_result_ok(DocumentDataPB2::from(DocumentDataWrapper(document_data)))
}

// Handler for closing an existing document
pub(crate) async fn close_document_handler(
  data: AFPluginData<CloseDocumentPayloadPBV2>,
  manager: AFPluginState<Arc<DocumentManager>>,
) -> FlowyResult<()> {
  let context = data.into_inner();
  manager.close_document(context.document_id)?;
  Ok(())
}

// Handler for applying an action to a document
pub(crate) async fn apply_action_handler(
  data: AFPluginData<ApplyActionPayloadPBV2>,
  manager: AFPluginState<Arc<DocumentManager>>,
) -> FlowyResult<()> {
  let context = data.into_inner();
  let doc_id = context.document_id;
<<<<<<< HEAD
  let document = manager.open_document(doc_id)?;
  let actions = context.actions.into_iter().map(BlockAction::from).collect();
=======
  let actions = context
    .actions
    .into_iter()
    .map(|action| action.into())
    .collect();
  let document = manager.open_document(doc_id).await?;
>>>>>>> 6dcf69f1
  document.lock().apply_action(actions);
  Ok(())
}

impl From<BlockActionPB> for BlockAction {
  fn from(pb: BlockActionPB) -> Self {
    Self {
      action: pb.action.into(),
      payload: pb.payload.into(),
    }
  }
}

impl From<BlockActionTypePB> for BlockActionType {
  fn from(pb: BlockActionTypePB) -> Self {
    match pb {
      BlockActionTypePB::Insert => Self::Insert,
      BlockActionTypePB::Update => Self::Update,
      BlockActionTypePB::Delete => Self::Delete,
      BlockActionTypePB::Move => Self::Move,
    }
  }
}

impl From<BlockActionPayloadPB> for BlockActionPayload {
  fn from(pb: BlockActionPayloadPB) -> Self {
    Self {
      block: pb.block.into(),
      parent_id: pb.parent_id,
      prev_id: pb.prev_id,
    }
  }
}

impl From<BlockPB> for Block {
  fn from(pb: BlockPB) -> Self {
    // Use `json_str_to_hashmap()` from the `collab_document` crate to convert the JSON data to a hashmap
    let data = json_str_to_hashmap(&pb.data).unwrap_or_default();

    // Convert the protobuf `BlockPB` to our internal `Block` struct
    Self {
      id: pb.id,
      ty: pb.ty,
      children: pb.children_id,
      parent: pb.parent_id,
      data,
      external_id: None,
      external_type: None,
    }
  }
}

impl From<BlockEvent> for BlockEventPB {
  fn from(payload: BlockEvent) -> Self {
    // Convert each individual `BlockEvent` to a protobuf `BlockEventPB`, and collect the results into a `Vec`
    Self {
      event: payload.iter().map(|e| e.to_owned().into()).collect(),
    }
  }
}

impl From<BlockEventPayload> for BlockEventPayloadPB {
  fn from(payload: BlockEventPayload) -> Self {
    Self {
      command: payload.command.into(),
      path: payload.path,
      id: payload.id,
      value: payload.value,
    }
  }
}

impl From<DeltaType> for DeltaTypePB {
  fn from(action: DeltaType) -> Self {
    match action {
      DeltaType::Inserted => Self::Inserted,
      DeltaType::Updated => Self::Updated,
      DeltaType::Removed => Self::Removed,
    }
  }
}

impl From<(&Vec<BlockEvent>, bool)> for DocEventPB {
  fn from((events, is_remote): (&Vec<BlockEvent>, bool)) -> Self {
    // Convert each individual `BlockEvent` to a protobuf `BlockEventPB`, and collect the results into a `Vec`
    Self {
      events: events.iter().map(|e| e.to_owned().into()).collect(),
      is_remote,
    }
  }
}<|MERGE_RESOLUTION|>--- conflicted
+++ resolved
@@ -24,28 +24,6 @@
   manager::DocumentManager,
 };
 
-<<<<<<< HEAD
-use collab_document::blocks::{
-  json_str_to_hashmap, Block, BlockAction, BlockActionPayload, BlockActionType, BlockEvent,
-  BlockEventPayload, DeltaType,
-};
-use flowy_error::{FlowyError, FlowyResult};
-use lib_dispatch::prelude::{data_result_ok, AFPluginData, AFPluginState, DataResult};
-=======
-pub(crate) async fn open_document_handler(
-  data: AFPluginData<OpenDocumentPayloadPBV2>,
-  manager: AFPluginState<Arc<DocumentManager>>,
-) -> DataResult<DocumentDataPB2, FlowyError> {
-  let context = data.into_inner();
-  let document = manager.open_document(context.document_id).await?;
-  let document_data = document
-    .lock()
-    .get_document()
-    .map_err(|err| FlowyError::internal().context(err))?;
-  data_result_ok(DocumentDataPB2::from(DocumentDataWrapper(document_data)))
-}
->>>>>>> 6dcf69f1
-
 // Handler for creating a new document
 pub(crate) async fn create_document_handler(
   data: AFPluginData<CreateDocumentPayloadPBV2>,
@@ -54,7 +32,7 @@
   let context = data.into_inner();
   // Create a new document with a default content, one page block and one text block
   let data = DocumentDataWrapper::default();
-  manager.create_document(context.document_id, data).await?;
+  manager.create_document(context.document_id, data)?;
   Ok(())
 }
 
@@ -69,7 +47,6 @@
   data_result_ok(DocumentDataPB2::from(DocumentDataWrapper(document_data)))
 }
 
-// Handler for closing an existing document
 pub(crate) async fn close_document_handler(
   data: AFPluginData<CloseDocumentPayloadPBV2>,
   manager: AFPluginState<Arc<DocumentManager>>,
@@ -86,17 +63,8 @@
 ) -> FlowyResult<()> {
   let context = data.into_inner();
   let doc_id = context.document_id;
-<<<<<<< HEAD
   let document = manager.open_document(doc_id)?;
   let actions = context.actions.into_iter().map(BlockAction::from).collect();
-=======
-  let actions = context
-    .actions
-    .into_iter()
-    .map(|action| action.into())
-    .collect();
-  let document = manager.open_document(doc_id).await?;
->>>>>>> 6dcf69f1
   document.lock().apply_action(actions);
   Ok(())
 }
