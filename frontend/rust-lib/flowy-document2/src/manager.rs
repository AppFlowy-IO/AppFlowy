use std::{collections::HashMap, sync::Arc};

use appflowy_integrate::collab_builder::AppFlowyCollabBuilder;
use appflowy_integrate::RocksCollabDB;

use parking_lot::RwLock;

use flowy_error::{FlowyError, FlowyResult};

use crate::document_data::DocumentDataWrapper;
use crate::{
  document::Document,
  entities::DocEventPB,
  notification::{send_notification, DocumentNotification},
};

pub trait DocumentUser: Send + Sync {
  fn user_id(&self) -> Result<i64, FlowyError>;
  fn token(&self) -> Result<String, FlowyError>; // unused now.
  fn collab_db(&self) -> Result<Arc<RocksCollabDB>, FlowyError>;
}

pub struct DocumentManager {
  user: Arc<dyn DocumentUser>,
  collab_builder: Arc<AppFlowyCollabBuilder>,
  documents: Arc<RwLock<HashMap<String, Arc<Document>>>>,
}

<<<<<<< HEAD
=======
unsafe impl Send for DocumentManager {}
unsafe impl Sync for DocumentManager {}

>>>>>>> 6dcf69f1
impl DocumentManager {
  pub fn new(user: Arc<dyn DocumentUser>, collab_builder: Arc<AppFlowyCollabBuilder>) -> Self {
    Self {
      user,
      collab_builder,
      documents: Default::default(),
    }
  }

  pub async fn create_document(
    &self,
    doc_id: String,
    data: DocumentDataWrapper,
  ) -> FlowyResult<Arc<Document>> {
<<<<<<< HEAD
    tracing::debug!("create a document: {:?}", &doc_id);
    let collab = self.get_collab_for_doc_id(&doc_id)?;
    // create a new document with initial data.
=======
    let uid = self.user.user_id()?;
    let db = self.user.collab_db()?;
    let collab = self.collab_builder.build(uid, &doc_id, db);
>>>>>>> 6dcf69f1
    let document = Arc::new(Document::create_with_data(collab, data.0)?);
    Ok(document)
  }

<<<<<<< HEAD
  pub fn open_document(&self, doc_id: String) -> FlowyResult<Arc<Document>> {
    tracing::debug!("open a document: {:?}", &doc_id);
    if let Some(doc) = self.documents.read().get(&doc_id) {
      return Ok(doc.clone());
    }
    let collab = self.get_collab_for_doc_id(&doc_id)?;
    // read the existing document from the disk.
=======
  pub async fn open_document(&self, doc_id: String) -> FlowyResult<Arc<Document>> {
    if let Some(doc) = self.documents.read().get(&doc_id) {
      return Ok(doc.clone());
    }
    tracing::debug!("open_document: {:?}", &doc_id);
    let uid = self.user.user_id()?;
    let db = self.user.collab_db()?;
    let collab = self.collab_builder.build(uid, &doc_id, db);
>>>>>>> 6dcf69f1
    let document = Arc::new(Document::new(collab)?);
    // save the document to the memory and read it from the memory if we open the same document again.
    // and we don't want to subscribe to the document changes if we open the same document again.
    self
      .documents
      .write()
      .insert(doc_id.clone(), document.clone());

    // subscribe to the document changes.
    document.lock().open(move |events, is_remote| {
      tracing::debug!(
        "document changed: {:?}, from remote: {}",
        &events,
        is_remote
      );
      // send notification to the client.
      send_notification(&doc_id, DocumentNotification::DidReceiveUpdate)
        .payload::<DocEventPB>((events, is_remote).into())
        .send();
    })?;

    Ok(document)
  }

  pub fn close_document(&self, doc_id: String) -> FlowyResult<()> {
    self.documents.write().remove(&doc_id);
    Ok(())
  }
}<|MERGE_RESOLUTION|>--- conflicted
+++ resolved
@@ -2,7 +2,6 @@
 
 use appflowy_integrate::collab_builder::AppFlowyCollabBuilder;
 use appflowy_integrate::RocksCollabDB;
-
 use parking_lot::RwLock;
 
 use flowy_error::{FlowyError, FlowyResult};
@@ -26,12 +25,6 @@
   documents: Arc<RwLock<HashMap<String, Arc<Document>>>>,
 }
 
-<<<<<<< HEAD
-=======
-unsafe impl Send for DocumentManager {}
-unsafe impl Sync for DocumentManager {}
-
->>>>>>> 6dcf69f1
 impl DocumentManager {
   pub fn new(user: Arc<dyn DocumentUser>, collab_builder: Arc<AppFlowyCollabBuilder>) -> Self {
     Self {
@@ -41,34 +34,21 @@
     }
   }
 
-  pub async fn create_document(
+  pub fn create_document(
     &self,
     doc_id: String,
     data: DocumentDataWrapper,
   ) -> FlowyResult<Arc<Document>> {
-<<<<<<< HEAD
     tracing::debug!("create a document: {:?}", &doc_id);
-    let collab = self.get_collab_for_doc_id(&doc_id)?;
-    // create a new document with initial data.
-=======
     let uid = self.user.user_id()?;
     let db = self.user.collab_db()?;
     let collab = self.collab_builder.build(uid, &doc_id, db);
->>>>>>> 6dcf69f1
     let document = Arc::new(Document::create_with_data(collab, data.0)?);
     Ok(document)
   }
 
-<<<<<<< HEAD
   pub fn open_document(&self, doc_id: String) -> FlowyResult<Arc<Document>> {
     tracing::debug!("open a document: {:?}", &doc_id);
-    if let Some(doc) = self.documents.read().get(&doc_id) {
-      return Ok(doc.clone());
-    }
-    let collab = self.get_collab_for_doc_id(&doc_id)?;
-    // read the existing document from the disk.
-=======
-  pub async fn open_document(&self, doc_id: String) -> FlowyResult<Arc<Document>> {
     if let Some(doc) = self.documents.read().get(&doc_id) {
       return Ok(doc.clone());
     }
@@ -76,7 +56,7 @@
     let uid = self.user.user_id()?;
     let db = self.user.collab_db()?;
     let collab = self.collab_builder.build(uid, &doc_id, db);
->>>>>>> 6dcf69f1
+    // read the existing document from the disk.
     let document = Arc::new(Document::new(collab)?);
     // save the document to the memory and read it from the memory if we open the same document again.
     // and we don't want to subscribe to the document changes if we open the same document again.
