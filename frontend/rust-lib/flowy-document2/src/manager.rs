<<<<<<< HEAD
use std::{collections::HashMap, sync::Arc};

use collab::plugin_impl::rocks_disk::RocksDiskPlugin;
use collab::preclude::CollabBuilder;
use collab_persistence::kv::rocks_kv::RocksCollabDB;
=======
use collab::plugin_impl::rocks_disk::RocksDiskPlugin;
use collab::preclude::{Collab, CollabBuilder};
use collab_persistence::kv::rocks_kv::RocksCollabDB;
use flowy_error::{FlowyError, FlowyResult};
>>>>>>> 243f062d
use parking_lot::RwLock;
use std::{collections::HashMap, sync::Arc};

use flowy_error::{FlowyError, FlowyResult};

use crate::{
  document::{Document, DocumentDataWrapper},
  entities::DocEventPB,
  notification::{send_notification, DocumentNotification},
};

pub trait DocumentUser: Send + Sync {
  fn user_id(&self) -> Result<i64, FlowyError>;
  fn token(&self) -> Result<String, FlowyError>; // unused now.
  fn kv_db(&self) -> Result<Arc<RocksCollabDB>, FlowyError>;
}

pub struct DocumentManager {
  documents: Arc<RwLock<HashMap<String, Arc<Document>>>>,
  user: Arc<dyn DocumentUser>,
}

// unsafe impl Send for DocumentManager {}
// unsafe impl Sync for DocumentManager {}

impl DocumentManager {
  pub fn new(user: Arc<dyn DocumentUser>) -> Self {
    Self {
      documents: Default::default(),
      user,
    }
  }

  pub fn create_document(
    &self,
    doc_id: String,
    data: DocumentDataWrapper,
  ) -> FlowyResult<Arc<Document>> {
    let collab = self.get_collab_for_doc_id(&doc_id)?;
    let document = Arc::new(Document::create_with_data(collab, data.0)?);
    self
      .documents
      .write()
      .insert(doc_id.clone(), document.clone());
    Ok(document)
  }

  pub fn open_document(&self, doc_id: String) -> FlowyResult<Arc<Document>> {
    if let Some(doc) = self.documents.read().get(&doc_id) {
      return Ok(doc.clone());
    }
    tracing::debug!("open_document: {:?}", &doc_id);
    let collab = self.get_collab_for_doc_id(&doc_id)?;
    let document = Arc::new(Document::new(collab)?);

<<<<<<< HEAD
    let document = self.get_document(doc_id.clone(), None)?;
    let clone_doc_id = doc_id;
    let _document_data = document
=======
    let clone_doc_id = doc_id.clone();
    document
>>>>>>> 243f062d
      .lock()
      .open(move |events, is_remote| {
        send_notification(&clone_doc_id, DocumentNotification::DidReceiveUpdate)
          .payload::<DocEventPB>((events, is_remote).into())
          .send();
      })
      .map_err(|err| FlowyError::internal().context(err))?;
    self
      .documents
      .write()
      .insert(doc_id.clone(), document.clone());
    Ok(document)
  }

  pub fn close_document(&self, doc_id: String) -> FlowyResult<()> {
    self.documents.write().remove(&doc_id);
    Ok(())
  }

  fn get_collab_for_doc_id(&self, doc_id: &str) -> Result<Collab, FlowyError> {
    let uid = self.user.user_id()?;
    let kv_db = self.user.kv_db()?;
    let mut collab = CollabBuilder::new(uid, doc_id).build();
    let disk_plugin = Arc::new(
      RocksDiskPlugin::new(uid, kv_db).map_err(|err| FlowyError::internal().context(err))?,
    );
    collab.add_plugin(disk_plugin);
    collab.initial();
    Ok(collab)
  }
}<|MERGE_RESOLUTION|>--- conflicted
+++ resolved
@@ -1,15 +1,6 @@
-<<<<<<< HEAD
-use std::{collections::HashMap, sync::Arc};
-
-use collab::plugin_impl::rocks_disk::RocksDiskPlugin;
-use collab::preclude::CollabBuilder;
-use collab_persistence::kv::rocks_kv::RocksCollabDB;
-=======
 use collab::plugin_impl::rocks_disk::RocksDiskPlugin;
 use collab::preclude::{Collab, CollabBuilder};
 use collab_persistence::kv::rocks_kv::RocksCollabDB;
-use flowy_error::{FlowyError, FlowyResult};
->>>>>>> 243f062d
 use parking_lot::RwLock;
 use std::{collections::HashMap, sync::Arc};
 
@@ -65,14 +56,8 @@
     let collab = self.get_collab_for_doc_id(&doc_id)?;
     let document = Arc::new(Document::new(collab)?);
 
-<<<<<<< HEAD
-    let document = self.get_document(doc_id.clone(), None)?;
-    let clone_doc_id = doc_id;
-    let _document_data = document
-=======
     let clone_doc_id = doc_id.clone();
     document
->>>>>>> 243f062d
       .lock()
       .open(move |events, is_remote| {
         send_notification(&clone_doc_id, DocumentNotification::DidReceiveUpdate)
