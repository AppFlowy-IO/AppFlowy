--- conflicted
+++ resolved
@@ -46,18 +46,6 @@
     doc_id: String,
     data: Option<DocumentDataWrapper>,
   ) -> FlowyResult<Arc<Document>> {
-<<<<<<< HEAD
-    // TODO: fei kang
-    // let collab = self.get_collab_for_doc_id(&doc_id)?;
-    // let document = Arc::new(Document::new(collab)?);
-    // self.documents.write().insert(doc_id, document.clone());
-    // if data.is_some() {
-    //   // Here use unwrap() is safe, because we have checked data.is_some() before.
-    //   document.lock().create_with_data(data.unwrap().0).map_err(|err| FlowyError::internal().context(err))?;
-    // }
-    // Ok(document)
-    todo!()
-=======
     let collab = self.get_collab_for_doc_id(&doc_id)?;
     let document = Arc::new(Document::new(collab)?);
     self.documents.write().insert(doc_id, document.clone());
@@ -69,7 +57,6 @@
       //   .map_err(|err| FlowyError::internal().context(err))?;
     }
     Ok(document)
->>>>>>> c0093477
   }
 
   pub fn open_document(&self, doc_id: String) -> FlowyResult<Arc<Document>> {
