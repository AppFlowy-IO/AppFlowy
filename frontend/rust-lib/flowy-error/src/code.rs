use serde_repr::*;
use thiserror::Error;

use flowy_derive::ProtoBuf_Enum;

#[derive(
  Debug, Default, Clone, PartialEq, Eq, Error, Serialize_repr, Deserialize_repr, ProtoBuf_Enum,
)]
#[repr(u8)]
pub enum ErrorCode {
  #[default]
  #[error("Internal error")]
  Internal = 0,

  #[error("Unauthorized user")]
  UserUnauthorized = 2,

  #[error("Record not found")]
  RecordNotFound = 3,

  #[error("User id is empty")]
  UserIdIsEmpty = 4,

  #[error("Workspace name can not be empty or whitespace")]
  WorkspaceNameInvalid = 5,

  #[error("Workspace desc is invalid")]
  WorkspaceDescTooLong = 8,

  #[error("Workspace description too long")]
  WorkspaceNameTooLong = 9,

  #[error("Can't load the workspace data")]
  WorkspaceInitializeError = 6,

  #[error("View name can not be empty or whitespace")]
  ViewNameInvalid = 12,

  #[error("Thumbnail of the view is invalid")]
  ViewThumbnailInvalid = 13,

  #[error("View id can not be empty or whitespace")]
  ViewIdIsInvalid = 14,

  #[error("View data is invalid")]
  ViewDataInvalid = 16,

  #[error("View name too long")]
  ViewNameTooLong = 17,

  #[error("Email can not be empty or whitespace")]
  EmailIsEmpty = 19,

  #[error("Email format is not valid")]
  EmailFormatInvalid = 20,

  #[error("Email already exists")]
  EmailAlreadyExists = 21,

  #[error("Password can not be empty or whitespace")]
  PasswordIsEmpty = 22,

  #[error("Password format too long")]
  PasswordTooLong = 23,

  #[error("Password contains forbidden characters.")]
  PasswordContainsForbidCharacters = 24,

  #[error(
    "Password should contain a minimum of 6 characters with 1 special 1 letter and 1 numeric"
  )]
  PasswordFormatInvalid = 25,

  #[error("Password not match")]
  PasswordNotMatch = 26,

  #[error("User name is too long")]
  UserNameTooLong = 27,

  #[error("User name contain forbidden characters")]
  UserNameContainForbiddenCharacters = 28,

  #[error("User name can not be empty or whitespace")]
  UserNameIsEmpty = 29,

  #[error("user id is empty or whitespace")]
  UserIdInvalid = 30,

  #[error("Text is too long")]
  TextTooLong = 32,

  #[error("Database id is empty")]
  DatabaseIdIsEmpty = 33,

  #[error("Grid view id is empty")]
  DatabaseViewIdIsEmpty = 34,

  #[error("Grid block id is empty")]
  BlockIdIsEmpty = 35,

  #[error("Row id is empty")]
  RowIdIsEmpty = 36,

  #[error("Select option id is empty")]
  OptionIdIsEmpty = 37,

  #[error("Field id is empty")]
  FieldIdIsEmpty = 38,

  #[error("Field doesn't exist")]
  FieldDoesNotExist = 39,

  #[error("The name of the option should not be empty")]
  SelectOptionNameIsEmpty = 40,

  #[error("Field not exists")]
  FieldNotExists = 41,

  #[error("The operation in this field is invalid")]
  FieldInvalidOperation = 42,

  #[error("Filter id is empty")]
  FilterIdIsEmpty = 43,

  #[error("Field is not exist")]
  FieldRecordNotFound = 44,

  #[error("Field's type-option data should not be empty")]
  TypeOptionDataIsEmpty = 45,

  #[error("Group id is empty")]
  GroupIdIsEmpty = 46,

  #[error("Invalid date time format")]
  InvalidDateTimeFormat = 48,

  #[error("Invalid params")]
  InvalidParams = 49,

  #[error("Serde")]
  Serde = 50,

  #[error("Protobuf serde")]
  ProtobufSerde = 51,

  #[error("Out of bounds")]
  OutOfBounds = 52,

  #[error("Sort id is empty")]
  SortIdIsEmpty = 53,

  #[error("Connect refused")]
  ConnectRefused = 54,

  #[error("Connection timeout")]
  ConnectTimeout = 55,

  #[error("Connection closed")]
  ConnectClose = 56,

  #[error("Connection canceled")]
  ConnectCancel = 57,

  #[error("Sql error")]
  SqlError = 58,

  #[error("Http error")]
  HttpError = 59,

  #[error("The content should not be empty")]
  UnexpectedEmpty = 60,

  #[error("Only the date type can be used in calendar")]
  UnexpectedCalendarFieldType = 61,

  #[error("Document Data Invalid")]
  DocumentDataInvalid = 62,

  #[error("Unsupported auth type")]
  UnsupportedAuthType = 63,

  #[error("Invalid auth configuration")]
  InvalidAuthConfig = 64,

  #[error("Missing auth field")]
  MissingAuthField = 65,

  #[error("Rocksdb IO error")]
  RocksdbIOError = 66,

  #[error("Document id is empty")]
  DocumentIdIsEmpty = 67,

  #[error("Apply actions is empty")]
  ApplyActionsIsEmpty = 68,

  #[error("Connect postgres database failed")]
  PgConnectError = 69,

  #[error("Postgres database error")]
  PgDatabaseError = 70,

  #[error("Postgres transaction error")]
  PgTransactionError = 71,

  #[error("Enable data sync")]
  DataSyncRequired = 72,

  #[error("Conflict")]
  Conflict = 73,

  #[error("Invalid decryption secret")]
  InvalidEncryptSecret = 74,

  #[error("It appears that the collaboration object's data has not been fully synchronized")]
  CollabDataNotSync = 75,

  #[error("It appears that the workspace data has not been fully synchronized")]
  WorkspaceDataNotSync = 76,

  #[error("Excess storage limited")]
  ExcessStorageLimited = 77,

  #[error("Parse url failed")]
  InvalidURL = 78,

  #[error("Require Email Confirmation, Sign in after email confirmation")]
  AwaitingEmailConfirmation = 79,

  #[error("Text id is empty")]
  TextIdIsEmpty = 80,

  #[error("Record already exists")]
  RecordAlreadyExists = 81,

  #[error("Missing payload")]
  MissingPayload = 82,

  #[error("Permission denied")]
  NotEnoughPermissions = 83,

  #[error("Internal server error")]
  InternalServerError = 84,

  #[error("Not support yet")]
  NotSupportYet = 85,

  #[error("rocksdb corruption")]
  RocksdbCorruption = 86,

  #[error("rocksdb internal error")]
  RocksdbInternal = 87,

  #[error("Local version not support")]
  LocalVersionNotSupport = 88,

  #[error("AppFlowy data folder import error")]
  AppFlowyDataFolderImportError = 89,

  #[error("Cloud request payload too large")]
  CloudRequestPayloadTooLarge = 90,

  #[error("IndexWriter failed to commit")]
  IndexWriterFailedCommit = 91,

  #[error("Failed to open Index directory")]
  FailedToOpenIndexDir = 92,

  #[error("Failed to parse query")]
  FailedToParseQuery = 93,

  #[error("FolderIndexManager or its dependencies are unavailable")]
  FolderIndexManagerUnavailable = 94,

  #[error("Workspace limit exceeded")]
<<<<<<< HEAD
  WorkspaceLimitExeceeded = 95,

  #[error("Workspace member limit exceeded")]
  WorkspaceMemberLimitExeceeded = 96,
=======
  WorkspaceLimitExceeded = 91,

  #[error("Workspace member limit exceeded")]
  WorkspaceMemberLimitExceeded = 92,
>>>>>>> c0642d3f
}

impl ErrorCode {
  pub fn value(&self) -> i32 {
    self.clone() as i32
  }
}<|MERGE_RESOLUTION|>--- conflicted
+++ resolved
@@ -260,30 +260,23 @@
   #[error("Cloud request payload too large")]
   CloudRequestPayloadTooLarge = 90,
 
-  #[error("IndexWriter failed to commit")]
-  IndexWriterFailedCommit = 91,
-
-  #[error("Failed to open Index directory")]
-  FailedToOpenIndexDir = 92,
-
-  #[error("Failed to parse query")]
-  FailedToParseQuery = 93,
-
-  #[error("FolderIndexManager or its dependencies are unavailable")]
-  FolderIndexManagerUnavailable = 94,
-
   #[error("Workspace limit exceeded")]
-<<<<<<< HEAD
-  WorkspaceLimitExeceeded = 95,
-
-  #[error("Workspace member limit exceeded")]
-  WorkspaceMemberLimitExeceeded = 96,
-=======
   WorkspaceLimitExceeded = 91,
 
   #[error("Workspace member limit exceeded")]
   WorkspaceMemberLimitExceeded = 92,
->>>>>>> c0642d3f
+
+  #[error("IndexWriter failed to commit")]
+  IndexWriterFailedCommit = 93,
+
+  #[error("Failed to open Index directory")]
+  FailedToOpenIndexDir = 94,
+
+  #[error("Failed to parse query")]
+  FailedToParseQuery = 95,
+
+  #[error("FolderIndexManager or its dependencies are unavailable")]
+  FolderIndexManagerUnavailable = 96,
 }
 
 impl ErrorCode {
