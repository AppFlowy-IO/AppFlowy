--- conflicted
+++ resolved
@@ -387,22 +387,20 @@
   #[error("Reference resource is not available")]
   WeakRefDrop = 132,
 
-<<<<<<< HEAD
   #[error("Local embedding not ready")]
   LocalEmbeddingNotReady = 133,
-=======
+
   #[error("New password is too weak")]
-  NewPasswordTooWeak = 133,
+  NewPasswordTooWeak = 134,
 
   #[error("Invalid new password")]
-  InvalidNewPassword = 134,
+  InvalidNewPassword = 135,
 
   #[error("New password is too long")]
-  NewPasswordTooLong = 135,
+  NewPasswordTooLong = 136,
 
   #[error("New password is too short")]
-  NewPasswordTooShort = 136,
->>>>>>> e6e23936
+  NewPasswordTooShort = 137,
 }
 
 impl ErrorCode {
