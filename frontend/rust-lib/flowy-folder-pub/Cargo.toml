[package]
name = "flowy-folder-pub"
version = "0.1.0"
edition = "2021"

# See more keys and their definitions at https://doc.rust-lang.org/cargo/reference/manifest.html

[dependencies]
lib-infra = { workspace = true }
collab-folder = { workspace = true }
collab = { workspace = true }
collab-entity = { workspace = true }
uuid.workspace = true
anyhow.workspace = true
serde = { version = "1.0.202", features = ["derive"] }
serde_json.workspace = true
<<<<<<< HEAD
client-api = { workspace = true }
=======
flowy-error.workspace = true
>>>>>>> 497fcf3b

[dev-dependencies]
tokio.workspace = true<|MERGE_RESOLUTION|>--- conflicted
+++ resolved
@@ -14,11 +14,8 @@
 anyhow.workspace = true
 serde = { version = "1.0.202", features = ["derive"] }
 serde_json.workspace = true
-<<<<<<< HEAD
 client-api = { workspace = true }
-=======
 flowy-error.workspace = true
->>>>>>> 497fcf3b
 
 [dev-dependencies]
 tokio.workspace = true