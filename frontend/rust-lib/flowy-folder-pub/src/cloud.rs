use crate::entities::PublishPayload;
pub use anyhow::Error;
use client_api::entity::{workspace_dto::PublishInfoView, PublishInfo};
use collab_entity::CollabType;
pub use collab_folder::{Folder, FolderData, Workspace};
use flowy_error::FlowyError;
use lib_infra::async_trait::async_trait;
use uuid::Uuid;

/// [FolderCloudService] represents the cloud service for folder.
#[async_trait]
pub trait FolderCloudService: Send + Sync + 'static {
  /// Creates a new workspace for the user.
  /// Returns error if the cloud service doesn't support multiple workspaces
  async fn create_workspace(&self, uid: i64, name: &str) -> Result<Workspace, FlowyError>;

  async fn open_workspace(&self, workspace_id: &str) -> Result<(), FlowyError>;

  /// Returns all workspaces of the user.
  /// Returns vec![] if the cloud service doesn't support multiple workspaces
  async fn get_all_workspace(&self) -> Result<Vec<WorkspaceRecord>, FlowyError>;

  async fn get_folder_data(
    &self,
    workspace_id: &str,
    uid: &i64,
  ) -> Result<Option<FolderData>, FlowyError>;

  async fn get_folder_snapshots(
    &self,
    workspace_id: &str,
    limit: usize,
  ) -> Result<Vec<FolderSnapshot>, FlowyError>;

  async fn get_folder_doc_state(
    &self,
    workspace_id: &str,
    uid: i64,
    collab_type: CollabType,
    object_id: &str,
  ) -> Result<Vec<u8>, FlowyError>;

  async fn batch_create_folder_collab_objects(
    &self,
    workspace_id: &str,
    objects: Vec<FolderCollabParams>,
  ) -> Result<(), FlowyError>;

  fn service_name(&self) -> String;

  async fn publish_view(
    &self,
    workspace_id: &str,
    payload: Vec<PublishPayload>,
  ) -> Result<(), FlowyError>;

  async fn unpublish_views(
    &self,
    workspace_id: &str,
    view_ids: Vec<String>,
  ) -> Result<(), FlowyError>;

<<<<<<< HEAD
  async fn get_publish_info(&self, view_id: &str) -> Result<PublishInfo, Error>;

  async fn set_publish_name(
    &self,
    workspace_id: &str,
    view_id: String,
    new_name: String,
  ) -> Result<(), Error>;
=======
  async fn get_publish_info(&self, view_id: &str) -> Result<PublishInfoResponse, FlowyError>;
>>>>>>> 497fcf3b

  async fn set_publish_namespace(
    &self,
    workspace_id: &str,
    new_namespace: &str,
  ) -> Result<(), FlowyError>;

<<<<<<< HEAD
  async fn list_published_views(&self, workspace_id: &str) -> Result<Vec<PublishInfoView>, Error>;

  async fn get_default_published_view_info(&self, workspace_id: &str)
    -> Result<PublishInfo, Error>;

  async fn set_default_published_view(
    &self,
    workspace_id: &str,
    view_id: uuid::Uuid,
  ) -> Result<(), Error>;

  async fn get_publish_namespace(&self, workspace_id: &str) -> Result<String, Error>;
=======
  async fn get_publish_namespace(&self, workspace_id: &str) -> Result<String, FlowyError>;
>>>>>>> 497fcf3b

  async fn import_zip(&self, file_path: &str) -> Result<(), FlowyError>;
}

#[derive(Debug)]
pub struct FolderCollabParams {
  pub object_id: String,
  pub encoded_collab_v1: Vec<u8>,
  pub collab_type: CollabType,
}

pub struct FolderSnapshot {
  pub snapshot_id: i64,
  pub database_id: String,
  pub data: Vec<u8>,
  pub created_at: i64,
}

pub fn gen_workspace_id() -> Uuid {
  uuid::Uuid::new_v4()
}

pub fn gen_view_id() -> Uuid {
  uuid::Uuid::new_v4()
}

#[derive(Debug)]
pub struct WorkspaceRecord {
  pub id: String,
  pub name: String,
  pub created_at: i64,
}<|MERGE_RESOLUTION|>--- conflicted
+++ resolved
@@ -60,18 +60,14 @@
     view_ids: Vec<String>,
   ) -> Result<(), FlowyError>;
 
-<<<<<<< HEAD
-  async fn get_publish_info(&self, view_id: &str) -> Result<PublishInfo, Error>;
+  async fn get_publish_info(&self, view_id: &str) -> Result<PublishInfo, FlowyError>;
 
   async fn set_publish_name(
     &self,
     workspace_id: &str,
     view_id: String,
     new_name: String,
-  ) -> Result<(), Error>;
-=======
-  async fn get_publish_info(&self, view_id: &str) -> Result<PublishInfoResponse, FlowyError>;
->>>>>>> 497fcf3b
+  ) -> Result<(), FlowyError>;
 
   async fn set_publish_namespace(
     &self,
@@ -79,22 +75,23 @@
     new_namespace: &str,
   ) -> Result<(), FlowyError>;
 
-<<<<<<< HEAD
-  async fn list_published_views(&self, workspace_id: &str) -> Result<Vec<PublishInfoView>, Error>;
+  async fn list_published_views(
+    &self,
+    workspace_id: &str,
+  ) -> Result<Vec<PublishInfoView>, FlowyError>;
 
-  async fn get_default_published_view_info(&self, workspace_id: &str)
-    -> Result<PublishInfo, Error>;
+  async fn get_default_published_view_info(
+    &self,
+    workspace_id: &str,
+  ) -> Result<PublishInfo, FlowyError>;
 
   async fn set_default_published_view(
     &self,
     workspace_id: &str,
     view_id: uuid::Uuid,
-  ) -> Result<(), Error>;
+  ) -> Result<(), FlowyError>;
 
-  async fn get_publish_namespace(&self, workspace_id: &str) -> Result<String, Error>;
-=======
   async fn get_publish_namespace(&self, workspace_id: &str) -> Result<String, FlowyError>;
->>>>>>> 497fcf3b
 
   async fn import_zip(&self, file_path: &str) -> Result<(), FlowyError>;
 }
