--- conflicted
+++ resolved
@@ -1120,10 +1120,6 @@
     &self.cloud_service
   }
 
-<<<<<<< HEAD
-  /// Only support getting the Favorite and Recent sections.
-  pub fn get_sections(&self, section_type: Section) -> Vec<SectionItem> {
-=======
   pub fn set_views_visibility(&self, view_ids: Vec<String>, is_public: bool) {
     self.with_folder(
       || (),
@@ -1137,8 +1133,8 @@
     );
   }
 
+  /// Only support getting the Favorite and Recent sections.
   fn get_sections(&self, section_type: Section) -> Vec<SectionItem> {
->>>>>>> 723423d4
     self.with_folder(Vec::new, |folder| {
       let views = match section_type {
         Section::Favorite => folder.get_my_favorite_sections(),
