--- conflicted
+++ resolved
@@ -10,8 +10,6 @@
 use std::sync::{Arc, Weak};
 use tokio::task::spawn_blocking;
 use tracing::{event, info, Level};
-
-pub const INDEXED_WORKSPACE_KEY: &str = "indexed-workspace-ids";
 
 impl FolderManager {
   /// Called immediately after the application launched if the user already sign in/sign up.
@@ -187,7 +185,6 @@
   }
 
   fn handle_index_folder(&self, workspace_id: String, folder: &Folder) {
-<<<<<<< HEAD
     let mut index_all = true;
 
     let encoded_collab = self
@@ -209,30 +206,6 @@
           index_all = false;
         }
       }
-=======
-    let index_all;
-    if self.folder_indexer.is_indexed() {
-      // If indexes already exist, we check if the workspace was
-      // previously indexed, if it wasn't we index all
-      let indexed_ids = self
-        .store_preferences
-        .get_object::<IndexedWorkspaceIds>(INDEXED_WORKSPACE_KEY);
-      if let Some(indexed_ids) = indexed_ids {
-        index_all = !indexed_ids.workspace_ids.contains(&workspace_id.clone());
-        if !index_all {
-          let mut workspace_ids = indexed_ids.workspace_ids.clone();
-          workspace_ids.push(workspace_id.clone());
-          let _ = self
-            .store_preferences
-            .set_object(INDEXED_WORKSPACE_KEY, IndexedWorkspaceIds { workspace_ids });
-        }
-      } else {
-        index_all = true;
-      }
-    } else {
-      // If there exists no indexes, we index all views in workspace
-      index_all = true;
->>>>>>> f6e33a59
     }
 
     if index_all {
@@ -242,7 +215,6 @@
 
       // We spawn a blocking task to index all views in the folder
       spawn_blocking(move || {
-<<<<<<< HEAD
         // We remove old indexes just in case
         let _ = folder_indexer.remove_indices_for_workspace(wid.clone());
 
@@ -262,10 +234,5 @@
         .store_preferences
         .set_object(&folder.get_workspace_id(), encoded);
     }
-=======
-        folder_indexer.index_all_views(views, wid);
-      });
-    }
->>>>>>> f6e33a59
   }
 }