use std::collections::HashSet;
use std::ops::Deref;
use std::sync::{Arc, Weak};

use appflowy_integrate::collab_builder::AppFlowyCollabBuilder;
use appflowy_integrate::CollabPersistenceConfig;
use collab::core::collab_state::SyncState;
use collab_folder::core::{
  FavoriteChange, FavoriteChangeReciever, FavoritesInfo, Folder, FolderContext, TrashChange,
  TrashChangeReceiver, TrashInfo, View, ViewChange, ViewChangeReceiver, ViewLayout, Workspace,
};
use parking_lot::Mutex;
use tokio_stream::wrappers::WatchStream;
use tokio_stream::StreamExt;
use tracing::{event, Level};

use flowy_error::{ErrorCode, FlowyError, FlowyResult};

use crate::deps::{FolderCloudService, FolderUser};
use crate::entities::{
  view_pb_with_child_views, view_pb_without_child_views, ChildViewUpdatePB, CreateViewParams,
<<<<<<< HEAD
  CreateWorkspaceParams, DeletedViewPB, FavoritesPB, RepeatedFavoritesPB, RepeatedTrashPB,
  RepeatedViewPB, RepeatedWorkspacePB, UpdateViewParams, ViewPB, WorkspacePB,
=======
  CreateWorkspaceParams, DeletedViewPB, FolderSnapshotPB, FolderSnapshotStatePB, FolderSyncStatePB,
  RepeatedTrashPB, RepeatedViewPB, RepeatedWorkspacePB, UpdateViewParams, ViewPB, WorkspacePB,
>>>>>>> 0401fc4b
};
use crate::notification::{
  send_notification, send_workspace_notification, send_workspace_setting_notification,
  FolderNotification,
};
use crate::share::ImportParams;
use crate::user_default::DefaultFolderBuilder;
use crate::view_operation::{
  create_view, gen_view_id, FolderOperationHandler, FolderOperationHandlers,
};

pub struct FolderManager {
  mutex_folder: Arc<MutexFolder>,
  collab_builder: Arc<AppFlowyCollabBuilder>,
  user: Arc<dyn FolderUser>,
  operation_handlers: FolderOperationHandlers,
  cloud_service: Arc<dyn FolderCloudService>,
}

unsafe impl Send for FolderManager {}
unsafe impl Sync for FolderManager {}

impl FolderManager {
  pub async fn new(
    user: Arc<dyn FolderUser>,
    collab_builder: Arc<AppFlowyCollabBuilder>,
    operation_handlers: FolderOperationHandlers,
    cloud_service: Arc<dyn FolderCloudService>,
  ) -> FlowyResult<Self> {
    let mutex_folder = Arc::new(MutexFolder::default());
    let manager = Self {
      user,
      mutex_folder,
      collab_builder,
      operation_handlers,
      cloud_service,
    };

    Ok(manager)
  }

  pub async fn get_current_workspace(&self) -> FlowyResult<WorkspacePB> {
    self.with_folder(Err(FlowyError::internal()), |folder| {
      let workspace_pb_from_workspace = |workspace: Workspace, folder: &Folder| {
        let views = get_workspace_view_pbs(&workspace.id, folder);
        let workspace: WorkspacePB = (workspace, views).into();
        Ok::<WorkspacePB, FlowyError>(workspace)
      };

      match folder.get_current_workspace() {
        None => {
          // The current workspace should always exist. If not, try to find the first workspace.
          // from the folder. Otherwise, return an error.
          let mut workspaces = folder.workspaces.get_all_workspaces();
          if workspaces.is_empty() {
            Err(FlowyError::record_not_found().context("Can not find the workspace"))
          } else {
            tracing::error!("Can't find the current workspace, use the first workspace");
            let workspace = workspaces.remove(0);
            folder.set_current_workspace(&workspace.id);
            workspace_pb_from_workspace(workspace, folder)
          }
        },
        Some(workspace) => workspace_pb_from_workspace(workspace, folder),
      }
    })
  }

  /// Return a list of views of the current workspace.
  /// Only the first level of child views are included.
  pub async fn get_current_workspace_views(&self) -> FlowyResult<Vec<ViewPB>> {
    let workspace_id = self
      .mutex_folder
      .lock()
      .as_ref()
      .map(|folder| folder.get_current_workspace_id());

    if let Some(Some(workspace_id)) = workspace_id {
      self.get_workspace_views(&workspace_id).await
    } else {
      Ok(vec![])
    }
  }

  pub async fn get_workspace_views(&self, workspace_id: &str) -> FlowyResult<Vec<ViewPB>> {
    let views = self.with_folder(vec![], |folder| {
      get_workspace_view_pbs(workspace_id, folder)
    });

    Ok(views)
  }

  /// Called immediately after the application launched fi the user already sign in/sign up.
  #[tracing::instrument(level = "info", skip(self), err)]
  pub async fn initialize(&self, uid: i64, workspace_id: &str) -> FlowyResult<()> {
    let workspace_id = workspace_id.to_string();
    if let Ok(collab_db) = self.user.collab_db() {
      let collab = self.collab_builder.build_with_config(
        uid,
        &workspace_id,
        "workspace",
        collab_db,
        &CollabPersistenceConfig::new()
          .enable_snapshot(true)
          .snapshot_per_update(5),
      );
      let (view_tx, view_rx) = tokio::sync::broadcast::channel(100);
      let (trash_tx, trash_rx) = tokio::sync::broadcast::channel(100);
      let (favorite_tx, favorite_rx) = tokio::sync::broadcast::channel(100);
      let folder_context = FolderContext {
        view_change_tx: view_tx,
        trash_change_tx: trash_tx,
        favorite_change_tx: favorite_tx,
      };
      let folder = Folder::get_or_create(collab, folder_context);
      let folder_state_rx = folder.subscribe_sync_state();
      *self.mutex_folder.lock() = Some(folder);

      let weak_mutex_folder = Arc::downgrade(&self.mutex_folder);
<<<<<<< HEAD
      listen_on_folder_state_change(workspace_id, folder_state_rx, &weak_mutex_folder);
      listen_on_trash_change(trash_rx, &weak_mutex_folder);
      listen_on_view_change(view_rx, &weak_mutex_folder);
      listen_on_favorites_change(favorite_rx, &weak_mutex_folder);
=======
      subscribe_folder_sync_state_changed(
        workspace_id.clone(),
        folder_state_rx,
        &weak_mutex_folder,
      );
      subscribe_folder_snapshot_state_changed(workspace_id, &weak_mutex_folder);
      subscribe_folder_trash_changed(trash_rx, &weak_mutex_folder);
      subscribe_folder_view_changed(view_rx, &weak_mutex_folder);
>>>>>>> 0401fc4b
    }

    Ok(())
  }

  /// Called after the user sign up / sign in
  pub async fn initialize_with_new_user(
    &self,
    user_id: i64,
    token: &str,
    is_new: bool,
    workspace_id: &str,
  ) -> FlowyResult<()> {
    self.initialize(user_id, workspace_id).await?;

    // Create the default workspace if the user is new
    tracing::info!("initialize_with_user: is_new: {}", is_new);
    if is_new {
      let (folder_data, workspace_pb) = DefaultFolderBuilder::build(
        self.user.user_id()?,
        workspace_id.to_string(),
        &self.operation_handlers,
      )
      .await;
      self.with_folder((), |folder| {
        folder.create_with_data(folder_data);
      });

      send_notification(token, FolderNotification::DidCreateWorkspace)
        .payload(RepeatedWorkspacePB {
          items: vec![workspace_pb],
        })
        .send();
    }
    Ok(())
  }

  /// Called when the current user logout
  ///
  pub async fn clear(&self, _user_id: i64) {}

  #[tracing::instrument(level = "info", skip_all, err)]
  pub async fn create_workspace(&self, params: CreateWorkspaceParams) -> FlowyResult<Workspace> {
    let workspace = self
      .cloud_service
      .create_workspace(self.user.user_id()?, &params.name)
      .await?;

    self.with_folder((), |folder| {
      folder.workspaces.create_workspace(workspace.clone());
      folder.set_current_workspace(&workspace.id);
    });

    let repeated_workspace = RepeatedWorkspacePB {
      items: vec![workspace.clone().into()],
    };
    send_workspace_notification(FolderNotification::DidCreateWorkspace, repeated_workspace);
    Ok(workspace)
  }

  #[tracing::instrument(level = "info", skip_all, err)]
  pub async fn open_workspace(&self, workspace_id: &str) -> FlowyResult<Workspace> {
    self.with_folder(Err(FlowyError::internal()), |folder| {
      let workspace = folder
        .workspaces
        .get_workspace(workspace_id)
        .ok_or_else(|| {
          FlowyError::record_not_found().context("Can't open not existing workspace")
        })?;
      folder.set_current_workspace(&workspace.id);
      Ok::<Workspace, FlowyError>(workspace)
    })
  }

  pub async fn get_workspace(&self, workspace_id: &str) -> Option<Workspace> {
    self.with_folder(None, |folder| folder.workspaces.get_workspace(workspace_id))
  }

  fn with_folder<F, Output>(&self, default_value: Output, f: F) -> Output
  where
    F: FnOnce(&Folder) -> Output,
  {
    let folder = self.mutex_folder.lock();
    match &*folder {
      None => default_value,
      Some(folder) => f(folder),
    }
  }

  pub async fn get_all_workspaces(&self) -> Vec<Workspace> {
    self.with_folder(vec![], |folder| folder.workspaces.get_all_workspaces())
  }

  pub async fn create_view_with_params(&self, params: CreateViewParams) -> FlowyResult<View> {
    let view_layout: ViewLayout = params.layout.clone().into();
    let handler = self.get_handler(&view_layout)?;
    let user_id = self.user.user_id()?;
    let meta = params.meta.clone();

    if meta.is_empty() && params.initial_data.is_empty() {
      tracing::trace!("Create view with build-in data");
      handler
        .create_built_in_view(user_id, &params.view_id, &params.name, view_layout.clone())
        .await?;
    } else {
      tracing::trace!("Create view with view data");
      handler
        .create_view_with_view_data(
          user_id,
          &params.view_id,
          &params.name,
          params.initial_data.clone(),
          view_layout.clone(),
          meta,
        )
        .await?;
    }

    let view = create_view(params, view_layout);
    self.with_folder((), |folder| {
      folder.insert_view(view.clone());
    });

    Ok(view)
  }

  /// The orphan view is meant to be a view that is not attached to any parent view. By default, this
  /// view will not be shown in the view list unless it is attached to a parent view that is shown in
  /// the view list.
  pub async fn create_orphan_view_with_params(
    &self,
    params: CreateViewParams,
  ) -> FlowyResult<View> {
    let view_layout: ViewLayout = params.layout.clone().into();
    let handler = self.get_handler(&view_layout)?;
    let user_id = self.user.user_id()?;
    handler
      .create_built_in_view(user_id, &params.view_id, &params.name, view_layout.clone())
      .await?;
    let view = create_view(params, view_layout);
    self.with_folder((), |folder| {
      folder.insert_view(view.clone());
    });
    Ok(view)
  }

  #[tracing::instrument(level = "debug", skip(self), err)]
  pub(crate) async fn close_view(&self, view_id: &str) -> Result<(), FlowyError> {
    let view = self
      .with_folder(None, |folder| folder.views.get_view(view_id))
      .ok_or_else(|| {
        FlowyError::record_not_found().context("Can't find the view when closing the view")
      })?;
    let handler = self.get_handler(&view.layout)?;
    handler.close_view(view_id).await?;
    Ok(())
  }

  /// Returns the view with the given view id.
  /// The child views of the view will only access the first. So if you want to get the child view's
  /// child view, you need to call this method again.
  #[tracing::instrument(level = "debug", skip(self, view_id), err)]
  pub async fn get_view(&self, view_id: &str) -> FlowyResult<ViewPB> {
    let view_id = view_id.to_string();
    let folder = self.mutex_folder.lock();
    let folder = folder.as_ref().ok_or_else(folder_not_init_error)?;
    let trash_ids = folder
      .get_all_trash()
      .into_iter()
      .map(|trash| trash.id)
      .collect::<Vec<String>>();

    if trash_ids.contains(&view_id) {
      return Err(FlowyError::record_not_found());
    }

    match folder.views.get_view(&view_id) {
      None => Err(FlowyError::record_not_found()),
      Some(view) => {
        let child_views = folder
          .views
          .get_views_belong_to(&view.id)
          .into_iter()
          .filter(|view| !trash_ids.contains(&view.id))
          .collect::<Vec<_>>();
        let view_pb = view_pb_with_child_views(view, child_views);
        Ok(view_pb)
      },
    }
  }

  /// Move the view to trash. If the view is the current view, then set the current view to empty.
  /// When the view is moved to trash, all the child views will be moved to trash as well.
  #[tracing::instrument(level = "debug", skip(self), err)]
  pub async fn move_view_to_trash(&self, view_id: &str) -> FlowyResult<()> {
    self.with_folder((), |folder| {
      let view = folder.views.get_view(view_id);
      folder.add_trash(vec![view_id.to_string()]);

      // notify the parent view that the view is moved to trash
      send_notification(view_id, FolderNotification::DidMoveViewToTrash)
        .payload(DeletedViewPB {
          view_id: view_id.to_string(),
          index: None,
        })
        .send();

      if let Some(view) = view {
        notify_child_views_changed(
          view_pb_without_child_views(view),
          ChildViewChangeReason::DidDeleteView,
        );
      }
    });

    Ok(())
  }

  /// Move the view with given id from one position to another position.
  /// The view will be moved to the new position in the same parent view.
  /// The passed in index is the index of the view that displayed in the UI.
  /// We need to convert the index to the real index of the view in the parent view.
  #[tracing::instrument(level = "trace", skip(self), err)]
  pub async fn move_view(&self, view_id: &str, from: usize, to: usize) -> FlowyResult<()> {
    if let Some((is_workspace, parent_view_id, child_views)) = self.get_view_relation(view_id).await
    {
      // The display parent view is the view that is displayed in the UI
      let display_views = if is_workspace {
        self
          .get_current_workspace()
          .await?
          .views
          .into_iter()
          .map(|view| view.id)
          .collect::<Vec<_>>()
      } else {
        self
          .get_view(&parent_view_id)
          .await?
          .child_views
          .into_iter()
          .map(|view| view.id)
          .collect::<Vec<_>>()
      };

      if display_views.len() > to {
        let to_view_id = display_views[to].clone();

        // Find the actual index of the view in the parent view
        let actual_from_index = child_views.iter().position(|id| id == view_id);
        let actual_to_index = child_views.iter().position(|id| id == &to_view_id);
        if let (Some(actual_from_index), Some(actual_to_index)) =
          (actual_from_index, actual_to_index)
        {
          self.with_folder((), |folder| {
            folder.move_view(view_id, actual_from_index as u32, actual_to_index as u32);
          });
          notify_parent_view_did_change(self.mutex_folder.clone(), vec![parent_view_id]);
        }
      }
    }
    Ok(())
  }

  /// Return a list of views that belong to the given parent view id.
  #[tracing::instrument(level = "debug", skip(self, parent_view_id), err)]
  pub async fn get_views_belong_to(&self, parent_view_id: &str) -> FlowyResult<Vec<Arc<View>>> {
    let views = self.with_folder(vec![], |folder| {
      folder.views.get_views_belong_to(parent_view_id)
    });
    Ok(views)
  }

  /// Update the view with the given params.
  #[tracing::instrument(level = "trace", skip(self), err)]
  pub async fn update_view_with_params(&self, params: UpdateViewParams) -> FlowyResult<()> {
    let value = self.with_folder(None, |folder| {
      let old_view = folder.views.get_view(&params.view_id);
      let new_view = folder.views.update_view(&params.view_id, |update| {
        update
          .set_name_if_not_none(params.name)
          .set_desc_if_not_none(params.desc)
          .set_layout_if_not_none(params.layout)
          .set_icon_url_if_not_none(params.icon_url)
          .set_cover_url_if_not_none(params.cover_url)
          .set_favorite_if_not_none(params.is_favorite)
          .done()
      });

      Some((old_view, new_view))
    });

    if let Some((Some(old_view), Some(new_view))) = value {
      if let Ok(handler) = self.get_handler(&old_view.layout) {
        handler.did_update_view(&old_view, &new_view).await?;
      }
    }

    if let Ok(view_pb) = self.get_view(&params.view_id).await {
      send_notification(&view_pb.id, FolderNotification::DidUpdateView)
        .payload(view_pb)
        .send();
    }
    Ok(())
  }

  /// Duplicate the view with the given view id.
  #[tracing::instrument(level = "debug", skip(self), err)]
  pub(crate) async fn duplicate_view(&self, view_id: &str) -> Result<(), FlowyError> {
    let view = self
      .with_folder(None, |folder| folder.views.get_view(view_id))
      .ok_or_else(|| FlowyError::record_not_found().context("Can't duplicate the view"))?;

    let handler = self.get_handler(&view.layout)?;
    let view_data = handler.duplicate_view(&view.id).await?;
    let duplicate_params = CreateViewParams {
      parent_view_id: view.parent_view_id.clone(),
      name: format!("{} (copy)", &view.name),
      desc: view.desc.clone(),
      layout: view.layout.clone().into(),
      initial_data: view_data.to_vec(),
      view_id: gen_view_id(),
      meta: Default::default(),
      set_as_current: true,
    };

    let _ = self.create_view_with_params(duplicate_params).await?;
    Ok(())
  }

  #[tracing::instrument(level = "trace", skip(self), err)]
  pub(crate) async fn set_current_view(&self, view_id: &str) -> Result<(), FlowyError> {
    let folder = self.mutex_folder.lock();
    let folder = folder.as_ref().ok_or_else(folder_not_init_error)?;
    folder.set_current_view(view_id);

    let workspace = folder.get_current_workspace();
    let view = folder
      .get_current_view()
      .and_then(|view_id| folder.views.get_view(&view_id));
    send_workspace_setting_notification(workspace, view);
    Ok(())
  }

  #[tracing::instrument(level = "trace", skip(self))]
  pub(crate) async fn get_current_view(&self) -> Option<ViewPB> {
    let view_id = self.with_folder(None, |folder| folder.get_current_view())?;
    self.get_view(&view_id).await.ok()
  }

  /// adds passed view to favorites list if it is
  /// not a favorite or removes it from list if it is a favorite
  #[tracing::instrument(level = "debug", skip(self), err)]
  pub async fn toggle_favorites(&self, view_id: &str) -> FlowyResult<()> {
    self.with_folder((), |folder| {
      let view = folder.views.get_view(view_id);
      if let Some(view) = view.as_ref().map(|arc| arc.deref()) {
        if view.is_favorite {
          folder.delete_favorites(vec![view_id.to_string()])
        } else {
          folder.add_favorites(vec![view_id.to_string()])
        }

        // notify the view that the view's favorite status is toggled
        send_notification(view_id, FolderNotification::DidToggleFavorite)
          .payload(FavoritesPB {
            id: view_id.to_string(),
          })
          .send();
      }

      if let Some(view) = view {
        notify_child_views_changed(
          view_pb_without_child_views(view),
          ChildViewChangeReason::DidUpdateView,
        );
      }
    });

    Ok(())
  }

  #[tracing::instrument(level = "trace", skip(self))]
  pub(crate) async fn get_all_favorites(&self) -> Vec<FavoritesInfo> {
    self.with_folder(vec![], |folder| folder.get_all_favorites())
  }

  #[tracing::instrument(level = "trace", skip(self))]
  pub(crate) async fn get_all_trash(&self) -> Vec<TrashInfo> {
    self.with_folder(vec![], |folder| folder.get_all_trash())
  }

  #[tracing::instrument(level = "trace", skip(self))]
  pub(crate) async fn restore_all_trash(&self) {
    self.with_folder((), |folder| {
      folder.remote_all_trash();
    });

    send_notification("trash", FolderNotification::DidUpdateTrash)
      .payload(RepeatedTrashPB { items: vec![] })
      .send();
  }

  #[tracing::instrument(level = "trace", skip(self))]
  pub(crate) async fn restore_trash(&self, trash_id: &str) {
    self.with_folder((), |folder| {
      folder.delete_trash(vec![trash_id.to_string()]);
    });
  }

  /// Delete all the trash permanently.
  #[tracing::instrument(level = "trace", skip(self))]
  pub(crate) async fn delete_all_trash(&self) {
    let deleted_trash = self.with_folder(vec![], |folder| folder.get_all_trash());
    for trash in deleted_trash {
      let _ = self.delete_trash(&trash.id).await;
    }
    send_notification("trash", FolderNotification::DidUpdateTrash)
      .payload(RepeatedTrashPB { items: vec![] })
      .send();
  }

  /// Delete the trash permanently.
  /// Delete the view will delete all the resources that the view holds. For example, if the view
  /// is a database view. Then the database will be deleted as well.
  #[tracing::instrument(level = "debug", skip(self, view_id), err)]
  pub async fn delete_trash(&self, view_id: &str) -> FlowyResult<()> {
    let view = self.with_folder(None, |folder| folder.views.get_view(view_id));
    self.with_folder((), |folder| {
      folder.delete_trash(vec![view_id.to_string()]);
      folder.views.delete_views(vec![view_id]);
    });
    if let Some(view) = view {
      if let Ok(handler) = self.get_handler(&view.layout) {
        handler.delete_view(view_id).await?;
      }
    }
    Ok(())
  }

  pub(crate) async fn import(&self, import_data: ImportParams) -> FlowyResult<View> {
    if import_data.data.is_none() && import_data.file_path.is_none() {
      return Err(FlowyError::new(
        ErrorCode::InvalidParams,
        "data or file_path is required",
      ));
    }

    let handler = self.get_handler(&import_data.view_layout)?;
    let view_id = gen_view_id();
    if let Some(data) = import_data.data {
      handler
        .import_from_bytes(&view_id, &import_data.name, import_data.import_type, data)
        .await?;
    }

    if let Some(file_path) = import_data.file_path {
      handler
        .import_from_file_path(&view_id, &import_data.name, file_path)
        .await?;
    }

    let params = CreateViewParams {
      parent_view_id: import_data.parent_view_id,
      name: import_data.name,
      desc: "".to_string(),
      layout: import_data.view_layout.clone().into(),
      initial_data: vec![],
      view_id,
      meta: Default::default(),
      set_as_current: false,
    };

    let view = create_view(params, import_data.view_layout);
    self.with_folder((), |folder| {
      folder.insert_view(view.clone());
    });
    notify_parent_view_did_change(self.mutex_folder.clone(), vec![view.parent_view_id.clone()]);
    Ok(view)
  }

  /// Returns a handler that implements the [FolderOperationHandler] trait
  fn get_handler(
    &self,
    view_layout: &ViewLayout,
  ) -> FlowyResult<Arc<dyn FolderOperationHandler + Send + Sync>> {
    match self.operation_handlers.get(view_layout) {
      None => Err(FlowyError::internal().context(format!(
        "Get data processor failed. Unknown layout type: {:?}",
        view_layout
      ))),
      Some(processor) => Ok(processor.clone()),
    }
  }

  /// Returns the relation of the view. The relation is a tuple of (is_workspace, parent_view_id,
  /// child_view_ids). If the view is a workspace, then the parent_view_id is the workspace id.
  /// Otherwise, the parent_view_id is the parent view id of the view. The child_view_ids is the
  /// child view ids of the view.
  async fn get_view_relation(&self, view_id: &str) -> Option<(bool, String, Vec<String>)> {
    self.with_folder(None, |folder| {
      let view = folder.views.get_view(view_id)?;
      match folder.views.get_view(&view.parent_view_id) {
        None => folder.get_current_workspace().map(|workspace| {
          (
            true,
            workspace.id,
            workspace
              .child_views
              .items
              .into_iter()
              .map(|view| view.id)
              .collect::<Vec<String>>(),
          )
        }),
        Some(parent_view) => Some((
          false,
          parent_view.id.clone(),
          parent_view
            .children
            .items
            .clone()
            .into_iter()
            .map(|view| view.id)
            .collect::<Vec<String>>(),
        )),
      }
    })
  }

  pub async fn get_folder_snapshots(
    &self,
    workspace_id: &str,
  ) -> FlowyResult<Vec<FolderSnapshotPB>> {
    let mut snapshots = vec![];
    if let Some(snapshot) = self
      .cloud_service
      .get_folder_latest_snapshot(workspace_id)
      .await?
      .map(|snapshot| FolderSnapshotPB {
        snapshot_id: snapshot.snapshot_id,
        snapshot_desc: "".to_string(),
        created_at: snapshot.created_at,
        data: snapshot.data,
      })
    {
      snapshots.push(snapshot);
    }

    Ok(snapshots)
  }

  /// Only expose this method for testing
  #[cfg(debug_assertions)]
  pub fn get_mutex_folder(&self) -> &Arc<MutexFolder> {
    &self.mutex_folder
  }

  /// Only expose this method for testing
  #[cfg(debug_assertions)]
  pub fn get_cloud_service(&self) -> &Arc<dyn FolderCloudService> {
    &self.cloud_service
  }
}

/// Listen on the [ViewChange] after create/delete/update events happened
fn subscribe_folder_view_changed(
  mut rx: ViewChangeReceiver,
  weak_mutex_folder: &Weak<MutexFolder>,
) {
  let weak_mutex_folder = weak_mutex_folder.clone();
  tokio::spawn(async move {
    while let Ok(value) = rx.recv().await {
      if let Some(folder) = weak_mutex_folder.upgrade() {
        tracing::trace!("Did receive view change: {:?}", value);
        match value {
          ViewChange::DidCreateView { view } => {
            notify_child_views_changed(
              view_pb_without_child_views(Arc::new(view.clone())),
              ChildViewChangeReason::DidCreateView,
            );
            notify_parent_view_did_change(folder.clone(), vec![view.parent_view_id]);
          },
          ViewChange::DidDeleteView { views } => {
            for view in views {
              notify_child_views_changed(
                view_pb_without_child_views(view),
                ChildViewChangeReason::DidDeleteView,
              );
            }
          },
          ViewChange::DidUpdate { view } => {
            notify_child_views_changed(
              view_pb_without_child_views(Arc::new(view.clone())),
              ChildViewChangeReason::DidUpdateView,
            );
            notify_parent_view_did_change(folder.clone(), vec![view.parent_view_id]);
          },
        };
      }
    }
  });
}

fn subscribe_folder_snapshot_state_changed(
  workspace_id: String,
  weak_mutex_folder: &Weak<MutexFolder>,
) {
  let weak_mutex_folder = weak_mutex_folder.clone();
  tokio::spawn(async move {
    if let Some(mutex_folder) = weak_mutex_folder.upgrade() {
      let stream = mutex_folder
        .lock()
        .as_ref()
        .map(|folder| folder.subscribe_snapshot_state());
      if let Some(mut state_stream) = stream {
        while let Some(snapshot_state) = state_stream.next().await {
          if let Some(new_snapshot_id) = snapshot_state.snapshot_id() {
            tracing::debug!("Did create folder snapshot: {}", new_snapshot_id);
            send_notification(
              &workspace_id,
              FolderNotification::DidUpdateFolderSnapshotState,
            )
            .payload(FolderSnapshotStatePB { new_snapshot_id })
            .send();
          }
        }
      }
    }
  });
}

fn subscribe_folder_sync_state_changed(
  workspace_id: String,
  mut folder_state_rx: WatchStream<SyncState>,
  weak_mutex_folder: &Weak<MutexFolder>,
) {
  let weak_mutex_folder = weak_mutex_folder.clone();
  tokio::spawn(async move {
    while let Some(state) = folder_state_rx.next().await {
      if state.is_full_sync() {
        if let Some(mutex_folder) = weak_mutex_folder.upgrade() {
          let folder = mutex_folder.lock().take();
          if let Some(folder) = folder {
            tracing::trace!("🔥Reload folder");
            let reload_folder = folder.reload();
            notify_did_update_workspace(&workspace_id, &reload_folder);
            *mutex_folder.lock() = Some(reload_folder);
          }
        }
      }

      send_notification(&workspace_id, FolderNotification::DidUpdateFolderSyncUpdate)
        .payload(FolderSyncStatePB::from(state))
        .send();
    }
  });
}

fn listen_on_favorites_change(
  mut rx: FavoriteChangeReciever,
  weak_mutex_folder: &Weak<MutexFolder>,
) {
  let weak_mutex_folder = weak_mutex_folder.clone();
  tokio::spawn(async move {
    while let Ok(value) = rx.recv().await {
      if let Some(folder) = weak_mutex_folder.upgrade() {
        let mut unique_ids = HashSet::new();
        // tracing::trace!("Did receive favorite change: {:?}", value);
        let ids = match value {
          FavoriteChange::DidFavoriteView { ids } => ids,
          FavoriteChange::DidUnFavoriteView { ids } => ids,
        };

        if let Some(folder) = folder.lock().as_ref() {
          let views = folder.views.get_views(&ids);
          for view in views {
            // tracing::trace!("favorite view added to unique id: {:?}", value);
            unique_ids.insert(view.parent_view_id.clone());
          }

          let repeated_favorites: RepeatedFavoritesPB = folder.get_all_favorites().into();
          send_notification("favorite", FolderNotification::FavoritesUpdated)
            .payload(repeated_favorites)
            .send();
        }

        let parent_view_ids = unique_ids.into_iter().collect();
        notify_parent_view_did_change(folder.clone(), parent_view_ids);
      }
    }
  });
}
/// Listen on the [TrashChange]s and notify the frontend some views were changed.
fn subscribe_folder_trash_changed(
  mut rx: TrashChangeReceiver,
  weak_mutex_folder: &Weak<MutexFolder>,
) {
  let weak_mutex_folder = weak_mutex_folder.clone();
  tokio::spawn(async move {
    while let Ok(value) = rx.recv().await {
      if let Some(folder) = weak_mutex_folder.upgrade() {
        let mut unique_ids = HashSet::new();
        tracing::trace!("Did receive trash change: {:?}", value);
        let ids = match value {
          TrashChange::DidCreateTrash { ids } => ids,
          TrashChange::DidDeleteTrash { ids } => ids,
        };

        if let Some(folder) = folder.lock().as_ref() {
          let views = folder.views.get_views(&ids);
          for view in views {
            unique_ids.insert(view.parent_view_id.clone());
          }

          let repeated_trash: RepeatedTrashPB = folder.get_all_trash().into();
          send_notification("trash", FolderNotification::DidUpdateTrash)
            .payload(repeated_trash)
            .send();
        }

        let parent_view_ids = unique_ids.into_iter().collect();
        notify_parent_view_did_change(folder.clone(), parent_view_ids);
      }
    }
  });
}

/// Return the views that belong to the workspace. The views are filtered by the trash.
fn get_workspace_view_pbs(workspace_id: &str, folder: &Folder) -> Vec<ViewPB> {
  let trash_ids = folder
    .get_all_trash()
    .into_iter()
    .map(|trash| trash.id)
    .collect::<Vec<String>>();

  let mut views = folder.get_workspace_views(workspace_id);
  views.retain(|view| !trash_ids.contains(&view.id));

  views
    .into_iter()
    .map(|view| {
      // Get child views
      let child_views = folder
        .views
        .get_views_belong_to(&view.id)
        .into_iter()
        .collect();
      view_pb_with_child_views(view, child_views)
    })
    .collect()
}

fn notify_did_update_workspace(workspace_id: &str, folder: &Folder) {
  let repeated_view: RepeatedViewPB = get_workspace_view_pbs(workspace_id, folder).into();
  tracing::trace!("Did update workspace views: {:?}", repeated_view);
  send_notification(workspace_id, FolderNotification::DidUpdateWorkspaceViews)
    .payload(repeated_view)
    .send();
}

/// Notify the the list of parent view ids that its child views were changed.
#[tracing::instrument(level = "debug", skip(folder, parent_view_ids))]
fn notify_parent_view_did_change<T: AsRef<str>>(
  folder: Arc<MutexFolder>,
  parent_view_ids: Vec<T>,
) -> Option<()> {
  let folder = folder.lock();
  let folder = folder.as_ref()?;
  let workspace_id = folder.get_current_workspace_id()?;
  let trash_ids = folder
    .get_all_trash()
    .into_iter()
    .map(|trash| trash.id)
    .collect::<Vec<String>>();

  for parent_view_id in parent_view_ids {
    let parent_view_id = parent_view_id.as_ref();

    // if the view's parent id equal to workspace id. Then it will fetch the current
    // workspace views. Because the the workspace is not a view stored in the views map.
    if parent_view_id == workspace_id {
      notify_did_update_workspace(&workspace_id, folder)
    } else {
      // Parent view can contain a list of child views. Currently, only get the first level
      // child views.
      let parent_view = folder.views.get_view(parent_view_id)?;
      let mut child_views = folder.views.get_views_belong_to(parent_view_id);
      child_views.retain(|view| !trash_ids.contains(&view.id));
      event!(Level::DEBUG, child_views_count = child_views.len());

      // Post the notification
      let parent_view_pb = view_pb_with_child_views(parent_view, child_views);
      send_notification(parent_view_id, FolderNotification::DidUpdateView)
        .payload(parent_view_pb)
        .send();
    }
  }

  None
}

pub enum ChildViewChangeReason {
  DidCreateView,
  DidDeleteView,
  DidUpdateView,
}

/// Notify the the list of parent view ids that its child views were changed.
#[tracing::instrument(level = "debug", skip_all)]
fn notify_child_views_changed(view_pb: ViewPB, reason: ChildViewChangeReason) {
  let parent_view_id = view_pb.parent_view_id.clone();
  let mut payload = ChildViewUpdatePB {
    parent_view_id: view_pb.parent_view_id.clone(),
    ..Default::default()
  };

  match reason {
    ChildViewChangeReason::DidCreateView => {
      payload.create_child_views.push(view_pb);
    },
    ChildViewChangeReason::DidDeleteView => {
      payload.delete_child_views.push(view_pb.id);
    },
    ChildViewChangeReason::DidUpdateView => {
      payload.update_child_views.push(view_pb);
    },
  }

  send_notification(&parent_view_id, FolderNotification::DidUpdateChildViews)
    .payload(payload)
    .send();
}

fn folder_not_init_error() -> FlowyError {
  FlowyError::internal().context("Folder not initialized")
}

#[derive(Clone, Default)]
pub struct MutexFolder(Arc<Mutex<Option<Folder>>>);
impl Deref for MutexFolder {
  type Target = Arc<Mutex<Option<Folder>>>;
  fn deref(&self) -> &Self::Target {
    &self.0
  }
}
unsafe impl Sync for MutexFolder {}
unsafe impl Send for MutexFolder {}<|MERGE_RESOLUTION|>--- conflicted
+++ resolved
@@ -19,13 +19,9 @@
 use crate::deps::{FolderCloudService, FolderUser};
 use crate::entities::{
   view_pb_with_child_views, view_pb_without_child_views, ChildViewUpdatePB, CreateViewParams,
-<<<<<<< HEAD
-  CreateWorkspaceParams, DeletedViewPB, FavoritesPB, RepeatedFavoritesPB, RepeatedTrashPB,
-  RepeatedViewPB, RepeatedWorkspacePB, UpdateViewParams, ViewPB, WorkspacePB,
-=======
-  CreateWorkspaceParams, DeletedViewPB, FolderSnapshotPB, FolderSnapshotStatePB, FolderSyncStatePB,
-  RepeatedTrashPB, RepeatedViewPB, RepeatedWorkspacePB, UpdateViewParams, ViewPB, WorkspacePB,
->>>>>>> 0401fc4b
+  CreateWorkspaceParams, DeletedViewPB, FavoritesPB, FolderSnapshotPB, FolderSnapshotStatePB,
+  FolderSyncStatePB, RepeatedFavoritesPB, RepeatedTrashPB, RepeatedViewPB, RepeatedWorkspacePB,
+  UpdateViewParams, ViewPB, WorkspacePB,
 };
 use crate::notification::{
   send_notification, send_workspace_notification, send_workspace_setting_notification,
@@ -145,12 +141,6 @@
       *self.mutex_folder.lock() = Some(folder);
 
       let weak_mutex_folder = Arc::downgrade(&self.mutex_folder);
-<<<<<<< HEAD
-      listen_on_folder_state_change(workspace_id, folder_state_rx, &weak_mutex_folder);
-      listen_on_trash_change(trash_rx, &weak_mutex_folder);
-      listen_on_view_change(view_rx, &weak_mutex_folder);
-      listen_on_favorites_change(favorite_rx, &weak_mutex_folder);
-=======
       subscribe_folder_sync_state_changed(
         workspace_id.clone(),
         folder_state_rx,
@@ -159,7 +149,7 @@
       subscribe_folder_snapshot_state_changed(workspace_id, &weak_mutex_folder);
       subscribe_folder_trash_changed(trash_rx, &weak_mutex_folder);
       subscribe_folder_view_changed(view_rx, &weak_mutex_folder);
->>>>>>> 0401fc4b
+      listen_on_favorites_change(favorite_rx, &weak_mutex_folder);
     }
 
     Ok(())
