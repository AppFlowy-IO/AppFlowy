--- conflicted
+++ resolved
@@ -381,21 +381,12 @@
       .with_folder(None, |folder| folder.views.get_view(view_id))
       .ok_or_else(|| FlowyError::record_not_found().context("Can't duplicate the view"))?;
 
-<<<<<<< HEAD
-    let processor = self.get_data_processor(&view.layout)?;
-    let view_data = processor.get_view_data(&view.id).await?;
-    let ext = HashMap::new();
-    // if let Some(database_id) = view.database_id {
-    //   ext.insert("database_id".to_string(), database_id);
-    // }
-=======
     let handler = self.get_handler(&view.layout)?;
     let view_data = handler.duplicate_view(&view.id).await?;
-    let mut ext = HashMap::new();
-    if let Some(database_id) = view.database_id {
-      ext.insert("database_id".to_string(), database_id);
-    }
->>>>>>> 80f08d4b
+    let meta = HashMap::new();
+    // if let Some(database_id) = view.database_id {
+    //   meta.insert("database_id".to_string(), database_id);
+    // }
     let duplicate_params = CreateViewParams {
       parent_view_id: view.bid.clone(),
       name: format!("{} (copy)", &view.name),
@@ -403,7 +394,7 @@
       layout: view.layout.into(),
       initial_data: view_data.to_vec(),
       view_id: gen_view_id(),
-      meta: ext,
+      meta,
     };
 
     let _ = self.create_view_with_params(duplicate_params).await?;
@@ -510,7 +501,7 @@
     self.with_folder((), |folder| {
       folder.insert_view(view.clone());
     });
-    notify_parent_view_did_change(self.folder.clone(), vec![view.bid.clone()]);
+    notify_parent_view_did_change(self.mutex_folder.clone(), vec![view.bid.clone()]);
     Ok(view)
   }
 
