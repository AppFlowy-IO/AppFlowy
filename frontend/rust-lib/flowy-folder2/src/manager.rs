--- conflicted
+++ resolved
@@ -470,8 +470,6 @@
 
     Ok(())
   }
-<<<<<<< HEAD
-=======
 
   /// Moves a nested view to a new location in the hierarchy.
   ///
@@ -509,7 +507,6 @@
     Ok(())
   }
 
->>>>>>> 915ce021
   /// Move the view with given id from one position to another position.
   /// The view will be moved to the new position in the same parent view.
   /// The passed in index is the index of the view that displayed in the UI.
