--- conflicted
+++ resolved
@@ -31,17 +31,13 @@
   /// Trigger after moving the view to trash
   DidMoveViewToTrash = 14,
   /// Trigger when the number of trash is changed
-<<<<<<< HEAD
-  DidUpdateTrash = 34,
+  DidUpdateTrash = 15,
+  DidUpdateFolderSnapshotState = 16,
+  DidUpdateFolderSyncUpdate = 17,
 
   DidToggleFavorite = 35,
 
   FavoritesUpdated = 36,
-=======
-  DidUpdateTrash = 15,
-  DidUpdateFolderSnapshotState = 16,
-  DidUpdateFolderSyncUpdate = 17,
->>>>>>> 0401fc4b
 }
 
 impl std::convert::From<FolderNotification> for i32 {
