--- conflicted
+++ resolved
@@ -112,11 +112,7 @@
       name: self.name,
       desc: self.desc,
       created_at: timestamp(),
-<<<<<<< HEAD
-      is_favorite: false,
-=======
       is_favorite: self.is_favorite,
->>>>>>> a1143e24
       layout: self.layout,
       icon_url: self.icon_url,
       cover_url: self.cover_url,
