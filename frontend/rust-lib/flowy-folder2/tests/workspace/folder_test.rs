--- conflicted
+++ resolved
@@ -59,32 +59,7 @@
   let app = test.parent_view.clone();
   test.run_scripts(vec![ReloadParentView(app.id)]).await;
 }
-<<<<<<< Updated upstream
-
-#[tokio::test]
-async fn create_parent_view_with_invalid_name() {
-  for (name, code) in invalid_workspace_name_test_case() {
-    let sdk = FlowyCoreTest::new();
-    let request = CreateWorkspacePayloadPB {
-      name,
-      desc: "".to_owned(),
-    };
-    assert_eq!(
-      EventBuilder::new(sdk)
-        .event(flowy_folder2::event_map::FolderEvent::CreateWorkspace)
-        .payload(request)
-        .async_send()
-        .await
-        .error()
-        .unwrap()
-        .code,
-      code.value()
-    )
-  }
-}
-
-=======
->>>>>>> Stashed changes
+
 #[tokio::test]
 #[should_panic]
 async fn delete_parent_view_test() {
