use crate::entities::parser::NotEmptyStr;
use crate::entities::FieldType;
use flowy_derive::ProtoBuf;
use flowy_error::ErrorCode;
use grid_rev_model::{CellRevision, RowChangeset};
use std::collections::HashMap;

#[derive(ProtoBuf, Default)]
pub struct CreateSelectOptionPayloadPB {
    #[pb(index = 1)]
    pub field_id: String,

    #[pb(index = 2)]
    pub grid_id: String,

    #[pb(index = 3)]
    pub option_name: String,
}

pub struct CreateSelectOptionParams {
    pub field_id: String,
    pub grid_id: String,
    pub option_name: String,
}

impl TryInto<CreateSelectOptionParams> for CreateSelectOptionPayloadPB {
    type Error = ErrorCode;

    fn try_into(self) -> Result<CreateSelectOptionParams, Self::Error> {
        let option_name = NotEmptyStr::parse(self.option_name).map_err(|_| ErrorCode::SelectOptionNameIsEmpty)?;
        let grid_id = NotEmptyStr::parse(self.grid_id).map_err(|_| ErrorCode::GridIdIsEmpty)?;
        let field_id = NotEmptyStr::parse(self.field_id).map_err(|_| ErrorCode::FieldIdIsEmpty)?;
        Ok(CreateSelectOptionParams {
            field_id: field_id.0,
            option_name: option_name.0,
            grid_id: grid_id.0,
        })
    }
}

#[derive(Debug, Clone, Default, ProtoBuf)]
pub struct CellPathPB {
    #[pb(index = 1)]
    pub view_id: String,

    #[pb(index = 2)]
    pub field_id: String,

    #[pb(index = 3)]
    pub row_id: String,
}

/// Represents as the cell identifier. It's used to locate the cell in corresponding
/// view's row with the field id.
pub struct CellPathParams {
    pub view_id: String,
    pub field_id: String,
    pub row_id: String,
}

impl TryInto<CellPathParams> for CellPathPB {
    type Error = ErrorCode;

    fn try_into(self) -> Result<CellPathParams, Self::Error> {
        let grid_id = NotEmptyStr::parse(self.view_id).map_err(|_| ErrorCode::GridIdIsEmpty)?;
        let field_id = NotEmptyStr::parse(self.field_id).map_err(|_| ErrorCode::FieldIdIsEmpty)?;
        let row_id = NotEmptyStr::parse(self.row_id).map_err(|_| ErrorCode::RowIdIsEmpty)?;
        Ok(CellPathParams {
            view_id: grid_id.0,
            field_id: field_id.0,
            row_id: row_id.0,
        })
    }
}

/// Represents as the data of the cell.
#[derive(Debug, Default, ProtoBuf)]
pub struct CellPB {
    #[pb(index = 1)]
    pub field_id: String,

    /// Encoded the data using the helper struct `CellProtobufBlob`.
    /// Check out the `CellProtobufBlob` for more information.
    #[pb(index = 2)]
    pub data: Vec<u8>,

    /// the field_type will be None if the field with field_id is not found
    #[pb(index = 3, one_of)]
    pub field_type: Option<FieldType>,
}

impl CellPB {
    pub fn new(field_id: &str, field_type: FieldType, data: Vec<u8>) -> Self {
        Self {
            field_id: field_id.to_owned(),
            data,
            field_type: Some(field_type),
        }
    }

    pub fn empty(field_id: &str) -> Self {
        Self {
            field_id: field_id.to_owned(),
            data: vec![],
            field_type: None,
        }
    }
}

#[derive(Debug, Default, ProtoBuf)]
pub struct RepeatedCellPB {
    #[pb(index = 1)]
    pub items: Vec<CellPB>,
}

impl std::ops::Deref for RepeatedCellPB {
    type Target = Vec<CellPB>;
    fn deref(&self) -> &Self::Target {
        &self.items
    }
}

impl std::ops::DerefMut for RepeatedCellPB {
    fn deref_mut(&mut self) -> &mut Self::Target {
        &mut self.items
    }
}

impl std::convert::From<Vec<CellPB>> for RepeatedCellPB {
    fn from(items: Vec<CellPB>) -> Self {
        Self { items }
    }
}

///
#[derive(Debug, Clone, Default, ProtoBuf)]
pub struct CellChangesetPB {
    #[pb(index = 1)]
    pub grid_id: String,

    #[pb(index = 2)]
    pub row_id: String,

    #[pb(index = 3)]
    pub field_id: String,

    #[pb(index = 4)]
    pub type_cell_data: String,
}

impl std::convert::From<CellChangesetPB> for RowChangeset {
    fn from(changeset: CellChangesetPB) -> Self {
        let mut cell_by_field_id = HashMap::with_capacity(1);
        let field_id = changeset.field_id;
        let cell_rev = CellRevision {
<<<<<<< HEAD
            type_cell_data: changeset.content,
=======
            type_cell_data: changeset.type_cell_data,
>>>>>>> f9cc0531
        };
        cell_by_field_id.insert(field_id, cell_rev);

        RowChangeset {
            row_id: changeset.row_id,
            height: None,
            visibility: None,
            cell_by_field_id,
        }
    }
}<|MERGE_RESOLUTION|>--- conflicted
+++ resolved
@@ -153,11 +153,7 @@
         let mut cell_by_field_id = HashMap::with_capacity(1);
         let field_id = changeset.field_id;
         let cell_rev = CellRevision {
-<<<<<<< HEAD
-            type_cell_data: changeset.content,
-=======
             type_cell_data: changeset.type_cell_data,
->>>>>>> f9cc0531
         };
         cell_by_field_id.insert(field_id, cell_rev);
 
