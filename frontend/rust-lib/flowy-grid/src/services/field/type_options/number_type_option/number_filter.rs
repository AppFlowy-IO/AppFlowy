--- conflicted
+++ resolved
@@ -46,12 +46,7 @@
         if !type_cell_data.is_number() {
             return Ok(true);
         }
-
-<<<<<<< HEAD
-        let cell_data = type_cell_data.cell_data;
-=======
         let cell_data = type_cell_data.cell_str;
->>>>>>> f9cc0531
         let num_cell_data = self.format_cell_data(&cell_data)?;
 
         Ok(filter.is_visible(&num_cell_data))
