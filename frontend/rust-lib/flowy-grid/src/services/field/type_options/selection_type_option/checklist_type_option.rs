use crate::entities::{ChecklistFilterPB, FieldType};
use crate::impl_type_option;
use crate::services::cell::{CellDataChangeset, FromCellString, TypeCellData};

use crate::services::field::{
    BoxTypeOptionBuilder, SelectOptionCellChangeset, SelectOptionCellDataPB, SelectOptionIds, SelectOptionPB,
    SelectTypeOptionSharedAction, TypeOption, TypeOptionBuilder, TypeOptionCellData, TypeOptionConfiguration,
};
use bytes::Bytes;
use flowy_derive::ProtoBuf;
use flowy_error::FlowyResult;
use grid_rev_model::{FieldRevision, TypeOptionDataDeserializer, TypeOptionDataSerializer};
use serde::{Deserialize, Serialize};

// Multiple select
#[derive(Clone, Debug, Default, Serialize, Deserialize, ProtoBuf)]
pub struct ChecklistTypeOptionPB {
    #[pb(index = 1)]
    pub options: Vec<SelectOptionPB>,

    #[pb(index = 2)]
    pub disable_color: bool,
}
impl_type_option!(ChecklistTypeOptionPB, FieldType::Checklist);

impl TypeOption for ChecklistTypeOptionPB {
    type CellData = SelectOptionIds;
    type CellChangeset = SelectOptionCellChangeset;
    type CellProtobufType = SelectOptionCellDataPB;
}

impl TypeOptionConfiguration for ChecklistTypeOptionPB {
    type CellFilterConfiguration = ChecklistFilterPB;
}

impl TypeOptionCellData for ChecklistTypeOptionPB {
    fn convert_to_protobuf(&self, cell_data: <Self as TypeOption>::CellData) -> <Self as TypeOption>::CellProtobufType {
        self.get_selected_options(cell_data)
    }

    fn decode_type_option_cell_str(&self, cell_str: String) -> FlowyResult<<Self as TypeOption>::CellData> {
        SelectOptionIds::from_cell_str(&cell_str)
    }
}

impl SelectTypeOptionSharedAction for ChecklistTypeOptionPB {
    fn number_of_max_options(&self) -> Option<usize> {
        None
    }

    fn options(&self) -> &Vec<SelectOptionPB> {
        &self.options
    }

    fn mut_options(&mut self) -> &mut Vec<SelectOptionPB> {
        &mut self.options
    }
}

impl CellDataChangeset for ChecklistTypeOptionPB {
    fn apply_changeset(
        &self,
        changeset: <Self as TypeOption>::CellChangeset,
        type_cell_data: Option<TypeCellData>,
    ) -> FlowyResult<<Self as TypeOption>::CellData> {
        let insert_option_ids = changeset
            .insert_option_ids
            .into_iter()
            .filter(|insert_option_id| self.options.iter().any(|option| &option.id == insert_option_id))
            .collect::<Vec<String>>();

        match type_cell_data {
            None => Ok(SelectOptionIds::from(insert_option_ids)),
            Some(type_cell_data) => {
<<<<<<< HEAD
                let mut select_ids: SelectOptionIds = type_cell_data.cell_data.into();
=======
                let mut select_ids: SelectOptionIds = type_cell_data.cell_str.into();
>>>>>>> f9cc0531
                for insert_option_id in insert_option_ids {
                    if !select_ids.contains(&insert_option_id) {
                        select_ids.push(insert_option_id);
                    }
                }

                for delete_option_id in changeset.delete_option_ids {
                    select_ids.retain(|id| id != &delete_option_id);
                }

                Ok(select_ids)
            }
        }
    }
}

#[derive(Default)]
pub struct ChecklistTypeOptionBuilder(ChecklistTypeOptionPB);
impl_into_box_type_option_builder!(ChecklistTypeOptionBuilder);
impl_builder_from_json_str_and_from_bytes!(ChecklistTypeOptionBuilder, ChecklistTypeOptionPB);
impl ChecklistTypeOptionBuilder {
    pub fn add_option(mut self, opt: SelectOptionPB) -> Self {
        self.0.options.push(opt);
        self
    }
}

impl TypeOptionBuilder for ChecklistTypeOptionBuilder {
    fn field_type(&self) -> FieldType {
        FieldType::Checklist
    }

    fn serializer(&self) -> &dyn TypeOptionDataSerializer {
        &self.0
    }
}<|MERGE_RESOLUTION|>--- conflicted
+++ resolved
@@ -72,11 +72,7 @@
         match type_cell_data {
             None => Ok(SelectOptionIds::from(insert_option_ids)),
             Some(type_cell_data) => {
-<<<<<<< HEAD
-                let mut select_ids: SelectOptionIds = type_cell_data.cell_data.into();
-=======
                 let mut select_ids: SelectOptionIds = type_cell_data.cell_str.into();
->>>>>>> f9cc0531
                 for insert_option_id in insert_option_ids {
                     if !select_ids.contains(&insert_option_id) {
                         select_ids.push(insert_option_id);
