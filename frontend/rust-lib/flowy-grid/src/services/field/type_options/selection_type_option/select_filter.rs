#![allow(clippy::needless_collect)]

use crate::entities::{ChecklistFilterPB, FieldType, SelectOptionConditionPB, SelectOptionFilterPB};
use crate::services::cell::{CellFilterable, TypeCellData};
use crate::services::field::{
    ChecklistTypeOptionPB, MultiSelectTypeOptionPB, SingleSelectTypeOptionPB, TypeOptionCellData,
};
use crate::services::field::{SelectTypeOptionSharedAction, SelectedSelectOptions};
use flowy_error::FlowyResult;

impl SelectOptionFilterPB {
    pub fn is_visible(&self, selected_options: &SelectedSelectOptions, field_type: FieldType) -> bool {
        let selected_option_ids: Vec<&String> = selected_options.options.iter().map(|option| &option.id).collect();
        match self.condition {
            SelectOptionConditionPB::OptionIs => match field_type {
                FieldType::SingleSelect => {
                    if self.option_ids.is_empty() {
                        return true;
                    }

                    if selected_options.options.is_empty() {
                        return false;
                    }

                    let required_options = self
                        .option_ids
                        .iter()
                        .filter(|id| selected_option_ids.contains(id))
                        .collect::<Vec<_>>();

                    !required_options.is_empty()
                }
                FieldType::MultiSelect => {
                    if self.option_ids.is_empty() {
                        return true;
                    }

                    let required_options = self
                        .option_ids
                        .iter()
                        .filter(|id| selected_option_ids.contains(id))
                        .collect::<Vec<_>>();

                    !required_options.is_empty()
                }
                _ => false,
            },
            SelectOptionConditionPB::OptionIsNot => match field_type {
                FieldType::SingleSelect => {
                    if self.option_ids.is_empty() {
                        return true;
                    }

                    if selected_options.options.is_empty() {
                        return false;
                    }

                    let required_options = self
                        .option_ids
                        .iter()
                        .filter(|id| selected_option_ids.contains(id))
                        .collect::<Vec<_>>();

                    required_options.is_empty()
                }
                FieldType::MultiSelect => {
                    let required_options = self
                        .option_ids
                        .iter()
                        .filter(|id| selected_option_ids.contains(id))
                        .collect::<Vec<_>>();

                    required_options.is_empty()
                }
                _ => false,
            },
            SelectOptionConditionPB::OptionIsEmpty => selected_option_ids.is_empty(),
            SelectOptionConditionPB::OptionIsNotEmpty => !selected_option_ids.is_empty(),
        }
    }
}

impl CellFilterable for MultiSelectTypeOptionPB {
    fn apply_filter(&self, type_cell_data: TypeCellData, filter: &SelectOptionFilterPB) -> FlowyResult<bool> {
        if !type_cell_data.is_multi_select() {
            return Ok(true);
        }
<<<<<<< HEAD
        let ids = self.decode_type_option_cell_data(type_cell_data.cell_data)?;
=======
        let ids = self.decode_type_option_cell_str(type_cell_data.cell_str)?;
>>>>>>> f9cc0531
        let selected_options = SelectedSelectOptions::from(self.get_selected_options(ids));
        Ok(filter.is_visible(&selected_options, FieldType::MultiSelect))
    }
}

impl CellFilterable for SingleSelectTypeOptionPB {
    fn apply_filter(&self, type_cell_data: TypeCellData, filter: &SelectOptionFilterPB) -> FlowyResult<bool> {
        if !type_cell_data.is_single_select() {
            return Ok(true);
        }
<<<<<<< HEAD
        let ids = self.decode_type_option_cell_data(type_cell_data.cell_data)?;
=======
        let ids = self.decode_type_option_cell_str(type_cell_data.cell_str)?;
>>>>>>> f9cc0531
        let selected_options = SelectedSelectOptions::from(self.get_selected_options(ids));
        Ok(filter.is_visible(&selected_options, FieldType::SingleSelect))
    }
}

impl CellFilterable for ChecklistTypeOptionPB {
    fn apply_filter(&self, type_cell_data: TypeCellData, filter: &ChecklistFilterPB) -> FlowyResult<bool> {
        if !type_cell_data.is_checklist() {
            return Ok(true);
        }
<<<<<<< HEAD
        let ids = self.decode_type_option_cell_data(type_cell_data.cell_data)?;
=======
        let ids = self.decode_type_option_cell_str(type_cell_data.cell_str)?;
>>>>>>> f9cc0531
        let selected_options = SelectedSelectOptions::from(self.get_selected_options(ids));
        Ok(filter.is_visible(&self.options, &selected_options))
    }
}

#[cfg(test)]
mod tests {
    #![allow(clippy::all)]
    use crate::entities::{FieldType, SelectOptionConditionPB, SelectOptionFilterPB};
    use crate::services::field::selection_type_option::{SelectOptionPB, SelectedSelectOptions};

    #[test]
    fn select_option_filter_is_empty_test() {
        let option = SelectOptionPB::new("A");
        let filter = SelectOptionFilterPB {
            condition: SelectOptionConditionPB::OptionIsEmpty,
            option_ids: vec![],
        };

        assert_eq!(
            filter.is_visible(&SelectedSelectOptions { options: vec![] }, FieldType::SingleSelect),
            true
        );
        assert_eq!(
            filter.is_visible(
                &SelectedSelectOptions {
                    options: vec![option.clone()]
                },
                FieldType::SingleSelect
            ),
            false,
        );

        assert_eq!(
            filter.is_visible(&SelectedSelectOptions { options: vec![] }, FieldType::MultiSelect),
            true
        );
        assert_eq!(
            filter.is_visible(&SelectedSelectOptions { options: vec![option] }, FieldType::MultiSelect),
            false,
        );
    }

    #[test]
    fn select_option_filter_is_not_empty_test() {
        let option_1 = SelectOptionPB::new("A");
        let option_2 = SelectOptionPB::new("B");
        let filter = SelectOptionFilterPB {
            condition: SelectOptionConditionPB::OptionIsNotEmpty,
            option_ids: vec![option_1.id.clone(), option_2.id.clone()],
        };

        assert_eq!(
            filter.is_visible(
                &SelectedSelectOptions {
                    options: vec![option_1.clone()]
                },
                FieldType::SingleSelect
            ),
            true
        );
        assert_eq!(
            filter.is_visible(&SelectedSelectOptions { options: vec![] }, FieldType::SingleSelect),
            false,
        );

        assert_eq!(
            filter.is_visible(
                &SelectedSelectOptions {
                    options: vec![option_1.clone()]
                },
                FieldType::MultiSelect
            ),
            true
        );
        assert_eq!(
            filter.is_visible(&SelectedSelectOptions { options: vec![] }, FieldType::MultiSelect),
            false,
        );
    }

    #[test]
    fn single_select_option_filter_is_not_test() {
        let option_1 = SelectOptionPB::new("A");
        let option_2 = SelectOptionPB::new("B");
        let option_3 = SelectOptionPB::new("C");
        let filter = SelectOptionFilterPB {
            condition: SelectOptionConditionPB::OptionIsNot,
            option_ids: vec![option_1.id.clone(), option_2.id.clone()],
        };

        for (options, is_visible) in vec![
            (vec![option_2.clone()], false),
            (vec![option_1.clone()], false),
            (vec![option_3.clone()], true),
            (vec![option_1.clone(), option_2.clone()], false),
        ] {
            assert_eq!(
                filter.is_visible(&SelectedSelectOptions { options }, FieldType::SingleSelect),
                is_visible
            );
        }
    }

    #[test]
    fn single_select_option_filter_is_test() {
        let option_1 = SelectOptionPB::new("A");
        let option_2 = SelectOptionPB::new("B");
        let option_3 = SelectOptionPB::new("c");

        let filter = SelectOptionFilterPB {
            condition: SelectOptionConditionPB::OptionIs,
            option_ids: vec![option_1.id.clone()],
        };
        for (options, is_visible) in vec![
            (vec![option_1.clone()], true),
            (vec![option_2.clone()], false),
            (vec![option_3.clone()], false),
            (vec![option_1.clone(), option_2.clone()], true),
        ] {
            assert_eq!(
                filter.is_visible(&SelectedSelectOptions { options }, FieldType::SingleSelect),
                is_visible
            );
        }
    }

    #[test]
    fn single_select_option_filter_is_test2() {
        let option_1 = SelectOptionPB::new("A");
        let option_2 = SelectOptionPB::new("B");

        let filter = SelectOptionFilterPB {
            condition: SelectOptionConditionPB::OptionIs,
            option_ids: vec![],
        };
        for (options, is_visible) in vec![
            (vec![option_1.clone()], true),
            (vec![option_2.clone()], true),
            (vec![option_1.clone(), option_2.clone()], true),
        ] {
            assert_eq!(
                filter.is_visible(&SelectedSelectOptions { options }, FieldType::SingleSelect),
                is_visible
            );
        }
    }

    #[test]
    fn multi_select_option_filter_not_contains_test() {
        let option_1 = SelectOptionPB::new("A");
        let option_2 = SelectOptionPB::new("B");
        let option_3 = SelectOptionPB::new("C");
        let filter = SelectOptionFilterPB {
            condition: SelectOptionConditionPB::OptionIsNot,
            option_ids: vec![option_1.id.clone(), option_2.id.clone()],
        };

        for (options, is_visible) in vec![
            (vec![option_1.clone(), option_2.clone()], false),
            (vec![option_1.clone()], false),
            (vec![option_2.clone()], false),
            (vec![option_3.clone()], true),
            (vec![option_1.clone(), option_2.clone(), option_3.clone()], false),
            (vec![], true),
        ] {
            assert_eq!(
                filter.is_visible(&SelectedSelectOptions { options }, FieldType::MultiSelect),
                is_visible
            );
        }
    }
    #[test]
    fn multi_select_option_filter_contains_test() {
        let option_1 = SelectOptionPB::new("A");
        let option_2 = SelectOptionPB::new("B");
        let option_3 = SelectOptionPB::new("C");

        let filter = SelectOptionFilterPB {
            condition: SelectOptionConditionPB::OptionIs,
            option_ids: vec![option_1.id.clone(), option_2.id.clone()],
        };
        for (options, is_visible) in vec![
            (vec![option_1.clone(), option_2.clone(), option_3.clone()], true),
            (vec![option_2.clone(), option_1.clone()], true),
            (vec![option_2.clone()], true),
            (vec![option_1.clone(), option_3.clone()], true),
            (vec![option_3.clone()], false),
        ] {
            assert_eq!(
                filter.is_visible(&SelectedSelectOptions { options }, FieldType::MultiSelect),
                is_visible
            );
        }
    }

    #[test]
    fn multi_select_option_filter_contains_test2() {
        let option_1 = SelectOptionPB::new("A");

        let filter = SelectOptionFilterPB {
            condition: SelectOptionConditionPB::OptionIs,
            option_ids: vec![],
        };
        for (options, is_visible) in vec![(vec![option_1.clone()], true), (vec![], true)] {
            assert_eq!(
                filter.is_visible(&SelectedSelectOptions { options }, FieldType::MultiSelect),
                is_visible
            );
        }
    }
}<|MERGE_RESOLUTION|>--- conflicted
+++ resolved
@@ -85,11 +85,7 @@
         if !type_cell_data.is_multi_select() {
             return Ok(true);
         }
-<<<<<<< HEAD
-        let ids = self.decode_type_option_cell_data(type_cell_data.cell_data)?;
-=======
         let ids = self.decode_type_option_cell_str(type_cell_data.cell_str)?;
->>>>>>> f9cc0531
         let selected_options = SelectedSelectOptions::from(self.get_selected_options(ids));
         Ok(filter.is_visible(&selected_options, FieldType::MultiSelect))
     }
@@ -100,11 +96,7 @@
         if !type_cell_data.is_single_select() {
             return Ok(true);
         }
-<<<<<<< HEAD
-        let ids = self.decode_type_option_cell_data(type_cell_data.cell_data)?;
-=======
         let ids = self.decode_type_option_cell_str(type_cell_data.cell_str)?;
->>>>>>> f9cc0531
         let selected_options = SelectedSelectOptions::from(self.get_selected_options(ids));
         Ok(filter.is_visible(&selected_options, FieldType::SingleSelect))
     }
@@ -115,11 +107,7 @@
         if !type_cell_data.is_checklist() {
             return Ok(true);
         }
-<<<<<<< HEAD
-        let ids = self.decode_type_option_cell_data(type_cell_data.cell_data)?;
-=======
         let ids = self.decode_type_option_cell_str(type_cell_data.cell_str)?;
->>>>>>> f9cc0531
         let selected_options = SelectedSelectOptions::from(self.get_selected_options(ids));
         Ok(filter.is_visible(&self.options, &selected_options))
     }
