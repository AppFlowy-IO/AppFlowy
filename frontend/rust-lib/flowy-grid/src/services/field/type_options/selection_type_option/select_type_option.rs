--- conflicted
+++ resolved
@@ -122,11 +122,7 @@
     fn transform_type_option(&mut self, field_type: &FieldType, _type_option_data: String) {
         match field_type {
             FieldType::Checkbox => {
-<<<<<<< HEAD
-                // add Yes and No options if it's not exist.
-=======
                 //add Yes and No options if it does not exist.
->>>>>>> c7bdd4bc
                 if !self.options().iter().any(|option| option.name == CHECK) {
                     let check_option = SelectOptionPB::with_color(CHECK, SelectOptionColorPB::Green);
                     self.mut_options().push(check_option);
