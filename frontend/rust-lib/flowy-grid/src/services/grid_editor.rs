--- conflicted
+++ resolved
@@ -444,15 +444,11 @@
         let field_rev = self.get_field_rev(&params.field_id).await?;
         let (_, row_rev) = self.block_manager.get_row_rev(&params.row_id).await.ok()??;
         let cell_rev = row_rev.cells.get(&params.field_id)?.clone();
-<<<<<<< HEAD
         Some(decode_type_cell_data(
             cell_rev.type_cell_data,
             &field_rev,
             Some(self.cell_data_cache.clone()),
         ))
-=======
-        Some(decode_type_cell_data(cell_rev.type_cell_data, &field_rev))
->>>>>>> f9cc0531
     }
 
     pub async fn get_cell_rev(&self, row_id: &str, field_id: &str) -> FlowyResult<Option<CellRevision>> {
@@ -658,11 +654,7 @@
                                     grid_id: view_id.clone(),
                                     row_id: row_changeset.row_id.clone(),
                                     field_id,
-<<<<<<< HEAD
-                                    content: cell_rev.type_cell_data,
-=======
                                     type_cell_data: cell_rev.type_cell_data,
->>>>>>> f9cc0531
                                 })
                                 .collect::<Vec<CellChangesetPB>>();
 
