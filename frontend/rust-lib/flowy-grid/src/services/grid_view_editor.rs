--- conflicted
+++ resolved
@@ -323,7 +323,6 @@
     }
 
     #[tracing::instrument(level = "trace", skip_all, err)]
-<<<<<<< HEAD
     pub(crate) async fn did_update_view_field_type_option(&self, field_id: &str) -> FlowyResult<()> {
         if let Some(field_rev) = self.delegate.get_field_rev(field_id).await {
             let filter_id = FilterId::from(&field_rev);
@@ -333,14 +332,14 @@
                 .await
                 .apply_changeset(filter_changeset)
                 .await;
-=======
-    pub(crate) async fn did_update_view_field(&self, field_id: &str) -> FlowyResult<()> {
-        let grouped_field_id = self.group_controller.read().await.field_id().to_owned();
-        if grouped_field_id == field_id {
-            let _ = self.group_by_view_field(field_id).await?;
-        } else {
-            // Do nothing
->>>>>>> a1e0282d
+            // =======
+            //     pub(crate) async fn did_update_view_field(&self, field_id: &str) -> FlowyResult<()> {
+            //         let grouped_field_id = self.group_controller.read().await.field_id().to_owned();
+            //         if grouped_field_id == field_id {
+            //             let _ = self.group_by_view_field(field_id).await?;
+            //         } else {
+            //             // Do nothing
+            // >>>>>>> main
         }
         Ok(())
     }
