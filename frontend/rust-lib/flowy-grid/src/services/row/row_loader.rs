--- conflicted
+++ resolved
@@ -43,32 +43,11 @@
     make_rows_from_row_revs(&[row_rev]).pop()
 }
 
-<<<<<<< HEAD
-pub(crate) fn make_rows_from_row_revs(_fields: &[Arc<FieldRevision>], row_revs: &[Arc<RowRevision>]) -> Vec<Row> {
-    // let field_rev_map = fields
-    //     .iter()
-    //     .map(|field_rev| (&field_rev.id, field_rev))
-    //     .collect::<HashMap<&String, &FieldRevision>>();
-
-    let make_row = |row_rev: &Arc<RowRevision>| {
-        // let cell_by_field_id = row_rev
-        //     .cells
-        //     .clone()
-        //     .into_iter()
-        //     .flat_map(|(field_id, cell_rev)| make_cell_by_field_id(&field_rev_map, field_id, cell_rev))
-        //     .collect::<HashMap<String, Cell>>();
-
-        Row {
-            block_id: row_rev.block_id.clone(),
-            id: row_rev.id.clone(),
-            height: row_rev.height,
-        }
-=======
 pub(crate) fn make_rows_from_row_revs(row_revs: &[Arc<RowRevision>]) -> Vec<Row> {
     let make_row = |row_rev: &Arc<RowRevision>| Row {
+        block_id: row_rev.block_id.clone(),
         id: row_rev.id.clone(),
         height: row_rev.height,
->>>>>>> 70100cdd
     };
 
     row_revs.iter().map(make_row).collect::<Vec<_>>()
