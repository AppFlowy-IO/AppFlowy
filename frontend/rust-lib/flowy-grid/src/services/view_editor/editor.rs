--- conflicted
+++ resolved
@@ -340,27 +340,6 @@
         self.group_controller.read().await.field_id().to_string()
     }
 
-<<<<<<< HEAD
-=======
-    pub async fn get_view_setting(&self) -> GridSettingPB {
-        let field_revs = self.delegate.get_field_revs(None).await;
-        make_grid_setting(&*self.pad.read().await, &field_revs)
-    }
-
-    pub async fn get_all_view_filters(&self) -> Vec<Arc<FilterRevision>> {
-        let field_revs = self.delegate.get_field_revs(None).await;
-        self.pad.read().await.get_all_filters(&field_revs)
-    }
-
-    pub async fn get_view_filters(&self, filter_type: &FilterType) -> Vec<Arc<FilterRevision>> {
-        let field_type_rev: FieldTypeRevision = filter_type.field_type.clone().into();
-        self.pad
-            .read()
-            .await
-            .get_filters(&filter_type.field_id, &field_type_rev)
-    }
-
->>>>>>> 92baa573
     /// Initialize new group when grouping by a new field
     ///
     pub async fn initialize_new_group(&self, params: InsertGroupParams) -> FlowyResult<()> {
