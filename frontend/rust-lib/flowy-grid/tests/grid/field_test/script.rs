--- conflicted
+++ resolved
@@ -137,11 +137,7 @@
 
                 let cell_rev = row_rev.cells.get(&field_id).unwrap().clone();
                 let type_cell_data: TypeCellData = cell_rev.try_into().unwrap();
-<<<<<<< HEAD
-                let content = stringify_cell_data(type_cell_data.cell_data, &from_field_type, &field_type, &field_rev);
-=======
                 let content = stringify_cell_data(type_cell_data.cell_str, &from_field_type, &field_type, &field_rev);
->>>>>>> f9cc0531
                 assert_eq!(content, expected_content);
             }
         }
