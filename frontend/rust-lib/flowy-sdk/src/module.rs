use flowy_core::controller::FolderManager;
use flowy_net::ws::connection::FlowyWebSocketConnect;
use flowy_user::services::UserSession;
use lib_dispatch::prelude::Module;
use std::sync::Arc;

pub fn mk_modules(
    ws_conn: &Arc<FlowyWebSocketConnect>,
    folder_manager: &Arc<FolderManager>,
    user_session: &Arc<UserSession>,
) -> Vec<Module> {
    let user_module = mk_user_module(user_session.clone());
    let folder_module = mk_folder_module(folder_manager.clone());
    let network_module = mk_network_module(ws_conn.clone());
    vec![user_module, folder_module, network_module]
}

fn mk_user_module(user_session: Arc<UserSession>) -> Module {
    flowy_user::module::create(user_session)
}

<<<<<<< HEAD
fn mk_core_module(core: Arc<CoreContext>) -> Module {
    flowy_core::module::create(core)
}
=======
fn mk_folder_module(core: Arc<FolderManager>) -> Module { flowy_core::module::create(core) }
>>>>>>> 24c1817c

fn mk_network_module(ws_conn: Arc<FlowyWebSocketConnect>) -> Module {
    flowy_net::module::create(ws_conn)
}<|MERGE_RESOLUTION|>--- conflicted
+++ resolved
@@ -15,18 +15,8 @@
     vec![user_module, folder_module, network_module]
 }
 
-fn mk_user_module(user_session: Arc<UserSession>) -> Module {
-    flowy_user::module::create(user_session)
-}
+fn mk_user_module(user_session: Arc<UserSession>) -> Module { flowy_user::module::create(user_session) }
 
-<<<<<<< HEAD
-fn mk_core_module(core: Arc<CoreContext>) -> Module {
-    flowy_core::module::create(core)
-}
-=======
 fn mk_folder_module(core: Arc<FolderManager>) -> Module { flowy_core::module::create(core) }
->>>>>>> 24c1817c
 
-fn mk_network_module(ws_conn: Arc<FlowyWebSocketConnect>) -> Module {
-    flowy_net::module::create(ws_conn)
-}+fn mk_network_module(ws_conn: Arc<FlowyWebSocketConnect>) -> Module { flowy_net::module::create(ws_conn) }