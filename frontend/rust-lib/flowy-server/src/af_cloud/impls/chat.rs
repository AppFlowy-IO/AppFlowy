--- conflicted
+++ resolved
@@ -4,13 +4,9 @@
   CreateAnswerMessageParams, CreateChatMessageParams, CreateChatParams, MessageCursor,
   RepeatedChatMessage,
 };
-<<<<<<< HEAD
-use flowy_chat_pub::cloud::{ChatCloudService, ChatMessage, ChatMessageType, StreamAnswer};
-=======
 use flowy_chat_pub::cloud::{
-  ChatCloudService, ChatMessage, ChatMessageStream, ChatMessageType, StreamAnswer, StreamComplete,
+  ChatCloudService, ChatMessage, ChatMessageType, StreamAnswer, StreamComplete,
 };
->>>>>>> b09ff040
 use flowy_error::FlowyError;
 use futures_util::{StreamExt, TryStreamExt};
 use lib_infra::async_trait::async_trait;
@@ -167,27 +163,6 @@
       Ok(resp)
     })
   }
-<<<<<<< HEAD
-=======
-
-  fn generate_answer(
-    &self,
-    workspace_id: &str,
-    chat_id: &str,
-    question_message_id: i64,
-  ) -> FutureResult<ChatMessage, FlowyError> {
-    let workspace_id = workspace_id.to_string();
-    let chat_id = chat_id.to_string();
-    let try_get_client = self.inner.try_get_client();
-
-    FutureResult::new(async move {
-      let resp = try_get_client?
-        .get_answer(&workspace_id, &chat_id, question_message_id)
-        .await
-        .map_err(FlowyError::from)?;
-      Ok(resp)
-    })
-  }
 
   async fn stream_complete(
     &self,
@@ -207,5 +182,4 @@
       .map_err(FlowyError::from)?;
     Ok(stream.boxed())
   }
->>>>>>> b09ff040
 }