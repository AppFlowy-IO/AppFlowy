--- conflicted
+++ resolved
@@ -1,8 +1,4 @@
-<<<<<<< HEAD
-use anyhow::Error;
 use client_api::entity::workspace_dto::PublishInfoView;
-=======
->>>>>>> 497fcf3b
 use client_api::entity::{
   workspace_dto::CreateWorkspaceParam, CollabParams, PublishCollabItem, PublishCollabMetadata,
   QueryCollab, QueryCollabParams,
@@ -233,17 +229,12 @@
     Ok(())
   }
 
-<<<<<<< HEAD
-  async fn get_publish_info(&self, view_id: &str) -> Result<PublishInfo, Error> {
-=======
-  async fn get_publish_info(&self, view_id: &str) -> Result<PublishInfoResponse, FlowyError> {
->>>>>>> 497fcf3b
+  async fn get_publish_info(&self, view_id: &str) -> Result<PublishInfo, FlowyError> {
     let try_get_client = self.inner.try_get_client();
     let view_id = Uuid::parse_str(view_id)
       .map_err(|_| FlowyError::new(ErrorCode::InvalidParams, "Invalid view id"));
 
     let view_id = view_id?;
-<<<<<<< HEAD
     let info = try_get_client?
       .get_published_collab_info(&view_id)
       .await
@@ -256,7 +247,7 @@
     workspace_id: &str,
     view_id: String,
     new_name: String,
-  ) -> Result<(), Error> {
+  ) -> Result<(), FlowyError> {
     let try_get_client = self.inner.try_get_client()?;
     let view_id = Uuid::parse_str(&view_id)
       .map_err(|_| FlowyError::new(ErrorCode::InvalidParams, "Invalid view id"))?;
@@ -272,14 +263,6 @@
       .await
       .map_err(FlowyError::from)?;
     Ok(())
-=======
-    let info = try_get_client?.get_published_collab_info(&view_id).await?;
-    Ok(PublishInfoResponse {
-      view_id: info.view_id.to_string(),
-      publish_name: info.publish_name,
-      namespace: info.namespace,
-    })
->>>>>>> 497fcf3b
   }
 
   async fn set_publish_namespace(
@@ -306,8 +289,10 @@
     Ok(namespace)
   }
 
-<<<<<<< HEAD
-  async fn list_published_views(&self, workspace_id: &str) -> Result<Vec<PublishInfoView>, Error> {
+  async fn list_published_views(
+    &self,
+    workspace_id: &str,
+  ) -> Result<Vec<PublishInfoView>, FlowyError> {
     let workspace_id = workspace_id.to_string();
     let published_views = self
       .inner
@@ -321,7 +306,7 @@
   async fn get_default_published_view_info(
     &self,
     workspace_id: &str,
-  ) -> Result<PublishInfo, Error> {
+  ) -> Result<PublishInfo, FlowyError> {
     let default_published_view_info = self
       .inner
       .try_get_client()?
@@ -335,7 +320,7 @@
     &self,
     workspace_id: &str,
     view_id: uuid::Uuid,
-  ) -> Result<(), Error> {
+  ) -> Result<(), FlowyError> {
     self
       .inner
       .try_get_client()?
@@ -345,10 +330,7 @@
     Ok(())
   }
 
-  async fn import_zip(&self, file_path: &str) -> Result<(), Error> {
-=======
   async fn import_zip(&self, file_path: &str) -> Result<(), FlowyError> {
->>>>>>> 497fcf3b
     let file_path = PathBuf::from(file_path);
     self.inner.try_get_client()?.import_file(&file_path).await?;
     Ok(())
