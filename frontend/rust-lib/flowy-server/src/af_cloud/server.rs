--- conflicted
+++ resolved
@@ -49,13 +49,9 @@
       &config.base_url,
       &config.ws_base_url,
       &config.gotrue_url,
-<<<<<<< HEAD
-      ClientConfiguration::default(),
-=======
       ClientConfiguration::default()
         .with_compression_buffer_size(10240)
         .with_compression_quality(8),
->>>>>>> b1cc4e48
     );
     let token_state_rx = api_client.subscribe_token_state();
     let enable_sync = Arc::new(AtomicBool::new(enable_sync));
