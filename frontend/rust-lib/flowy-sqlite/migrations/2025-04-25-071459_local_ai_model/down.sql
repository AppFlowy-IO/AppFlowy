-- This file should undo anything in `up.sql`
<<<<<<< Updated upstream
=======
DROP TABLE af_collab_embeddings_table;
DROP TABLE local_ai_model_table;
>>>>>>> Stashed changes<|MERGE_RESOLUTION|>--- conflicted
+++ resolved
@@ -1,6 +1,2 @@
 -- This file should undo anything in `up.sql`
-<<<<<<< Updated upstream
-=======
-DROP TABLE af_collab_embeddings_table;
-DROP TABLE local_ai_model_table;
->>>>>>> Stashed changes+DROP TABLE local_ai_model_table;