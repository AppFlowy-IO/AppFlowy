// @generated automatically by Diesel CLI.

diesel::table! {
    chat_local_setting_table (chat_id) {
        chat_id -> Text,
        local_model_path -> Text,
        local_model_name -> Text,
    }
}

diesel::table! {
    chat_message_table (message_id) {
        message_id -> BigInt,
        chat_id -> Text,
        content -> Text,
        created_at -> BigInt,
        author_type -> BigInt,
        author_id -> Text,
        reply_message_id -> Nullable<BigInt>,
    }
}

diesel::table! {
    chat_table (chat_id) {
        chat_id -> Text,
        created_at -> BigInt,
        name -> Text,
        local_model_path -> Text,
        local_model_name -> Text,
        local_enabled -> Bool,
        sync_to_cloud -> Bool,
    }
}

diesel::table! {
    collab_snapshot (id) {
        id -> Text,
        object_id -> Text,
        title -> Text,
        desc -> Text,
        collab_type -> Text,
        timestamp -> BigInt,
        data -> Binary,
    }
}

diesel::table! {
    upload_file_part (upload_id, e_tag) {
        upload_id -> Text,
        e_tag -> Text,
        part_num -> Integer,
    }
}

diesel::table! {
    upload_file_table (workspace_id, file_id, parent_dir) {
        workspace_id -> Text,
        file_id -> Text,
        parent_dir -> Text,
        local_file_path -> Text,
        content_type -> Text,
        chunk_size -> Integer,
        num_chunk -> Integer,
        upload_id -> Text,
        created_at -> BigInt,
    }
}

diesel::table! {
    user_data_migration_records (id) {
        id -> Integer,
        migration_name -> Text,
        executed_at -> Timestamp,
    }
}

diesel::table! {
    user_table (id) {
        id -> Text,
        name -> Text,
        workspace -> Text,
        icon_url -> Text,
        openai_key -> Text,
        token -> Text,
        email -> Text,
        auth_type -> Integer,
        encryption_type -> Text,
        stability_ai_key -> Text,
        updated_at -> BigInt,
        ai_model -> Text,
    }
}

diesel::table! {
    user_workspace_table (id) {
        id -> Text,
        name -> Text,
        uid -> BigInt,
        created_at -> BigInt,
        database_storage_id -> Text,
        icon -> Text,
    }
}

diesel::table! {
    workspace_members_table (email, workspace_id) {
        email -> Text,
        role -> Integer,
        name -> Text,
        avatar_url -> Nullable<Text>,
        uid -> BigInt,
        workspace_id -> Text,
        updated_at -> Timestamp,
    }
}

diesel::allow_tables_to_appear_in_same_query!(
<<<<<<< HEAD
    chat_local_setting_table,
    chat_message_table,
    chat_table,
    collab_snapshot,
    upload_file_part,
    upload_file_table,
    user_data_migration_records,
    user_table,
    user_workspace_table,
    workspace_members_table,
=======
  chat_message_table,
  chat_table,
  collab_snapshot,
  upload_file_part,
  upload_file_table,
  user_data_migration_records,
  user_table,
  user_workspace_table,
  workspace_members_table,
>>>>>>> b09ff040
);<|MERGE_RESOLUTION|>--- conflicted
+++ resolved
@@ -115,7 +115,6 @@
 }
 
 diesel::allow_tables_to_appear_in_same_query!(
-<<<<<<< HEAD
     chat_local_setting_table,
     chat_message_table,
     chat_table,
@@ -126,15 +125,4 @@
     user_table,
     user_workspace_table,
     workspace_members_table,
-=======
-  chat_message_table,
-  chat_table,
-  collab_snapshot,
-  upload_file_part,
-  upload_file_table,
-  user_data_migration_records,
-  user_table,
-  user_workspace_table,
-  workspace_members_table,
->>>>>>> b09ff040
 );