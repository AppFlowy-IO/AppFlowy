--- conflicted
+++ resolved
@@ -6,15 +6,9 @@
 # See more keys and their definitions at https://doc.rust-lang.org/cargo/reference/manifest.html
 
 [dependencies]
-<<<<<<< HEAD
-flowy-core = { path = "../flowy-core" }
-flowy-user = { path = "../flowy-user"}
-flowy-user-deps = { path = "../flowy-user-deps"}
-=======
 flowy-core = { workspace = true }
 flowy-user = { workspace = true }
 flowy-user-deps = { workspace = true }
->>>>>>> e3f11ea9
 flowy-folder2 = { path = "../flowy-folder2", features = ["test_helper"] }
 flowy-folder-deps = { workspace = true }
 flowy-database2 = { path = "../flowy-database2" }
