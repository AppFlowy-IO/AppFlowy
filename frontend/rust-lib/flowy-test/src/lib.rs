--- conflicted
+++ resolved
@@ -36,13 +36,8 @@
 
 impl FlowySDKTest {
   pub fn new() -> Self {
-<<<<<<< HEAD
-    let config = AppFlowyCoreConfig::new(&root_dir(), nanoid!(6)).log_filter("info", vec![]);
-=======
-    let server_config = get_client_server_configuration().unwrap();
-    let config = AppFlowyCoreConfig::new(temp_dir().to_str().unwrap(), nanoid!(6), server_config)
-      .log_filter("info", vec![]);
->>>>>>> 5cc8340e
+    let config =
+      AppFlowyCoreConfig::new(temp_dir().to_str().unwrap(), nanoid!(6)).log_filter("info", vec![]);
     let sdk = std::thread::spawn(|| AppFlowyCore::new(config))
       .join()
       .unwrap();
