use std::collections::HashMap;

use serde::{Deserialize, Serialize};

use flowy_derive::{ProtoBuf, ProtoBuf_Enum};

use crate::entities::EncryptionTypePB;

use super::date_time::{UserDateFormatPB, UserTimeFormatPB};

#[derive(ProtoBuf, Default, Debug, Clone)]
pub struct UserPreferencesPB {
  #[pb(index = 1)]
  user_id: String,

  #[pb(index = 2)]
  appearance_setting: AppearanceSettingsPB,

  #[pb(index = 3)]
  date_time_settings: DateTimeSettingsPB,
}

#[derive(ProtoBuf, Serialize, Deserialize, Debug, Clone)]
pub struct AppearanceSettingsPB {
  #[pb(index = 1)]
  pub theme: String,

  #[pb(index = 2)]
  #[serde(default)]
  pub theme_mode: ThemeModePB,

  #[pb(index = 3)]
  pub font: String,

  #[pb(index = 4)]
  pub monospace_font: String,

  #[pb(index = 5)]
  #[serde(default)]
  pub locale: LocaleSettingsPB,

  #[pb(index = 6)]
  #[serde(default = "DEFAULT_RESET_VALUE")]
  pub reset_to_default: bool,

  #[pb(index = 7)]
  #[serde(default)]
  pub setting_key_value: HashMap<String, String>,

  #[pb(index = 8)]
  #[serde(default)]
  pub is_menu_collapsed: bool,

  #[pb(index = 9)]
  #[serde(default)]
  pub menu_offset: f64,

  #[pb(index = 10)]
  #[serde(default)]
  pub layout_direction: LayoutDirectionPB,

  // If the value is FALLBACK which is the default value then it will fall back
  // to layout direction and it will use that as default text direction.
  #[pb(index = 11)]
  #[serde(default)]
  pub text_direction: TextDirectionPB,

  #[pb(index = 12)]
  #[serde(default)]
<<<<<<< HEAD
  pub enable_rtl_toolbar_items: bool,
=======
  pub document_setting: DocumentSettingsPB,
>>>>>>> 74233d26
}

const DEFAULT_RESET_VALUE: fn() -> bool = || APPEARANCE_RESET_AS_DEFAULT;

#[derive(ProtoBuf_Enum, Serialize, Deserialize, Clone, Debug, Default)]
pub enum ThemeModePB {
  Light = 0,
  Dark = 1,
  #[default]
  System = 2,
}

#[derive(ProtoBuf_Enum, Serialize, Deserialize, Clone, Debug, Default)]
pub enum LayoutDirectionPB {
  #[default]
  LTRLayout = 0,
  RTLLayout = 1,
}

#[derive(ProtoBuf_Enum, Serialize, Deserialize, Clone, Debug, Default)]
pub enum TextDirectionPB {
  LTR = 0,
  RTL = 1,
  AUTO = 2,
  #[default]
  FALLBACK = 3,
}

#[derive(ProtoBuf, Serialize, Deserialize, Debug, Clone)]
pub struct LocaleSettingsPB {
  #[pb(index = 1)]
  pub language_code: String,

  #[pb(index = 2)]
  pub country_code: String,
}

impl std::default::Default for LocaleSettingsPB {
  fn default() -> Self {
    Self {
      language_code: "en".to_owned(),
      country_code: "".to_owned(),
    }
  }
}

#[derive(ProtoBuf, Serialize, Deserialize, Debug, Clone, Default)]
pub struct DocumentSettingsPB {
  #[pb(index = 1, one_of)]
  pub cursor_color: Option<String>,

  #[pb(index = 2, one_of)]
  pub selection_color: Option<String>,
}

pub const APPEARANCE_DEFAULT_THEME: &str = "Default";
pub const APPEARANCE_DEFAULT_FONT: &str = "Poppins";
pub const APPEARANCE_DEFAULT_MONOSPACE_FONT: &str = "SF Mono";
const APPEARANCE_RESET_AS_DEFAULT: bool = true;
const APPEARANCE_DEFAULT_IS_MENU_COLLAPSED: bool = false;
const APPEARANCE_DEFAULT_MENU_OFFSET: f64 = 0.0;
const APPEARANCE_DEFAULT_ENABLE_RTL_TOOLBAR_ITEMS: bool = false;

impl std::default::Default for AppearanceSettingsPB {
  fn default() -> Self {
    AppearanceSettingsPB {
      theme: APPEARANCE_DEFAULT_THEME.to_owned(),
      theme_mode: ThemeModePB::default(),
      font: APPEARANCE_DEFAULT_FONT.to_owned(),
      monospace_font: APPEARANCE_DEFAULT_MONOSPACE_FONT.to_owned(),
      locale: LocaleSettingsPB::default(),
      reset_to_default: APPEARANCE_RESET_AS_DEFAULT,
      setting_key_value: HashMap::default(),
      is_menu_collapsed: APPEARANCE_DEFAULT_IS_MENU_COLLAPSED,
      menu_offset: APPEARANCE_DEFAULT_MENU_OFFSET,
      layout_direction: LayoutDirectionPB::default(),
      text_direction: TextDirectionPB::default(),
<<<<<<< HEAD
      enable_rtl_toolbar_items: APPEARANCE_DEFAULT_ENABLE_RTL_TOOLBAR_ITEMS,
=======
      document_setting: DocumentSettingsPB::default(),
>>>>>>> 74233d26
    }
  }
}

#[derive(Default, ProtoBuf)]
pub struct CloudSettingPB {
  #[pb(index = 1)]
  pub(crate) enable_sync: bool,

  #[pb(index = 2)]
  pub(crate) enable_encrypt: bool,

  #[pb(index = 3)]
  pub encrypt_secret: String,

  #[pb(index = 4)]
  pub server_url: String,
}

#[derive(Default, ProtoBuf)]
pub struct UpdateCloudConfigPB {
  #[pb(index = 1, one_of)]
  pub enable_sync: Option<bool>,

  #[pb(index = 2, one_of)]
  pub enable_encrypt: Option<bool>,
}

#[derive(Default, ProtoBuf)]
pub struct UserSecretPB {
  #[pb(index = 1)]
  pub user_id: i64,

  #[pb(index = 2)]
  pub encryption_secret: String,

  #[pb(index = 3)]
  pub encryption_type: EncryptionTypePB,

  #[pb(index = 4)]
  pub encryption_sign: String,
}

#[derive(Default, ProtoBuf)]
pub struct UserEncryptionConfigurationPB {
  #[pb(index = 1)]
  pub require_secret: bool,
}

#[derive(ProtoBuf_Enum, Debug, Clone, Eq, PartialEq, Default)]
pub enum NetworkTypePB {
  #[default]
  NetworkUnknown = 0,
  Wifi = 1,
  Cell = 2,
  Ethernet = 3,
  Bluetooth = 4,
  VPN = 5,
}

impl NetworkTypePB {
  pub fn is_reachable(&self) -> bool {
    match self {
      NetworkTypePB::NetworkUnknown | NetworkTypePB::Bluetooth => false,
      NetworkTypePB::Wifi | NetworkTypePB::Cell | NetworkTypePB::Ethernet | NetworkTypePB::VPN => {
        true
      },
    }
  }
}

#[derive(ProtoBuf, Debug, Default, Clone)]
pub struct NetworkStatePB {
  #[pb(index = 1)]
  pub ty: NetworkTypePB,
}

#[derive(ProtoBuf, Serialize, Deserialize, Debug, Clone)]
pub struct DateTimeSettingsPB {
  #[pb(index = 1)]
  pub date_format: UserDateFormatPB,

  #[pb(index = 2)]
  pub time_format: UserTimeFormatPB,

  #[pb(index = 3)]
  pub timezone_id: String,
}

impl std::default::Default for DateTimeSettingsPB {
  fn default() -> Self {
    DateTimeSettingsPB {
      date_format: UserDateFormatPB::Friendly,
      time_format: UserTimeFormatPB::TwentyFourHour,
      timezone_id: "".to_owned(),
    }
  }
}

#[derive(ProtoBuf, Serialize, Deserialize, Debug, Clone)]
pub struct NotificationSettingsPB {
  #[pb(index = 1)]
  #[serde(default)]
  pub notifications_enabled: bool,
}

impl std::default::Default for NotificationSettingsPB {
  fn default() -> Self {
    NotificationSettingsPB {
      notifications_enabled: true,
    }
  }
}

#[derive(Default, ProtoBuf)]
pub struct AppFlowyCloudSettingPB {
  #[pb(index = 1)]
  pub base_url: bool,

  #[pb(index = 2)]
  pub ws_addr: bool,

  #[pb(index = 3)]
  pub gotrue_url: String,
}<|MERGE_RESOLUTION|>--- conflicted
+++ resolved
@@ -67,11 +67,11 @@
 
   #[pb(index = 12)]
   #[serde(default)]
-<<<<<<< HEAD
+  pub document_setting: DocumentSettingsPB,
+
+  #[pb(index = 13)]
+  #[serde(default)]
   pub enable_rtl_toolbar_items: bool,
-=======
-  pub document_setting: DocumentSettingsPB,
->>>>>>> 74233d26
 }
 
 const DEFAULT_RESET_VALUE: fn() -> bool = || APPEARANCE_RESET_AS_DEFAULT;
@@ -149,11 +149,8 @@
       menu_offset: APPEARANCE_DEFAULT_MENU_OFFSET,
       layout_direction: LayoutDirectionPB::default(),
       text_direction: TextDirectionPB::default(),
-<<<<<<< HEAD
       enable_rtl_toolbar_items: APPEARANCE_DEFAULT_ENABLE_RTL_TOOLBAR_ITEMS,
-=======
       document_setting: DocumentSettingsPB::default(),
->>>>>>> 74233d26
     }
   }
 }
