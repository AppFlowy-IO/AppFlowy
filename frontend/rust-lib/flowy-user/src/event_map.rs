use std::sync::Weak;

use strum_macros::Display;

use flowy_derive::{Flowy_Event, ProtoBuf_Enum};
use flowy_error::FlowyResult;
use flowy_user_pub::cloud::UserCloudConfig;
use flowy_user_pub::entities::*;
use lib_dispatch::prelude::*;
use lib_infra::future::{to_fut, Fut};

use crate::event_handler::*;
use crate::user_manager::UserManager;

#[rustfmt::skip]
pub fn init(user_manager: Weak<UserManager>) -> AFPlugin {
  let store_preferences = user_manager
    .upgrade()
    .map(|session| session.get_store_preferences())
    .unwrap();
  AFPlugin::new()
    .name("Flowy-User")
    .state(user_manager)
    .state(store_preferences)
    .event(UserEvent::SignInWithEmailPassword, sign_in_with_email_password_handler)
    .event(UserEvent::SignUp, sign_up)
    .event(UserEvent::InitUser, init_user_handler)
    .event(UserEvent::GetUserProfile, get_user_profile_handler)
    .event(UserEvent::SignOut, sign_out_handler)
    .event(UserEvent::UpdateUserProfile, update_user_profile_handler)
    .event(UserEvent::SetAppearanceSetting, set_appearance_setting)
    .event(UserEvent::GetAppearanceSetting, get_appearance_setting)
    .event(UserEvent::GetUserSetting, get_user_setting)
    .event(UserEvent::SetCloudConfig, set_cloud_config_handler)
    .event(UserEvent::GetCloudConfig, get_cloud_config_handler)
    .event(UserEvent::SetEncryptionSecret, set_encrypt_secret_handler)
    .event(UserEvent::CheckEncryptionSign, check_encrypt_secret_handler)
    .event(UserEvent::OauthSignIn, oauth_sign_in_handler)
    .event(UserEvent::GenerateSignInURL, gen_sign_in_url_handler)
    .event(UserEvent::GetOauthURLWithProvider, sign_in_with_provider_handler)
    .event(UserEvent::OpenWorkspace, open_workspace_handler)
    .event(UserEvent::UpdateNetworkState, update_network_state_handler)
    .event(UserEvent::OpenAnonUser, open_anon_user_handler)
    .event(UserEvent::GetAnonUser, get_anon_user_handler)
    .event(UserEvent::PushRealtimeEvent, push_realtime_event_handler)
    .event(UserEvent::CreateReminder, create_reminder_event_handler)
    .event(UserEvent::GetAllReminders, get_all_reminder_event_handler)
    .event(UserEvent::RemoveReminder, remove_reminder_event_handler)
    .event(UserEvent::UpdateReminder, update_reminder_event_handler)
    .event(UserEvent::ResetWorkspace, reset_workspace_handler)
    .event(UserEvent::SetDateTimeSettings, set_date_time_settings)
    .event(UserEvent::GetDateTimeSettings, get_date_time_settings)
    .event(UserEvent::SetNotificationSettings, set_notification_settings)
    .event(UserEvent::GetNotificationSettings, get_notification_settings)
    .event(UserEvent::ImportAppFlowyDataFolder, import_appflowy_data_folder_handler)
      // Workspace member
    .event(UserEvent::AddWorkspaceMember, add_workspace_member_handler) // deprecated, use invite
                                                                        // instead

    .event(UserEvent::RemoveWorkspaceMember, delete_workspace_member_handler)
    .event(UserEvent::GetWorkspaceMember, get_workspace_member_handler)
    .event(UserEvent::UpdateWorkspaceMember, update_workspace_member_handler)
      // Workspace
    .event(UserEvent::GetAllWorkspace, get_all_workspace_handler)
    .event(UserEvent::CreateWorkspace, create_workspace_handler)
    .event(UserEvent::DeleteWorkspace, delete_workspace_handler)
    .event(UserEvent::RenameWorkspace, rename_workspace_handler)
    .event(UserEvent::ChangeWorkspaceIcon, change_workspace_icon_handler)
    .event(UserEvent::LeaveWorkspace, leave_workspace_handler)
<<<<<<< HEAD
    .event(UserEvent::MagicLinkSignIn, sign_in_with_magic_link_handler)
=======
    .event(UserEvent::InviteWorkspaceMember, invite_workspace_member_handler)
    .event(UserEvent::ListWorkspaceInvitations, list_workspace_invitations_handler)
    .event(UserEvent::AcceptWorkspaceInvitation, accept_workspace_invitations_handler)
>>>>>>> b7b4ea2d
}

#[derive(Clone, Copy, PartialEq, Eq, Debug, Display, Hash, ProtoBuf_Enum, Flowy_Event)]
#[event_err = "FlowyError"]
pub enum UserEvent {
  /// Only use when the [Authenticator] is Local or SelfHosted
  /// Logging into an account using a register email and password
  #[event(input = "SignInPayloadPB", output = "UserProfilePB")]
  SignInWithEmailPassword = 0,

  /// Only use when the [Authenticator] is Local or SelfHosted
  /// Creating a new account
  #[event(input = "SignUpPayloadPB", output = "UserProfilePB")]
  SignUp = 1,

  /// Logging out fo an account
  #[event()]
  SignOut = 2,

  /// Update the user information
  #[event(input = "UpdateUserProfilePayloadPB")]
  UpdateUserProfile = 3,

  /// Get the user information
  #[event(output = "UserProfilePB")]
  GetUserProfile = 4,

  /// Initialize resources for the current user after launching the application
  ///
  #[event()]
  InitUser = 6,

  /// Change the visual elements of the interface, such as theme, font and more
  #[event(input = "AppearanceSettingsPB")]
  SetAppearanceSetting = 7,

  /// Get the appearance setting
  #[event(output = "AppearanceSettingsPB")]
  GetAppearanceSetting = 8,

  /// Get the settings of the user, such as the user storage folder
  #[event(output = "UserSettingPB")]
  GetUserSetting = 9,

  #[event(input = "OauthSignInPB", output = "UserProfilePB")]
  OauthSignIn = 10,

  /// Get the OAuth callback url
  /// Only use when the [Authenticator] is AFCloud
  #[event(input = "SignInUrlPayloadPB", output = "SignInUrlPB")]
  GenerateSignInURL = 11,

  #[event(input = "OauthProviderPB", output = "OauthProviderDataPB")]
  GetOauthURLWithProvider = 12,

  #[event(input = "UpdateCloudConfigPB")]
  SetCloudConfig = 13,

  #[event(output = "CloudSettingPB")]
  GetCloudConfig = 14,

  #[event(input = "UserSecretPB")]
  SetEncryptionSecret = 15,

  #[event(output = "UserEncryptionConfigurationPB")]
  CheckEncryptionSign = 16,

  /// Return the all the workspaces of the user
  #[event(output = "RepeatedUserWorkspacePB")]
  GetAllWorkspace = 17,

  #[event(input = "UserWorkspaceIdPB")]
  OpenWorkspace = 21,

  #[event(input = "NetworkStatePB")]
  UpdateNetworkState = 24,

  #[event(output = "UserProfilePB")]
  GetAnonUser = 25,

  #[event()]
  OpenAnonUser = 26,

  /// Push a realtime event to the user. Currently, the realtime event
  /// is only used when the auth type is: [Authenticator::Supabase].
  ///
  #[event(input = "RealtimePayloadPB")]
  PushRealtimeEvent = 27,

  #[event(input = "ReminderPB")]
  CreateReminder = 28,

  #[event(output = "RepeatedReminderPB")]
  GetAllReminders = 29,

  #[event(input = "ReminderIdentifierPB")]
  RemoveReminder = 30,

  #[event(input = "ReminderPB")]
  UpdateReminder = 31,

  #[event(input = "ResetWorkspacePB")]
  ResetWorkspace = 32,

  /// Change the Date/Time formats globally
  #[event(input = "DateTimeSettingsPB")]
  SetDateTimeSettings = 33,

  /// Retrieve the Date/Time formats
  #[event(output = "DateTimeSettingsPB")]
  GetDateTimeSettings = 34,

  #[event(input = "NotificationSettingsPB")]
  SetNotificationSettings = 35,

  #[event(output = "NotificationSettingsPB")]
  GetNotificationSettings = 36,

  #[event(input = "AddWorkspaceMemberPB")]
  AddWorkspaceMember = 37,

  #[event(input = "RemoveWorkspaceMemberPB")]
  RemoveWorkspaceMember = 38,

  #[event(input = "UpdateWorkspaceMemberPB")]
  UpdateWorkspaceMember = 39,

  #[event(input = "QueryWorkspacePB", output = "RepeatedWorkspaceMemberPB")]
  GetWorkspaceMember = 40,

  #[event(input = "ImportAppFlowyDataPB")]
  ImportAppFlowyDataFolder = 41,

  #[event(input = "CreateWorkspacePB", output = "UserWorkspacePB")]
  CreateWorkspace = 42,

  #[event(input = "UserWorkspaceIdPB")]
  DeleteWorkspace = 43,

  #[event(input = "RenameWorkspacePB")]
  RenameWorkspace = 44,

  #[event(input = "ChangeWorkspaceIconPB")]
  ChangeWorkspaceIcon = 45,

  #[event(input = "UserWorkspaceIdPB")]
  LeaveWorkspace = 46,

<<<<<<< HEAD
  #[event(input = "MagicLinkSignInPB", output = "UserProfilePB")]
  MagicLinkSignIn = 47,
=======
  #[event(input = "WorkspaceMemberInvitationPB")]
  InviteWorkspaceMember = 47,

  #[event(output = "RepeatedWorkspaceInvitationPB")]
  ListWorkspaceInvitations = 48,

  #[event(input = "AcceptWorkspaceInvitationPB")]
  AcceptWorkspaceInvitation = 49,
>>>>>>> b7b4ea2d
}

pub trait UserStatusCallback: Send + Sync + 'static {
  /// When the [Authenticator] changed, this method will be called. Currently, the auth type
  /// will be changed when the user sign in or sign up.
  fn authenticator_did_changed(&self, _authenticator: Authenticator) {}
  /// This will be called after the application launches if the user is already signed in.
  /// If the user is not signed in, this method will not be called
  fn did_init(
    &self,
    user_id: i64,
    user_authenticator: &Authenticator,
    cloud_config: &Option<UserCloudConfig>,
    user_workspace: &UserWorkspace,
    device_id: &str,
  ) -> Fut<FlowyResult<()>>;
  /// Will be called after the user signed in.
  fn did_sign_in(
    &self,
    user_id: i64,
    user_workspace: &UserWorkspace,
    device_id: &str,
  ) -> Fut<FlowyResult<()>>;
  /// Will be called after the user signed up.
  fn did_sign_up(
    &self,
    is_new_user: bool,
    user_profile: &UserProfile,
    user_workspace: &UserWorkspace,
    device_id: &str,
  ) -> Fut<FlowyResult<()>>;

  fn did_expired(&self, token: &str, user_id: i64) -> Fut<FlowyResult<()>>;
  fn open_workspace(&self, user_id: i64, user_workspace: &UserWorkspace) -> Fut<FlowyResult<()>>;
  fn did_update_network(&self, _reachable: bool) {}
}

/// Acts as a placeholder [UserStatusCallback] for the user session, but does not perform any function
pub(crate) struct DefaultUserStatusCallback;
impl UserStatusCallback for DefaultUserStatusCallback {
  fn did_init(
    &self,
    _user_id: i64,
    _authenticator: &Authenticator,
    _cloud_config: &Option<UserCloudConfig>,
    _user_workspace: &UserWorkspace,
    _device_id: &str,
  ) -> Fut<FlowyResult<()>> {
    to_fut(async { Ok(()) })
  }

  fn did_sign_in(
    &self,
    _user_id: i64,
    _user_workspace: &UserWorkspace,
    _device_id: &str,
  ) -> Fut<FlowyResult<()>> {
    to_fut(async { Ok(()) })
  }

  fn did_sign_up(
    &self,
    _is_new_user: bool,
    _user_profile: &UserProfile,
    _user_workspace: &UserWorkspace,
    _device_id: &str,
  ) -> Fut<FlowyResult<()>> {
    to_fut(async { Ok(()) })
  }

  fn did_expired(&self, _token: &str, _user_id: i64) -> Fut<FlowyResult<()>> {
    to_fut(async { Ok(()) })
  }

  fn open_workspace(&self, _user_id: i64, _user_workspace: &UserWorkspace) -> Fut<FlowyResult<()>> {
    to_fut(async { Ok(()) })
  }
}<|MERGE_RESOLUTION|>--- conflicted
+++ resolved
@@ -23,6 +23,7 @@
     .state(user_manager)
     .state(store_preferences)
     .event(UserEvent::SignInWithEmailPassword, sign_in_with_email_password_handler)
+    .event(UserEvent::MagicLinkSignIn, sign_in_with_magic_link_handler)
     .event(UserEvent::SignUp, sign_up)
     .event(UserEvent::InitUser, init_user_handler)
     .event(UserEvent::GetUserProfile, get_user_profile_handler)
@@ -67,13 +68,9 @@
     .event(UserEvent::RenameWorkspace, rename_workspace_handler)
     .event(UserEvent::ChangeWorkspaceIcon, change_workspace_icon_handler)
     .event(UserEvent::LeaveWorkspace, leave_workspace_handler)
-<<<<<<< HEAD
-    .event(UserEvent::MagicLinkSignIn, sign_in_with_magic_link_handler)
-=======
     .event(UserEvent::InviteWorkspaceMember, invite_workspace_member_handler)
     .event(UserEvent::ListWorkspaceInvitations, list_workspace_invitations_handler)
     .event(UserEvent::AcceptWorkspaceInvitation, accept_workspace_invitations_handler)
->>>>>>> b7b4ea2d
 }
 
 #[derive(Clone, Copy, PartialEq, Eq, Debug, Display, Hash, ProtoBuf_Enum, Flowy_Event)]
@@ -222,10 +219,6 @@
   #[event(input = "UserWorkspaceIdPB")]
   LeaveWorkspace = 46,
 
-<<<<<<< HEAD
-  #[event(input = "MagicLinkSignInPB", output = "UserProfilePB")]
-  MagicLinkSignIn = 47,
-=======
   #[event(input = "WorkspaceMemberInvitationPB")]
   InviteWorkspaceMember = 47,
 
@@ -234,7 +227,9 @@
 
   #[event(input = "AcceptWorkspaceInvitationPB")]
   AcceptWorkspaceInvitation = 49,
->>>>>>> b7b4ea2d
+
+  #[event(input = "MagicLinkSignInPB", output = "UserProfilePB")]
+  MagicLinkSignIn = 50,
 }
 
 pub trait UserStatusCallback: Send + Sync + 'static {
