use std::str::FromStr;

use flowy_sqlite::schema::user_table;
use flowy_user_deps::cloud::UserUpdate;
use flowy_user_deps::entities::*;

/// The order of the fields in the struct must be the same as the order of the fields in the table.
/// Check out the [schema.rs] for table schema.
#[derive(Clone, Default, Queryable, Identifiable, Insertable)]
#[table_name = "user_table"]
pub struct UserTable {
  pub(crate) id: String,
  pub(crate) name: String,
  pub(crate) workspace: String,
  pub(crate) icon_url: String,
  pub(crate) openai_key: String,
  pub(crate) token: String,
  pub(crate) email: String,
  pub(crate) auth_type: i32,
  pub(crate) encryption_type: String,
  pub(crate) stability_ai_key: String,
}

impl UserTable {
  pub fn set_workspace(mut self, workspace: String) -> Self {
    self.workspace = workspace;
    self
  }
}

impl From<(UserProfile, AuthType)> for UserTable {
  fn from(value: (UserProfile, AuthType)) -> Self {
    let (user_profile, auth_type) = value;
    let encryption_type = serde_json::to_string(&user_profile.encryption_type).unwrap_or_default();
    UserTable {
      id: user_profile.uid.to_string(),
      name: user_profile.name,
      workspace: user_profile.workspace_id,
      icon_url: user_profile.icon_url,
      openai_key: user_profile.openai_key,
      token: user_profile.token,
      email: user_profile.email,
      auth_type: auth_type as i32,
      encryption_type,
      stability_ai_key: user_profile.stability_ai_key,
    }
  }
}

impl From<UserTable> for UserProfile {
  fn from(table: UserTable) -> Self {
    UserProfile {
      uid: table.id.parse::<i64>().unwrap_or(0),
      email: table.email,
      name: table.name,
      token: table.token,
      icon_url: table.icon_url,
      openai_key: table.openai_key,
      workspace_id: table.workspace,
      auth_type: AuthType::from(table.auth_type),
      encryption_type: EncryptionType::from_str(&table.encryption_type).unwrap_or_default(),
      stability_ai_key: table.stability_ai_key,
    }
  }
}

#[derive(AsChangeset, Identifiable, Default, Debug)]
#[table_name = "user_table"]
pub struct UserTableChangeset {
  pub id: String,
  pub workspace: Option<String>, // deprecated
  pub name: Option<String>,
  pub email: Option<String>,
  pub icon_url: Option<String>,
  pub openai_key: Option<String>,
  pub encryption_type: Option<String>,
<<<<<<< HEAD
  pub token: Option<String>,
=======
  pub stability_ai_key: Option<String>,
>>>>>>> b247a494
}

impl UserTableChangeset {
  pub fn new(params: UpdateUserProfileParams) -> Self {
    let encryption_type = params.encryption_sign.map(|sign| {
      let ty = EncryptionType::from_sign(&sign);
      serde_json::to_string(&ty).unwrap_or_default()
    });
    UserTableChangeset {
      id: params.uid.to_string(),
      workspace: None,
      name: params.name,
      email: params.email,
      icon_url: params.icon_url,
      openai_key: params.openai_key,
      encryption_type,
<<<<<<< HEAD
      token: params.token,
=======
      stability_ai_key: params.stability_ai_key,
>>>>>>> b247a494
    }
  }

  pub fn from_user_profile(user_profile: UserProfile) -> Self {
    let encryption_type = serde_json::to_string(&user_profile.encryption_type).unwrap_or_default();
    UserTableChangeset {
      id: user_profile.uid.to_string(),
      workspace: None,
      name: Some(user_profile.name),
      email: Some(user_profile.email),
      icon_url: Some(user_profile.icon_url),
      openai_key: Some(user_profile.openai_key),
      encryption_type: Some(encryption_type),
<<<<<<< HEAD
      token: Some(user_profile.token),
=======
      stability_ai_key: Some(user_profile.stability_ai_key),
>>>>>>> b247a494
    }
  }
}

impl From<UserUpdate> for UserTableChangeset {
  fn from(value: UserUpdate) -> Self {
    UserTableChangeset {
      id: value.uid.to_string(),
      name: Some(value.name),
      email: Some(value.email),
      ..Default::default()
    }
  }
}<|MERGE_RESOLUTION|>--- conflicted
+++ resolved
@@ -74,11 +74,8 @@
   pub icon_url: Option<String>,
   pub openai_key: Option<String>,
   pub encryption_type: Option<String>,
-<<<<<<< HEAD
   pub token: Option<String>,
-=======
   pub stability_ai_key: Option<String>,
->>>>>>> b247a494
 }
 
 impl UserTableChangeset {
@@ -95,11 +92,8 @@
       icon_url: params.icon_url,
       openai_key: params.openai_key,
       encryption_type,
-<<<<<<< HEAD
       token: params.token,
-=======
       stability_ai_key: params.stability_ai_key,
->>>>>>> b247a494
     }
   }
 
@@ -113,11 +107,8 @@
       icon_url: Some(user_profile.icon_url),
       openai_key: Some(user_profile.openai_key),
       encryption_type: Some(encryption_type),
-<<<<<<< HEAD
       token: Some(user_profile.token),
-=======
       stability_ai_key: Some(user_profile.stability_ai_key),
->>>>>>> b247a494
     }
   }
 }
