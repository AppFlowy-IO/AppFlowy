use std::string::ToString;
use std::sync::atomic::{AtomicI64, Ordering};
use std::sync::{Arc, Weak};

use collab_user::core::MutexUserAwareness;
use serde_json::Value;
use tokio::sync::{Mutex, RwLock};
use tokio_stream::StreamExt;
use tracing::{debug, error, event, info, instrument};

use collab_integrate::collab_builder::AppFlowyCollabBuilder;
use collab_integrate::CollabKVDB;
use flowy_error::{internal_error, ErrorCode, FlowyResult};
use flowy_folder_pub::entities::{AppFlowyData, ImportData};
use flowy_server_pub::AuthenticatorType;
use flowy_sqlite::kv::StorePreferences;
use flowy_sqlite::schema::user_table;
use flowy_sqlite::ConnectionPool;
use flowy_sqlite::{query_dsl::*, DBConnection, ExpressionMethods};
use flowy_user_pub::cloud::{UserCloudServiceProvider, UserUpdate};
use flowy_user_pub::entities::*;
use flowy_user_pub::workspace_service::UserWorkspaceService;

use lib_dispatch::prelude::af_spawn;
use lib_infra::box_any::BoxAny;

use crate::anon_user::{
  migration_anon_user_on_sign_up, sync_af_user_data_to_cloud, sync_supabase_user_data_to_cloud,
};
use crate::entities::{AuthStateChangedPB, AuthStatePB, UserProfilePB, UserSettingPB};
use crate::event_map::{DefaultUserStatusCallback, UserStatusCallback};
use crate::migrations::document_empty_content::HistoricalEmptyDocumentMigration;
use crate::migrations::migration::{UserDataMigration, UserLocalDataMigration};
use crate::migrations::workspace_and_favorite_v1::FavoriteV1AndWorkspaceArrayMigration;
use crate::migrations::workspace_trash_v1::WorkspaceTrashMapToSectionMigration;
use crate::migrations::MigrationUser;
use crate::services::authenticate_user::AuthenticateUser;
use crate::services::cloud_config::get_cloud_config;
use crate::services::collab_interact::{CollabInteract, DefaultCollabInteract};
use crate::services::data_import::importer::{import_data, ImportSource};
use crate::services::data_import::{
  get_appflowy_data_folder_import_context, upload_collab_objects_data, ImportContext,
};

use crate::services::entities::Session;
use crate::services::sqlite_sql::user_sql::{select_user_profile, UserTable, UserTableChangeset};
use crate::user_manager::manager_user_awareness::UserAwarenessDataSource;
use crate::user_manager::manager_user_encryption::validate_encryption_sign;
use crate::user_manager::manager_user_workspace::save_user_workspaces;
use crate::user_manager::user_login_state::UserAuthProcess;
use crate::{errors::FlowyError, notification::*};

pub struct UserManager {
  pub(crate) cloud_services: Arc<dyn UserCloudServiceProvider>,
  pub(crate) store_preferences: Arc<StorePreferences>,
  pub(crate) user_awareness: Arc<Mutex<Option<MutexUserAwareness>>>,
  pub(crate) user_status_callback: RwLock<Arc<dyn UserStatusCallback>>,
  pub(crate) collab_builder: Weak<AppFlowyCollabBuilder>,
  pub(crate) collab_interact: RwLock<Arc<dyn CollabInteract>>,
  pub(crate) user_workspace_service: Arc<dyn UserWorkspaceService>,
  auth_process: Mutex<Option<UserAuthProcess>>,
  pub(crate) authenticate_user: Arc<AuthenticateUser>,
  refresh_user_profile_since: AtomicI64,
}

impl UserManager {
  pub fn new(
    cloud_services: Arc<dyn UserCloudServiceProvider>,
    store_preferences: Arc<StorePreferences>,
    collab_builder: Weak<AppFlowyCollabBuilder>,
    authenticate_user: Arc<AuthenticateUser>,
    user_workspace_service: Arc<dyn UserWorkspaceService>,
  ) -> Arc<Self> {
    let user_status_callback: RwLock<Arc<dyn UserStatusCallback>> =
      RwLock::new(Arc::new(DefaultUserStatusCallback));

    let refresh_user_profile_since = AtomicI64::new(0);
    let user_manager = Arc::new(Self {
      cloud_services,
      store_preferences,
      user_awareness: Arc::new(Default::default()),
      user_status_callback,
      collab_builder,
      collab_interact: RwLock::new(Arc::new(DefaultCollabInteract)),
      auth_process: Default::default(),
      authenticate_user,
      refresh_user_profile_since,
      user_workspace_service,
    });

    let weak_user_manager = Arc::downgrade(&user_manager);
    if let Ok(user_service) = user_manager.cloud_services.get_user_service() {
      if let Some(mut rx) = user_service.subscribe_user_update() {
        af_spawn(async move {
          while let Some(update) = rx.recv().await {
            if let Some(user_manager) = weak_user_manager.upgrade() {
              if let Err(err) = user_manager.handler_user_update(update).await {
                error!("handler_user_update failed: {:?}", err);
              }
            }
          }
        });
      }
    }

    user_manager
  }

  pub fn close_db(&self) {
    if let Err(err) = self.authenticate_user.close_db() {
      error!("Close db failed: {:?}", err);
    }
  }

  pub fn get_store_preferences(&self) -> Weak<StorePreferences> {
    Arc::downgrade(&self.store_preferences)
  }

  /// Initializes the user session, including data migrations and user awareness configuration. This function
  /// will be invoked each time the user opens the application.
  ///
  /// Starts by retrieving the current session. If the session is successfully obtained, it will attempt
  /// a local data migration for the user. After ensuring the user's data is migrated and up-to-date,
  /// the function will set up the collaboration configuration and initialize the user's awareness. Upon successful
  /// completion, a user status callback is invoked to signify that the initialization process is complete.
  #[instrument(level = "debug", skip_all, err)]
  pub async fn init<C: UserStatusCallback + 'static, I: CollabInteract>(
    &self,
    user_status_callback: C,
    collab_interact: I,
  ) -> Result<(), FlowyError> {
    let user_status_callback = Arc::new(user_status_callback);
    *self.user_status_callback.write().await = user_status_callback.clone();
    *self.collab_interact.write().await = Arc::new(collab_interact);

    if let Ok(session) = self.get_session() {
      let user = self.get_user_profile_from_disk(session.user_id).await?;
      // Get the current authenticator from the environment variable
      let current_authenticator = current_authenticator();

      // If the current authenticator is different from the authenticator in the session and it's
      // not a local authenticator, we need to sign out the user.
      if user.authenticator != Authenticator::Local && user.authenticator != current_authenticator {
        event!(
          tracing::Level::INFO,
          "Authenticator changed from {:?} to {:?}",
          user.authenticator,
          current_authenticator
        );
        self.sign_out().await?;
        return Ok(());
      }

      event!(
        tracing::Level::INFO,
        "init user session: {}:{}",
        user.uid,
        user.email
      );

      // Set the token if the current cloud service using token to authenticate
      // Currently, only the AppFlowy cloud using token to init the client api.
      if let Err(err) = self.cloud_services.set_token(&user.token) {
        error!("Set token failed: {}", err);
      }

      // Subscribe the token state
      let weak_pool = Arc::downgrade(&self.db_pool(user.uid)?);
      if let Some(mut token_state_rx) = self.cloud_services.subscribe_token_state() {
        event!(tracing::Level::DEBUG, "Listen token state change");
        let user_uid = user.uid;
        let user_token = user.token.clone();
        af_spawn(async move {
          while let Some(token_state) = token_state_rx.next().await {
            debug!("Token state changed: {:?}", token_state);
            match token_state {
              UserTokenState::Refresh { token } => {
                // Only save the token if the token is different from the current token
                if token != user_token {
                  if let Some(pool) = weak_pool.upgrade() {
                    // Save the new token
                    if let Err(err) = save_user_token(user_uid, pool, token) {
                      error!("Save user token failed: {}", err);
                    }
                  }
                }
              },
              UserTokenState::Invalid => {},
            }
          }
        });
      }
      self.prepare_user(&session).await;
      self.prepare_backup(&session).await;

      // Do the user data migration if needed
      event!(tracing::Level::INFO, "Prepare user data migration");
      match (
        self
          .authenticate_user
          .database
          .get_collab_db(session.user_id),
        self.authenticate_user.database.get_pool(session.user_id),
      ) {
        (Ok(collab_db), Ok(sqlite_pool)) => {
          run_collab_data_migration(&session, &user, collab_db, sqlite_pool);
        },
        _ => error!("Failed to get collab db or sqlite pool"),
      }
      self.authenticate_user.vacuum_database_if_need();
      let cloud_config = get_cloud_config(session.user_id, &self.store_preferences);
      if let Err(e) = user_status_callback
        .did_init(
          user.uid,
          &user.authenticator,
          &cloud_config,
          &session.user_workspace,
          &self.authenticate_user.user_config.device_id,
        )
        .await
      {
        error!("Failed to call did_init callback: {:?}", e);
      }
      // Init the user awareness
      self
        .initialize_user_awareness(&session, UserAwarenessDataSource::Local)
        .await;
    }
    Ok(())
  }

  pub fn get_session(&self) -> FlowyResult<Session> {
    self.authenticate_user.get_session()
  }

  pub fn db_connection(&self, uid: i64) -> Result<DBConnection, FlowyError> {
    self.authenticate_user.database.get_connection(uid)
  }

  pub fn db_pool(&self, uid: i64) -> Result<Arc<ConnectionPool>, FlowyError> {
    self.authenticate_user.database.get_pool(uid)
  }

  pub fn get_collab_db(&self, uid: i64) -> Result<Weak<CollabKVDB>, FlowyError> {
    self
      .authenticate_user
      .database
      .get_collab_db(uid)
      .map(|collab_db| Arc::downgrade(&collab_db))
  }

  #[cfg(debug_assertions)]
  pub fn get_collab_backup_list(&self, uid: i64) -> Vec<String> {
    self.authenticate_user.database.get_collab_backup_list(uid)
  }

  /// Performs a user sign-in, initializing user awareness and sending relevant notifications.
  ///
  /// This asynchronous function interacts with an external user service to authenticate and sign in a user
  /// based on provided parameters. Once signed in, it updates the collaboration configuration, logs the user,
  /// saves their workspaces, and initializes their user awareness.
  ///
  /// A sign-in notification is also sent after a successful sign-in.
  ///
  #[tracing::instrument(level = "debug", skip(self, params))]
  pub async fn sign_in(
    &self,
    params: SignInParams,
    authenticator: Authenticator,
  ) -> Result<UserProfile, FlowyError> {
    self.cloud_services.set_user_authenticator(&authenticator);

    let response: AuthResponse = self
      .cloud_services
      .get_user_service()?
      .sign_in(BoxAny::new(params))
      .await?;
    let session = Session::from(&response);
    self.prepare_user(&session).await;

    let latest_workspace = response.latest_workspace.clone();
    let user_profile = UserProfile::from((&response, &authenticator));
    self
      .save_auth_data(&response, &authenticator, &session)
      .await?;

    let _ = self
      .initialize_user_awareness(&session, UserAwarenessDataSource::Remote)
      .await;

    if let Err(e) = self
      .user_status_callback
      .read()
      .await
      .did_sign_in(
        user_profile.uid,
        &latest_workspace,
        &self.authenticate_user.user_config.device_id,
      )
      .await
    {
      error!("Failed to call did_sign_in callback: {:?}", e);
    }
    send_auth_state_notification(AuthStateChangedPB {
      state: AuthStatePB::AuthStateSignIn,
      message: "Sign in success".to_string(),
    });
    Ok(user_profile)
  }

  /// Manages the user sign-up process, potentially migrating data if necessary.
  ///
  /// This asynchronous function interacts with an external authentication service to register and sign up a user
  /// based on the provided parameters. Following a successful sign-up, it handles configuration updates, logging,
  /// and saving workspace information. If a user is signing up with a new profile and previously had guest data,
  /// this function may migrate that data over to the new account.
  ///
  #[tracing::instrument(level = "info", skip(self, params))]
  pub async fn sign_up(
    &self,
    authenticator: Authenticator,
    params: BoxAny,
  ) -> Result<UserProfile, FlowyError> {
    // sign out the current user if there is one
    let migration_user = self.get_migration_user(&authenticator).await;

    self.cloud_services.set_user_authenticator(&authenticator);
    let auth_service = self.cloud_services.get_user_service()?;
    let response: AuthResponse = auth_service.sign_up(params).await?;
    let new_user_profile = UserProfile::from((&response, &authenticator));
    if new_user_profile.encryption_type.require_encrypt_secret() {
      self.auth_process.lock().await.replace(UserAuthProcess {
        user_profile: new_user_profile.clone(),
        migration_user,
        response,
        authenticator,
      });
    } else {
      self
        .continue_sign_up(&new_user_profile, migration_user, response, &authenticator)
        .await?;
    }
    Ok(new_user_profile)
  }

  #[tracing::instrument(level = "info", skip(self))]
  pub async fn resume_sign_up(&self) -> Result<(), FlowyError> {
    let UserAuthProcess {
      user_profile,
      migration_user,
      response,
      authenticator,
    } = self
      .auth_process
      .lock()
      .await
      .clone()
      .ok_or(FlowyError::new(
        ErrorCode::Internal,
        "No resumable sign up data",
      ))?;
    self
      .continue_sign_up(&user_profile, migration_user, response, &authenticator)
      .await?;
    Ok(())
  }

  #[tracing::instrument(level = "info", skip_all, err)]
  async fn continue_sign_up(
    &self,
    new_user_profile: &UserProfile,
    migration_user: Option<MigrationUser>,
    response: AuthResponse,
    authenticator: &Authenticator,
  ) -> FlowyResult<()> {
    let new_session = Session::from(&response);
    self.prepare_user(&new_session).await;

    let user_awareness_source = if response.is_new_user {
      UserAwarenessDataSource::Local
    } else {
      UserAwarenessDataSource::Remote
    };
    self
      .save_auth_data(&response, authenticator, &new_session)
      .await?;

    if response.is_new_user {
      if let Some(old_user) = migration_user {
        event!(
          tracing::Level::INFO,
          "Migrate anon user data from {:?} to {:?}",
          old_user.user_profile.uid,
          new_user_profile.uid
        );
        self
          .migrate_anon_user_data_to_cloud(
            &old_user,
            &MigrationUser {
              user_profile: new_user_profile.clone(),
              session: new_session.clone(),
            },
            authenticator,
          )
          .await?;

        // let old_collab_db = self.database.get_collab_db(old_user.session.user_id)?;
        // self
        //   .import_appflowy_data_with_context(ImportContext {
        //     imported_session: old_user.session.clone(),
        //     imported_collab_db: old_collab_db,
        //     container_name: None,
        //   })
        //   .await?;

        self.remove_anon_user();
        let _ = self
          .authenticate_user
          .database
          .close(old_user.session.user_id);
      }
    }

    self
      .user_status_callback
      .read()
      .await
      .did_sign_up(
        response.is_new_user,
        new_user_profile,
        &new_session.user_workspace,
        &self.authenticate_user.user_config.device_id,
      )
      .await?;

    self
      .initialize_user_awareness(&new_session, user_awareness_source)
      .await;

    send_auth_state_notification(AuthStateChangedPB {
      state: AuthStatePB::AuthStateSignIn,
      message: "Sign up success".to_string(),
    });
    Ok(())
  }

  #[tracing::instrument(level = "info", skip(self))]
  pub async fn sign_out(&self) -> Result<(), FlowyError> {
    if let Ok(session) = self.get_session() {
      self.authenticate_user.database.close(session.user_id)?;
      self.authenticate_user.set_session(None)?;

      let server = self.cloud_services.get_user_service()?;
      if let Err(err) = server.sign_out(None).await {
        event!(tracing::Level::ERROR, "{:?}", err);
      }
    }
    Ok(())
  }

  /// Updates the user's profile with the given parameters.
  ///
  /// This function modifies the user's profile based on the provided update parameters. After updating, it
  /// sends a notification about the change. It's also responsible for handling interactions with the underlying
  /// database and updates user profile.
  ///
  #[tracing::instrument(level = "debug", skip(self))]
  pub async fn update_user_profile(
    &self,
    params: UpdateUserProfileParams,
  ) -> Result<(), FlowyError> {
    let changeset = UserTableChangeset::new(params.clone());
    let session = self.get_session()?;
    upsert_user_profile_change(session.user_id, self.db_pool(session.user_id)?, changeset)?;

    let profile = self.get_user_profile_from_disk(session.user_id).await?;
    self
      .update_user(session.user_id, profile.token, params)
      .await?;
    Ok(())
  }

  pub async fn init_user(&self) -> Result<(), FlowyError> {
    Ok(())
  }

  pub async fn prepare_user(&self, session: &Session) {
    let _ = self.authenticate_user.database.close(session.user_id);
    self.set_collab_config(session);
  }

  pub async fn prepare_backup(&self, session: &Session) {
    // Ensure to backup user data if a cloud drive is used for storage. While using a cloud drive
    // for storing user data is not advised due to potential data corruption risks, in scenarios where
    // users opt for cloud storage, the application should automatically create a backup of the user
    // data. This backup should be in the form of a zip file and stored locally on the user's disk
    // for safety and data integrity purposes
    self
      .authenticate_user
      .database
      .backup_or_restore(session.user_id, &session.user_workspace.id);
  }

  /// Fetches the user profile for the given user ID.
  pub async fn get_user_profile_from_disk(&self, uid: i64) -> Result<UserProfile, FlowyError> {
    select_user_profile(uid, self.db_connection(uid)?)
  }

  #[tracing::instrument(level = "info", skip_all, err)]
  pub async fn refresh_user_profile(&self, old_user_profile: &UserProfile) -> FlowyResult<()> {
    // If the user is a local user, no need to refresh the user profile
    if old_user_profile.authenticator.is_local() {
      return Ok(());
    }

    let now = chrono::Utc::now().timestamp();
    // Add debounce to avoid too many requests
    if now - self.refresh_user_profile_since.load(Ordering::SeqCst) < 5 {
      return Ok(());
    }
    self.refresh_user_profile_since.store(now, Ordering::SeqCst);

    let uid = old_user_profile.uid;
    let result: Result<UserProfile, FlowyError> = self
      .cloud_services
      .get_user_service()?
      .get_user_profile(UserCredentials::from_uid(uid))
      .await;

    match result {
      Ok(new_user_profile) => {
        // If the user profile is updated, save the new user profile
        if new_user_profile.updated_at > old_user_profile.updated_at {
          validate_encryption_sign(old_user_profile, &new_user_profile.encryption_type.sign());
          // Save the new user profile
          let changeset = UserTableChangeset::from_user_profile(new_user_profile);
          let _ = upsert_user_profile_change(
            uid,
            self.authenticate_user.database.get_pool(uid)?,
            changeset,
          );
        }
        Ok(())
      },
      Err(err) => {
        if err.is_local_version_not_support() {
          return Ok(());
        }
        // If the user is not found, notify the frontend to logout
        if err.is_unauthorized() {
          event!(
            tracing::Level::ERROR,
            "User is unauthorized, sign out the user"
          );

          self.sign_out().await?;
          send_auth_state_notification(AuthStateChangedPB {
            state: AuthStatePB::InvalidAuth,
            message: "User is not found on the server".to_string(),
          });
        }
        Err(err)
      },
    }
  }

  #[instrument(level = "info", skip_all)]
  pub fn user_dir(&self, uid: i64) -> String {
    self.authenticate_user.user_paths.user_data_dir(uid)
  }

  pub fn user_setting(&self) -> Result<UserSettingPB, FlowyError> {
    let session = self.get_session()?;
    let user_setting = UserSettingPB {
      user_folder: self.user_dir(session.user_id),
    };
    Ok(user_setting)
  }

  pub fn user_id(&self) -> Result<i64, FlowyError> {
    Ok(self.get_session()?.user_id)
  }

  pub fn workspace_id(&self) -> Result<String, FlowyError> {
    Ok(self.get_session()?.user_workspace.id)
  }

  pub fn token(&self) -> Result<Option<String>, FlowyError> {
    Ok(None)
  }

  async fn update_user(
    &self,
    uid: i64,
    token: String,
    params: UpdateUserProfileParams,
  ) -> Result<(), FlowyError> {
    let server = self.cloud_services.get_user_service()?;
    af_spawn(async move {
      let credentials = UserCredentials::new(Some(token), Some(uid), None);
      server.update_user(credentials, params).await
    })
    .await
    .map_err(internal_error)??;
    Ok(())
  }

  async fn save_user(&self, uid: i64, user: UserTable) -> Result<(), FlowyError> {
    let mut conn = self.db_connection(uid)?;
    conn.immediate_transaction(|conn| {
      // delete old user if exists
      diesel::delete(user_table::dsl::user_table.filter(user_table::dsl::id.eq(&user.id)))
        .execute(conn)?;

      let _ = diesel::insert_into(user_table::table)
        .values(user)
        .execute(conn)?;
      Ok::<(), FlowyError>(())
    })?;

    Ok(())
  }

  pub async fn receive_realtime_event(&self, json: Value) {
    if let Ok(user_service) = self.cloud_services.get_user_service() {
      user_service.receive_realtime_event(json)
    }
  }

  pub async fn import_data_from_source(
    &self,
    source: ImportSource,
  ) -> Result<AppFlowyData, FlowyError> {
    match source {
      ImportSource::AppFlowyDataFolder {
        path,
        container_name,
      } => {
        let context = get_appflowy_data_folder_import_context(&path)
          .map_err(|err| {
            FlowyError::new(ErrorCode::AppFlowyDataFolderImportError, err.to_string())
          })?
          .with_container_name(container_name);
        self.import_appflowy_data(context).await
      },
    }
  }

  pub(crate) async fn generate_sign_in_url_with_email(
    &self,
    authenticator: &Authenticator,
    email: &str,
  ) -> Result<String, FlowyError> {
    self.cloud_services.set_user_authenticator(authenticator);

    let auth_service = self.cloud_services.get_user_service()?;
    let url = auth_service
      .generate_sign_in_url_with_email(email)
      .await
      .map_err(|err| FlowyError::server_error().with_context(err))?;
    Ok(url)
  }

  pub(crate) async fn generate_oauth_url(
    &self,
    oauth_provider: &str,
  ) -> Result<String, FlowyError> {
    self
      .cloud_services
      .set_user_authenticator(&Authenticator::AppFlowyCloud);
    let auth_service = self.cloud_services.get_user_service()?;
    let url = auth_service
      .generate_oauth_url_with_provider(oauth_provider)
      .await?;
    Ok(url)
  }

  #[instrument(level = "info", skip_all, err)]
  async fn save_auth_data(
    &self,
    response: &impl UserAuthResponse,
    authenticator: &Authenticator,
    session: &Session,
  ) -> Result<(), FlowyError> {
    let user_profile = UserProfile::from((response, authenticator));
    let uid = user_profile.uid;
    if authenticator.is_local() {
      event!(tracing::Level::DEBUG, "Save new anon user: {:?}", uid);
      self.set_anon_user(session.clone());
    }

    save_user_workspaces(uid, self.db_pool(uid)?, response.user_workspaces())?;
    event!(tracing::Level::INFO, "Save new user profile to disk");
    self.authenticate_user.set_session(Some(session.clone()))?;
    self
      .save_user(uid, (user_profile, authenticator.clone()).into())
      .await?;
    Ok(())
  }

  fn set_collab_config(&self, session: &Session) {
    let collab_builder = self.collab_builder.upgrade().unwrap();
    collab_builder.initialize(session.user_workspace.id.clone());
  }

  async fn handler_user_update(&self, user_update: UserUpdate) -> FlowyResult<()> {
    let session = self.get_session()?;
    if session.user_id == user_update.uid {
      debug!("Receive user update: {:?}", user_update);
      let user_profile = self.get_user_profile_from_disk(user_update.uid).await?;
      if !validate_encryption_sign(&user_profile, &user_update.encryption_sign) {
        return Ok(());
      }

      // Save the user profile change
      upsert_user_profile_change(
        user_update.uid,
        self.db_pool(user_update.uid)?,
        UserTableChangeset::from(user_update),
      )?;
    }

    Ok(())
  }

  async fn migrate_anon_user_data_to_cloud(
    &self,
    old_user: &MigrationUser,
    new_user: &MigrationUser,
    authenticator: &Authenticator,
  ) -> Result<(), FlowyError> {
<<<<<<< HEAD
    let old_collab_db = self
      .authenticate_user
      .database
      .get_collab_db(old_user.session.user_id)?;
    let new_collab_db = self
      .authenticate_user
      .database
      .get_collab_db(new_user.session.user_id)?;
    migration_anon_user_on_sign_up(
      old_user,
      &old_collab_db,
      new_user,
      &new_collab_db,
      authenticator,
    )?;
=======
    let old_collab_db = self.database.get_collab_db(old_user.session.user_id)?;
    let new_collab_db = self.database.get_collab_db(new_user.session.user_id)?;
>>>>>>> cd82c137

    match authenticator {
      Authenticator::Supabase => {
        migration_anon_user_on_sign_up(old_user, &old_collab_db, new_user, &new_collab_db)?;
        if let Err(err) = sync_supabase_user_data_to_cloud(
          self.cloud_services.get_user_service()?,
          &self.authenticate_user.user_config.device_id,
          new_user,
          &new_collab_db,
        )
        .await
        {
          error!("Sync user data to cloud failed: {:?}", err);
        }
      },
      Authenticator::AppFlowyCloud => {
        migration_anon_user_on_sign_up(old_user, &old_collab_db, new_user, &new_collab_db)?;
        if let Err(err) = sync_af_user_data_to_cloud(
          self.cloud_services.get_user_service()?,
          &self.authenticate_user.user_config.device_id,
          new_user,
          &new_collab_db,
        )
        .await
        {
          error!("Sync user data to cloud failed: {:?}", err);
        }
      },
      _ => {},
    }

    // Save the old user workspace setting.
    save_user_workspaces(
      old_user.session.user_id,
      self
        .authenticate_user
        .database
        .get_pool(old_user.session.user_id)?,
      &[old_user.session.user_workspace.clone()],
    )?;
    Ok(())
  }

  async fn import_appflowy_data(&self, context: ImportContext) -> Result<AppFlowyData, FlowyError> {
    let session = self.get_session()?;
    let uid = session.user_id;
    let user_collab_db = self
      .authenticate_user
      .database
      .get_collab_db(session.user_id)?;
    let cloned_collab_db = user_collab_db.clone();
    let import_data = tokio::task::spawn_blocking(move || {
      import_data(&session, context, cloned_collab_db)
        .map_err(|err| FlowyError::new(ErrorCode::AppFlowyDataFolderImportError, err.to_string()))
    })
    .await
    .map_err(internal_error)??;
    let user = self.get_user_profile_from_disk(uid).await?;

    match import_data {
      ImportData::AppFlowyDataFolder { folder, object_ids } => {
        upload_collab_objects_data(
          uid,
          user_collab_db,
          &user.workspace_id,
          &user.authenticator,
          object_ids,
          self.cloud_services.get_user_service()?,
        )
        .await?;
        Ok(folder)
      },
    }
  }
}

fn current_authenticator() -> Authenticator {
  match AuthenticatorType::from_env() {
    AuthenticatorType::Local => Authenticator::Local,
    AuthenticatorType::Supabase => Authenticator::Supabase,
    AuthenticatorType::AppFlowyCloud => Authenticator::AppFlowyCloud,
  }
}

fn upsert_user_profile_change(
  uid: i64,
  pool: Arc<ConnectionPool>,
  changeset: UserTableChangeset,
) -> FlowyResult<()> {
  event!(
    tracing::Level::DEBUG,
    "Update user profile with changeset: {:?}",
    changeset
  );
  let mut conn = pool.get()?;
  diesel_update_table!(user_table, changeset, &mut *conn);
  let user: UserProfile = user_table::dsl::user_table
    .filter(user_table::id.eq(&uid.to_string()))
    .first::<UserTable>(&mut *conn)?
    .into();
  send_notification(&uid.to_string(), UserNotification::DidUpdateUserProfile)
    .payload(UserProfilePB::from(user))
    .send();
  Ok(())
}

#[instrument(level = "info", skip_all, err)]
fn save_user_token(uid: i64, pool: Arc<ConnectionPool>, token: String) -> FlowyResult<()> {
  let params = UpdateUserProfileParams::new(uid).with_token(token);
  let changeset = UserTableChangeset::new(params);
  upsert_user_profile_change(uid, pool, changeset)
}

pub(crate) fn run_collab_data_migration(
  session: &Session,
  user: &UserProfile,
  collab_db: Arc<CollabKVDB>,
  sqlite_pool: Arc<ConnectionPool>,
) {
  // ⚠️The order of migrations is crucial. If you're adding a new migration, please ensure
  // it's appended to the end of the list.
  let migrations: Vec<Box<dyn UserDataMigration>> = vec![
    Box::new(HistoricalEmptyDocumentMigration),
    Box::new(FavoriteV1AndWorkspaceArrayMigration),
    Box::new(WorkspaceTrashMapToSectionMigration),
  ];
  match UserLocalDataMigration::new(session.clone(), collab_db, sqlite_pool)
    .run(migrations, &user.authenticator)
  {
    Ok(applied_migrations) => {
      if !applied_migrations.is_empty() {
        info!("Did apply migrations: {:?}", applied_migrations);
      }
    },
    Err(e) => error!("User data migration failed: {:?}", e),
  }
}<|MERGE_RESOLUTION|>--- conflicted
+++ resolved
@@ -729,7 +729,6 @@
     new_user: &MigrationUser,
     authenticator: &Authenticator,
   ) -> Result<(), FlowyError> {
-<<<<<<< HEAD
     let old_collab_db = self
       .authenticate_user
       .database
@@ -738,17 +737,6 @@
       .authenticate_user
       .database
       .get_collab_db(new_user.session.user_id)?;
-    migration_anon_user_on_sign_up(
-      old_user,
-      &old_collab_db,
-      new_user,
-      &new_collab_db,
-      authenticator,
-    )?;
-=======
-    let old_collab_db = self.database.get_collab_db(old_user.session.user_id)?;
-    let new_collab_db = self.database.get_collab_db(new_user.session.user_id)?;
->>>>>>> cd82c137
 
     match authenticator {
       Authenticator::Supabase => {
