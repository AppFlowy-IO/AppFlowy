#================
# BUILDER
#================

FROM archlinux/archlinux:base-devel as builder
RUN chown root:root /usr/bin/sudo && chmod 4755 /usr/bin/sudo

# Upgrade the system
RUN pacman -Syyu --noconfirm

# Set up makepkg user and workdir
ARG user=makepkg
RUN pacman -S --needed --noconfirm sudo
RUN useradd --system --create-home $user && \
    echo "$user ALL=(ALL:ALL) NOPASSWD:ALL" >> /etc/sudoers
ENV PATH="/home/$user/.pub-cache/bin:/home/$user/flutter/bin:/home/$user/flutter/bin/cache/dart-sdk/bin:${PATH}"
USER $user
WORKDIR /home/$user

# Install yay
RUN sudo pacman -S --needed --noconfirm curl tar
RUN curl -sSfL \
    --output yay.tar.gz \
    https://github.com/Jguer/yay/releases/download/v12.0.2/yay_12.0.2_x86_64.tar.gz && \
  tar -xf yay.tar.gz && \
  sudo mv yay_12.0.2_x86_64/yay /bin && \
  rm -rf yay_12.0.2_x86_64 && \
  yay --version

# Install Rust
RUN yay -S --noconfirm curl base-devel openssl clang cmake ninja pkg-config xdg-user-dirs
RUN xdg-user-dirs-update
RUN curl --proto '=https' --tlsv1.2 -sSf https://sh.rustup.rs | sh -s -- -y
RUN source ~/.cargo/env && \
    rustup toolchain install 1.70 && \
    rustup default 1.70

# Install Flutter
RUN sudo pacman -S --noconfirm git tar gtk3
RUN curl -sSfL \
      --output flutter.tar.xz \
      https://storage.googleapis.com/flutter_infra_release/releases/stable/linux/flutter_linux_3.10.1-stable.tar.xz && \
    tar -xf flutter.tar.xz && \
    rm flutter.tar.xz
RUN flutter config --enable-linux-desktop
RUN flutter doctor
RUN dart pub global activate protoc_plugin 20.0.1

# Install build dependencies for AppFlowy
<<<<<<< HEAD
RUN yay -S --noconfirm jemalloc4 cargo-make cargo-binstall
RUN sudo pacman -S --noconfirm git libkeybinder3 sqlite clang rsync rocksdb zstd
RUN sudo ln -s /usr/bin/sha1sum /usr/bin/shasum
RUN source ~/.cargo/env && cargo binstall duckscript_cli -y
=======
RUN sudo pacman -S --noconfirm git libkeybinder3 sqlite clang rsync libnotify
RUN source ~/.cargo/env && cargo install --force cargo-make duckscript_cli
>>>>>>> 92523321

# Build AppFlowy
COPY . /appflowy
RUN sudo chown -R $user: /appflowy
WORKDIR /appflowy
RUN cd frontend && \
    source ~/.cargo/env && \
    cargo make appflowy-flutter-deps-tools && \
    cargo make flutter_clean && \
    OPENSSL_STATIC=1 ZSTD_SYS_USE_PKG_CONFIG=1 ROCKSDB_LIB_DIR="/usr/lib/" cargo make -p production-linux-x86_64 appflowy-linux


#================
# APP
#================

FROM archlinux/archlinux

# Upgrade the system
RUN pacman -Syyu --noconfirm

# Install runtime dependencies
RUN pacman -S --noconfirm xdg-user-dirs gtk3 libkeybinder3 && \
    pacman -Scc --noconfirm

# Set up appflowy user
ARG user=appflowy
ARG uid=1000
ARG gid=1000
RUN groupadd --gid $gid $user
RUN useradd --create-home --uid $uid --gid $gid $user
USER $user

# Set up the AppFlowy app
WORKDIR /home/$user
COPY --from=builder /appflowy/frontend/appflowy_flutter/build/linux/x64/release/bundle .
RUN xdg-user-dirs-update && \
    test -e ./AppFlowy && \
    file ./AppFlowy

CMD ["./AppFlowy"]<|MERGE_RESOLUTION|>--- conflicted
+++ resolved
@@ -47,15 +47,10 @@
 RUN dart pub global activate protoc_plugin 20.0.1
 
 # Install build dependencies for AppFlowy
-<<<<<<< HEAD
 RUN yay -S --noconfirm jemalloc4 cargo-make cargo-binstall
-RUN sudo pacman -S --noconfirm git libkeybinder3 sqlite clang rsync rocksdb zstd
+RUN sudo pacman -S --noconfirm git libkeybinder3 sqlite clang rsync libnotify rocksdb zstd
 RUN sudo ln -s /usr/bin/sha1sum /usr/bin/shasum
 RUN source ~/.cargo/env && cargo binstall duckscript_cli -y
-=======
-RUN sudo pacman -S --noconfirm git libkeybinder3 sqlite clang rsync libnotify
-RUN source ~/.cargo/env && cargo install --force cargo-make duckscript_cli
->>>>>>> 92523321
 
 # Build AppFlowy
 COPY . /appflowy
