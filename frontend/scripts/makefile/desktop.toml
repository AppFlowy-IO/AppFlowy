
[tasks.env_check]
dependencies = ["echo_env", "install_flutter_protobuf"]
condition = { env_set = [
  "BUILD_FLAG",
  "RUST_COMPILE_TARGET",
  "CRATE_TYPE",
  "TARGET_OS",
], channels = [
  "stable",
] }

[tasks.appflowy-core-dev]
mac_alias = "appflowy-core-dev-macos"
windows_alias = "appflowy-core-dev-windows"
linux_alias = "appflowy-core-dev-linux"

[tasks.appflowy-core-dev-macos]
category = "Build"
dependencies = ["env_check"]
run_task = { name = [
  "setup-crate-type",
  "sdk-dev-build",
  "post-desktop",
  "restore-crate-type",
] }

[tasks.appflowy-core-dev-windows]
category = "Build"
dependencies = ["env_check"]
run_task = { name = [
  "setup-crate-type",
  "sdk-dev-build",
  "post-desktop",
  "restore-crate-type",
] }

[tasks.appflowy-core-dev-linux]
category = "Build"
dependencies = ["env_check"]
run_task = { name = [
  "setup-crate-type",
  "sdk-dev-build",
  "post-desktop",
  "restore-crate-type",
] }

#
[tasks.sdk-dev-build]
private = true
script = [
  """
    cd rust-lib/
    rustup show
    echo cargo build --package=dart-ffi --target ${RUST_COMPILE_TARGET} --features "${FLUTTER_DESKTOP_FEATURES}"
    cargo build --package=dart-ffi --target ${RUST_COMPILE_TARGET} --features "${FLUTTER_DESKTOP_FEATURES}"
    cd ../
  """,
]
script_runner = "@shell"

[tasks.sdk-dev-build.mac]
private = true
script = [
  """
    cd rust-lib/
    rustup show
    echo  RUSTFLAGS="-C target-cpu=native -C link-arg=-mmacosx-version-min=11.0" cargo build --package=dart-ffi --target ${RUST_COMPILE_TARGET} --features "${FLUTTER_DESKTOP_FEATURES}"
    RUSTFLAGS="-C target-cpu=native -C link-arg=-mmacosx-version-min=11.0" cargo build --package=dart-ffi --target ${RUST_COMPILE_TARGET} --features "${FLUTTER_DESKTOP_FEATURES}"
    cd ../
  """,
]
script_runner = "@shell"

<<<<<<< HEAD
[tasks.sdk-build.windows]
=======
[tasks.sdk-dev-build-android]
private = true
script = [
  """
    cd rust-lib/
    rustup show
    rustup target add aarch64-linux-android \
      armv7-linux-androideabi \
      i686-linux-android \
      x86_64-linux-android
    DEST=${CARGO_MAKE_WORKSPACE_WORKING_DIRECTORY}/appflowy_flutter/android/app/src/main/jniLibs
    rm -rf $DEST/arm64-v8a \
      $DEST/armeabi-v7a \
      $DEST/x86 \
      $DEST/x86_64
    cargo ndk \
      -t arm64-v8a \
      -t armeabi-v7a \
      -t x86 \
      -t x86_64 \
      -o $DEST build
    cd ../
  """,
]
script_runner = "@shell"

[tasks.sdk-dev-build.windows]
>>>>>>> 1e001640
private = true
script = [
  """
    cd rust-lib
    exec cargo build --package=dart-ffi --target ${RUST_COMPILE_TARGET} --features "${FLUTTER_DESKTOP_FEATURES}"
    cd ..
  """,
]
script_runner = "@duckscript"

#
[tasks.appflowy-core-release]
description = "Build flowy sdk in release mode"
category = "Build"
dependencies = ["env_check"]
run_task = { name = [
  "setup-crate-type",
  "sdk-release-build",
  "post-desktop",
  "restore-crate-type",
] }

#
[tasks.sdk-release-build]
script = [
  """
    cd rust-lib/
    cargo build --profile ${CARGO_PROFILE} --${BUILD_FLAG} --package=dart-ffi --target ${RUST_COMPILE_TARGET} --features "${FLUTTER_DESKTOP_FEATURES}"
    cd ../
  """,
]
script_runner = "@shell"

#
[tasks.post-desktop]
mac_alias = "post-desktop-macos"
windows_alias = "post-desktop-windows"
linux_alias = "post-desktop-linux"

[tasks.post-desktop-macos]
private = true
script = [
  """
    echo "🚀 🚀 🚀  AppFlowy-Core build success"
    dart_ffi_dir= set ${CARGO_MAKE_WORKSPACE_WORKING_DIRECTORY}/appflowy_flutter/packages/appflowy_backend/${TARGET_OS}
    lib = set lib${LIB_NAME}.${LIB_EXT}

    cp ${CARGO_MAKE_WORKSPACE_WORKING_DIRECTORY}/rust-lib/target/${RUST_COMPILE_TARGET}/${BUILD_FLAG}/${lib} \
    ${dart_ffi_dir}/${lib}

    cp ${CARGO_MAKE_WORKSPACE_WORKING_DIRECTORY}/rust-lib/${CARGO_MAKE_CRATE_NAME}/binding.h \
    ${dart_ffi_dir}/Classes/binding.h
  """,
]
script_runner = "@duckscript"

[tasks.post-desktop-windows]
private = true
script = [
  """
    echo "🚀 🚀 🚀  AppFlowy-Core build success"
    dart_ffi_dir= set ${CARGO_MAKE_WORKSPACE_WORKING_DIRECTORY}/appflowy_flutter/windows/flutter/dart_ffi
    lib = set ${LIB_NAME}.${LIB_EXT}

    # copy dll
    cp ${CARGO_MAKE_WORKSPACE_WORKING_DIRECTORY}/rust-lib/target/${RUST_COMPILE_TARGET}/${BUILD_FLAG}/${lib} \
    ${dart_ffi_dir}/${lib}

    # copy binding.h
    cp ${CARGO_MAKE_WORKSPACE_WORKING_DIRECTORY}/rust-lib/${CARGO_MAKE_CRATE_NAME}/binding.h \
    ${dart_ffi_dir}/binding.h
  """,
]
script_runner = "@duckscript"

[tasks.post-desktop-linux]
private = true
script = [
  """
    echo "🚀 🚀 🚀  AppFlowy-Core build success"
    dart_ffi_dir= set ${CARGO_MAKE_WORKSPACE_WORKING_DIRECTORY}/appflowy_flutter/linux/flutter/dart_ffi
    lib = set lib${LIB_NAME}.${LIB_EXT}

    # copy dll
    cp ${CARGO_MAKE_WORKSPACE_WORKING_DIRECTORY}/rust-lib/target/${RUST_COMPILE_TARGET}/${BUILD_FLAG}/${lib} \
    ${dart_ffi_dir}/${lib}

    # copy binding.h
    cp ${CARGO_MAKE_WORKSPACE_WORKING_DIRECTORY}/rust-lib/${CARGO_MAKE_CRATE_NAME}/binding.h \
    ${dart_ffi_dir}/binding.h
  """,
]
script_runner = "@duckscript"<|MERGE_RESOLUTION|>--- conflicted
+++ resolved
@@ -72,9 +72,6 @@
 ]
 script_runner = "@shell"
 
-<<<<<<< HEAD
-[tasks.sdk-build.windows]
-=======
 [tasks.sdk-dev-build-android]
 private = true
 script = [
@@ -102,7 +99,6 @@
 script_runner = "@shell"
 
 [tasks.sdk-dev-build.windows]
->>>>>>> 1e001640
 private = true
 script = [
   """
