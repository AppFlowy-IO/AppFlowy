--- conflicted
+++ resolved
@@ -2,7 +2,6 @@
 mac_alias = "appflowy-macos"
 windows_alias = "appflowy-windows"
 linux_alias = "appflowy-linux"
-android_alias = "appflowy-android"
 
 [tasks.appflowy-macos]
 dependencies = ["appflowy-core-release"]
@@ -26,15 +25,10 @@
 [tasks.appflowy-linux]
 dependencies = ["appflowy-core-release"]
 run_task = { name = [
-
-  "code_generation",
-
-  "set-app-version",
-
-  "flutter-build",
-
-  "copy-to-product",
-
+  "code_generation",
+  "set-app-version",
+  "flutter-build",
+  "copy-to-product",
   "create-release-archive",
 ] }
 script_runner = "@shell"
@@ -131,24 +125,6 @@
 
   cp ${CARGO_MAKE_WORKSPACE_WORKING_DIRECTORY}/appflowy_flutter/linux/appflowy.desktop.temp ${output_path}/${product}
   cp ${CARGO_MAKE_WORKSPACE_WORKING_DIRECTORY}/appflowy_flutter/assets/images/flowy_logo.svg ${output_path}/${product}
-  """,
-]
-script_runner = "@shell"
-
-[tasks.copy-to-product-android]
-script = [
-  """
-  product_path=${CARGO_MAKE_WORKSPACE_WORKING_DIRECTORY}/app_flowy/product/${APP_VERSION}
-  output_path=${product_path}/${TARGET_OS}/${FLUTTER_OUTPUT_DIR}
-  if [ -d "${output_path}" ]; then
-    rm -rf ${output_path}/
-  fi
-  mkdir -p ${output_path}
-
-  product=${PRODUCT_NAME}
-  cp -R ${CARGO_MAKE_WORKSPACE_WORKING_DIRECTORY}/app_flowy/build/app/outputs/flutter-apk/ \
-  ${output_path}/${product}
-
   """,
 ]
 script_runner = "@shell"
@@ -203,13 +179,8 @@
 
 [tasks.create-release-archive-macos]
 script = [
-<<<<<<< HEAD
-  # TODO
-  # "cd ${CARGO_MAKE_WORKSPACE_WORKING_DIRECTORY}/app_flowy/product/${VERSION}/${TARGET_OS}/Release/${PRODUCT_NAME}",
-=======
   # TODO 
   # "cd ${CARGO_MAKE_WORKSPACE_WORKING_DIRECTORY}/appflowy_flutter/product/${VERSION}/${TARGET_OS}/Release/${PRODUCT_NAME}",
->>>>>>> 688d55e0
   # "tar -czf ${PRODUCT_NAME}-${TARGET_OS}-x86.tar.gz *"
 ]
 
@@ -222,31 +193,12 @@
   """]
 script_runner = "@shell"
 
-[tasks.flutter-build.linux]
-script = ["""
-  cd app_flowy/
-  flutter clean
-  flutter pub get
-  flutter build ${TARGET_OS} --${BUILD_FLAG}
-  """]
-script_runner = "@shell"
-
-[tasks.flutter-build-android]
-script = ["""
-  cd app_flowy
-  flutter clean
-  flutter pub get
-  flutter build apk --release
-
-"""]
-script_runner = "@shell"
-
-[tasks.flutter-build-android.windows]
+[tasks.flutter-build.windows]
 script = ["""
   cd appflowy_flutter
   exec cmd.exe /c flutter clean
   exec cmd.exe /c flutter pub get
-  exec cmd.exe /c flutter build apk --release
+  exec cmd.exe /c flutter build ${TARGET_OS} --${BUILD_FLAG} --build-name=${APP_VERSION}
   """]
 script_runner = "@duckscript"
 
