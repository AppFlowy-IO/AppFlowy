use crate::errors::{CollaborateError, CollaborateResult};
<<<<<<< HEAD
use flowy_grid_data_model::entities::{BuildGridContext, FieldMeta, GridBlockMeta, GridBlockMetaSnapshot, RowMeta};
=======
use flowy_grid_data_model::revision::{
    BuildGridContext, FieldRevision, GridBlockMetaRevision, GridBlockRevision, RowRevision,
};
use std::sync::Arc;
>>>>>>> 471ae9dd

pub struct GridBuilder {
    build_context: BuildGridContext,
}

impl std::default::Default for GridBuilder {
    fn default() -> Self {
        let mut build_context = BuildGridContext::new();

<<<<<<< HEAD
        let block_meta = GridBlockMetaSnapshot::new();
        let block_meta_data = GridBlockMeta {
=======
        let block_meta = GridBlockMetaRevision::new();
        let block_meta_data = GridBlockRevision {
>>>>>>> 471ae9dd
            block_id: block_meta.block_id.clone(),
            rows: vec![],
        };

        build_context.blocks.push(block_meta);
        build_context.blocks_meta_data.push(block_meta_data);

        GridBuilder { build_context }
    }
}

impl GridBuilder {
    pub fn new() -> Self {
        Self::default()
    }
    pub fn add_field(&mut self, field: FieldRevision) {
        self.build_context.field_revs.push(Arc::new(field));
    }

    pub fn add_row(&mut self, row_rev: RowRevision) {
        let block_meta_rev = self.build_context.blocks.first_mut().unwrap();
        let block_rev = self.build_context.blocks_meta_data.first_mut().unwrap();
        block_rev.rows.push(Arc::new(row_rev));
        block_meta_rev.row_count += 1;
    }

    pub fn add_empty_row(&mut self) {
        let row = RowRevision::new(self.block_id());
        self.add_row(row);
    }

    pub fn field_revs(&self) -> &Vec<Arc<FieldRevision>> {
        &self.build_context.field_revs
    }

    pub fn block_id(&self) -> &str {
        &self.build_context.blocks.first().unwrap().block_id
    }

    pub fn build(self) -> BuildGridContext {
        self.build_context
    }
}

#[allow(dead_code)]
fn check_rows(fields: &[FieldRevision], rows: &[RowRevision]) -> CollaborateResult<()> {
    let field_ids = fields.iter().map(|field| &field.id).collect::<Vec<&String>>();
    for row in rows {
        let cell_field_ids = row.cells.keys().into_iter().collect::<Vec<&String>>();
        if cell_field_ids != field_ids {
            let msg = format!("{:?} contains invalid cells", row);
            return Err(CollaborateError::internal().context(msg));
        }
    }
    Ok(())
<<<<<<< HEAD
}

#[cfg(test)]
mod tests {

    use crate::client_grid::{make_block_meta_delta, make_grid_delta, GridBuilder};
    use flowy_grid_data_model::entities::{FieldMeta, FieldType, GridBlockMeta, GridMeta};

    #[test]
    fn create_default_grid_test() {
        let grid_id = "1".to_owned();
        let build_context = GridBuilder::default()
            .add_field(FieldMeta::new("Name", "", FieldType::RichText, true))
            .add_field(FieldMeta::new("Tags", "", FieldType::SingleSelect, false))
            .add_empty_row()
            .add_empty_row()
            .add_empty_row()
            .build();

        let grid_meta = GridMeta {
            grid_id,
            fields: build_context.field_metas,
            blocks: build_context.blocks,
        };

        let grid_meta_delta = make_grid_delta(&grid_meta);
        let _: GridMeta = serde_json::from_str(&grid_meta_delta.to_str().unwrap()).unwrap();

        let grid_block_meta_delta = make_block_meta_delta(build_context.blocks_meta_data.first().unwrap());
        let _: GridBlockMeta = serde_json::from_str(&grid_block_meta_delta.to_str().unwrap()).unwrap();
    }
=======
>>>>>>> 471ae9dd
}<|MERGE_RESOLUTION|>--- conflicted
+++ resolved
@@ -1,12 +1,8 @@
 use crate::errors::{CollaborateError, CollaborateResult};
-<<<<<<< HEAD
-use flowy_grid_data_model::entities::{BuildGridContext, FieldMeta, GridBlockMeta, GridBlockMetaSnapshot, RowMeta};
-=======
 use flowy_grid_data_model::revision::{
     BuildGridContext, FieldRevision, GridBlockMetaRevision, GridBlockRevision, RowRevision,
 };
 use std::sync::Arc;
->>>>>>> 471ae9dd
 
 pub struct GridBuilder {
     build_context: BuildGridContext,
@@ -16,13 +12,8 @@
     fn default() -> Self {
         let mut build_context = BuildGridContext::new();
 
-<<<<<<< HEAD
-        let block_meta = GridBlockMetaSnapshot::new();
-        let block_meta_data = GridBlockMeta {
-=======
         let block_meta = GridBlockMetaRevision::new();
         let block_meta_data = GridBlockRevision {
->>>>>>> 471ae9dd
             block_id: block_meta.block_id.clone(),
             rows: vec![],
         };
@@ -78,38 +69,4 @@
         }
     }
     Ok(())
-<<<<<<< HEAD
-}
-
-#[cfg(test)]
-mod tests {
-
-    use crate::client_grid::{make_block_meta_delta, make_grid_delta, GridBuilder};
-    use flowy_grid_data_model::entities::{FieldMeta, FieldType, GridBlockMeta, GridMeta};
-
-    #[test]
-    fn create_default_grid_test() {
-        let grid_id = "1".to_owned();
-        let build_context = GridBuilder::default()
-            .add_field(FieldMeta::new("Name", "", FieldType::RichText, true))
-            .add_field(FieldMeta::new("Tags", "", FieldType::SingleSelect, false))
-            .add_empty_row()
-            .add_empty_row()
-            .add_empty_row()
-            .build();
-
-        let grid_meta = GridMeta {
-            grid_id,
-            fields: build_context.field_metas,
-            blocks: build_context.blocks,
-        };
-
-        let grid_meta_delta = make_grid_delta(&grid_meta);
-        let _: GridMeta = serde_json::from_str(&grid_meta_delta.to_str().unwrap()).unwrap();
-
-        let grid_block_meta_delta = make_block_meta_delta(build_context.blocks_meta_data.first().unwrap());
-        let _: GridBlockMeta = serde_json::from_str(&grid_block_meta_delta.to_str().unwrap()).unwrap();
-    }
-=======
->>>>>>> 471ae9dd
 }