--- conflicted
+++ resolved
@@ -61,11 +61,7 @@
         predicate: impl Fn(&Arc<T>) -> bool,
     ) -> Option<Arc<T>> {
         let objects = self.get_objects(field_id, field_type)?;
-<<<<<<< HEAD
-        let index = objects.iter().position(|object| predicate(object))?;
-=======
         let index = objects.iter().position(predicate)?;
->>>>>>> 806a924f
         objects.get(index).cloned()
     }
 
