--- conflicted
+++ resolved
@@ -18,15 +18,8 @@
     Folder   = 1,
 }
 
-<<<<<<< HEAD
-impl std::default::Default for WSModule {
-    fn default() -> Self {
-        WSModule::Doc
-    }
-=======
 impl std::default::Default for WSChannel {
     fn default() -> Self { WSChannel::Document }
->>>>>>> 24c1817c
 }
 
 impl ToString for WSChannel {
@@ -46,7 +39,7 @@
             Err(e) => {
                 log::error!("WsMessage serialize error: {:?}", e);
                 TokioMessage::Binary(vec![])
-            }
+            },
         }
     }
 }